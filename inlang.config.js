<<<<<<< HEAD
// https://inlang.com/documentation

export async function defineConfig(env) {

	const plugin = await env.$import(
		"https://cdn.jsdelivr.net/gh/samuelstroschein/inlang-plugin-json@1/dist/index.js"
	);

	const { standardLintRules } = await env.$import(
    "https://cdn.jsdelivr.net/gh/inlang/standard-lint-rules@1/dist/index.js"
  );

	const pluginConfig = {
		pathPattern: "./packages/web/localizations/{language}.json",
	};

	return {
		referenceLanguage: "en",
		languages: await plugin.getLanguages({ ...env, pluginConfig }),
		readResources: (args) => {
			return plugin.readResources({ ...args, ...env, pluginConfig });
		},
		writeResources: (args) => {
			return plugin.writeResources({ ...args, ...env, pluginConfig });
		},
		lint: [ standardLintRules() ],
	};
=======
/**
 * See https://inlang.com
 */
export async function defineConfig(env) {
  const { default: jsonPlugin } = await env.$import(
    "https://cdn.jsdelivr.net/gh/samuelstroschein/inlang-plugin-json@2/dist/index.js"
  );

  const { default: standardLintRules } = await env.$import(
    "https://cdn.jsdelivr.net/gh/inlang/standard-lint-rules@2/dist/index.js"
  );

  return {
    referenceLanguage: "en",
    plugins: [
      jsonPlugin({
        pathPattern: "./packages/web/localizations/{language}.json",
        variableReferencePattern: ["{", "}"],
      }),
      standardLintRules(),
    ],
  };
>>>>>>> 663e68b0
}<|MERGE_RESOLUTION|>--- conflicted
+++ resolved
@@ -1,32 +1,3 @@
-<<<<<<< HEAD
-// https://inlang.com/documentation
-
-export async function defineConfig(env) {
-
-	const plugin = await env.$import(
-		"https://cdn.jsdelivr.net/gh/samuelstroschein/inlang-plugin-json@1/dist/index.js"
-	);
-
-	const { standardLintRules } = await env.$import(
-    "https://cdn.jsdelivr.net/gh/inlang/standard-lint-rules@1/dist/index.js"
-  );
-
-	const pluginConfig = {
-		pathPattern: "./packages/web/localizations/{language}.json",
-	};
-
-	return {
-		referenceLanguage: "en",
-		languages: await plugin.getLanguages({ ...env, pluginConfig }),
-		readResources: (args) => {
-			return plugin.readResources({ ...args, ...env, pluginConfig });
-		},
-		writeResources: (args) => {
-			return plugin.writeResources({ ...args, ...env, pluginConfig });
-		},
-		lint: [ standardLintRules() ],
-	};
-=======
 /**
  * See https://inlang.com
  */
@@ -49,5 +20,4 @@
       standardLintRules(),
     ],
   };
->>>>>>> 663e68b0
 }