--- conflicted
+++ resolved
@@ -49,20 +49,14 @@
     "eslint-plugin-simple-import-sort": "^10.0.0",
     "eslint-plugin-unicorn": "^40.0.0",
     "eslint-plugin-unused-imports": "^2.0.0",
-<<<<<<< HEAD
-=======
     "dotenv-cli": "^7.2.1",
->>>>>>> 25cb7142
     "jest": "^27.4.5",
     "lerna": "^4.0.0",
     "lint-staged": "^12.1.3",
     "pre-commit": "^1.2.2",
     "prettier": "^2.5.1",
     "ts-jest": "^27.1.2",
-<<<<<<< HEAD
-=======
     "turbo": "^1.9.3",
->>>>>>> 25cb7142
     "typescript": "4.5.4"
   },
   "dependencies": {}
