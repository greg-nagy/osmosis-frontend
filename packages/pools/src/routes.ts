import { Dec, Int } from "@keplr-wallet/unit";
import {
  getOsmoRoutedMultihopTotalSwapFee,
  isOsmoRoutedMultihop,
} from "@osmosis-labs/math";

import { NoPoolsError, NotEnoughLiquidityError } from "./errors";
import { BasePool } from "./interface";

<<<<<<< HEAD
export interface RoutePath {
  pools: RoutablePool[];
=======
export interface Route {
  pools: Pool[];
>>>>>>> 6dc51908
  // tokenOutDenoms means the token to come out from each pool.
  // This should the same length with the pools.
  // RoutePath consists of token in -> pool -> token out -> pool -> token out...
  // But, currently, only 1 intermediate can be supported.
  tokenOutDenoms: string[];
  tokenInDenom: string;
}

export interface RouteWithAmount extends Route {
  amount: Int;
}

export interface RoutablePool extends BasePool {
  getNormalizedLiquidity(tokenInDenom: string, tokenOutDenom: string): Dec;
  getLimitAmountByTokenIn(denom: string): Int;
}

export class OptimizedRoutes {
  protected _pools: ReadonlyArray<RoutablePool>;
  protected _incentivizedPoolIds: string[];
  protected candidatePathsCache = new Map<string, Route[]>();

  constructor(
    pools: ReadonlyArray<RoutablePool>,
    incventivizedPoolIds: string[],
    protected readonly stakeCurrencyMinDenom: string
  ) {
    this._pools = pools;
    this._incentivizedPoolIds = incventivizedPoolIds;
  }

  get pools(): ReadonlyArray<RoutablePool> {
    return this._pools;
  }

  protected getCandidateRoutes(
    tokenInDenom: string,
    tokenOutDenom: string,
    maxHops = 4,
    maxRouteCount = 3
  ): Route[] {
    if (this.pools.length === 0) {
      return [];
    }
    const cacheKey = `${tokenInDenom}/${tokenOutDenom}`;
    const cached = this.candidatePathsCache.get(cacheKey);
    if (cached) {
      return cached;
    }

<<<<<<< HEAD
    let filteredRoutePaths: RoutePath[] = [];

    // Key is denom.
    const multihopCandiateHasOnlyInIntermediates: Map<string, RoutablePool[]> =
      new Map();
    const multihopCandiateHasOnlyOutIntermediates: Map<string, RoutablePool[]> =
      new Map();

    for (const pool of this.pools) {
      const hasTokenIn = pool.hasPoolAsset(tokenInDenom);
      const hasTokenOut = pool.hasPoolAsset(tokenOutDenom);
      if (hasTokenIn && hasTokenOut) {
        // If the pool has both token in and token out, we can swap directly from this pool.
        filteredRoutePaths.push({
          pools: [pool],
          tokenOutDenoms: [tokenOutDenom],
=======
    const poolsUsed = Array<boolean>(this.pools.length).fill(false);
    const routes: Route[] = [];

    const computeRoutes = (
      tokenInDenom: string,
      tokenOutDenom: string,
      currentRoute: Pool[],
      currentTokenOuts: string[],
      poolsUsed: boolean[],
      _previousTokenOuts?: string[]
    ) => {
      if (currentRoute.length > maxHops) return;

      if (
        currentRoute.length > 0 &&
        currentRoute[currentRoute.length - 1]!.hasPoolAsset(tokenOutDenom)
      ) {
        const foundRoute: Route = {
          pools: [...currentRoute],
          tokenOutDenoms: [...currentTokenOuts, tokenOutDenom],
>>>>>>> 6dc51908
          tokenInDenom,
        };
        routes.push(foundRoute);
        return;
      }

<<<<<<< HEAD
    // This method is actually used to calculate an optimized routes.
    // In the case of overlapping pools in the optimized route,
    // it is difficult because the change of the pool by each swap should be calculated in advance...
    // So, make sure that the pools do not overlap.
    // Key is pool id
    const usedFirstPoolMap: Map<string, boolean> = new Map();
    // Key is pool id
    const usedSecondPoolMap: Map<string, boolean> = new Map();

    multihopCandiateHasOnlyInIntermediates.forEach(
      (hasOnlyInPools, intermediateDenom) => {
        const hasOnlyOutIntermediates =
          multihopCandiateHasOnlyOutIntermediates.get(intermediateDenom);
        if (hasOnlyOutIntermediates) {
          let highestNormalizedLiquidityFirst = new Dec(0);
          let highestNormalizedLiquidityFirstPool: RoutablePool | undefined;

          for (const pool of hasOnlyInPools) {
            if (!usedFirstPoolMap.get(pool.id)) {
              const normalizedLiquidity = pool.getNormalizedLiquidity(
                tokenInDenom,
                intermediateDenom
              );

              if (normalizedLiquidity.gte(highestNormalizedLiquidityFirst)) {
                highestNormalizedLiquidityFirst = normalizedLiquidity;
                highestNormalizedLiquidityFirstPool = pool;
              }
            }
          }

          if (
            highestNormalizedLiquidityFirst.isPositive() &&
            highestNormalizedLiquidityFirstPool
          ) {
            let highestNormalizedLiquiditySecond = new Dec(0);
            let highestNormalizedLiquiditySecondPool: RoutablePool | undefined;

            for (const pool of hasOnlyOutIntermediates) {
              if (!usedSecondPoolMap.get(pool.id)) {
                const normalizedLiquidity = pool.getNormalizedLiquidity(
                  intermediateDenom,
                  tokenOutDenom
                );

                if (normalizedLiquidity.gte(highestNormalizedLiquiditySecond)) {
                  highestNormalizedLiquiditySecond = normalizedLiquidity;
                  highestNormalizedLiquiditySecondPool = pool;
                }
=======
      if (routes.length >= maxRouteCount) {
        // only find top routes by iterating all pools by high liquidity first
        return;
      }

      for (let i = 0; i < this.pools.length; i++) {
        if (poolsUsed[i]) {
          continue; // skip pool
        }

        const previousTokenOuts = _previousTokenOuts
          ? _previousTokenOuts
          : [tokenInDenom]; // imaginary prev pool

        const curPool = this.pools[i];
        let prevPoolCurPoolTokenMatch: string | undefined;
        const curPoolContainsAssetOutOfLastPool =
          previousTokenOuts &&
          curPool.poolAssets.some(({ denom }) =>
            previousTokenOuts.some((d) => {
              if (d === denom) {
                prevPoolCurPoolTokenMatch = denom;
                return true;
>>>>>>> 6dc51908
              }
              return false;
            })
          );
        if (!curPoolContainsAssetOutOfLastPool || !prevPoolCurPoolTokenMatch) {
          continue; // skip pool
        }

        currentRoute.push(curPool);
        if (prevPoolCurPoolTokenMatch !== tokenInDenom)
          currentTokenOuts.push(prevPoolCurPoolTokenMatch);
        poolsUsed[i] = true;
        computeRoutes(
          tokenInDenom,
          tokenOutDenom,
          currentRoute,
          currentTokenOuts,
          poolsUsed,
          curPool.poolAssets
            .filter(({ denom }) => denom !== prevPoolCurPoolTokenMatch)
            .map(({ denom }) => denom)
        );
        poolsUsed[i] = false;
        currentTokenOuts.pop();
        currentRoute.pop();
      }
    };

    computeRoutes(tokenInDenom, tokenOutDenom, [], [], poolsUsed);
    this.candidatePathsCache.set(cacheKey, routes);

    return routes.filter(({ pools }) => pools.length <= maxHops);
  }

  getOptimizedRoutesByTokenIn(
    tokenIn: {
      denom: string;
      amount: Int;
    },
    tokenOutDenom: string,
    maxPools: number,
    maxRoutes = 3
  ): RouteWithAmount[] {
    if (!tokenIn.amount.isPositive()) {
      throw new Error("Token in amount is zero or negative");
    }

    let routes = this.getCandidateRoutes(
      tokenIn.denom,
      tokenOutDenom,
      maxPools,
      maxRoutes
    );

    // prioritize shorter routes
    routes = routes.sort((path1, path2) => {
      return path1.pools.length < path2.pools.length ? -1 : 1;
    });

    // Priority is given to direct swap.
    // For direct swap, sort by normalized liquidity.
    // In case of multihop swap, sort by first normalized liquidity.
    routes = routes.sort((path1, path2) => {
      const path1IsDirect = path1.pools.length === 1;
      const path2IsDirect = path2.pools.length === 1;
      if (!path1IsDirect || !path2IsDirect) {
        return path1IsDirect ? -1 : 1;
      }

      const path1NormalizedLiquidity = path1.pools[0].getNormalizedLiquidity(
        tokenIn.denom,
        path1.tokenOutDenoms[0]
      );
      const path2NormalizedLiquidity = path2.pools[0].getNormalizedLiquidity(
        tokenIn.denom,
        path2.tokenOutDenoms[0]
      );

      return path1NormalizedLiquidity.gte(path2NormalizedLiquidity) ? -1 : 1;
    });

    // TODO: if paths is single pool - confirm enough liquidity otherwise find different route
    if (routes.length === 0) {
      throw new NoPoolsError();
    }

    const initialSwapAmounts: Int[] = [];
    let totalLimitAmount = new Int(0);
    for (const route of routes) {
      const limitAmount = route.pools[0].getLimitAmountByTokenIn(tokenIn.denom);

      totalLimitAmount = totalLimitAmount.add(limitAmount);

      if (totalLimitAmount.lt(tokenIn.amount)) {
        initialSwapAmounts.push(limitAmount);
      } else {
        let sumInitialSwapAmounts = new Int(0);
        for (const initialSwapAmount of initialSwapAmounts) {
          sumInitialSwapAmounts = sumInitialSwapAmounts.add(initialSwapAmount);
        }

        const diff = tokenIn.amount.sub(sumInitialSwapAmounts);
        initialSwapAmounts.push(diff);

        break;
      }
    }

    // No enough liquidity
    if (totalLimitAmount.lt(tokenIn.amount)) {
      throw new NotEnoughLiquidityError();
    }

    // TODO: ...

    return initialSwapAmounts.map((amount, i) => {
      return {
        ...routes[i],
        amount,
      };
    });
  }

  calculateTokenOutByTokenIn(routes: RouteWithAmount[]): {
    amount: Int;
    beforeSpotPriceInOverOut: Dec;
    beforeSpotPriceOutOverIn: Dec;
    afterSpotPriceInOverOut: Dec;
    afterSpotPriceOutOverIn: Dec;
    effectivePriceInOverOut: Dec;
    effectivePriceOutOverIn: Dec;
    tokenInFeeAmount: Int;
    swapFee: Dec;
    multiHopOsmoDiscount: boolean;
    priceImpact: Dec;
  } {
    if (routes.length === 0) {
      throw new Error("Paths are empty");
    }

    let totalOutAmount: Int = new Int(0);
    let totalBeforeSpotPriceInOverOut: Dec = new Dec(0);
    let totalAfterSpotPriceInOverOut: Dec = new Dec(0);
    let totalEffectivePriceInOverOut: Dec = new Dec(0);
    let totalSwapFee: Dec = new Dec(0);
    /** Special case when routing through _only_ 2 OSMO pools. */
    let isMultihopOsmoFeeDiscount = false;

    let sumAmount = new Int(0);
    for (const path of routes) {
      sumAmount = sumAmount.add(path.amount);
    }

    let outDenom: string | undefined;
    for (const route of routes) {
      if (route.pools.length !== route.tokenOutDenoms.length) {
        throw new Error(
          `Invalid path: pools and tokenOutDenoms length mismatch, IDs:${route.pools.map(
            (p) => p.id
          )} ${route.pools
            .flatMap((p) => p.poolAssets.map((pa) => pa.denom))
            .join(",")} !== ${route.tokenOutDenoms.join(",")}`
        );
      }
      if (route.pools.length === 0) {
        throw new Error("Invalid path: pools length is 0");
      }

      if (!outDenom) {
        outDenom = route.tokenOutDenoms[route.tokenOutDenoms.length - 1];
      } else if (
        outDenom !== route.tokenOutDenoms[route.tokenOutDenoms.length - 1]
      ) {
        throw new Error("Paths have different out denom");
      }

      const amountFraction = route.amount
        .toDec()
        .quoTruncate(sumAmount.toDec());

      let previousInDenom = route.tokenInDenom;
      let previousInAmount = route.amount;

      let beforeSpotPriceInOverOut: Dec = new Dec(1);
      let afterSpotPriceInOverOut: Dec = new Dec(1);
      let effectivePriceInOverOut: Dec = new Dec(1);
      let swapFee: Dec = new Dec(0);

      for (let i = 0; i < route.pools.length; i++) {
        const pool = route.pools[i];
        const outDenom = route.tokenOutDenoms[i];

        let poolSwapFee = pool.swapFee;
        if (
          routes.length === 1 &&
          isOsmoRoutedMultihop(
            routes[0].pools.map((routePool) => ({
              id: routePool.id,
              isIncentivized: this._incentivizedPoolIds.includes(routePool.id),
            })),
            route.tokenOutDenoms[0],
            this.stakeCurrencyMinDenom
          )
        ) {
          isMultihopOsmoFeeDiscount = true;
          const { maxSwapFee, swapFeeSum } = getOsmoRoutedMultihopTotalSwapFee(
            routes[0].pools
          );
          poolSwapFee = maxSwapFee.mul(poolSwapFee.quo(swapFeeSum));
        }

        // less fee
        const tokenOut = pool.getTokenOutByTokenIn(
          { denom: previousInDenom, amount: previousInAmount },
          outDenom,
          poolSwapFee
        );

        if (!tokenOut.amount.gt(new Int(0))) {
          // not enough liquidity
          console.warn("Token out is 0 through pool:", pool.id);

          return {
            ...tokenOut,
            tokenInFeeAmount: new Int(0),
            swapFee,
            multiHopOsmoDiscount: false,
          };
        }

        beforeSpotPriceInOverOut = beforeSpotPriceInOverOut.mulTruncate(
          tokenOut.beforeSpotPriceInOverOut
        );
        afterSpotPriceInOverOut = afterSpotPriceInOverOut.mulTruncate(
          tokenOut.afterSpotPriceInOverOut
        );
        effectivePriceInOverOut = effectivePriceInOverOut.mulTruncate(
          tokenOut.effectivePriceInOverOut
        );
        swapFee = swapFee.add(new Dec(1).sub(swapFee).mulTruncate(poolSwapFee));

        // is last pool
        if (i === route.pools.length - 1) {
          totalOutAmount = totalOutAmount.add(tokenOut.amount);

          totalBeforeSpotPriceInOverOut = totalBeforeSpotPriceInOverOut.add(
            beforeSpotPriceInOverOut.mulTruncate(amountFraction)
          );
          totalAfterSpotPriceInOverOut = totalAfterSpotPriceInOverOut.add(
            afterSpotPriceInOverOut.mulTruncate(amountFraction)
          );
          totalEffectivePriceInOverOut = totalEffectivePriceInOverOut.add(
            effectivePriceInOverOut.mulTruncate(amountFraction)
          );
          totalSwapFee = totalSwapFee.add(swapFee.mulTruncate(amountFraction));
        } else {
          previousInDenom = outDenom;
          previousInAmount = tokenOut.amount;
        }
      }
    }

    const priceImpact = totalEffectivePriceInOverOut
      .quo(totalBeforeSpotPriceInOverOut)
      .sub(new Dec("1"));

    return {
      amount: totalOutAmount,
      beforeSpotPriceInOverOut: totalBeforeSpotPriceInOverOut,
      beforeSpotPriceOutOverIn: new Dec(1).quoTruncate(
        totalBeforeSpotPriceInOverOut
      ),
      afterSpotPriceInOverOut: totalAfterSpotPriceInOverOut,
      afterSpotPriceOutOverIn: new Dec(1).quoTruncate(
        totalAfterSpotPriceInOverOut
      ),
      effectivePriceInOverOut: totalEffectivePriceInOverOut,
      effectivePriceOutOverIn: new Dec(1).quoTruncate(
        totalEffectivePriceInOverOut
      ),
      tokenInFeeAmount: sumAmount.sub(
        new Dec(sumAmount).mulTruncate(new Dec(1).sub(totalSwapFee)).round()
      ),
      swapFee: totalSwapFee,
      multiHopOsmoDiscount: isMultihopOsmoFeeDiscount,
      priceImpact,
    };
  }
}<|MERGE_RESOLUTION|>--- conflicted
+++ resolved
@@ -7,16 +7,11 @@
 import { NoPoolsError, NotEnoughLiquidityError } from "./errors";
 import { BasePool } from "./interface";
 
-<<<<<<< HEAD
-export interface RoutePath {
+export interface Route {
   pools: RoutablePool[];
-=======
-export interface Route {
-  pools: Pool[];
->>>>>>> 6dc51908
   // tokenOutDenoms means the token to come out from each pool.
   // This should the same length with the pools.
-  // RoutePath consists of token in -> pool -> token out -> pool -> token out...
+  // Route consists of token in -> pool -> token out -> pool -> token out...
   // But, currently, only 1 intermediate can be supported.
   tokenOutDenoms: string[];
   tokenInDenom: string;
@@ -64,31 +59,13 @@
       return cached;
     }
 
-<<<<<<< HEAD
-    let filteredRoutePaths: RoutePath[] = [];
-
-    // Key is denom.
-    const multihopCandiateHasOnlyInIntermediates: Map<string, RoutablePool[]> =
-      new Map();
-    const multihopCandiateHasOnlyOutIntermediates: Map<string, RoutablePool[]> =
-      new Map();
-
-    for (const pool of this.pools) {
-      const hasTokenIn = pool.hasPoolAsset(tokenInDenom);
-      const hasTokenOut = pool.hasPoolAsset(tokenOutDenom);
-      if (hasTokenIn && hasTokenOut) {
-        // If the pool has both token in and token out, we can swap directly from this pool.
-        filteredRoutePaths.push({
-          pools: [pool],
-          tokenOutDenoms: [tokenOutDenom],
-=======
     const poolsUsed = Array<boolean>(this.pools.length).fill(false);
     const routes: Route[] = [];
 
     const computeRoutes = (
       tokenInDenom: string,
       tokenOutDenom: string,
-      currentRoute: Pool[],
+      currentRoute: RoutablePool[],
       currentTokenOuts: string[],
       poolsUsed: boolean[],
       _previousTokenOuts?: string[]
@@ -102,64 +79,12 @@
         const foundRoute: Route = {
           pools: [...currentRoute],
           tokenOutDenoms: [...currentTokenOuts, tokenOutDenom],
->>>>>>> 6dc51908
           tokenInDenom,
         };
         routes.push(foundRoute);
         return;
       }
 
-<<<<<<< HEAD
-    // This method is actually used to calculate an optimized routes.
-    // In the case of overlapping pools in the optimized route,
-    // it is difficult because the change of the pool by each swap should be calculated in advance...
-    // So, make sure that the pools do not overlap.
-    // Key is pool id
-    const usedFirstPoolMap: Map<string, boolean> = new Map();
-    // Key is pool id
-    const usedSecondPoolMap: Map<string, boolean> = new Map();
-
-    multihopCandiateHasOnlyInIntermediates.forEach(
-      (hasOnlyInPools, intermediateDenom) => {
-        const hasOnlyOutIntermediates =
-          multihopCandiateHasOnlyOutIntermediates.get(intermediateDenom);
-        if (hasOnlyOutIntermediates) {
-          let highestNormalizedLiquidityFirst = new Dec(0);
-          let highestNormalizedLiquidityFirstPool: RoutablePool | undefined;
-
-          for (const pool of hasOnlyInPools) {
-            if (!usedFirstPoolMap.get(pool.id)) {
-              const normalizedLiquidity = pool.getNormalizedLiquidity(
-                tokenInDenom,
-                intermediateDenom
-              );
-
-              if (normalizedLiquidity.gte(highestNormalizedLiquidityFirst)) {
-                highestNormalizedLiquidityFirst = normalizedLiquidity;
-                highestNormalizedLiquidityFirstPool = pool;
-              }
-            }
-          }
-
-          if (
-            highestNormalizedLiquidityFirst.isPositive() &&
-            highestNormalizedLiquidityFirstPool
-          ) {
-            let highestNormalizedLiquiditySecond = new Dec(0);
-            let highestNormalizedLiquiditySecondPool: RoutablePool | undefined;
-
-            for (const pool of hasOnlyOutIntermediates) {
-              if (!usedSecondPoolMap.get(pool.id)) {
-                const normalizedLiquidity = pool.getNormalizedLiquidity(
-                  intermediateDenom,
-                  tokenOutDenom
-                );
-
-                if (normalizedLiquidity.gte(highestNormalizedLiquiditySecond)) {
-                  highestNormalizedLiquiditySecond = normalizedLiquidity;
-                  highestNormalizedLiquiditySecondPool = pool;
-                }
-=======
       if (routes.length >= maxRouteCount) {
         // only find top routes by iterating all pools by high liquidity first
         return;
@@ -183,7 +108,6 @@
               if (d === denom) {
                 prevPoolCurPoolTokenMatch = denom;
                 return true;
->>>>>>> 6dc51908
               }
               return false;
             })
