--- conflicted
+++ resolved
@@ -1,10 +1,6 @@
 {
   "name": "@osmosis-labs/math",
-<<<<<<< HEAD
-  "version": "1.0.0",
-=======
   "version": "2.0.0",
->>>>>>> 2e76d471
   "main": "build/index.js",
   "typings": "types/index.d.ts",
   "author": "osmosis-labs",
