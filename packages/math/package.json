{
  "name": "@osmosis-labs/math",
  "version": "0.0.1",
  "main": "build/index.js",
  "author": "osmosis-labs",
  "license": "Apache-2.0",
  "private": false,
  "publishConfig": {
    "access": "public"
  },
  "scripts": {
    "clean": "rm -rf node_modules; rm -rf build",
    "build": "tsc",
    "dev": "tsc -w",
    "test": "jest --passWithNoTests",
    "lint": "eslint \"src/**/*\" && prettier --check \"src/**/*\"",
    "lint:fix": "eslint --fix \"src/**/*\" && prettier --write \"src/**/*\"",
    "pre-commit": "lint-staged"
  },
  "lint-staged": {
    "*": [
      "eslint",
      "prettier --check"
    ]
  },
  "devDependencies": {},
  "dependencies": {
<<<<<<< HEAD
    "@keplr-wallet/unit": "^0.9.11-rc.2",
    "@keplr-wallet/types": "^0.9.10"
=======
    "@keplr-wallet/unit": "^0.9.12"
>>>>>>> 1665712e
  }
}<|MERGE_RESOLUTION|>--- conflicted
+++ resolved
@@ -25,11 +25,7 @@
   },
   "devDependencies": {},
   "dependencies": {
-<<<<<<< HEAD
-    "@keplr-wallet/unit": "^0.9.11-rc.2",
+    "@keplr-wallet/unit": "^0.9.12",
     "@keplr-wallet/types": "^0.9.10"
-=======
-    "@keplr-wallet/unit": "^0.9.12"
->>>>>>> 1665712e
   }
 }