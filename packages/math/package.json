{
  "name": "@osmosis-labs/math",
  "version": "0.0.1",
  "main": "build/index.js",
  "author": "osmosis-labs",
  "license": "Apache-2.0",
  "private": false,
  "publishConfig": {
    "access": "public"
  },
  "scripts": {
    "clean": "rm -rf node_modules; rm -rf build",
    "build": "tsc",
    "dev": "tsc -w",
    "test": "jest --passWithNoTests",
    "lint": "eslint \"src/**/*\" && prettier --check \"src/**/*\"",
    "lint:fix": "eslint --fix \"src/**/*\" && prettier --write \"src/**/*\"",
    "pre-commit": "lint-staged"
  },
  "lint-staged": {
    "*": [
      "eslint",
      "prettier --check"
    ]
  },
  "devDependencies": {},
  "dependencies": {
<<<<<<< HEAD
    "@keplr-wallet/unit": "^0.9.11-rc.3"
=======
    "@keplr-wallet/unit": "^0.10.0",
    "@keplr-wallet/types": "^0.10.0"
>>>>>>> db8f6498
  }
}<|MERGE_RESOLUTION|>--- conflicted
+++ resolved
@@ -25,11 +25,7 @@
   },
   "devDependencies": {},
   "dependencies": {
-<<<<<<< HEAD
-    "@keplr-wallet/unit": "^0.9.11-rc.3"
-=======
     "@keplr-wallet/unit": "^0.10.0",
     "@keplr-wallet/types": "^0.10.0"
->>>>>>> db8f6498
   }
 }