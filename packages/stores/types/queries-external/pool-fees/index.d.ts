import { KVStore } from "@keplr-wallet/common";
import { RatePretty } from "@keplr-wallet/unit";
import { IPriceStore } from "../../price";
import { ObservableQueryPool } from "../../queries/pools";
import { ObservableQueryExternal } from "../store";
import { PoolFeesMetrics, PoolFees } from "./types";
/** Queries Imperator pool fee history data. */
export declare class ObservableQueryPoolFeesMetrics extends ObservableQueryExternal<PoolFees> {
<<<<<<< HEAD
    constructor(kvStore: KVStore);
=======
    constructor(kvStore: KVStore, baseURL: string);
    readonly makePoolWithFeeMetrics: (pool: ObservableQueryPool, priceStore: IPriceStore) => ObservablePoolWithFeeMetrics;
>>>>>>> e2d31e1c
    readonly getPoolFeesMetrics: (poolId: string, priceStore: IPriceStore) => PoolFeesMetrics;
    /** Get pool non-incentivized return from fees based on past 7d of activity, compounded. */
    readonly get7dPoolFeeApy: (pool: ObservableQueryPool, priceStore: IPriceStore) => RatePretty;
}
export * from "./types";<|MERGE_RESOLUTION|>--- conflicted
+++ resolved
@@ -6,12 +6,7 @@
 import { PoolFeesMetrics, PoolFees } from "./types";
 /** Queries Imperator pool fee history data. */
 export declare class ObservableQueryPoolFeesMetrics extends ObservableQueryExternal<PoolFees> {
-<<<<<<< HEAD
-    constructor(kvStore: KVStore);
-=======
     constructor(kvStore: KVStore, baseURL: string);
-    readonly makePoolWithFeeMetrics: (pool: ObservableQueryPool, priceStore: IPriceStore) => ObservablePoolWithFeeMetrics;
->>>>>>> e2d31e1c
     readonly getPoolFeesMetrics: (poolId: string, priceStore: IPriceStore) => PoolFeesMetrics;
     /** Get pool non-incentivized return from fees based on past 7d of activity, compounded. */
     readonly get7dPoolFeeApy: (pool: ObservableQueryPool, priceStore: IPriceStore) => RatePretty;
