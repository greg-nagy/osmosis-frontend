import { KVStore } from "@keplr-wallet/common";
<<<<<<< HEAD
import { ChainGetter, HasMapStore, QueryResponse } from "@keplr-wallet/stores";
=======
import { ChainGetter, HasMapStore } from "@keplr-wallet/stores";
>>>>>>> f0d41dd5
import { CoinPretty, PricePretty, RatePretty } from "@keplr-wallet/unit";
import { computed, makeObservable } from "mobx";
import { computedFn } from "mobx-utils";

import { IPriceStore } from "../../price";
import { IMPERATOR_INDEXER_DEFAULT_BASEURL } from "..";
import { ObservableQueryExternalBase } from "../base";
import { PositionPerformance } from "./types";

/** Queries performance metrics for a given position. */
export class ObservableQueryPositionPerformanceMetrics extends ObservableQueryExternalBase<PositionPerformance> {
  // TODO: If we add add fiat user setting, will need to import from price store and possibly convert
  /** API returns hardcoded USD values. */
  readonly fiatCurrency = {
    currency: "usd",
    symbol: "$",
    maxDecimals: 2,
    locale: "en-US",
  };

  constructor(
    kvStore: KVStore,
    baseURL: string,
    protected readonly chainGetter: ChainGetter,
    protected readonly chainId: string,
    protected readonly priceStore: IPriceStore,
    protected readonly positionId: string
  ) {
    super(kvStore, baseURL, `/cl/v1/position/last/id/${positionId}`);

    makeObservable(this);
  }

  protected get chain() {
    return this.chainGetter.getChain(this.chainId);
  }

  @computed
  get feesEarned(): CoinPretty[] {
    if (!this.response) return [];
    return (
      this.response.data?.total_spread_rewards?.map(({ denom, amount }) => {
        const currency = this.chain.forceFindCurrency(denom);
        return new CoinPretty(currency, amount);
      }) ?? []
    );
  }

  @computed
  get incentivesEarned(): CoinPretty[] {
    if (!this.response) return [];
    return (
      this.response.data?.total_incentives_rewards?.map(({ denom, amount }) => {
        const currency = this.chain.forceFindCurrency(denom);
        return new CoinPretty(currency, amount);
      }) ?? []
    );
  }

  @computed
  get totalEarnedValue(): PricePretty {
    return this.totalEarned.reduce((sum, coin) => {
      const price = this.priceStore.calculatePrice(coin);
      if (price) return sum.add(price);
      else return sum;
      // eslint-disable-next-line @typescript-eslint/no-non-null-assertion
    }, new PricePretty(this.priceStore.getFiatCurrency(this.priceStore.defaultVsCurrency)!, 0));
  }

  @computed
  get totalEarned(): CoinPretty[] {
    // aggregate earned coins by denom
    const earnedCoinDenomMap = new Map<string, CoinPretty>();
    [...(this.incentivesEarned ?? []), ...(this.feesEarned ?? [])].forEach(
      (coin) => {
        const existingCoin = earnedCoinDenomMap.get(
          coin.currency.coinMinimalDenom
        );
        if (existingCoin) {
          earnedCoinDenomMap.set(
            coin.currency.coinMinimalDenom,
            existingCoin.add(coin)
          );
        } else {
          earnedCoinDenomMap.set(coin.currency.coinMinimalDenom, coin);
        }
      }
    );
    return Array.from(earnedCoinDenomMap.values());
  }

  @computed
  get principal(): { coin: CoinPretty; value: PricePretty }[] {
    if (!this.response) return [];
    return (
      this.response.data?.principal?.assets?.map(({ denom, amount, value }) => {
        const currency = this.chain.forceFindCurrency(denom);
        return {
          coin: new CoinPretty(currency, amount),
          value: new PricePretty(this.fiatCurrency, value),
        };
      }) ?? []
    );
  }

  @computed
  get totalPrincipalValue(): PricePretty {
    if (!this.response) return new PricePretty(this.fiatCurrency, 0);
    return new PricePretty(
      this.fiatCurrency,
      this.response.data?.principal?.value ?? 0
    );
  }

  readonly calculateReturnOnInvestment = computedFn(
    (
      currentPositionCoins: CoinPretty[],
      unclaimedRewards: CoinPretty[]
    ): RatePretty => {
      if (!this.response || this.totalPrincipalValue.toDec().isZero())
        return new RatePretty(0);

      const currentPositionValue = currentPositionCoins.reduce(
        (sum, coin) =>
          sum.add(
            this.priceStore.calculatePrice(coin) ??
              new PricePretty(this.fiatCurrency, 0)
          ),
        new PricePretty(this.fiatCurrency, 0)
<<<<<<< HEAD
      );
      const unclamiedRewardsValue = unclaimedRewards.reduce(
        (sum, coin) =>
          sum.add(
            this.priceStore.calculatePrice(coin) ??
              new PricePretty(this.fiatCurrency, 0)
          ),
        new PricePretty(this.fiatCurrency, 0)
      );

      return new RatePretty(
        currentPositionValue
          .toDec()
          .add(unclamiedRewardsValue.toDec())
          .add(this.totalEarnedValue.toDec())
          .sub(this.totalPrincipalValue.toDec())
          .quo(this.totalPrincipalValue.toDec())
      );
    }
  );

  protected setResponse(
    response: Readonly<QueryResponse<PositionPerformance>>
  ): void {
    super.setResponse(response);

    if (response.status !== 200) return;
    // register any unencountered currencies
    try {
      const denoms: string[] = [];
      response.data.principal.assets.forEach(({ denom }) => denoms.push(denom));
      response.data.total_spread_rewards.forEach(({ denom }) =>
        denoms.push(denom)
=======
>>>>>>> f0d41dd5
      );
      const unclamiedRewardsValue = unclaimedRewards.reduce(
        (sum, coin) =>
          sum.add(
            this.priceStore.calculatePrice(coin) ??
              new PricePretty(this.fiatCurrency, 0)
          ),
        new PricePretty(this.fiatCurrency, 0)
      );

      return new RatePretty(
        currentPositionValue
          .toDec()
          .add(unclamiedRewardsValue.toDec())
          .add(this.totalEarnedValue.toDec())
          .sub(this.totalPrincipalValue.toDec())
          .quo(this.totalPrincipalValue.toDec())
      );
    }
  );
}

/** Query position metrics by position identifier. */
export class ObservableQueryPositionsPerformanceMetrics extends HasMapStore<ObservableQueryPositionPerformanceMetrics> {
  constructor(
    kvStore: KVStore,
    chainGetter: ChainGetter,
    chainId: string,
    priceStore: IPriceStore,
    indexerBaseUrl = IMPERATOR_INDEXER_DEFAULT_BASEURL
  ) {
    super(
      (bech32Address) =>
        new ObservableQueryPositionPerformanceMetrics(
          kvStore,
          indexerBaseUrl,
          chainGetter,
          chainId,
          priceStore,
          bech32Address
        )
    );
  }

  get(positionId: string) {
    return super.get(positionId) as ObservableQueryPositionPerformanceMetrics;
  }
}

export * from "./types";<|MERGE_RESOLUTION|>--- conflicted
+++ resolved
@@ -1,9 +1,5 @@
 import { KVStore } from "@keplr-wallet/common";
-<<<<<<< HEAD
-import { ChainGetter, HasMapStore, QueryResponse } from "@keplr-wallet/stores";
-=======
 import { ChainGetter, HasMapStore } from "@keplr-wallet/stores";
->>>>>>> f0d41dd5
 import { CoinPretty, PricePretty, RatePretty } from "@keplr-wallet/unit";
 import { computed, makeObservable } from "mobx";
 import { computedFn } from "mobx-utils";
@@ -133,42 +129,6 @@
               new PricePretty(this.fiatCurrency, 0)
           ),
         new PricePretty(this.fiatCurrency, 0)
-<<<<<<< HEAD
-      );
-      const unclamiedRewardsValue = unclaimedRewards.reduce(
-        (sum, coin) =>
-          sum.add(
-            this.priceStore.calculatePrice(coin) ??
-              new PricePretty(this.fiatCurrency, 0)
-          ),
-        new PricePretty(this.fiatCurrency, 0)
-      );
-
-      return new RatePretty(
-        currentPositionValue
-          .toDec()
-          .add(unclamiedRewardsValue.toDec())
-          .add(this.totalEarnedValue.toDec())
-          .sub(this.totalPrincipalValue.toDec())
-          .quo(this.totalPrincipalValue.toDec())
-      );
-    }
-  );
-
-  protected setResponse(
-    response: Readonly<QueryResponse<PositionPerformance>>
-  ): void {
-    super.setResponse(response);
-
-    if (response.status !== 200) return;
-    // register any unencountered currencies
-    try {
-      const denoms: string[] = [];
-      response.data.principal.assets.forEach(({ denom }) => denoms.push(denom));
-      response.data.total_spread_rewards.forEach(({ denom }) =>
-        denoms.push(denom)
-=======
->>>>>>> f0d41dd5
       );
       const unclamiedRewardsValue = unclaimedRewards.reduce(
         (sum, coin) =>
