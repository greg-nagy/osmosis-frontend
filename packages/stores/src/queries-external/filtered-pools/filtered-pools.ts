import { KVStore } from "@keplr-wallet/common";
import {
  ChainGetter,
  ObservableQueryBalances,
  QueryResponse,
} from "@keplr-wallet/stores";
import { makeObservable, observable, runInAction } from "mobx";
import { computedFn } from "mobx-utils";
import { ObservableQueryLiquiditiesNetInDirection } from "src/queries/concentrated-liquidity";

<<<<<<< HEAD
import {
  ObservableQueryNumPools,
  ObservableQueryPool,
} from "../../queries/pools";
import { PoolGetter } from "../../queries/pools/types";
=======
import { ObservableQueryNumPools } from "../../queries/pools";
import { ObservableQueryPool } from "../../queries/pools/pool";
import { ObservableQueryPoolGetter } from "../../queries/pools/types";
>>>>>>> 005da2a2
import { IMPERATOR_HISTORICAL_DATA_BASEURL } from "..";
import { ObservableQueryExternalBase } from "../base";
import { FilteredPools, Filters, objToQueryParams, Pagination } from "./types";
import { makePoolRawFromFilteredPool } from "./utils";

const ENDPOINT = "/stream/pool/v1/all";

/** TEMPORARY: use imperator query to fetch filtered, sorted pools.
 *
 *  Avoids fetching pools until necessary. Will fetch pools individually until all pools are requested,
 *    then it will fetch the top pools by liquidity until the remaining pools are explicitly requested.
 *
 *  TODO: This query includes token price and pool liquidity and volume data that is currently ignored.
 *        we could use that data to prevent other queries in the app, perhaps by adding some sort of
 *        store hydration mechanism to get this data into other query stores and preventing those stores from querying until needed.
 *        This could potentially grant additional performance improvements.
 */
export class ObservableQueryFilteredPools
  extends ObservableQueryExternalBase<FilteredPools>
  implements ObservableQueryPoolGetter
{
  @observable
  protected _pools = new Map<string, ObservableQueryPool>();

  @observable
  protected _nonExistentPoolsSet = new Set<string>();

  protected _fetchingPoolIds: Set<string> = new Set();
  protected _queryParams: Filters & Pagination;

  @observable
  protected _canFetch = false;

  constructor(
    kvStore: KVStore,
    protected readonly chainId: string,
    protected readonly chainGetter: ChainGetter,
    protected readonly queryNumPools: ObservableQueryNumPools,
    readonly queryLiquiditiesInNetDirection: ObservableQueryLiquiditiesNetInDirection,
    readonly queryBalances: ObservableQueryBalances,
    protected readonly baseUrl = IMPERATOR_HISTORICAL_DATA_BASEURL,
    initialFilters: Filters = {
      min_liquidity: 10_000,
      order_key: "liquidity",
      order_by: "desc",
    },
    initialPagination: Pagination = {
      offset: 0,
      limit: 50,
    }
  ) {
    super(
      kvStore,
      baseUrl,
      `${ENDPOINT}?${objToQueryParams({
        ...initialFilters,
        ...initialPagination,
      })}`
    );

    this._queryParams = { ...initialFilters, ...initialPagination };

    makeObservable(this);
  }

  /** We'll only use the pools query if all pools are requested. */
  protected canFetch() {
    return this._canFetch;
  }

  protected setResponse(response: Readonly<QueryResponse<FilteredPools>>) {
    super.setResponse(response);

    // update potentially existing references of ObservableQueryPool objects
    for (const filteredPoolRaw of response.data.pools) {
      const existingQueryPool = this._pools.get(
        filteredPoolRaw.pool_id.toString()
      );
      let poolRaw: ReturnType<typeof makePoolRawFromFilteredPool> | undefined;
      try {
        poolRaw = makePoolRawFromFilteredPool(filteredPoolRaw);
      } catch (e: any) {
        console.error(
          `Failed to make pool raw from filtered pool raw. ID: ${filteredPoolRaw.pool_id}, ${e.message}`
        );
      }

      if (!poolRaw) continue;

      if (existingQueryPool) {
        existingQueryPool.setRaw(poolRaw);
      } else {
        this._pools.set(
          poolRaw.id,
          new ObservableQueryPool(
            this.kvStore,
            this.chainId,
            this.chainGetter,
            this.queryLiquiditiesInNetDirection,
            this.queryBalances,
            poolRaw
          )
        );
      }
    }
  }

  /** Returns `undefined` if the pool does not exist or the data has not loaded. */
  readonly getPool: (id: string) => ObservableQueryPool | undefined =
    computedFn((id: string) => {
      if (!this.response && this._canFetch && !this._pools.has(id)) {
        return undefined;
      }

      // if allPools() haven't been requested yet, fetch individual pools
      if (
        ((this.response && !this.isFetching) || !this._canFetch) &&
        !this._pools.has(id) &&
        !this._fetchingPoolIds.has(id)
      ) {
        this._fetchingPoolIds.add(id);
        ObservableQueryPool.makeWithoutRaw(
          id,
          this.kvStore,
          this.chainId,
          this.chainGetter,
          this.queryLiquiditiesInNetDirection,
          this.queryBalances
        )
          .then((pool) => runInAction(() => this._pools.set(id, pool)))
          .catch((e: any) => {
            if (e === "not-found") {
              runInAction(() => this._nonExistentPoolsSet.add(id));
            }
          })
          .finally(() => this._fetchingPoolIds.delete(id));
      }

      return this._pools.get(id);
    });

  /** Returns `undefined` if pool data has not loaded, and `true`/`false` for if the pool exists. */
  readonly poolExists: (id: string) => boolean | undefined = computedFn(
    (id: string) => {
      if (this._pools.has(id)) return true;
      else this.fetchRemainingPools();
      if (this._nonExistentPoolsSet.has(id)) return false; // getPool was also used

      const r = this.response;
      if (r && !this.isFetching) {
        return r.data.pools.some((raw) => raw.pool_id.toString() === id);
      }
    },
    true
  );

  /** Gets all pools that have been fetched with current filter settings. Does not guarauntee any sort of order. */
  readonly getAllPools: () => ObservableQueryPool[] = computedFn(() => {
    // allow fetching all pools when all are requested
    let fetchNeeded = false;
    if (!this.canFetch() && !this.response) fetchNeeded = true;
    runInAction(() => (this._canFetch = true));
    if (fetchNeeded) {
      this.fetch();
    }

    if (!this.response) {
      return [];
    }

    return Array.from(this._pools.values());
  });

  paginate() {
    this.queryNumPools.waitResponse().then(() => {
      if (this._queryParams.limit < this.queryNumPools.numPools) {
        this._queryParams.offset += this._queryParams.limit;
        this.updateUrlAndFetch();
      }
    });
  }

  async fetchRemainingPools() {
    await this.queryNumPools.waitResponse();
    if (this._queryParams.limit !== this.queryNumPools.numPools) {
      this._queryParams.limit = this.queryNumPools.numPools;
      this._queryParams.min_liquidity = 0;
      return this.updateUrlAndFetch();
    }
  }

  protected updateUrlAndFetch() {
    this.setUrl(
      `${this.baseUrl}${ENDPOINT}?${objToQueryParams(this._queryParams)}`
    );
    return this.waitFreshResponse();
  }
}<|MERGE_RESOLUTION|>--- conflicted
+++ resolved
@@ -8,17 +8,9 @@
 import { computedFn } from "mobx-utils";
 import { ObservableQueryLiquiditiesNetInDirection } from "src/queries/concentrated-liquidity";
 
-<<<<<<< HEAD
-import {
-  ObservableQueryNumPools,
-  ObservableQueryPool,
-} from "../../queries/pools";
-import { PoolGetter } from "../../queries/pools/types";
-=======
 import { ObservableQueryNumPools } from "../../queries/pools";
 import { ObservableQueryPool } from "../../queries/pools/pool";
 import { ObservableQueryPoolGetter } from "../../queries/pools/types";
->>>>>>> 005da2a2
 import { IMPERATOR_HISTORICAL_DATA_BASEURL } from "..";
 import { ObservableQueryExternalBase } from "../base";
 import { FilteredPools, Filters, objToQueryParams, Pagination } from "./types";
