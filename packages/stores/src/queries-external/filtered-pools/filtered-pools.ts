import { KVStore } from "@keplr-wallet/common";
import { ChainGetter, QueryResponse } from "@keplr-wallet/stores";
import { makeObservable, observable, runInAction } from "mobx";
import { computedFn } from "mobx-utils";
import { ObservableQueryNumPools } from "../../queries/pools";
import { ObservableQueryPool } from "../../queries/pools/pool";
import { PoolGetter } from "../../queries/pools/types";
import { IMPERATOR_HISTORICAL_DATA_BASEURL } from "..";
import { ObservableQueryExternalBase } from "../base";
import { Filters, objToQueryParams, Pagination, FilteredPools } from "./types";
import { makePoolRawFromFilteredPool } from "./utils";

const ENDPOINT = "/stream/pool/v1/all";

/** TEMPORARY: use imperator query to fetch filtered, sorted pools.
 *
 *  Avoids fetching pools until necessary. Will fetch pools individually until all pools are requested,
 *    then it will fetch the top pools by liquidity until the remaining pools are explicitly requested.
 *
 *  TODO: This query includes token price and pool liquidity and volume data that is currently ignored.
 *        we could use that data to prevent other queries in the app, perhaps by adding some sort of
 *        store hydration mechanism to get this data into other query stores and preventing those stores from querying until needed.
 *        This could potentially grant additional performance improvements.
 */
export class ObservableQueryFilteredPools
  extends ObservableQueryExternalBase<FilteredPools>
  implements PoolGetter
{
  @observable
  protected _pools: Map<string, ObservableQueryPool> = new Map();

  protected _fetchingPoolIds: Set<string> = new Set();
  protected _queryParams: Filters & Pagination;

  @observable
  protected _canFetch = false;

  constructor(
    kvStore: KVStore,
    protected readonly chainId: string,
    protected readonly chainGetter: ChainGetter,
    protected readonly queryNumPools: ObservableQueryNumPools,
    protected readonly baseUrl = IMPERATOR_HISTORICAL_DATA_BASEURL,
    initialFilters: Filters = {
      min_liquidity: 10_000,
      order_key: "liquidity",
      order_by: "desc",
    },
    initialPagination: Pagination = {
      offset: 0,
      limit: 160,
    }
  ) {
    super(
      kvStore,
      baseUrl,
      `${ENDPOINT}?${objToQueryParams({
        ...initialFilters,
        ...initialPagination,
      })}`
    );

    this._queryParams = { ...initialFilters, ...initialPagination };

    makeObservable(this);
  }

  /** We'll only use the pools query if all pools are requested. */
  protected canFetch() {
    return this._canFetch;
  }

  protected setResponse(response: Readonly<QueryResponse<FilteredPools>>) {
    super.setResponse(response);

    // update potentially existing references of ObservableQueryPool objects
    for (const filteredPoolRaw of response.data.pools) {
      const existingQueryPool = this._pools.get(
        filteredPoolRaw.pool_id.toString()
      );
      let poolRaw: ReturnType<typeof makePoolRawFromFilteredPool> | undefined;
      try {
        poolRaw = makePoolRawFromFilteredPool(filteredPoolRaw);
      } catch (e: any) {
        console.error(
          `Failed to make pool raw from filtered pool raw. ID: ${filteredPoolRaw.pool_id}, ${e.message}`
        );
      }

      if (!poolRaw) continue;

      if (existingQueryPool) {
        existingQueryPool.setRaw(poolRaw);
      } else {
        this._pools.set(
          poolRaw.id,
          new ObservableQueryPool(
            this.kvStore,
            this.chainId,
            this.chainGetter,
            poolRaw
          )
        );
      }
    }
  }

  /** Returns `undefined` if the pool does not exist or the data has not loaded. */
  readonly getPool: (id: string) => ObservableQueryPool | undefined =
    computedFn((id: string) => {
      if (!this.response && this._canFetch && !this._pools.has(id)) {
        return undefined;
      }

      // if allPools() haven't been requested yet, fetch individual pools
      if (
        ((this.response && !this.isFetching) || !this._canFetch) &&
        !this._pools.has(id) &&
        !this._fetchingPoolIds.has(id)
      ) {
        this._fetchingPoolIds.add(id);
        ObservableQueryPool.makeWithoutRaw(
          id,
          this.kvStore,
          this.chainId,
          this.chainGetter
        )
          .then((pool) => runInAction(() => this._pools.set(id, pool)))
          .finally(() => this._fetchingPoolIds.delete(id));
      }

      return this._pools.get(id);
    });

  /** Returns `undefined` if pool data has not loaded, and `true`/`false` for if the pool exists. */
  readonly poolExists: (id: string) => boolean | undefined = computedFn(
    (id: string) => {
      if (this._pools.has(id)) return true;

      const r = this.response;
      if (r && !this.isFetching) {
        return r.data.pools.some((raw) => raw.pool_id.toString() === id);
      }
    },
    true
  );

  /** Gets all pools that have been fetched with current filter settings. Does not guarauntee any sort of order. */
  readonly getAllPools: () => ObservableQueryPool[] = computedFn(() => {
    // allow fetching all pools when all are requested
    let fetchNeeded = false;
    if (!this.canFetch() && !this.response) fetchNeeded = true;
    runInAction(() => (this._canFetch = true));
    if (fetchNeeded) {
      this.fetch();
    }

    if (!this.response) {
      return [];
    }

    return Array.from(this._pools.values());
  });

  paginate() {
    this.queryNumPools.waitResponse().then(() => {
      if (this._queryParams.limit < this.queryNumPools.numPools) {
        this._queryParams.offset += this._queryParams.limit;
        this.updateUrlAndFetch();
      }
    });
  }

  fetchRemainingPools() {
    this.queryNumPools.waitResponse().then(() => {
      if (this._queryParams.limit !== this.queryNumPools.numPools) {
        this._queryParams.limit = this.queryNumPools.numPools;
        this._queryParams.min_liquidity = 0;
        this.updateUrlAndFetch();
      }
    });
  }

  protected updateUrlAndFetch() {
    this.setUrl(
<<<<<<< HEAD
      `${this.baseUrl}/stream/pool/v1/all?${objToQueryParams(
        this._queryParams
      )}`
=======
      `${this.baseUrl}${ENDPOINT}?${objToQueryParams(this._queryParams)}`
>>>>>>> 6fb6fba0
    );
    return this.waitFreshResponse();
  }
}<|MERGE_RESOLUTION|>--- conflicted
+++ resolved
@@ -183,13 +183,7 @@
 
   protected updateUrlAndFetch() {
     this.setUrl(
-<<<<<<< HEAD
-      `${this.baseUrl}/stream/pool/v1/all?${objToQueryParams(
-        this._queryParams
-      )}`
-=======
       `${this.baseUrl}${ENDPOINT}?${objToQueryParams(this._queryParams)}`
->>>>>>> 6fb6fba0
     );
     return this.waitFreshResponse();
   }
