import { KVStore } from "@keplr-wallet/common";
import { ChainGetter, CoinGeckoPriceStore } from "@keplr-wallet/stores";
import { FiatCurrency } from "@keplr-wallet/types";
import { Dec } from "@keplr-wallet/unit";
import { observable } from "mobx";
import { computedFn } from "mobx-utils";

import { ObservableQueryPoolGetter } from "../queries";
import { IntermediateRoute, IPriceStore } from "./types";

/**
 * PoolFallbackPriceStore permits the some currencies that are not listed on CoinGecko
 * to use the spot price of the pool as the intermediate.
 */
export class PoolFallbackPriceStore
  extends CoinGeckoPriceStore
  implements IPriceStore
{
  /** Coin ID => `IntermediateRoute` */
  @observable.shallow
  protected _intermediateRoutesMap: Map<string, IntermediateRoute>;

  constructor(
    protected readonly osmosisChainId: string,
    protected readonly chainGetter: ChainGetter,
    kvStore: KVStore,
    supportedVsCurrencies: {
      [vsCurrency: string]: FiatCurrency;
    },
    defaultVsCurrency: string,
<<<<<<< HEAD
    protected readonly queryPool: PoolGetter,
    intermediateRoutes: IntermediateRoute[]
=======
    protected readonly queryPool: ObservableQueryPoolGetter,
    intermidiateRoutes: IntermediateRoute[]
>>>>>>> 25210e2b
  ) {
    super(kvStore, supportedVsCurrencies, defaultVsCurrency, {
      baseURL: "https://prices.osmosis.zone/api/v3",
    });

    const result: Map<string, IntermediateRoute> = new Map();

    for (const route of intermediateRoutes) {
      result.set(route.alternativeCoinId, route);
    }

    this._intermediateRoutesMap = result;
  }

  readonly getPrice = computedFn(
    (coinId: string, vsCurrency?: string): number | undefined => {
      if (!vsCurrency) {
        vsCurrency = this.defaultVsCurrency;
      }

      try {
        const routes = this._intermediateRoutesMap;
        const route = routes.get(coinId);
        if (route) {
          const pool = this.queryPool.getPool(route.poolId);
          if (!pool) {
            return;
          }

          const osmosisChainInfo = this.chainGetter.getChain(
            this.osmosisChainId
          );
          // If the currencies are unknown yet,
          // it is assumed that the raw currency with the 0 decimals.
          // But, using this raw currency will make improper result because it will create greater spot price than expected.
          // So, if the currencies are unknown, block calculating the price.
          if (
            !osmosisChainInfo.currencies.find(
              (cur) => cur.coinMinimalDenom === route.spotPriceSourceDenom
            ) ||
            !osmosisChainInfo.currencies.find(
              (cur) => cur.coinMinimalDenom === route.spotPriceDestDenom
            )
          ) {
            return;
          }

          const inSpotPrice = pool.getSpotPriceInOverOutWithoutSwapFee(
            route.spotPriceSourceDenom,
            route.spotPriceDestDenom
          );
          const spotPriceDec = inSpotPrice.toDec().equals(new Dec(0))
            ? new Dec(0)
            : new Dec(1).quo(inSpotPrice.toDec());
          const destCoinPrice = this.getPrice(route.destCoinId, vsCurrency);
          if (destCoinPrice === undefined) {
            return;
          }

          const res = parseFloat(spotPriceDec.toString()) * destCoinPrice;
          if (Number.isNaN(res)) {
            return;
          }
          // CoinGeckoPriceStore uses the `Dec` to calculate the price of assets.
          // However, `Dec` requires that the decimals must not exceed 18.
          // Since the spot price is `Dec`, it can have 18 decimals,
          // and if the `destCoinPrice` has the fraction, the multiplication can make the more than 18 decimals.
          // To prevent this problem, shorthand the fraction part.
          return parseFloat(res.toFixed(10));
        }

        return super.getPrice(coinId, vsCurrency);
      } catch (e: any) {
        console.error(
          `Failed to calculate price of (${coinId}, ${vsCurrency}): ${e?.message}`
        );
        return undefined;
      }
    }
  );
}<|MERGE_RESOLUTION|>--- conflicted
+++ resolved
@@ -28,13 +28,8 @@
       [vsCurrency: string]: FiatCurrency;
     },
     defaultVsCurrency: string,
-<<<<<<< HEAD
-    protected readonly queryPool: PoolGetter,
+    protected readonly queryPool: ObservableQueryPoolGetter,
     intermediateRoutes: IntermediateRoute[]
-=======
-    protected readonly queryPool: ObservableQueryPoolGetter,
-    intermidiateRoutes: IntermediateRoute[]
->>>>>>> 25210e2b
   ) {
     super(kvStore, supportedVsCurrencies, defaultVsCurrency, {
       baseURL: "https://prices.osmosis.zone/api/v3",
