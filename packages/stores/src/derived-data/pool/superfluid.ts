import {
  CosmosQueries,
  HasMapStore,
  IQueriesStore,
  Staking,
} from "@keplr-wallet/stores";
import { FiatCurrency } from "@keplr-wallet/types";
import { CoinPretty, Dec, RatePretty } from "@keplr-wallet/unit";
import { computed, makeObservable } from "mobx";
import { AccountStore } from "src";

import { IPriceStore } from "../../price";
import { OsmosisQueries } from "../../queries/store";
import { ObservableSharePoolDetails } from "./share-pool-details";

/** Convenience store getting common superfluid data for a pool via superfluid stores. */
export class ObservableSuperfluidPoolDetail {
  protected readonly _fiatCurrency: FiatCurrency;

  constructor(
    protected readonly poolId: string,
    protected readonly osmosisChainId: string,
    protected readonly queriesStore: IQueriesStore<
      CosmosQueries & OsmosisQueries
    >,
<<<<<<< HEAD
    protected readonly accountStore: AccountStore,
    protected readonly poolDetails: ObservablePoolDetails,
=======
    protected readonly accountStore: IAccountStore,
    protected readonly sharePoolDetails: ObservableSharePoolDetails,
>>>>>>> 58be8a50
    protected readonly priceStore: IPriceStore
  ) {
    const fiat = this.priceStore.getFiatCurrency(
      this.priceStore.defaultVsCurrency
    );

    if (!fiat)
      throw new Error("Could not find fiat currency from price store.");

    this._fiatCurrency = fiat;

    makeObservable(this);
  }

  protected get bech32Address() {
    return this.accountStore.getWallet(this.osmosisChainId)?.address ?? "";
  }

  protected get querySharePoolDetails() {
    return this.sharePoolDetails.get(this.poolId);
  }

  protected get cosmosQueries() {
    return this.queriesStore.get(this.osmosisChainId).cosmos;
  }

  @computed
  protected get osmosisQueries() {
    const osmosisQueries = this.queriesStore.get(this.osmosisChainId).osmosis;
    if (!osmosisQueries) throw Error("Did not supply Osmosis chain ID");
    return osmosisQueries;
  }

  get isSuperfluid() {
    return this.osmosisQueries.querySuperfluidPools.isSuperfluidPool(
      this.poolId
    );
  }

  /** Wraps `gauges` member of pool detail store with potential superfluid APR info. */
  @computed
  get gaugesWithSuperfluidApr() {
    return this.querySharePoolDetails.internalGauges.map((gaugeInfo) => {
      const lastDuration = this.querySharePoolDetails.longestDuration;
      return {
        ...gaugeInfo,
        superfluidApr:
          gaugeInfo.duration.asSeconds() === lastDuration?.asSeconds() &&
          this.osmosisQueries.querySuperfluidPools.isSuperfluidPool(this.poolId)
            ? new RatePretty(
                this.cosmosQueries.queryInflation.inflation
                  .mul(
                    this.osmosisQueries.querySuperfluidOsmoEquivalent.estimatePoolAPROsmoEquivalentMultiplier(
                      this.poolId
                    )
                  )
                  .moveDecimalPointLeft(2)
              )
            : undefined,
      };
    });
  }

  @computed
  get superfluidApr() {
    if (!this.isSuperfluid) return new RatePretty(new Dec(0));

    return new RatePretty(
      this.cosmosQueries.queryInflation.inflation
        .mul(
          this.osmosisQueries.querySuperfluidOsmoEquivalent.estimatePoolAPROsmoEquivalentMultiplier(
            this.poolId
          )
        )
        .moveDecimalPointLeft(2)
    );
  }

  @computed
  get superfluid() {
    // share pool superfluid info
    if (this.isSuperfluid && this.querySharePoolDetails.longestDuration) {
      let upgradeableLpLockIds:
        | {
            amount: CoinPretty;
            lockIds: string[];
          }
        | undefined;
      if (this.querySharePoolDetails.lockableDurations.length > 0) {
        upgradeableLpLockIds = this.osmosisQueries.queryAccountLocked
          .get(this.bech32Address)
          .getLockedCoinWithDuration(
            this.querySharePoolDetails.poolShareCurrency,
            this.querySharePoolDetails.longestDuration
          );
      }

      const undelegatedLockedLpShares =
        (this.osmosisQueries.querySuperfluidDelegations
          .getQuerySuperfluidDelegations(this.bech32Address)
          .getDelegations(this.querySharePoolDetails.poolShareCurrency)
          ?.length === 0 &&
          upgradeableLpLockIds &&
          upgradeableLpLockIds.lockIds.length > 0) ??
        false;

      return undelegatedLockedLpShares
        ? { upgradeableLpLockIds }
        : {
            delegations: this.osmosisQueries.querySuperfluidDelegations
              .getQuerySuperfluidDelegations(this.bech32Address)
              .getDelegations(this.querySharePoolDetails.poolShareCurrency)
              ?.map(({ validator_address, amount }) => {
                let jailed = false;
                let inactive = false;
                let validator = this.cosmosQueries.queryValidators
                  .getQueryStatus(Staking.BondStatus.Bonded)
                  .getValidator(validator_address);

                if (!validator) {
                  validator = this.cosmosQueries.queryValidators
                    .getQueryStatus(Staking.BondStatus.Unbonded)
                    .getValidator(validator_address);
                  inactive = true;
                  if (validator?.jailed) jailed = true;
                }

                let thumbnail: string | undefined;
                if (validator) {
                  thumbnail = this.cosmosQueries.queryValidators
                    .getQueryStatus(
                      inactive
                        ? Staking.BondStatus.Unbonded
                        : Staking.BondStatus.Bonded
                    )
                    .getValidatorThumbnail(validator_address);
                }

                let superfluidApr =
                  this.cosmosQueries.queryInflation.inflation.mul(
                    this.osmosisQueries.querySuperfluidOsmoEquivalent.estimatePoolAPROsmoEquivalentMultiplier(
                      this.poolId
                    )
                  );

                if (
                  this.querySharePoolDetails.lockableDurations.length > 0 &&
                  this.querySharePoolDetails.longestDuration
                ) {
                  const poolApr =
                    this.osmosisQueries.queryIncentivizedPools.computeApr(
                      this.poolId,
                      this.querySharePoolDetails.longestDuration,
                      this.priceStore,
                      this._fiatCurrency
                    );
                  superfluidApr = superfluidApr.add(
                    poolApr.moveDecimalPointRight(2).toDec()
                  );
                }

                const commissionRateRaw =
                  validator?.commission.commission_rates.rate;

                return {
                  validatorName: validator?.description.moniker,
                  validatorCommission: commissionRateRaw
                    ? new RatePretty(new Dec(commissionRateRaw))
                    : undefined,
                  validatorImgSrc: thumbnail,
                  inactive: jailed
                    ? "jailed"
                    : inactive
                    ? "inactive"
                    : undefined,
                  apr: new RatePretty(superfluidApr.moveDecimalPointLeft(2)),
                  amount:
                    this.osmosisQueries.querySuperfluidOsmoEquivalent.calculateOsmoEquivalent(
                      amount
                    ),
                };
              }),
            undelegations: this.osmosisQueries.querySuperfluidUndelegations
              .getQuerySuperfluidDelegations(this.bech32Address)
              .getUndelegations(this.querySharePoolDetails.poolShareCurrency)
              ?.map(({ validator_address, amount, end_time }) => {
                let jailed = false;
                let inactive = false;
                let validator = this.cosmosQueries.queryValidators
                  .getQueryStatus(Staking.BondStatus.Bonded)
                  .getValidator(validator_address);

                if (!validator) {
                  validator = this.cosmosQueries.queryValidators
                    .getQueryStatus(Staking.BondStatus.Unbonded)
                    .getValidator(validator_address);
                  inactive = true;
                  if (validator?.jailed) jailed = true;
                }

                return {
                  validatorName: validator?.description.moniker,
                  inactive: jailed
                    ? "jailed"
                    : inactive
                    ? "inactive"
                    : undefined,
                  amount,
                  endTime: end_time,
                };
              }),
            superfluidLpShares: this.osmosisQueries.queryAccountLocked
              .get(this.bech32Address)
              .getLockedCoinWithDuration(
                this.querySharePoolDetails.poolShareCurrency,
                this.querySharePoolDetails.longestDuration
              ),
          };
    }
  }
}

export class ObservableSuperfluidPoolDetails extends HasMapStore<ObservableSuperfluidPoolDetail> {
  constructor(
    protected readonly osmosisChainId: string,
    protected readonly queriesStore: IQueriesStore<
      CosmosQueries & OsmosisQueries
    >,
<<<<<<< HEAD
    protected readonly accountStore: AccountStore,
    protected readonly poolDetails: ObservablePoolDetails,
=======
    protected readonly accountStore: IAccountStore,
    protected readonly sharePoolDetails: ObservableSharePoolDetails,
>>>>>>> 58be8a50
    protected readonly priceStore: IPriceStore
  ) {
    super(
      (poolId: string) =>
        new ObservableSuperfluidPoolDetail(
          poolId,
          this.osmosisChainId,
          this.queriesStore,
          this.accountStore,
          this.sharePoolDetails,
          this.priceStore
        )
    );
  }

  get(poolId: string): ObservableSuperfluidPoolDetail {
    return super.get(poolId);
  }
}<|MERGE_RESOLUTION|>--- conflicted
+++ resolved
@@ -23,13 +23,8 @@
     protected readonly queriesStore: IQueriesStore<
       CosmosQueries & OsmosisQueries
     >,
-<<<<<<< HEAD
     protected readonly accountStore: AccountStore,
-    protected readonly poolDetails: ObservablePoolDetails,
-=======
-    protected readonly accountStore: IAccountStore,
     protected readonly sharePoolDetails: ObservableSharePoolDetails,
->>>>>>> 58be8a50
     protected readonly priceStore: IPriceStore
   ) {
     const fiat = this.priceStore.getFiatCurrency(
@@ -258,13 +253,8 @@
     protected readonly queriesStore: IQueriesStore<
       CosmosQueries & OsmosisQueries
     >,
-<<<<<<< HEAD
     protected readonly accountStore: AccountStore,
-    protected readonly poolDetails: ObservablePoolDetails,
-=======
-    protected readonly accountStore: IAccountStore,
     protected readonly sharePoolDetails: ObservableSharePoolDetails,
->>>>>>> 58be8a50
     protected readonly priceStore: IPriceStore
   ) {
     super(
