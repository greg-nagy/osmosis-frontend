--- conflicted
+++ resolved
@@ -1,14 +1,8 @@
-import {
-  CosmosQueries,
-  IQueriesStore,
-} from "@keplr-wallet/stores";
+import { CosmosQueries, IQueriesStore } from "@keplr-wallet/stores";
 import { DeepReadonly } from "utility-types";
 
-<<<<<<< HEAD
 import { AccountStore } from "../account";
-=======
 import { ChainStore } from "../chain";
->>>>>>> 4b4c7427
 import { IPriceStore } from "../price";
 import { OsmosisQueries } from "../queries";
 import {
