import { AmountConfig, IFeeConfig } from "@keplr-wallet/hooks";
import {
  ChainGetter,
  CosmosQueries,
  IQueriesStore,
} from "@keplr-wallet/stores";
import { AppCurrency } from "@keplr-wallet/types";
import {
  CoinPretty,
  Dec,
  DecUtils,
  Int,
  IntPretty,
  PricePretty,
  RatePretty,
} from "@keplr-wallet/unit";
import {
  NoRouteError,
  OptimizedRoutes,
  SplitTokenInQuote,
  Token,
  TokenOutGivenInRouter,
} from "@osmosis-labs/pools";
import { debounce } from "debounce";
import {
  action,
  autorun,
  computed,
  makeObservable,
  observable,
  override,
  runInAction,
} from "mobx";
import {
  computedFn,
  fromPromise,
  FULFILLED,
  IPromiseBasedObservable,
  PENDING,
  REJECTED,
} from "mobx-utils";

import { IPriceStore } from "../price";
import { ObservableQueryPool, OsmosisQueries } from "../queries";
import { InsufficientBalanceError, NoSendCurrencyError } from "./errors";

type PrettyQuote = {
  amount: CoinPretty;
  beforeSpotPriceWithoutSwapFeeInOverOut: IntPretty;
  beforeSpotPriceWithoutSwapFeeOutOverIn: IntPretty;
  beforeSpotPriceInOverOut: IntPretty;
  beforeSpotPriceOutOverIn: IntPretty;
  afterSpotPriceInOverOut: IntPretty;
  afterSpotPriceOutOverIn: IntPretty;
  effectivePriceInOverOut: IntPretty;
  effectivePriceOutOverIn: IntPretty;
  tokenInFeeAmount: CoinPretty;
  swapFee: RatePretty;
  priceImpact: RatePretty;
  isMultihopOsmoFeeDiscount: boolean;
};

export class ObservableTradeTokenInConfig extends AmountConfig {
  @observable.ref
  protected _pools: ObservableQueryPool[];
  @observable
  protected _incentivizedPoolIds: string[] = [];

  @observable
  protected _sendCurrencyMinDenom: string | undefined = undefined;
  @observable
  protected _outCurrencyMinDenom: string | undefined = undefined;

  // quotes
  @observable.ref
  protected _latestQuote:
    | IPromiseBasedObservable<SplitTokenInQuote>
    | undefined = undefined;
  @observable.ref
  protected _spotPriceQuote:
    | IPromiseBasedObservable<SplitTokenInQuote>
    | undefined = undefined;

  @override
  get sendCurrency(): AppCurrency {
    if (this.sendableCurrencies.length === 0) {
      // For the case before pools are initially fetched,

      return this.initialSelectCurrencies.send;
    }

    if (this._sendCurrencyMinDenom) {
      const currency = this.currencyMap.get(this._sendCurrencyMinDenom);
      if (currency) {
        return currency;
      }
    }

    const initialSendCurrency = this.sendableCurrencies.find(
      (c) => c.coinDenom === this.initialSelectCurrencies.send.coinDenom
    );
    const initialCurrency =
      initialSendCurrency &&
      this.sendableCurrencies.find(
        (c) => c.coinDenom === this.initialSelectCurrencies.out.coinDenom
      )
        ? initialSendCurrency
        : undefined;

    return initialCurrency ?? this.sendableCurrencies[0];
  }

  @computed
  get sendValue(): PricePretty {
    return (
      this.priceStore.calculatePrice(
        new CoinPretty(
          this.sendCurrency,
          this.isEmptyInput
            ? "0"
            : new Dec(this.amount).mul(
                DecUtils.getTenExponentN(this.sendCurrency.coinDecimals)
              )
        )
      ) ??
      new PricePretty(
        // eslint-disable-next-line @typescript-eslint/no-non-null-assertion
        this.priceStore.getFiatCurrency(this.priceStore.defaultVsCurrency)!,
        0
      )
    );
  }

  @computed
  get outCurrency(): AppCurrency {
    if (this.sendableCurrencies.length === 0) {
      // For the case before pools are initially fetched,
      return this.initialSelectCurrencies.out;
    }

    if (this._outCurrencyMinDenom) {
      const currency = this.currencyMap.get(this._outCurrencyMinDenom);
      if (currency) {
        return currency;
      }
    }

    const initialOutCurrency = this.sendableCurrencies.find(
      (c) => c.coinDenom === this.initialSelectCurrencies.out.coinDenom
    );
    const initialCurrency =
      initialOutCurrency &&
      this.sendableCurrencies.find(
        (c) => c.coinDenom === this.initialSelectCurrencies.send.coinDenom
      )
        ? initialOutCurrency
        : undefined;

    return initialCurrency ?? this.sendableCurrencies[1];
  }

  @computed
  get outValue(): PricePretty {
    return (
      this.priceStore.calculatePrice(this.expectedSwapResult.amount) ??
      new PricePretty(
        // eslint-disable-next-line @typescript-eslint/no-non-null-assertion
        this.priceStore.getFiatCurrency(this.priceStore.defaultVsCurrency)!,
        0
      )
    );
  }

  /** A map of the valid tradable currencies found on Osmosis chain store. */
  @computed
  get sendableCurrencies(): AppCurrency[] {
    if (this._pools.length === 0) {
      return [];
    }

    const chainInfo = this.chainInfo;

    // Get all coin denom in the pools.
    const coinDenomSet = new Set<string>(
      this._pools.flatMap((pool) => pool.poolAssetDenoms)
    );

    const coinDenoms = Array.from(coinDenomSet);

    const currencyMap = chainInfo.currencies.reduce<Map<string, AppCurrency>>(
      (previous, current) => {
        previous.set(current.coinMinimalDenom, current);
        return previous;
      },
      new Map()
    );

    return coinDenoms
      .filter((coinDenom) => {
        return currencyMap.has(coinDenom);
      })
      .map((coinDenom) => {
        // eslint-disable-next-line
        return currencyMap.get(coinDenom)!;
      });
  }

  /** Prettify swap result for display. */
  @computed
  get expectedSwapResult(): PrettyQuote {
    return (
      this._latestQuote?.case({
        fulfilled: (quote) => this.makePrettyQuote(quote),
        rejected: (e) => {
          // this may happen a lot, so don't log to console
          if (e instanceof NoRouteError) return undefined;

          console.error("Swap result rejected", e);
          return undefined;
        },
      }) ?? this.zeroSwapResult
    );
  }

  /** Routes for current quote */
  @computed
  get optimizedRoutes(): SplitTokenInQuote["split"] {
    return (
      this._latestQuote?.case({
        fulfilled: ({ split }) => split,
        rejected: (e) => {
          // this may happen a lot, so don't log to console
          if (e instanceof NoRouteError) return [];

          console.error("Optimized routes rejected", e);
          return [];
        },
      }) ?? []
    );
  }

  /** Quote is loading for user amount and token select inputs. */
  @computed
  get isQuoteLoading(): boolean {
    return this._latestQuote?.state === PENDING;
  }

  /** Calculated spot price with amount of 1 token in for currently selected tokens. */
  @computed
  get expectedSpotPrice(): IntPretty {
    // Use the spot price from the same quote based on the input amount
    // as the spot price may change based on the input amount and it's routes
    const quoteFromInputAmount = this._latestQuote;
    const quoteFromSpotPrice = this._spotPriceQuote;
    const quote = quoteFromInputAmount ?? quoteFromSpotPrice;

    return (
      quote?.case({
        fulfilled: (quote) => {
          return this.makePrettyQuote(quote)
            .beforeSpotPriceWithoutSwapFeeOutOverIn;
        },
        rejected: (e) => {
          // this may happen a lot, so don't log to console
          if (e instanceof NoRouteError) return undefined;

          console.error("Spot price rejected", e);
          return undefined;
        },
      }) ?? new IntPretty(0)
    );
  }

  /** Spot price for currently selected tokens is loading. */
  @computed
  get isSpotPriceLoading(): boolean {
    return this._spotPriceQuote?.state === PENDING;
  }

  /** Any error derived from state. */
  @override
  get error(): Error | undefined {
    // If things are loading or there's no input
    if (this.isSpotPriceLoading || this.isQuoteLoading || this.isEmptyInput) {
      // if there's no user input, check if the spot price has an error
      const spotPriceError = this._spotPriceQuote?.value;
      if (!this.isSpotPriceLoading && spotPriceError instanceof Error) {
        return spotPriceError;
      }

      return;
    }

    const sendCurrency = this.sendCurrency;
    if (!sendCurrency) {
      return new NoSendCurrencyError("Currency to send not set");
    }

    // If there's an error from the latest swap quote, return it
    if (
      this._latestQuote?.state === REJECTED &&
      this._latestQuote.value instanceof Error
    ) {
      return this._latestQuote.value;
    }

    // If the user doesn't have enough balance, return an error
    if (!this.isEmptyInput) {
      const dec = new Dec(this.amount);
      const balance = this.queriesStore
        .get(this.chainId)
        .queryBalances.getQueryBech32Address(this.sender)
        .getBalanceFromCurrency(this.sendCurrency);
      const balanceDec = balance.toDec();
      if (dec.gt(balanceDec)) {
        return new InsufficientBalanceError("Insufficient balance");
      }
    }

    // There's an error with the input
    return super.error;
  }

  get isEmptyInput() {
    return new Dec(this.getAmountPrimitive().amount).isZero();
  }

  @computed
  protected get currencyMap(): Map<string, AppCurrency> {
    return this.sendableCurrencies.reduce<Map<string, AppCurrency>>(
      (previous, current) => previous.set(current.coinMinimalDenom, current),
      new Map()
    );
  }

  @computed
  protected get zeroSwapResult(): PrettyQuote {
    return {
      amount: new CoinPretty(this.outCurrency, new Dec(0)).ready(false),
      beforeSpotPriceWithoutSwapFeeInOverOut: new IntPretty(0).ready(false),
      beforeSpotPriceWithoutSwapFeeOutOverIn: new IntPretty(0).ready(false),
      beforeSpotPriceInOverOut: new IntPretty(0).ready(false),
      beforeSpotPriceOutOverIn: new IntPretty(0).ready(false),
      afterSpotPriceInOverOut: new IntPretty(0).ready(false),
      afterSpotPriceOutOverIn: new IntPretty(0).ready(false),
      effectivePriceInOverOut: new IntPretty(0).ready(false),
      effectivePriceOutOverIn: new IntPretty(0).ready(false),
      tokenInFeeAmount: new CoinPretty(this.sendCurrency, new Dec(0)).ready(
        false
      ),
      swapFee: new RatePretty(0).ready(false),
      priceImpact: new RatePretty(0).ready(false),
      isMultihopOsmoFeeDiscount: false,
    };
  }

  /** Valid router instance that updates any time pools, incentivzed pool IDs, etc. changes. */
  @computed
  protected get router(): TokenOutGivenInRouter | undefined {
    if (this._pools.length === 0) return;

    // cache lives for the lifetime of the router instance
    // any time pools are updated (or any observed value), a new router instance is created (with new cache)
    const stakeCurrencyMinDenom: string | undefined = this.chainGetter.getChain(
      this.initialChainId
    ).stakeCurrency.coinMinimalDenom;
    if (!stakeCurrencyMinDenom) return;

    const getPoolTotalValueLocked = (poolId: string) => {
      const queryPool = this._pools.find((pool) => pool.id === poolId);
      if (queryPool) {
        return queryPool.computeTotalValueLocked(this.priceStore).toDec();
      } else {
        console.warn("Returning 0 TVL for poolId: " + poolId);
        return new Dec(0);
      }
    };

    // Multi route message is only available in v16+
    const nodeVersion = Number(
      this.queriesStore.get(this.initialChainId).cosmos.queryRPCStatus.response
        ?.data?.result?.node_info?.protocol_version?.app
    );
    const isV16Plus = !isNaN(nodeVersion) && nodeVersion >= 16;
    const maxSplit = isV16Plus ? 2 : 1;

    return new OptimizedRoutes({
      pools: this._pools.map((pool) => pool.pool),
      preferredPoolIds: this._pools.reduce((preferredIds, pool) => {
        // prefer concentrated & stable pools with some min amount of liquidity
        if (
          (pool.type === "concentrated" &&
            pool
              .computeTotalValueLocked(this.priceStore)
              .toDec()
              .gt(new Dec(4_000))) ||
          (pool.type === "stable" &&
            pool
              .computeTotalValueLocked(this.priceStore)
              .toDec()
              .gt(new Dec(4_000_000)))
        ) {
          preferredIds.push(pool.id);
        }
        return preferredIds;
      }, [] as string[]),
      incentivizedPoolIds: this._incentivizedPoolIds,
      stakeCurrencyMinDenom,
      getPoolTotalValueLocked,
      maxSplit,
    });
  }

  constructor(
    chainGetter: ChainGetter,
    protected readonly queriesStore: IQueriesStore<
      OsmosisQueries & CosmosQueries
    >,
    protected readonly priceStore: IPriceStore,
    protected readonly initialChainId: string,
    sender: string,
    feeConfig: IFeeConfig | undefined,
    pools: ObservableQueryPool[],
    protected readonly initialSelectCurrencies: {
      send: AppCurrency;
      out: AppCurrency;
    }
  ) {
    super(chainGetter, queriesStore, initialChainId, sender, feeConfig);

    this._pools = pools;

    ////////
    // QUOTE
    // Clear quote output if the input is cleared
    autorun(() => {
      // this also handles race conditions because if the user clears the input, then an prev request result arrives, the old result will be cleared
      if (this._latestQuote?.state === FULFILLED && this.isEmptyInput) {
        runInAction(() => {
          this._latestQuote = undefined;
        });
      }
    });
    // React to user input and request a swap result. This is debounced to prevent spamming the server
    const debounceGetQuote = debounce(
      (
        router: TokenOutGivenInRouter,
        tokenIn: Token,
        tokenOutDenom: string
      ) => {
        const futureQuote = router.routeByTokenIn(tokenIn, tokenOutDenom);
        runInAction(() => {
          this._latestQuote = fromPromise(futureQuote);
        });
      },
      350,
      true
    );
    autorun(() => {
      const { denom, amount } = this.getAmountPrimitive();
      const outCurrencyMinDenom = this.outCurrency.coinMinimalDenom;
      const router = this.router;

      if (this.isEmptyInput) return;
      if (!router) return;

      // Clear any previous user input debounce, then call the debounce function
      debounceGetQuote.clear();
      debounceGetQuote(
        router,
        {
          denom,
          amount: new Int(amount),
        },
        outCurrencyMinDenom
      );
    });

    ////////
    // SPOT PRICE
    const debounceGetSpotPrice = debounce(
      (
        router: TokenOutGivenInRouter,
        tokenIn: Token,
        tokenOutDenom: string
      ) => {
        const futureQuote = router.routeByTokenIn(tokenIn, tokenOutDenom);
        runInAction(() => {
          this._spotPriceQuote = fromPromise(futureQuote);
        });
      },
      500
    );
    // React to changes in send/out currencies, then generate a spot price by directly calculating from the pools
    autorun(() => {
      /** Use 1_000_000 uosmo (6 decimals) vs 1 uosmo */
      const oneWithDecimals = new Int(
        DecUtils.getTenExponentNInPrecisionRange(this.sendCurrency.coinDecimals)
          .truncate()
          .toString()
      );

      const sendCurrencyMinDenom = this.sendCurrency.coinMinimalDenom;
      const outCurrencyMinDenom = this.outCurrency.coinMinimalDenom;
      const router = this.router;

      // don't request a spot price if there's already a quote given an amount
      const isQuoteLoading = this.isQuoteLoading;
      const expectedSwapResult = this.expectedSwapResult;
      const isQuoteFromAmount =
        isQuoteLoading ||
        (expectedSwapResult && !expectedSwapResult.amount.toDec().isZero());

      if (isQuoteFromAmount || !router) return;

      // clear any prior reactions
      debounceGetSpotPrice.clear();
      debounceGetSpotPrice(
        router,
        {
          denom: sendCurrencyMinDenom,
          amount: oneWithDecimals,
        },
        outCurrencyMinDenom
      );
    });

    makeObservable(this);
  }

  @action
  setPools(pools: ObservableQueryPool[]) {
    this._pools = pools;
  }

  @action
  setIncentivizedPoolIds(poolIds: string[]) {
    this._incentivizedPoolIds = poolIds;
  }

  @override
  setSendCurrency(currency: AppCurrency | undefined) {
    if (currency) {
      this._sendCurrencyMinDenom = currency.coinMinimalDenom;
    } else {
      this._sendCurrencyMinDenom = undefined;
    }
  }

  @action
  setOutCurrency(currency: AppCurrency | undefined) {
    if (currency) {
      this._outCurrencyMinDenom = currency.coinMinimalDenom;
    } else {
      this._outCurrencyMinDenom = undefined;
    }
  }

  @action
  switchInAndOut() {
    const outAmount = this.expectedSwapResult?.amount;
    if (outAmount && outAmount.toDec().isZero()) {
      this.setAmount("");
    } else if (outAmount) {
      this.setAmount(
        outAmount
          .shrink(true)
          .maxDecimals(6)
          .trim(true)
          .hideDenom(true)
          .toString()
      );
    }

    // Since changing in and out affects each other, it is important to use the stored value.
    const prevInCurrency = this.sendCurrency.coinMinimalDenom;
    const prevOutCurrency = this.outCurrency.coinMinimalDenom;

    this._sendCurrencyMinDenom = prevOutCurrency;
    this._outCurrencyMinDenom = prevInCurrency;

    // clear all results of prev input
    this._latestQuote = undefined;
    this._spotPriceQuote = undefined;
  }

  /** Reset user input. */
  reset() {
    this.setAmount("");
    this.setFraction(undefined);
  }

  /** Calculate the out amount less a given slippage tolerance. */
  readonly outAmountLessSlippage = computedFn((slippage: Dec) => {
    return new CoinPretty(
      this.outCurrency,
      this.expectedSwapResult.amount
        .toDec()
        .mul(new Dec(1).sub(slippage))
        .mulTruncate(
          DecUtils.getTenExponentNInPrecisionRange(
            this.outCurrency.coinDecimals
          )
        )
    );
  });

  /** Convert raw router type into a prettified form ready for display. */
  protected makePrettyQuote(result: SplitTokenInQuote): PrettyQuote {
    const multiplicationInOverOut = DecUtils.getTenExponentN(
      this.outCurrency.coinDecimals - this.sendCurrency.coinDecimals
    );
    const beforeSpotPriceWithoutSwapFeeInOverOutDec =
      result.beforeSpotPriceInOverOut.mulTruncate(
        new Dec(1).sub(result.swapFee)
      );

    return {
      amount: new CoinPretty(this.outCurrency, result.amount).locale(false), // locale - remove commas
      beforeSpotPriceWithoutSwapFeeInOverOut: new IntPretty(
        beforeSpotPriceWithoutSwapFeeInOverOutDec.mulTruncate(
          multiplicationInOverOut
        )
      ),
      beforeSpotPriceWithoutSwapFeeOutOverIn:
        beforeSpotPriceWithoutSwapFeeInOverOutDec.gt(new Dec(0)) &&
        multiplicationInOverOut.gt(new Dec(0))
          ? new IntPretty(
              new Dec(1)
                .quoTruncate(beforeSpotPriceWithoutSwapFeeInOverOutDec)
                .quoTruncate(multiplicationInOverOut)
            )
          : new IntPretty(0),
      beforeSpotPriceInOverOut: new IntPretty(
        result.beforeSpotPriceInOverOut.mulTruncate(multiplicationInOverOut)
      ),
      beforeSpotPriceOutOverIn: multiplicationInOverOut.gt(new Dec(0))
        ? new IntPretty(
            result.beforeSpotPriceOutOverIn.quoTruncate(multiplicationInOverOut)
          )
        : new IntPretty(0),
      afterSpotPriceInOverOut: new IntPretty(
        result.afterSpotPriceInOverOut.mulTruncate(multiplicationInOverOut)
      ),
      afterSpotPriceOutOverIn: multiplicationInOverOut.gt(new Dec(0))
        ? new IntPretty(
            result.afterSpotPriceOutOverIn.quoTruncate(multiplicationInOverOut)
          )
        : new IntPretty(0),
      effectivePriceInOverOut: new IntPretty(
        result.effectivePriceInOverOut.mulTruncate(multiplicationInOverOut)
      ),
      effectivePriceOutOverIn: multiplicationInOverOut.gt(new Dec(0))
        ? new IntPretty(
            result.effectivePriceOutOverIn.quoTruncate(multiplicationInOverOut)
          )
        : new IntPretty(0),
      tokenInFeeAmount: new CoinPretty(
        this.sendCurrency,
        result.tokenInFeeAmount
      ).locale(false), // locale - remove commas
      swapFee: new RatePretty(result.swapFee),
      priceImpact: new RatePretty(
        result.priceImpactTokenOut.neg()
      ).inequalitySymbol(false),
      isMultihopOsmoFeeDiscount: result.split.some(
        ({ multiHopOsmoDiscount }) => multiHopOsmoDiscount
      ),
    };
  }
<<<<<<< HEAD

  /** Calculated spot price with amount of 1 token in. */
  @computed
  get beforeSpotPriceWithoutSwapFeeOutOverIn(): IntPretty {
    let paths;
    const one = new Int(
      DecUtils.getTenExponentNInPrecisionRange(this.sendCurrency.coinDecimals)
        .truncate()
        .toString()
    );
    try {
      paths = this.optimizedRoutes.getOptimizedRoutesByTokenIn(
        {
          denom: this.sendCurrency.coinMinimalDenom,
          amount: one,
        },
        this.outCurrency.coinMinimalDenom,
        4
      );
    } catch (e: any) {
      console.error("No route found", e.message);
      return new IntPretty(0).ready(false);
    }

    if (paths.length === 0) {
      return new IntPretty(0).ready(false);
    }

    let result;
    try {
      result = this.optimizedRoutes.calculateTokenOutByTokenIn(paths);
    } catch (e: any) {
      console.error(e);
      return new IntPretty(0).ready(false);
    }

    // convert to out over in
    return new IntPretty(result.amount).moveDecimalPointLeft(
      this.outCurrency.coinDecimals
    );
  }

  @override
  get error(): Error | undefined {
    const sendCurrency = this.sendCurrency;
    if (!sendCurrency) {
      return new NoSendCurrencyError("Currency to send not set");
    }

    if (this.amount) {
      if (this._error instanceof NoRouteError) return this._error;
      if (this._notEnoughLiquidity) return new NotEnoughLiquidityError();

      const dec = new Dec(this.amount);
      const balance = this.queriesStore
        .get(this.chainId)
        .queryBalances.getQueryBech32Address(this.sender)
        .getBalanceFromCurrency(this.sendCurrency);
      const balanceDec = balance.toDec();
      if (dec.gt(balanceDec)) {
        return new InsufficientBalanceError("Insufficient balance");
      }
    }

    return this._error;
  }

  @action
  setError(error: Error | undefined) {
    this._error = error;
  }
=======
>>>>>>> c3f775d8
}<|MERGE_RESOLUTION|>--- conflicted
+++ resolved
@@ -668,78 +668,4 @@
       ),
     };
   }
-<<<<<<< HEAD
-
-  /** Calculated spot price with amount of 1 token in. */
-  @computed
-  get beforeSpotPriceWithoutSwapFeeOutOverIn(): IntPretty {
-    let paths;
-    const one = new Int(
-      DecUtils.getTenExponentNInPrecisionRange(this.sendCurrency.coinDecimals)
-        .truncate()
-        .toString()
-    );
-    try {
-      paths = this.optimizedRoutes.getOptimizedRoutesByTokenIn(
-        {
-          denom: this.sendCurrency.coinMinimalDenom,
-          amount: one,
-        },
-        this.outCurrency.coinMinimalDenom,
-        4
-      );
-    } catch (e: any) {
-      console.error("No route found", e.message);
-      return new IntPretty(0).ready(false);
-    }
-
-    if (paths.length === 0) {
-      return new IntPretty(0).ready(false);
-    }
-
-    let result;
-    try {
-      result = this.optimizedRoutes.calculateTokenOutByTokenIn(paths);
-    } catch (e: any) {
-      console.error(e);
-      return new IntPretty(0).ready(false);
-    }
-
-    // convert to out over in
-    return new IntPretty(result.amount).moveDecimalPointLeft(
-      this.outCurrency.coinDecimals
-    );
-  }
-
-  @override
-  get error(): Error | undefined {
-    const sendCurrency = this.sendCurrency;
-    if (!sendCurrency) {
-      return new NoSendCurrencyError("Currency to send not set");
-    }
-
-    if (this.amount) {
-      if (this._error instanceof NoRouteError) return this._error;
-      if (this._notEnoughLiquidity) return new NotEnoughLiquidityError();
-
-      const dec = new Dec(this.amount);
-      const balance = this.queriesStore
-        .get(this.chainId)
-        .queryBalances.getQueryBech32Address(this.sender)
-        .getBalanceFromCurrency(this.sendCurrency);
-      const balanceDec = balance.toDec();
-      if (dec.gt(balanceDec)) {
-        return new InsufficientBalanceError("Insufficient balance");
-      }
-    }
-
-    return this._error;
-  }
-
-  @action
-  setError(error: Error | undefined) {
-    this._error = error;
-  }
-=======
->>>>>>> c3f775d8
 }