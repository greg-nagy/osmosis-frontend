import { AmountConfig, IFeeConfig } from "@keplr-wallet/hooks";
import { ChainGetter, IQueriesStore } from "@keplr-wallet/stores";
import { AppCurrency } from "@keplr-wallet/types";
import {
  CoinPretty,
  Dec,
  DecUtils,
  Int,
  IntPretty,
  RatePretty,
} from "@keplr-wallet/unit";
import {
  MultihopSwapResult,
  NotEnoughLiquidityError,
  OptimizedRoutes,
  RouteWithAmount,
} from "@osmosis-labs/pools";
import { debounce } from "debounce";
import {
  action,
  autorun,
  computed,
  makeObservable,
  observable,
  override,
  runInAction,
} from "mobx";
import { IPriceStore } from "src/price";

<<<<<<< HEAD
import { ObservableQueryPool, OsmosisQueries } from "../queries";
=======
>>>>>>> 33a0726d
import {
  InsufficientBalanceError,
  NoRouteError,
  NoSendCurrencyError,
} from "./errors";

export class ObservableTradeTokenInConfig extends AmountConfig {
  @observable.ref
  protected _pools: ObservableQueryPool[];
  @observable
  protected _incentivizedPoolIds: string[] = [];

  @observable
  protected _sendCurrencyMinDenom: string | undefined = undefined;
  @observable
  protected _outCurrencyMinDenom: string | undefined = undefined;
  @observable
  protected _error: Error | undefined = undefined;
  @observable
  protected _notEnoughLiquidity: boolean = false;

<<<<<<< HEAD
  @observable.ref
  protected _latestSwapResult: MultihopSwapResult | undefined;
=======
  constructor(
    chainGetter: ChainGetter,
    protected readonly queriesStore: IQueriesStore,
    protected readonly initialChainId: string,
    sender: string,
    feeConfig: IFeeConfig | undefined,
    pools: Pool[],
    incentivizedPoolIds: string[] = [],
    protected readonly initialSelectCurrencies: {
      send: AppCurrency;
      out: AppCurrency;
    }
  ) {
    super(chainGetter, queriesStore, initialChainId, sender, feeConfig);

    this._pools = pools;
    this._incentivizedPoolIds = incentivizedPoolIds;

    makeObservable(this);
  }

  @action
  setPools(pools: Pool[]) {
    this._pools = pools;
  }

  @action
  setIncentivizedPoolIds(poolIds: string[]) {
    this._incentivizedPoolIds = poolIds;
  }

  @override
  setSendCurrency(currency: AppCurrency | undefined) {
    if (currency) {
      this._sendCurrencyMinDenom = currency.coinMinimalDenom;
    } else {
      this._sendCurrencyMinDenom = undefined;
    }
  }

  @action
  setOutCurrency(currency: AppCurrency | undefined) {
    if (currency) {
      this._outCurrencyMinDenom = currency.coinMinimalDenom;
    } else {
      this._outCurrencyMinDenom = undefined;
    }
  }

  @action
  switchInAndOut() {
    // give back the swap fee amount
    const outAmount = this.expectedSwapResult.amount;
    if (outAmount.toDec().isZero()) {
      this.setAmount("");
    } else {
      this.setAmount(
        outAmount
          .shrink(true)
          .maxDecimals(6)
          .trim(true)
          .hideDenom(true)
          .toString()
      );
    }

    // Since changing in and out affects each other, it is important to use the stored value.
    const prevInCurrency = this.sendCurrency.coinMinimalDenom;
    const prevOutCurrency = this.outCurrency.coinMinimalDenom;
>>>>>>> 33a0726d

  @observable.ref
  protected _spotPriceResult: MultihopSwapResult | undefined;

  @computed
  get pools(): ObservableQueryPool[] {
    return this._pools;
  }

  @computed
  protected get currencyMap(): Map<string, AppCurrency> {
    return this.sendableCurrencies.reduce<Map<string, AppCurrency>>(
      (previous, current) => previous.set(current.coinMinimalDenom, current),
      new Map()
    );
  }

  @override
  get sendCurrency(): AppCurrency {
    if (this.sendableCurrencies.length === 0) {
      // For the case before pools are initially fetched,

      return this.initialSelectCurrencies.send;
    }

    if (this._sendCurrencyMinDenom) {
      const currency = this.currencyMap.get(this._sendCurrencyMinDenom);
      if (currency) {
        return currency;
      }
    }

    const initialSendCurrency = this.sendableCurrencies.find(
      (c) => c.coinDenom === this.initialSelectCurrencies.send.coinDenom
    );
    const initialCurrency =
      initialSendCurrency &&
      this.sendableCurrencies.find(
        (c) => c.coinDenom === this.initialSelectCurrencies.out.coinDenom
      )
        ? initialSendCurrency
        : undefined;

    return initialCurrency ?? this.sendableCurrencies[0];
  }

  @computed
  get outCurrency(): AppCurrency {
    if (this.sendableCurrencies.length <= 1) {
      // For the case before pools are initially fetched,
      return this.initialSelectCurrencies.out;
    }

    if (this._outCurrencyMinDenom) {
      const currency = this.currencyMap.get(this._outCurrencyMinDenom);
      if (currency) {
        return currency;
      }
    }

    const initialOutCurrency = this.sendableCurrencies.find(
      (c) => c.coinDenom === this.initialSelectCurrencies.out.coinDenom
    );
    const initialCurrency =
      initialOutCurrency &&
      this.sendableCurrencies.find(
        (c) => c.coinDenom === this.initialSelectCurrencies.send.coinDenom
      )
        ? initialOutCurrency
        : undefined;

    return initialCurrency ?? this.sendableCurrencies[1];
  }

  @computed
  get sendableCurrencies(): AppCurrency[] {
    if (this.pools.length === 0) {
      return [];
    }

    const chainInfo = this.chainInfo;

    // Get all coin denom in the pools.
    const coinDenomSet = new Set<string>(
      this.pools.flatMap((pool) => pool.poolAssetDenoms)
    );

    const coinDenoms = Array.from(coinDenomSet);

    const currencyMap = chainInfo.currencies.reduce<Map<string, AppCurrency>>(
      (previous, current) => {
        previous.set(current.coinMinimalDenom, current);
        return previous;
      },
      new Map()
    );

    return coinDenoms
      .filter((coinDenom) => {
        return currencyMap.has(coinDenom);
      })
      .map((coinDenom) => {
        // eslint-disable-next-line
        return currencyMap.get(coinDenom)!;
      });
  }

  @computed
  protected get optimizedRoutes(): OptimizedRoutes {
    const stakeCurrencyMinDenom = this.chainGetter.getChain(this.initialChainId)
      .stakeCurrency.coinMinimalDenom;
    const getTvl = (poolId: string) => {
      const queryPool = this.pools.find((pool) => pool.id === poolId);
      if (queryPool) {
        return queryPool.computeTotalValueLocked(this.priceStore).toDec();
      } else {
        console.warn("Returning 0 TVL for poolId: " + poolId);
        return new Dec(0);
      }
    };

    return new OptimizedRoutes(
      this.pools.map((pool) => pool.pool),
      this._incentivizedPoolIds,
      stakeCurrencyMinDenom,
      getTvl
    );
  }

  @computed
  get optimizedRoutePaths(): RouteWithAmount[] {
    runInAction(() => {
      this._notEnoughLiquidity = false;
    });
    this.setError(undefined);
    const amount = this.getAmountPrimitive();

    if (
      !amount.amount ||
      new Int(amount.amount).lte(new Int(0)) ||
      this.sendableCurrencies.length === 0
    ) {
      return [];
    }

    try {
      return this.optimizedRoutes.getOptimizedRoutesByTokenIn(
        {
          denom: amount.denom,
          amount: new Int(amount.amount),
        },
        this.outCurrency.coinMinimalDenom,
        4
      );
    } catch (e: any) {
      if (e instanceof NotEnoughLiquidityError) {
        runInAction(() => {
          this._notEnoughLiquidity = true;
        });
      }
      this.setError(e);
      return [];
    }
  }

  /** Prettify swap result for display. */
  @computed
  get expectedSwapResult(): {
    amount: CoinPretty;
    beforeSpotPriceWithoutSwapFeeInOverOut: IntPretty;
    beforeSpotPriceWithoutSwapFeeOutOverIn: IntPretty;
    beforeSpotPriceInOverOut: IntPretty;
    beforeSpotPriceOutOverIn: IntPretty;
    afterSpotPriceInOverOut: IntPretty;
    afterSpotPriceOutOverIn: IntPretty;
    effectivePriceInOverOut: IntPretty;
    effectivePriceOutOverIn: IntPretty;
    tokenInFeeAmount: CoinPretty;
    swapFee: RatePretty;
    priceImpact: RatePretty;
    isMultihopOsmoFeeDiscount: boolean;
  } {
    const result = this._latestSwapResult;
    if (!result) return this.zeroSwapResult;

    const multiplicationInOverOut = DecUtils.getTenExponentN(
      this.outCurrency.coinDecimals - this.sendCurrency.coinDecimals
    );
<<<<<<< HEAD
=======
    let result;
    try {
      result = this.optimizedRoutes.calculateTokenOutByTokenIn(paths);
    } catch (e: any) {
      console.error(e);
      this.setError(new NoRouteError("No route found"));
      return zero;
    }
    if (!result.amount.gt(new Int(0))) {
      this.setError(new Error("Not enough liquidity"));
      return zero;
    }

>>>>>>> 33a0726d
    const beforeSpotPriceWithoutSwapFeeInOverOutDec =
      result.beforeSpotPriceInOverOut.mulTruncate(
        new Dec(1).sub(result.swapFee)
      );

    return {
      amount: new CoinPretty(this.outCurrency, result.amount).locale(false),
      beforeSpotPriceWithoutSwapFeeInOverOut: new IntPretty(
        beforeSpotPriceWithoutSwapFeeInOverOutDec.mulTruncate(
          multiplicationInOverOut
        )
      ),
      beforeSpotPriceWithoutSwapFeeOutOverIn:
        beforeSpotPriceWithoutSwapFeeInOverOutDec.gt(new Dec(0)) &&
        multiplicationInOverOut.gt(new Dec(0))
          ? new IntPretty(
              new Dec(1)
                .quoTruncate(beforeSpotPriceWithoutSwapFeeInOverOutDec)
                .quoTruncate(multiplicationInOverOut)
            )
          : new IntPretty(0),
      beforeSpotPriceInOverOut: new IntPretty(
        result.beforeSpotPriceInOverOut.mulTruncate(multiplicationInOverOut)
      ),
      beforeSpotPriceOutOverIn: multiplicationInOverOut.gt(new Dec(0))
        ? new IntPretty(
            result.beforeSpotPriceOutOverIn.quoTruncate(multiplicationInOverOut)
          )
        : new IntPretty(0),
      afterSpotPriceInOverOut: new IntPretty(
        result.afterSpotPriceInOverOut.mulTruncate(multiplicationInOverOut)
      ),
      afterSpotPriceOutOverIn: multiplicationInOverOut.gt(new Dec(0))
        ? new IntPretty(
            result.afterSpotPriceOutOverIn.quoTruncate(multiplicationInOverOut)
          )
        : new IntPretty(0),
      effectivePriceInOverOut: new IntPretty(
        result.effectivePriceInOverOut.mulTruncate(multiplicationInOverOut)
      ),
      effectivePriceOutOverIn: multiplicationInOverOut.gt(new Dec(0))
        ? new IntPretty(
            result.effectivePriceOutOverIn.quoTruncate(multiplicationInOverOut)
          )
        : new IntPretty(0),
      tokenInFeeAmount: new CoinPretty(
        this.sendCurrency,
        result.tokenInFeeAmount
      ).locale(false),
      swapFee: new RatePretty(result.swapFee),
      priceImpact: new RatePretty(result.priceImpact),
      isMultihopOsmoFeeDiscount: result.multiHopOsmoDiscount,
    };
  }

  /** Calculated spot price with amount of 1 token in. */
  @computed
  get beforeSpotPriceWithoutSwapFeeOutOverIn(): IntPretty {
<<<<<<< HEAD
    const result = this._spotPriceResult;
=======
    let paths;
    const one = new Int(
      DecUtils.getTenExponentNInPrecisionRange(this.sendCurrency.coinDecimals)
        .truncate()
        .toString()
    );
    try {
      paths = this.optimizedRoutes.getOptimizedRoutesByTokenIn(
        {
          denom: this.sendCurrency.coinMinimalDenom,
          amount: one,
        },
        this.outCurrency.coinMinimalDenom,
        4
      );
    } catch (e: any) {
      console.error("No route found", e.message);
      return new IntPretty(0).ready(false);
    }
>>>>>>> 33a0726d

    // low price vs in asset
    if (!result || result.beforeSpotPriceInOverOut.isZero()) {
      return new IntPretty(0).ready(false);
    }

<<<<<<< HEAD
    const multiplicationInOverOut = DecUtils.getTenExponentN(
      this.outCurrency.coinDecimals - this.sendCurrency.coinDecimals
    );
=======
    let result;
    try {
      result = this.optimizedRoutes.calculateTokenOutByTokenIn(paths);
    } catch (e: any) {
      console.error(e);
      return new IntPretty(0).ready(false);
    }

    const multiplicationInOverOut = DecUtils.getTenExponentN(
      this.outCurrency.coinDecimals - this.sendCurrency.coinDecimals
    );
    const beforeSpotPriceWithoutSwapFeeInOverOutDec =
      result.beforeSpotPriceInOverOut.mulTruncate(
        new Dec(1).sub(result.swapFee)
      );

    // low price vs in asset
    if (
      beforeSpotPriceWithoutSwapFeeInOverOutDec.isZero() ||
      multiplicationInOverOut.isZero()
    ) {
      return new IntPretty(0).ready(false);
    }
>>>>>>> 33a0726d

    return new IntPretty(
      new Dec(1)
        .quoTruncate(result.beforeSpotPriceInOverOut)
        .quoTruncate(multiplicationInOverOut)
    );
  }

  @override
  get error(): Error | undefined {
    const sendCurrency = this.sendCurrency;
    if (!sendCurrency) {
      return new NoSendCurrencyError("Currency to send not set");
    }

    if (this.amount) {
      if (this._error instanceof NoRouteError) return this._error;
      if (this._notEnoughLiquidity) return new NotEnoughLiquidityError();

      const dec = new Dec(this.amount);
      const balance = this.queriesStore
        .get(this.chainId)
        .queryBalances.getQueryBech32Address(this.sender)
        .getBalanceFromCurrency(this.sendCurrency);
      const balanceDec = balance.toDec();
      if (dec.gt(balanceDec)) {
        return new InsufficientBalanceError("Insufficient balance");
      }
    }

    return this._error;
  }

  @computed
  get zeroSwapResult() {
    return {
      amount: new CoinPretty(this.outCurrency, new Dec(0)).ready(false),
      beforeSpotPriceWithoutSwapFeeInOverOut: new IntPretty(0).ready(false),
      beforeSpotPriceWithoutSwapFeeOutOverIn: new IntPretty(0),
      beforeSpotPriceInOverOut: new IntPretty(0).ready(false),
      beforeSpotPriceOutOverIn: new IntPretty(0).ready(false),
      afterSpotPriceInOverOut: new IntPretty(0).ready(false),
      afterSpotPriceOutOverIn: new IntPretty(0).ready(false),
      effectivePriceInOverOut: new IntPretty(0).ready(false),
      effectivePriceOutOverIn: new IntPretty(0).ready(false),
      tokenInFeeAmount: new CoinPretty(this.sendCurrency, new Dec(0)).ready(
        false
      ),
      swapFee: new RatePretty(0).ready(false),
      priceImpact: new RatePretty(0).ready(false),
      isMultihopOsmoFeeDiscount: false,
    };
  }

  constructor(
    chainGetter: ChainGetter,
    protected readonly queriesStore: IQueriesStore<OsmosisQueries>,
    protected readonly priceStore: IPriceStore,
    protected readonly initialChainId: string,
    sender: string,
    feeConfig: IFeeConfig | undefined,
    pools: ObservableQueryPool[],
    protected readonly initialSelectCurrencies: {
      send: AppCurrency;
      out: AppCurrency;
    }
  ) {
    super(chainGetter, queriesStore, initialChainId, sender, feeConfig);

    this._pools = pools;

    const debounceCalculateRoutes = debounce((paths: RouteWithAmount[]) => {
      this.optimizedRoutes
        .calculateTokenOutByTokenIn(paths)
        .then((swapResult) => {
          if (swapResult.amount.isZero()) {
            this.setError(new Error("Not enough liquidity"));
            return;
          }

          runInAction(() => {
            this._latestSwapResult = swapResult;
          });
        });
    }, 1000);

    // React to user input and request a swap result. This is debounced to prevent spamming the server
    autorun(() => {
      const paths = this.optimizedRoutePaths;
      this.setError(undefined);

      if (paths.length === 0 && this.amount !== "" && this.amount !== "0") {
        this.setError(new NoRouteError("No route found"));
        return this.zeroSwapResult;
      }

      if (paths.length === 0 || this.amount === "" || this.amount === "0") {
        return this.zeroSwapResult;
      }

      debounceCalculateRoutes.clear();
      debounceCalculateRoutes(paths);
    });

    // react to changes in send/out currencies, then generate a spot price
    // autorun(() => {
    //   const sendCurrency = this.sendCurrency;
    //   if (!sendCurrency) return;

    //   if (!this._spotPriceResult) {
    //     let paths;
    //     const one = new Int(
    //       DecUtils.getTenExponentNInPrecisionRange(
    //         this.sendCurrency.coinDecimals
    //       )
    //         .truncate()
    //         .toString()
    //     );
    //     try {
    //       paths = this.optimizedRoutes.getOptimizedRoutesByTokenIn(
    //         {
    //           denom: this.sendCurrency.coinMinimalDenom,
    //           amount: one,
    //         },
    //         this.outCurrency.coinMinimalDenom,
    //         5
    //       );
    //     } catch (e: any) {
    //       console.error("No route found", e.message);
    //       return new IntPretty(0).ready(false);
    //     }

    //     if (paths.length === 0) {
    //       return new IntPretty(0).ready(false);
    //     }

    //     this.optimizedRoutes
    //       .calculateTokenOutByTokenIn(paths)
    //       .then((result) => {
    //         runInAction(() => {
    //           this._spotPriceResult = result;
    //         });
    //       });
    //   }
    // });

    makeObservable(this);
  }

  @action
  setPools(pools: ObservableQueryPool[]) {
    this._pools = pools;
  }

  @action
  setIncentivizedPoolIds(poolIds: string[]) {
    this._incentivizedPoolIds = poolIds;
  }

  @override
  setSendCurrency(currency: AppCurrency | undefined) {
    if (currency) {
      this._sendCurrencyMinDenom = currency.coinMinimalDenom;
    } else {
      this._sendCurrencyMinDenom = undefined;
    }
  }

  @action
  setOutCurrency(currency: AppCurrency | undefined) {
    if (currency) {
      this._outCurrencyMinDenom = currency.coinMinimalDenom;
    } else {
      this._outCurrencyMinDenom = undefined;
    }
  }

  @action
  switchInAndOut() {
    // give back the swap fee amount
    const outAmount = this.expectedSwapResult.amount;
    if (outAmount.toDec().isZero()) {
      this.setAmount("");
    } else {
      this.setAmount(
        outAmount
          .shrink(true)
          .maxDecimals(6)
          .trim(true)
          .hideDenom(true)
          .toString()
      );
    }

    // Since changing in and out affects each other, it is important to use the stored value.
    const prevInCurrency = this.sendCurrency.coinMinimalDenom;
    const prevOutCurrency = this.outCurrency.coinMinimalDenom;

    this._sendCurrencyMinDenom = prevOutCurrency;
    this._outCurrencyMinDenom = prevInCurrency;
  }

  @action
  setError(error: Error | undefined) {
    this._error = error;
  }
}<|MERGE_RESOLUTION|>--- conflicted
+++ resolved
@@ -27,10 +27,7 @@
 } from "mobx";
 import { IPriceStore } from "src/price";
 
-<<<<<<< HEAD
 import { ObservableQueryPool, OsmosisQueries } from "../queries";
-=======
->>>>>>> 33a0726d
 import {
   InsufficientBalanceError,
   NoRouteError,
@@ -52,80 +49,8 @@
   @observable
   protected _notEnoughLiquidity: boolean = false;
 
-<<<<<<< HEAD
   @observable.ref
   protected _latestSwapResult: MultihopSwapResult | undefined;
-=======
-  constructor(
-    chainGetter: ChainGetter,
-    protected readonly queriesStore: IQueriesStore,
-    protected readonly initialChainId: string,
-    sender: string,
-    feeConfig: IFeeConfig | undefined,
-    pools: Pool[],
-    incentivizedPoolIds: string[] = [],
-    protected readonly initialSelectCurrencies: {
-      send: AppCurrency;
-      out: AppCurrency;
-    }
-  ) {
-    super(chainGetter, queriesStore, initialChainId, sender, feeConfig);
-
-    this._pools = pools;
-    this._incentivizedPoolIds = incentivizedPoolIds;
-
-    makeObservable(this);
-  }
-
-  @action
-  setPools(pools: Pool[]) {
-    this._pools = pools;
-  }
-
-  @action
-  setIncentivizedPoolIds(poolIds: string[]) {
-    this._incentivizedPoolIds = poolIds;
-  }
-
-  @override
-  setSendCurrency(currency: AppCurrency | undefined) {
-    if (currency) {
-      this._sendCurrencyMinDenom = currency.coinMinimalDenom;
-    } else {
-      this._sendCurrencyMinDenom = undefined;
-    }
-  }
-
-  @action
-  setOutCurrency(currency: AppCurrency | undefined) {
-    if (currency) {
-      this._outCurrencyMinDenom = currency.coinMinimalDenom;
-    } else {
-      this._outCurrencyMinDenom = undefined;
-    }
-  }
-
-  @action
-  switchInAndOut() {
-    // give back the swap fee amount
-    const outAmount = this.expectedSwapResult.amount;
-    if (outAmount.toDec().isZero()) {
-      this.setAmount("");
-    } else {
-      this.setAmount(
-        outAmount
-          .shrink(true)
-          .maxDecimals(6)
-          .trim(true)
-          .hideDenom(true)
-          .toString()
-      );
-    }
-
-    // Since changing in and out affects each other, it is important to use the stored value.
-    const prevInCurrency = this.sendCurrency.coinMinimalDenom;
-    const prevOutCurrency = this.outCurrency.coinMinimalDenom;
->>>>>>> 33a0726d
 
   @observable.ref
   protected _spotPriceResult: MultihopSwapResult | undefined;
@@ -314,22 +239,6 @@
     const multiplicationInOverOut = DecUtils.getTenExponentN(
       this.outCurrency.coinDecimals - this.sendCurrency.coinDecimals
     );
-<<<<<<< HEAD
-=======
-    let result;
-    try {
-      result = this.optimizedRoutes.calculateTokenOutByTokenIn(paths);
-    } catch (e: any) {
-      console.error(e);
-      this.setError(new NoRouteError("No route found"));
-      return zero;
-    }
-    if (!result.amount.gt(new Int(0))) {
-      this.setError(new Error("Not enough liquidity"));
-      return zero;
-    }
-
->>>>>>> 33a0726d
     const beforeSpotPriceWithoutSwapFeeInOverOutDec =
       result.beforeSpotPriceInOverOut.mulTruncate(
         new Dec(1).sub(result.swapFee)
@@ -388,64 +297,16 @@
   /** Calculated spot price with amount of 1 token in. */
   @computed
   get beforeSpotPriceWithoutSwapFeeOutOverIn(): IntPretty {
-<<<<<<< HEAD
     const result = this._spotPriceResult;
-=======
-    let paths;
-    const one = new Int(
-      DecUtils.getTenExponentNInPrecisionRange(this.sendCurrency.coinDecimals)
-        .truncate()
-        .toString()
-    );
-    try {
-      paths = this.optimizedRoutes.getOptimizedRoutesByTokenIn(
-        {
-          denom: this.sendCurrency.coinMinimalDenom,
-          amount: one,
-        },
-        this.outCurrency.coinMinimalDenom,
-        4
-      );
-    } catch (e: any) {
-      console.error("No route found", e.message);
-      return new IntPretty(0).ready(false);
-    }
->>>>>>> 33a0726d
 
     // low price vs in asset
     if (!result || result.beforeSpotPriceInOverOut.isZero()) {
       return new IntPretty(0).ready(false);
     }
 
-<<<<<<< HEAD
     const multiplicationInOverOut = DecUtils.getTenExponentN(
       this.outCurrency.coinDecimals - this.sendCurrency.coinDecimals
     );
-=======
-    let result;
-    try {
-      result = this.optimizedRoutes.calculateTokenOutByTokenIn(paths);
-    } catch (e: any) {
-      console.error(e);
-      return new IntPretty(0).ready(false);
-    }
-
-    const multiplicationInOverOut = DecUtils.getTenExponentN(
-      this.outCurrency.coinDecimals - this.sendCurrency.coinDecimals
-    );
-    const beforeSpotPriceWithoutSwapFeeInOverOutDec =
-      result.beforeSpotPriceInOverOut.mulTruncate(
-        new Dec(1).sub(result.swapFee)
-      );
-
-    // low price vs in asset
-    if (
-      beforeSpotPriceWithoutSwapFeeInOverOutDec.isZero() ||
-      multiplicationInOverOut.isZero()
-    ) {
-      return new IntPretty(0).ready(false);
-    }
->>>>>>> 33a0726d
 
     return new IntPretty(
       new Dec(1)
@@ -551,46 +412,46 @@
     });
 
     // react to changes in send/out currencies, then generate a spot price
-    // autorun(() => {
-    //   const sendCurrency = this.sendCurrency;
-    //   if (!sendCurrency) return;
-
-    //   if (!this._spotPriceResult) {
-    //     let paths;
-    //     const one = new Int(
-    //       DecUtils.getTenExponentNInPrecisionRange(
-    //         this.sendCurrency.coinDecimals
-    //       )
-    //         .truncate()
-    //         .toString()
-    //     );
-    //     try {
-    //       paths = this.optimizedRoutes.getOptimizedRoutesByTokenIn(
-    //         {
-    //           denom: this.sendCurrency.coinMinimalDenom,
-    //           amount: one,
-    //         },
-    //         this.outCurrency.coinMinimalDenom,
-    //         5
-    //       );
-    //     } catch (e: any) {
-    //       console.error("No route found", e.message);
-    //       return new IntPretty(0).ready(false);
-    //     }
-
-    //     if (paths.length === 0) {
-    //       return new IntPretty(0).ready(false);
-    //     }
-
-    //     this.optimizedRoutes
-    //       .calculateTokenOutByTokenIn(paths)
-    //       .then((result) => {
-    //         runInAction(() => {
-    //           this._spotPriceResult = result;
-    //         });
-    //       });
-    //   }
-    // });
+    autorun(() => {
+      const sendCurrency = this.sendCurrency;
+      if (!sendCurrency) return;
+
+      if (!this._spotPriceResult) {
+        let paths;
+        const one = new Int(
+          DecUtils.getTenExponentNInPrecisionRange(
+            this.sendCurrency.coinDecimals
+          )
+            .truncate()
+            .toString()
+        );
+        try {
+          paths = this.optimizedRoutes.getOptimizedRoutesByTokenIn(
+            {
+              denom: this.sendCurrency.coinMinimalDenom,
+              amount: one,
+            },
+            this.outCurrency.coinMinimalDenom,
+            5
+          );
+        } catch (e: any) {
+          console.error("No route found", e.message);
+          return new IntPretty(0).ready(false);
+        }
+
+        if (paths.length === 0) {
+          return new IntPretty(0).ready(false);
+        }
+
+        this.optimizedRoutes
+          .calculateTokenOutByTokenIn(paths)
+          .then((result) => {
+            runInAction(() => {
+              this._spotPriceResult = result;
+            });
+          });
+      }
+    });
 
     makeObservable(this);
   }
