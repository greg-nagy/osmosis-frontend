--- conflicted
+++ resolved
@@ -35,13 +35,8 @@
   PENDING,
   REJECTED,
 } from "mobx-utils";
-<<<<<<< HEAD
-import { IPriceStore } from "src/price";
-
-=======
 
 import { IPriceStore } from "../price";
->>>>>>> 6ebdfc12
 import { ObservableQueryPool, OsmosisQueries } from "../queries";
 import { InsufficientBalanceError, NoSendCurrencyError } from "./errors";
 
