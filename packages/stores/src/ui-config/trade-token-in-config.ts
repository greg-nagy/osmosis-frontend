import { AmountConfig, IFeeConfig } from "@keplr-wallet/hooks";
import { ChainGetter, IQueriesStore } from "@keplr-wallet/stores";
import { AppCurrency } from "@keplr-wallet/types";
import {
  CoinPretty,
  Dec,
  DecUtils,
  Int,
  IntPretty,
  RatePretty,
} from "@keplr-wallet/unit";
import {
  NotEnoughLiquidityError,
  OptimizedRoutes,
<<<<<<< HEAD
  RoutablePool,
  RoutePathWithAmount,
=======
  Pool,
  RouteWithAmount,
>>>>>>> 6dc51908
} from "@osmosis-labs/pools";
import {
  action,
  computed,
  makeObservable,
  observable,
  override,
  runInAction,
} from "mobx";

import { OsmosisQueries } from "../queries";
import {
  InsufficientBalanceError,
  NoRouteError,
  NoSendCurrencyError,
} from "./errors";

export class ObservableTradeTokenInConfig extends AmountConfig {
  @observable.ref
  protected _pools: RoutablePool[];
  @observable
  protected _incentivizedPoolIds: string[];

  @observable
  protected _sendCurrencyMinDenom: string | undefined = undefined;
  @observable
  protected _outCurrencyMinDenom: string | undefined = undefined;
  @observable
  protected _error: Error | undefined = undefined;
  @observable
  protected _notEnoughLiquidity: boolean = false;

  constructor(
    chainGetter: ChainGetter,
    protected readonly queriesStore: IQueriesStore<OsmosisQueries>,
    protected readonly initialChainId: string,
    sender: string,
    feeConfig: IFeeConfig | undefined,
    pools: RoutablePool[],
    incentivizedPoolIds: string[] = [],
    protected readonly initialSelectCurrencies: {
      send: AppCurrency;
      out: AppCurrency;
    }
  ) {
    super(chainGetter, queriesStore, initialChainId, sender, feeConfig);

    this._pools = pools;
    this._incentivizedPoolIds = incentivizedPoolIds;

    makeObservable(this);
  }

  @action
  setPools(pools: RoutablePool[]) {
    this._pools = pools;
  }

  @action
  setIncentivizedPoolIds(poolIds: string[]) {
    this._incentivizedPoolIds = poolIds;
  }

  @override
  setSendCurrency(currency: AppCurrency | undefined) {
    if (currency) {
      this._sendCurrencyMinDenom = currency.coinMinimalDenom;
    } else {
      this._sendCurrencyMinDenom = undefined;
    }
  }

  @action
  setOutCurrency(currency: AppCurrency | undefined) {
    if (currency) {
      this._outCurrencyMinDenom = currency.coinMinimalDenom;
    } else {
      this._outCurrencyMinDenom = undefined;
    }
  }

  @action
  switchInAndOut() {
    // give back the swap fee amount
    const outAmount = this.expectedSwapResult.amount;
    if (outAmount.toDec().isZero()) {
      this.setAmount("");
    } else {
      this.setAmount(
        outAmount
          .shrink(true)
          .maxDecimals(6)
          .trim(true)
          .hideDenom(true)
          .toString()
      );
    }

    // Since changing in and out affects each other, it is important to use the stored value.
    const prevInCurrency = this.sendCurrency.coinMinimalDenom;
    const prevOutCurrency = this.outCurrency.coinMinimalDenom;

    this._sendCurrencyMinDenom = prevOutCurrency;
    this._outCurrencyMinDenom = prevInCurrency;
  }

  get pools(): RoutablePool[] {
    return this._pools;
  }

  @computed
  protected get currencyMap(): Map<string, AppCurrency> {
    return this.sendableCurrencies.reduce<Map<string, AppCurrency>>(
      (previous, current) => previous.set(current.coinMinimalDenom, current),
      new Map()
    );
  }

  @override
  get sendCurrency(): AppCurrency {
    if (this.sendableCurrencies.length === 0) {
      // For the case before pools are initially fetched,

      return this.initialSelectCurrencies.send;
    }

    if (this._sendCurrencyMinDenom) {
      const currency = this.currencyMap.get(this._sendCurrencyMinDenom);
      if (currency) {
        return currency;
      }
    }

    const initialSendCurrency = this.sendableCurrencies.find(
      (c) => c.coinDenom === this.initialSelectCurrencies.send.coinDenom
    );
    const initialCurrency =
      initialSendCurrency &&
      this.sendableCurrencies.find(
        (c) => c.coinDenom === this.initialSelectCurrencies.out.coinDenom
      )
        ? initialSendCurrency
        : undefined;

    return initialCurrency ?? this.sendableCurrencies[0];
  }

  @computed
  get outCurrency(): AppCurrency {
    if (this.sendableCurrencies.length <= 1) {
      // For the case before pools are initially fetched,
      return this.initialSelectCurrencies.out;
    }

    if (this._outCurrencyMinDenom) {
      const currency = this.currencyMap.get(this._outCurrencyMinDenom);
      if (currency) {
        return currency;
      }
    }

    const initialOutCurrency = this.sendableCurrencies.find(
      (c) => c.coinDenom === this.initialSelectCurrencies.out.coinDenom
    );
    const initialCurrency =
      initialOutCurrency &&
      this.sendableCurrencies.find(
        (c) => c.coinDenom === this.initialSelectCurrencies.send.coinDenom
      )
        ? initialOutCurrency
        : undefined;

    return initialCurrency ?? this.sendableCurrencies[1];
  }

  @computed
  get sendableCurrencies(): AppCurrency[] {
    if (this.pools.length === 0) {
      return [];
    }

    const chainInfo = this.chainInfo;

    // Get all coin denom in the pools.
    const coinDenomSet = new Set<string>();
    for (const pool of this.pools) {
      for (const poolAsset of pool.poolAssets) {
        coinDenomSet.add(poolAsset.denom);
      }
    }

    const coinDenoms = Array.from(coinDenomSet);

    const currencyMap = chainInfo.currencies.reduce<Map<string, AppCurrency>>(
      (previous, current) => {
        previous.set(current.coinMinimalDenom, current);
        return previous;
      },
      new Map()
    );

    return coinDenoms
      .filter((coinDenom) => {
        return currencyMap.has(coinDenom);
      })
      .map((coinDenom) => {
        // eslint-disable-next-line
        return currencyMap.get(coinDenom)!;
      });
  }

  @computed
  protected get optimizedRoutes(): OptimizedRoutes {
    const stakeCurrencyMinDenom = this.chainGetter.getChain(this.initialChainId)
      .stakeCurrency.coinMinimalDenom;
    return new OptimizedRoutes(
      this.pools,
      this._incentivizedPoolIds,
      stakeCurrencyMinDenom
    );
  }

  @computed
  get optimizedRoutePaths(): RouteWithAmount[] {
    runInAction(() => {
      this._notEnoughLiquidity = false;
    });
    this.setError(undefined);
    const amount = this.getAmountPrimitive();
    if (
      !amount.amount ||
      new Int(amount.amount).lte(new Int(0)) ||
      this.sendableCurrencies.length === 0 ||
      !Boolean(
        this.queriesStore.get(this.initialChainId).osmosis?.queryGammPools
          .response
      )
    ) {
      return [];
    }

    try {
      return this.optimizedRoutes.getOptimizedRoutesByTokenIn(
        {
          denom: amount.denom,
          amount: new Int(amount.amount),
        },
        this.outCurrency.coinMinimalDenom,
        5
      );
    } catch (e: any) {
      if (e instanceof NotEnoughLiquidityError) {
        runInAction(() => {
          this._notEnoughLiquidity = true;
        });
      }
      this.setError(e);
      return [];
    }
  }

  @computed
  get expectedSwapResult(): {
    amount: CoinPretty;
    beforeSpotPriceWithoutSwapFeeInOverOut: IntPretty;
    beforeSpotPriceWithoutSwapFeeOutOverIn: IntPretty;
    beforeSpotPriceInOverOut: IntPretty;
    beforeSpotPriceOutOverIn: IntPretty;
    afterSpotPriceInOverOut: IntPretty;
    afterSpotPriceOutOverIn: IntPretty;
    effectivePriceInOverOut: IntPretty;
    effectivePriceOutOverIn: IntPretty;
    tokenInFeeAmount: CoinPretty;
    swapFee: RatePretty;
    priceImpact: RatePretty;
    isMultihopOsmoFeeDiscount: boolean;
  } {
    const paths = this.optimizedRoutePaths;
    this.setError(undefined);
    const zero = {
      amount: new CoinPretty(this.outCurrency, new Dec(0)).ready(false),
      beforeSpotPriceWithoutSwapFeeInOverOut: new IntPretty(0).ready(false),
      beforeSpotPriceWithoutSwapFeeOutOverIn: new IntPretty(0),
      beforeSpotPriceInOverOut: new IntPretty(0).ready(false),
      beforeSpotPriceOutOverIn: new IntPretty(0).ready(false),
      afterSpotPriceInOverOut: new IntPretty(0).ready(false),
      afterSpotPriceOutOverIn: new IntPretty(0).ready(false),
      effectivePriceInOverOut: new IntPretty(0).ready(false),
      effectivePriceOutOverIn: new IntPretty(0).ready(false),
      tokenInFeeAmount: new CoinPretty(this.sendCurrency, new Dec(0)).ready(
        false
      ),
      swapFee: new RatePretty(0).ready(false),
      priceImpact: new RatePretty(0).ready(false),
      isMultihopOsmoFeeDiscount: false,
    };

    if (paths.length === 0 && this.amount !== "" && this.amount !== "0") {
      this.setError(new NoRouteError("No route found"));
      return zero;
    }

    if (paths.length === 0 || this.amount === "" || this.amount === "0") {
      return zero;
    }

    const multiplicationInOverOut = DecUtils.getTenExponentN(
      this.outCurrency.coinDecimals - this.sendCurrency.coinDecimals
    );
    const result = this.optimizedRoutes.calculateTokenOutByTokenIn(paths);

    if (!result.amount.gt(new Int(0))) {
      this.setError(new Error("Not enough liquidity"));
      return zero;
    }

    const beforeSpotPriceWithoutSwapFeeInOverOutDec =
      result.beforeSpotPriceInOverOut.mulTruncate(
        new Dec(1).sub(result.swapFee)
      );

    return {
      amount: new CoinPretty(this.outCurrency, result.amount).locale(false),
      beforeSpotPriceWithoutSwapFeeInOverOut: new IntPretty(
        beforeSpotPriceWithoutSwapFeeInOverOutDec.mulTruncate(
          multiplicationInOverOut
        )
      ),
      beforeSpotPriceWithoutSwapFeeOutOverIn:
        beforeSpotPriceWithoutSwapFeeInOverOutDec.gt(new Dec(0)) &&
        multiplicationInOverOut.gt(new Dec(0))
          ? new IntPretty(
              new Dec(1)
                .quoTruncate(beforeSpotPriceWithoutSwapFeeInOverOutDec)
                .quoTruncate(multiplicationInOverOut)
            )
          : new IntPretty(0),
      beforeSpotPriceInOverOut: new IntPretty(
        result.beforeSpotPriceInOverOut.mulTruncate(multiplicationInOverOut)
      ),
      beforeSpotPriceOutOverIn: multiplicationInOverOut.gt(new Dec(0))
        ? new IntPretty(
            result.beforeSpotPriceOutOverIn.quoTruncate(multiplicationInOverOut)
          )
        : new IntPretty(0),
      afterSpotPriceInOverOut: new IntPretty(
        result.afterSpotPriceInOverOut.mulTruncate(multiplicationInOverOut)
      ),
      afterSpotPriceOutOverIn: multiplicationInOverOut.gt(new Dec(0))
        ? new IntPretty(
            result.afterSpotPriceOutOverIn.quoTruncate(multiplicationInOverOut)
          )
        : new IntPretty(0),
      effectivePriceInOverOut: new IntPretty(
        result.effectivePriceInOverOut.mulTruncate(multiplicationInOverOut)
      ),
      effectivePriceOutOverIn: multiplicationInOverOut.gt(new Dec(0))
        ? new IntPretty(
            result.effectivePriceOutOverIn.quoTruncate(multiplicationInOverOut)
          )
        : new IntPretty(0),
      tokenInFeeAmount: new CoinPretty(
        this.sendCurrency,
        result.tokenInFeeAmount
      ).locale(false),
      swapFee: new RatePretty(result.swapFee),
      priceImpact: new RatePretty(result.priceImpact),
      isMultihopOsmoFeeDiscount: result.multiHopOsmoDiscount,
    };
  }

  /** Calculated spot price with amount of 1 token in. */
  @computed
  get beforeSpotPriceWithoutSwapFeeOutOverIn(): IntPretty {
    let paths;
    const one = new Int(
      DecUtils.getTenExponentNInPrecisionRange(this.sendCurrency.coinDecimals)
        .truncate()
        .toString()
    );
    try {
      paths = this.optimizedRoutes.getOptimizedRoutesByTokenIn(
        {
          denom: this.sendCurrency.coinMinimalDenom,
          amount: one,
        },
        this.outCurrency.coinMinimalDenom,
        5
      );
    } catch (e: any) {
      console.error("No route found", e.message);
      return new IntPretty(0).ready(false);
    }

    if (paths.length === 0) {
      return new IntPretty(0).ready(false);
    }

    const estimate = this.optimizedRoutes.calculateTokenOutByTokenIn(paths);
    const multiplicationInOverOut = DecUtils.getTenExponentN(
      this.outCurrency.coinDecimals - this.sendCurrency.coinDecimals
    );
    const beforeSpotPriceWithoutSwapFeeInOverOutDec =
      estimate.beforeSpotPriceInOverOut.mulTruncate(
        new Dec(1).sub(estimate.swapFee)
      );

    // low price vs in asset
    if (
      beforeSpotPriceWithoutSwapFeeInOverOutDec.isZero() ||
      multiplicationInOverOut.isZero()
    ) {
      return new IntPretty(0).ready(false);
    }

    return new IntPretty(
      new Dec(1)
        .quoTruncate(beforeSpotPriceWithoutSwapFeeInOverOutDec)
        .quoTruncate(multiplicationInOverOut)
    );
  }

  @override
  get error(): Error | undefined {
    const sendCurrency = this.sendCurrency;
    if (!sendCurrency) {
      return new NoSendCurrencyError("Currency to send not set");
    }

    if (this.amount) {
      if (this._error instanceof NoRouteError) return this._error;
      if (this._notEnoughLiquidity) return new NotEnoughLiquidityError();

      const dec = new Dec(this.amount);
      const balance = this.queriesStore
        .get(this.chainId)
        .queryBalances.getQueryBech32Address(this.sender)
        .getBalanceFromCurrency(this.sendCurrency);
      const balanceDec = balance.toDec();
      if (dec.gt(balanceDec)) {
        return new InsufficientBalanceError("Insufficient balance");
      }
    }

    return this._error;
  }

  @action
  setError(error: Error | undefined) {
    this._error = error;
  }
}<|MERGE_RESOLUTION|>--- conflicted
+++ resolved
@@ -12,13 +12,8 @@
 import {
   NotEnoughLiquidityError,
   OptimizedRoutes,
-<<<<<<< HEAD
   RoutablePool,
-  RoutePathWithAmount,
-=======
-  Pool,
   RouteWithAmount,
->>>>>>> 6dc51908
 } from "@osmosis-labs/pools";
 import {
   action,
