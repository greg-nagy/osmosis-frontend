--- conflicted
+++ resolved
@@ -282,11 +282,7 @@
               internalGaugeOfDuration !== undefined ||
               externalGaugesOfDuration.length > 0,
             userShares: lockedUserShares,
-<<<<<<< HEAD
-            userShareValue,
-=======
             userLockedShareValue,
->>>>>>> 9e2066d9
             userUnlockingShares,
             aggregateApr,
             swapFeeApr,
