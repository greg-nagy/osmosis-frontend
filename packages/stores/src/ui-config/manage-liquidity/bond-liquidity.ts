import { makeObservable } from "mobx";
import { computedFn } from "mobx-utils";
import { Duration } from "dayjs/plugin/duration";
import dayjs from "dayjs";
import {
  CoinPretty,
  RatePretty,
  Dec,
  PricePretty,
  IntPretty,
} from "@keplr-wallet/unit";
import { AppCurrency } from "@keplr-wallet/types";
import {
  ObservableQueryPoolDetails,
  ObservableQuerySuperfluidPool,
  ExternalGauge,
  ObservableQueryAccountLocked,
  ObservableQueryGuage,
  ObservableQueryIncentivizedPools,
} from "../../queries";
import { ObservableQueryPoolFeesMetrics } from "../../queries-external";
import { IPriceStore } from "../../price";
import { UserConfig } from "../user-config";

export type BondDuration = {
  duration: Duration;
  /** Bondable if there's any active gauges for this duration. */
  bondable: boolean;
  userShares: CoinPretty;
  userShareValue: PricePretty;
  userUnlockingShares?: { shares: CoinPretty; endTime?: Date };
  aggregateApr: RatePretty;
  swapFeeApr: RatePretty;
  swapFeeDailyReward: PricePretty;
  incentivesBreakdown: {
    dailyPoolReward: CoinPretty;
    apr: RatePretty;
    numDaysRemaining?: number;
  }[];
  /** Both `delegated` and `undelegating` will be `undefined` if the user may "Go superfluid". */
  superfluid?: {
    /** Duration users can bond to for superfluid participation. Assumed to be longest duration on lock durations chain param. */
    duration: Duration;
    apr: RatePretty;
    commission?: RatePretty;
    validatorMoniker?: string;
    validatorLogoUrl?: string;
    delegated?: CoinPretty;
    undelegating?: CoinPretty;
  };
};

export class ObservableBondLiquidityConfig extends UserConfig {
  constructor(
    protected readonly poolDetails: ObservableQueryPoolDetails,
    protected readonly superfluidPool: ObservableQuerySuperfluidPool,
    protected readonly priceStore: IPriceStore,
    protected readonly queryFeeMetrics: ObservableQueryPoolFeesMetrics,
    protected readonly queries: {
      queryAccountLocked: ObservableQueryAccountLocked;
      queryGauge: ObservableQueryGuage;
      queryIncentivizedPools: ObservableQueryIncentivizedPools;
    }
  ) {
    super();
    makeObservable(this);
  }

  /** Calculates the stop in the bonding process the user is in.
   *
   *  1. Liquidity needs to be added
   *  2. Liquidity needs to be bonded
   */
  readonly calculateBondLevel = computedFn(
    (bondDurations: BondDuration[]): 1 | 2 | undefined => {
      if (
        this.poolDetails?.userAvailableValue.toDec().gt(new Dec(0)) &&
        bondDurations.some((duration) => duration.bondable)
      )
        return 2;

      if (this.poolDetails?.userAvailableValue.toDec().isZero()) return 1;
    }
  );

  /** Gets all durations for user to bond in, or has locked tokens for, with a breakdown of the assets incentivizing the duration. Internal OSMO incentives & swap fees included in breakdown. */
  readonly getAllowedBondDurations = computedFn(
    (
      findCurrency: (denom: string) => AppCurrency | undefined,
      allowedGauges: { gaugeId: string; denom: string }[] | undefined
    ): BondDuration[] => {
      const poolId = this.poolDetails.pool.id;
      const gauges = this.superfluidPool.gaugesWithSuperfluidApr;

      const queryLockedCoin = this.queries.queryAccountLocked.get(
        this.bech32Address
      );

      const externalGauges = allowedGauges
        ? this.poolDetails.queryAllowedExternalGauges(
            findCurrency,
            allowedGauges
          )
        : [];

      /** Set of all available durations. */
      const durationsMsSet = new Set<number>();

      // Get all durations for locks with this pool's share currency
      (
        queryLockedCoin.lockedCoins as {
          amount: CoinPretty;
          duration: Duration;
        }[]
      )
        .concat(queryLockedCoin.unlockingCoins)
        .forEach((coin) => {
          if (
            coin.amount.currency.coinMinimalDenom ===
            this.poolDetails.poolShareCurrency.coinMinimalDenom
          ) {
            durationsMsSet.add(coin.duration.asMilliseconds());
          }
        });

      (gauges as { duration: Duration }[])
        .concat(externalGauges as { duration: Duration }[])
        .forEach((gauge) => {
          durationsMsSet.add(gauge.duration.asMilliseconds());
        });

      return Array.from(durationsMsSet.values())
        .sort((a, b) => b - a)
        .reverse()
        .map((durationMs) => {
          const curDuration = dayjs.duration({
            milliseconds: durationMs,
          });
          const lockedUserShares = queryLockedCoin.getLockedCoinWithDuration(
            this.poolDetails.poolShareCurrency,
            curDuration
          ).amount;

          const totalShares = this.poolDetails.pool.totalShare;
          const poolTvl = this.poolDetails.totalValueLocked;
          const userShareValue = poolTvl.mul(
            new IntPretty(lockedUserShares.quo(totalShares))
          );

          /** There is only one internal gauge of a chain-configured lockable duration (1,7,14 days). */
          const internalGaugeOfDuration = gauges.find(
            (gauge) => gauge.duration.asMilliseconds() === durationMs
          );
          const externalGaugesOfDuration = externalGauges.reduce<
            ExternalGauge[]
          >((gauges, externalGauge) => {
            if (externalGauge.duration.asMilliseconds() === durationMs) {
              gauges.push(externalGauge);
            }
            return gauges;
          }, []);
<<<<<<< HEAD
          const lockedUserShares = queryLockedCoin.getLockedCoinWithDuration(
            this.poolDetails.poolShareCurrency,
            curDuration
          ).amount;
          const totalShares = this.poolDetails.pool.totalShare;
          const poolTvl = this.poolDetails.totalValueLocked;
          const userShareValue = poolTvl.mul(
            new IntPretty(lockedUserShares.quo(totalShares))
          );
=======
>>>>>>> 6744f810

          const unlockingUserShares =
            queryLockedCoin.getUnlockingCoinWithDuration(
              this.poolDetails.poolShareCurrency,
              curDuration
            );
          const userUnlockingShares =
            unlockingUserShares.length > 0
              ? {
                  // only return soonest unlocking shares
                  shares:
                    unlockingUserShares[0].amount ??
                    new CoinPretty(this.poolDetails.poolShareCurrency, 0),
                  endTime: unlockingUserShares[0].endTime,
                }
              : undefined;

          const incentivesBreakdown: BondDuration["incentivesBreakdown"] = [];

          // push single internal incentive for current duration
          if (internalGaugeOfDuration) {
            const { apr } = internalGaugeOfDuration;

            const fiatCurrency = this.priceStore.getFiatCurrency(
              this.priceStore.defaultVsCurrency
            );

            if (fiatCurrency) {
              const dailyPoolReward =
                this.queries.queryIncentivizedPools.computeDailyRewardForDuration(
                  poolId,
                  curDuration,
                  this.priceStore,
                  fiatCurrency
                );

              if (dailyPoolReward) {
                incentivesBreakdown.push({
                  dailyPoolReward,
                  apr,
                });
              }
            }
          }

          // push external incentives to current duration
          externalGaugesOfDuration.forEach(({ id }) => {
            const queryGauge = this.queries.queryGauge.get(id);
            const allowedGauge = allowedGauges?.find(
              ({ gaugeId }) => gaugeId === id
            );
            if (!allowedGauge) return;

            const currency = findCurrency(allowedGauge.denom);
            const fiatCurrency = this.priceStore.getFiatCurrency(
              this.priceStore.defaultVsCurrency
            );
            if (!currency || !fiatCurrency) return;

            incentivesBreakdown.push({
              dailyPoolReward: queryGauge
                .getRemainingCoin(currency)
                .quo(new Dec(queryGauge.remainingEpoch)),
              apr: this.queries.queryIncentivizedPools.computeExternalIncentiveGaugeAPR(
                poolId,
                allowedGauge.gaugeId,
                allowedGauge.denom,
                this.priceStore
              ),
              numDaysRemaining: queryGauge.remainingEpoch,
            });
          });

          // add superfluid data if highest duration
          const sfsDuration = this.poolDetails.longestDuration;
          let superfluid: BondDuration["superfluid"] | undefined;
          if (
            this.superfluidPool.isSuperfluid &&
            this.superfluidPool.superfluid &&
            sfsDuration &&
            curDuration.asSeconds() === sfsDuration.asSeconds()
          ) {
            const delegation =
              (this.superfluidPool.superfluid.delegations?.length ?? 0) > 0
                ? this.superfluidPool.superfluid.delegations?.[0]
                : undefined;
            const undelegation =
              (this.superfluidPool.superfluid.undelegations?.length ?? 0) > 0
                ? this.superfluidPool.superfluid.undelegations?.[0]
                : undefined;

            superfluid = {
              duration: sfsDuration,
              apr: this.superfluidPool.superfluidApr,
              commission: delegation?.validatorCommission,
              delegated: !this.superfluidPool.superfluid.upgradeableLpLockIds
                ? delegation?.amount
                : undefined,
              undelegating: !this.superfluidPool.superfluid.upgradeableLpLockIds
                ? undelegation?.amount
                : undefined,
              validatorMoniker: delegation?.validatorName,
              validatorLogoUrl: delegation?.validatorImgSrc,
            };
          }

          let aggregateApr = incentivesBreakdown.reduce<RatePretty>(
            (sum, { apr }) => sum.add(apr),
            new RatePretty(0)
          );
          const swapFeeApr = this.queryFeeMetrics.get7dPoolFeeApr(
            this.poolDetails.pool,
            this.priceStore
          );
          aggregateApr = aggregateApr.add(swapFeeApr);
          if (superfluid) aggregateApr = aggregateApr.add(superfluid.apr);

          return {
            duration: curDuration,
            bondable:
              internalGaugeOfDuration !== undefined ||
              externalGaugesOfDuration.length > 0,
            userShares: lockedUserShares,
            userShareValue,
            userUnlockingShares,
            aggregateApr,
            swapFeeApr,
            swapFeeDailyReward: this.queryFeeMetrics
              .getPoolFeesMetrics(poolId, this.priceStore)
              .feesSpent7d.quo(new Dec(7)),
            incentivesBreakdown,
            superfluid,
            userShareValue,
          };
        });
    }
  );
}<|MERGE_RESOLUTION|>--- conflicted
+++ resolved
@@ -159,18 +159,6 @@
             }
             return gauges;
           }, []);
-<<<<<<< HEAD
-          const lockedUserShares = queryLockedCoin.getLockedCoinWithDuration(
-            this.poolDetails.poolShareCurrency,
-            curDuration
-          ).amount;
-          const totalShares = this.poolDetails.pool.totalShare;
-          const poolTvl = this.poolDetails.totalValueLocked;
-          const userShareValue = poolTvl.mul(
-            new IntPretty(lockedUserShares.quo(totalShares))
-          );
-=======
->>>>>>> 6744f810
 
           const unlockingUserShares =
             queryLockedCoin.getUnlockingCoinWithDuration(
@@ -303,7 +291,6 @@
               .feesSpent7d.quo(new Dec(7)),
             incentivesBreakdown,
             superfluid,
-            userShareValue,
           };
         });
     }
