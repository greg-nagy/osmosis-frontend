--- conflicted
+++ resolved
@@ -6,14 +6,8 @@
 } from "@keplr-wallet/stores";
 import { CoinPretty, Dec, Int, RatePretty } from "@keplr-wallet/unit";
 import {
-<<<<<<< HEAD
-  ActiveLiquidityPerTickRange,
   calcAmount0,
   calcAmount1,
-=======
-  calculateDepositAmountForBase,
-  calculateDepositAmountForQuote,
->>>>>>> 520ee149
   maxSpotPrice,
   maxTick,
   minSpotPrice,
