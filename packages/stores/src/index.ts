export * from "./account";
export * from "./queries";
export * from "./queries-external";
<<<<<<< HEAD
export * from "./currency-registrar";
export * from "./ui-config";
=======
export * from "./ibc-history";
export * from "./currency-registrar";
export * from "./tx";
>>>>>>> 79b59b42
<|MERGE_RESOLUTION|>--- conflicted
+++ resolved
@@ -1,11 +1,7 @@
 export * from "./account";
 export * from "./queries";
 export * from "./queries-external";
-<<<<<<< HEAD
+export * from "./ibc-history";
 export * from "./currency-registrar";
 export * from "./ui-config";
-=======
-export * from "./ibc-history";
-export * from "./currency-registrar";
-export * from "./tx";
->>>>>>> 79b59b42
+export * from "./tx";