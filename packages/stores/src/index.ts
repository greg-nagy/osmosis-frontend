export * from "./account";
export * from "./queries";
<<<<<<< HEAD
export * from "./ibc-history";
export * from "./currency-registrar";
export * from "./tx";
=======
export * from "./queries-external";
export * from "./currency-registrar";
>>>>>>> 5a0ccd2c
<|MERGE_RESOLUTION|>--- conflicted
+++ resolved
@@ -1,10 +1,6 @@
 export * from "./account";
 export * from "./queries";
-<<<<<<< HEAD
+export * from "./queries-external";
 export * from "./ibc-history";
 export * from "./currency-registrar";
-export * from "./tx";
-=======
-export * from "./queries-external";
-export * from "./currency-registrar";
->>>>>>> 5a0ccd2c
+export * from "./tx";