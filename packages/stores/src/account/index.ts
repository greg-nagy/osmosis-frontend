--- conflicted
+++ resolved
@@ -797,10 +797,6 @@
       },
       undefined,
       (tx) => {
-<<<<<<< HEAD
-        this.sendBeginUnlockingMsg;
-=======
->>>>>>> 134b26fc
         if (tx.code == null || tx.code === 0) {
           const queries = this.queriesStore.get(this.chainId);
           queries.queryBalances
