<<<<<<< HEAD
export * from "./base";
export * from "./cosmos";
export * from "./cosmwasm";
export * from "./osmosis";
export * from "./types";
export * from "./utils";
=======
import { StdFee } from "@cosmjs/launchpad";
import {
  AccountSetBaseSuper,
  ChainGetter,
  CosmosAccount,
  CosmosQueries,
  IQueriesStore,
} from "@keplr-wallet/stores";
import { BondStatus } from "@keplr-wallet/stores/build/query/cosmos/staking/types";
import { Currency, KeplrSignOptions } from "@keplr-wallet/types";
import { Coin, CoinPretty, Dec, DecUtils, Int } from "@keplr-wallet/unit";
import * as WeightedPoolEstimates from "@osmosis-labs/math";
import deepmerge from "deepmerge";
import Long from "long";
import { DeepPartial } from "utility-types";

import { OsmosisQueries } from "../queries";
import * as Msgs from "./msg/amino";
import { osmosis } from "./msg/proto";
import { DEFAULT_SLIPPAGE, defaultMsgOpts, OsmosisMsgOpts } from "./msg-opts";

export interface OsmosisAccount {
  osmosis: OsmosisAccountImpl;
}

export const OsmosisAccount = {
  use(options: {
    msgOptsCreator?: (
      chainId: string
    ) => DeepPartial<OsmosisMsgOpts> | undefined;
    queriesStore: IQueriesStore<CosmosQueries & OsmosisQueries>;
  }): (
    base: AccountSetBaseSuper & CosmosAccount,
    chainGetter: ChainGetter,
    chainId: string
  ) => OsmosisAccount {
    return (base, chainGetter, chainId) => {
      const msgOptsFromCreator = options.msgOptsCreator
        ? options.msgOptsCreator(chainId)
        : undefined;

      return {
        osmosis: new OsmosisAccountImpl(
          base,
          chainGetter,
          chainId,
          options.queriesStore,
          deepmerge<OsmosisMsgOpts, DeepPartial<OsmosisMsgOpts>>(
            defaultMsgOpts,
            msgOptsFromCreator ? msgOptsFromCreator : {}
          )
        ),
      };
    };
  },
};

export class OsmosisAccountImpl {
  constructor(
    protected readonly base: AccountSetBaseSuper & CosmosAccount,
    protected readonly chainGetter: ChainGetter,
    protected readonly chainId: string,
    protected readonly queriesStore: IQueriesStore<
      CosmosQueries & OsmosisQueries
    >,
    protected readonly _msgOpts: OsmosisMsgOpts
  ) {}

  /**
   * Create balancer/weighted pool.
   * @param swapFee The swap fee of the pool. Should set as the percentage. (Ex. 10% -> 10)
   * @param assets Assets that will be provided to the pool initially, with weights. Token can be parsed as to primitive by convenience. `amount`s are not in micro.
   * @param memo Transaction memo.
   * @param onFulfill Callback to handle tx fulfillment given raw response.
   */
  async sendCreateBalancerPoolMsg(
    swapFee: string,
    assets: {
      // Int
      weight: string;
      // Ex) 10 atom.
      token: {
        currency: Currency;
        amount: string;
      };
    }[],
    memo: string = "",
    onFulfill?: (tx: any) => void
  ) {
    const poolParams = {
      swap_fee: new Dec(swapFee)
        .quo(DecUtils.getTenExponentNInPrecisionRange(2))
        .toString(),
      exit_fee: new Dec(0).toString(),
    };

    const poolAssets: {
      weight: string;
      token: {
        denom: string;
        amount: string;
      };
    }[] = [];

    for (const asset of assets) {
      poolAssets.push({
        weight: asset.weight,
        token: {
          denom: asset.token.currency.coinMinimalDenom,
          amount: new Dec(asset.token.amount)
            .mul(
              DecUtils.getTenExponentNInPrecisionRange(
                asset.token.currency.coinDecimals
              )
            )
            .truncate()
            .toString(),
        },
      });
    }

    const msg = {
      type: this._msgOpts.createBalancerPool.type,
      value: {
        sender: this.base.bech32Address,
        pool_params: poolParams,
        pool_assets: poolAssets,
        future_pool_governor: "24h",
      },
    };

    await this.base.cosmos.sendMsgs(
      "createBalancerPool",
      {
        aminoMsgs: [msg],
        protoMsgs: [
          {
            typeUrl:
              "/osmosis.gamm.poolmodels.balancer.v1beta1.MsgCreateBalancerPool",
            value:
              osmosis.gamm.poolmodels.balancer.v1beta1.MsgCreateBalancerPool.encode(
                {
                  sender: msg.value.sender,
                  poolParams: {
                    swapFee: this.changeDecStringToProtoBz(
                      msg.value.pool_params.swap_fee
                    ),
                    exitFee: this.changeDecStringToProtoBz(
                      msg.value.pool_params.exit_fee
                    ),
                  },
                  poolAssets: msg.value.pool_assets,
                  futurePoolGovernor: msg.value.future_pool_governor,
                }
              ).finish(),
          },
        ],
      },
      memo,
      {
        amount: [],
        gas: this._msgOpts.createBalancerPool.gas.toString(),
      },
      undefined,
      (tx) => {
        if (tx.code == null || tx.code === 0) {
          // Refresh the balances
          const queries = this.queriesStore.get(this.chainId);
          this.queries.queryGammPools.waitFreshResponse();
          queries.queryBalances
            .getQueryBech32Address(this.base.bech32Address)
            .balances.forEach((bal) => {
              if (
                assets.find(
                  (asset) =>
                    asset.token.currency.coinMinimalDenom ===
                    bal.currency.coinMinimalDenom
                )
              ) {
                bal.waitFreshResponse();
              }
            });
        }

        onFulfill?.(tx);
      }
    );
  }

  /**
   * Create concentrated liquidity pool, with no positions.
   *
   * @param denom0 Base denom in pool.
   * @param denom1 Quote denom in pool.
   * @param tickSpacing Tick spacing.
   * @param spreadFactor Spread factor.
   * @param memo Transaction memo.
   * @param onFulfill Callback to handle tx fulfillment given raw response.
   */
  async sendCreateConcentratedPoolMsg(
    denom0: string,
    denom1: string,
    tickSpacing: number,
    spreadFactor: number,
    memo: string = "",
    onFulfill?: (tx: any) => void
  ) {
    const msg = {
      type: this._msgOpts.createConcentratedPool.type,
      value: {
        sender: this.base.bech32Address,
        denom0,
        denom1,
        tick_spacing: tickSpacing.toString(),
        spread_factor: new Dec(spreadFactor).toString(),
      },
    };

    await this.base.cosmos.sendMsgs(
      "createConcentratedPool",
      {
        aminoMsgs: [msg],
        protoMsgs: [
          {
            typeUrl:
              "/osmosis.concentratedliquidity.v1beta1.MsgCreateConcentratedPool",
            value:
              osmosis.concentratedliquidity.v1beta1.MsgCreateConcentratedPool.encode(
                {
                  sender: msg.value.sender,
                  denom0: msg.value.denom0,
                  denom1: msg.value.denom1,
                  tickSpacing: new Long(Number(msg.value.tick_spacing)),
                  spreadFactor: this.changeDecStringToProtoBz(
                    msg.value.spread_factor
                  ),
                }
              ).finish(),
          },
        ],
      },
      memo,
      {
        amount: [],
        gas: this._msgOpts.createConcentratedPool.gas.toString(),
      },
      undefined,
      (tx) => {
        if (tx.code == null || tx.code === 0) {
          // Refresh the balances
          const queries = this.queriesStore.get(this.chainId);
          this.queries.queryGammPools.waitFreshResponse();
          queries.queryBalances
            .getQueryBech32Address(this.base.bech32Address)
            .balances.forEach((bal) => {
              if (
                bal.currency.coinMinimalDenom === denom0 ||
                bal.currency.coinMinimalDenom === denom1
              ) {
                bal.waitFreshResponse();
              }
            });
        }

        onFulfill?.(tx);
      }
    );
  }

  /**
   * Create stableswap pool.
   * @param swapFee The swap fee of the pool. Should set as the percentage. (Ex. 10% -> 10)
   * @param assets Assets that will be provided to the pool initially, with scaling factors. Token can be parsed as to primitive by convenience. `amount`s are not in micro.
   * @param memo Transaction memo.
   * @param scalingFactorControllerAddress Osmo address of account permitted to change scaling factors later.
   * @param onFulfill Callback to handle tx fulfillment given raw response.
   */
  async sendCreateStableswapPoolMsg(
    swapFee: string,
    assets: {
      scalingFactor: number;
      // Ex) 10 atom.
      token: {
        currency: Currency;
        amount: string;
      };
    }[],
    scalingFactorControllerAddress?: string,
    memo: string = "",
    onFulfill?: (tx: any) => void
  ) {
    const poolParams = {
      swap_fee: new Dec(swapFee)
        .quo(DecUtils.getTenExponentNInPrecisionRange(2))
        .toString(),
      exit_fee: new Dec(0).toString(),
    };

    const initialPoolLiquidity: {
      denom: string;
      amount: string;
    }[] = [];

    /** Denom -> Long(scalingFactor) */
    const scalingFactorsMap: Map<string, Long> = new Map<string, Long>();

    for (const asset of assets) {
      initialPoolLiquidity.push({
        denom: asset.token.currency.coinMinimalDenom,
        amount: new Dec(asset.token.amount)
          .mul(
            DecUtils.getTenExponentNInPrecisionRange(
              asset.token.currency.coinDecimals
            )
          )
          .truncate()
          .toString(),
      });
      scalingFactorsMap.set(
        asset.token.currency.coinMinimalDenom,
        new Long(asset.scalingFactor)
      );
    }

    // sort initial liquidity and scaling factors to pass chain encoding check
    // chain does this to make sure that index of scaling factors is consistent with token indexes
    initialPoolLiquidity.sort((a, b) => a.denom.localeCompare(b.denom));
    const sortedScalingFactors: Long[] = [];
    initialPoolLiquidity.forEach((asset) => {
      const scalingFactor = scalingFactorsMap.get(asset.denom);
      if (!scalingFactor) {
        throw new Error(
          `Scaling factor for asset ${asset.denom} missing in scalingFactorsMap`
        );
      }

      sortedScalingFactors.push(scalingFactor);
    });

    const msg = {
      type: this._msgOpts.createStableswapPool.type,
      value: {
        sender: this.base.bech32Address,
        pool_params: poolParams,
        initial_pool_liquidity: initialPoolLiquidity,
        scaling_factors: sortedScalingFactors.map((sf) => sf.toString()),
        future_pool_governor: "24h",
        scaling_factor_controller: scalingFactorControllerAddress,
      },
    };

    await this.base.cosmos.sendMsgs(
      "createStableswapPool",
      {
        aminoMsgs: [msg],
        protoMsgs: [
          {
            typeUrl:
              "/osmosis.gamm.poolmodels.stableswap.v1beta1.MsgCreateStableswapPool",
            value:
              osmosis.gamm.poolmodels.stableswap.v1beta1.MsgCreateStableswapPool.encode(
                {
                  sender: msg.value.sender,
                  poolParams: {
                    swapFee: this.changeDecStringToProtoBz(
                      msg.value.pool_params.swap_fee
                    ),
                    exitFee: this.changeDecStringToProtoBz(
                      msg.value.pool_params.exit_fee
                    ),
                  },
                  initialPoolLiquidity: msg.value.initial_pool_liquidity,
                  scalingFactors: sortedScalingFactors,
                  scalingFactorController: msg.value.scaling_factor_controller,
                  futurePoolGovernor: msg.value.future_pool_governor,
                }
              ).finish(),
          },
        ],
      },
      memo,
      {
        amount: [],
        gas: this._msgOpts.createStableswapPool.gas.toString(),
      },
      undefined,
      (tx) => {
        if (tx.code == null || tx.code === 0) {
          // Refresh the balances
          const queries = this.queriesStore.get(this.chainId);
          this.queries.queryGammPools.waitFreshResponse();
          queries.queryBalances
            .getQueryBech32Address(this.base.bech32Address)
            .balances.forEach((bal) => {
              if (
                assets.find(
                  (asset) =>
                    asset.token.currency.coinMinimalDenom ===
                    bal.currency.coinMinimalDenom
                )
              ) {
                bal.waitFreshResponse();
              }
            });
        }

        onFulfill?.(tx);
      }
    );
  }

  /**
   * Join pool with multiple assets.
   *
   * https://docs.osmosis.zone/developing/modules/spec-gamm.html#join-pool
   * @param poolId Id of pool.
   * @param shareOutAmount LP share amount.
   * @param maxSlippage Max tolerated slippage. Default: 2.5.
   * @param memo Memo attachment.
   * @param onFulfill Callback to handle tx fulfillment given raw response.
   */
  async sendJoinPoolMsg(
    poolId: string,
    shareOutAmount: string,
    maxSlippage: string = DEFAULT_SLIPPAGE,
    memo: string = "",
    onFulfill?: (tx: any) => void
  ) {
    const queries = this.queries;
    const mkp = this.makeCoinPretty;

    await this.base.cosmos.sendMsgs(
      "joinPool",
      async () => {
        const queryPool = queries.queryGammPools.getPool(poolId);

        if (!queryPool) {
          throw new Error(`Pool #${poolId} not found`);
        }

        await queryPool.waitFreshResponse();

        const pool = queryPool.sharePool;
        if (!pool) {
          throw new Error("Not a share pool");
        }

        const maxSlippageDec = new Dec(maxSlippage).quo(
          DecUtils.getTenExponentNInPrecisionRange(2)
        );

        const estimated = WeightedPoolEstimates.estimateJoinSwap(
          pool,
          pool.poolAssets,
          mkp,
          shareOutAmount,
          this._msgOpts.joinPool.shareCoinDecimals
        );

        const tokenInMaxs = maxSlippageDec.equals(new Dec(0))
          ? null
          : estimated.tokenIns.map((tokenIn) => {
              // TODO: Add the method like toPrimitiveCoin()?
              const dec = tokenIn.toDec();
              const amount = dec
                .mul(
                  DecUtils.getTenExponentNInPrecisionRange(
                    tokenIn.currency.coinDecimals
                  )
                )
                .mul(new Dec(1).add(maxSlippageDec))
                .truncate();

              return {
                denom: tokenIn.currency.coinMinimalDenom,
                amount: amount.toString(),
              };
            });

        const msg = {
          type: this._msgOpts.joinPool.type,
          value: {
            sender: this.base.bech32Address,
            pool_id: poolId,
            share_out_amount: new Dec(shareOutAmount)
              .mul(
                DecUtils.getTenExponentNInPrecisionRange(
                  this._msgOpts.joinPool.shareCoinDecimals
                )
              )
              .truncate()
              .toString(),
            token_in_maxs: tokenInMaxs,
          },
        };

        return {
          aminoMsgs: [msg],
          protoMsgs: [
            {
              typeUrl: "/osmosis.gamm.v1beta1.MsgJoinPool",
              value: osmosis.gamm.v1beta1.MsgJoinPool.encode({
                sender: msg.value.sender,
                poolId: Long.fromString(msg.value.pool_id),
                shareOutAmount: msg.value.share_out_amount,
                tokenInMaxs: msg.value.token_in_maxs,
              }).finish(),
            },
          ],
        };
      },
      memo,
      {
        amount: [],
        gas: this._msgOpts.joinPool.gas.toString(),
      },
      undefined,
      (tx) => {
        if (tx.code == null || tx.code === 0) {
          // Refresh the balances
          const queries = this.queriesStore.get(this.chainId);
          queries.queryBalances
            .getQueryBech32Address(this.base.bech32Address)
            .balances.forEach((bal) => {
              // TODO: Explicitly refresh the share expected to be minted and provided to the pool.
              bal.waitFreshResponse();
            });

          this.queries.queryGammPools.getPool(poolId)?.waitFreshResponse();
        }

        onFulfill?.(tx);
      }
    );
  }

  /**
   * Join pool with only one asset with a weighted pool.
   *
   * https://docs.osmosis.zone/developing/modules/spec-gamm.html#join-swap-extern-amount-in
   * @param poolId Id of pool to swap within.
   * @param tokenIn Token being swapped in. `tokenIn.amount` is NOT in micro amount.
   * @param maxSlippage Max tolerated slippage. Default: 2.5.
   * @param memo Transaction memo.
   * @param onFulfill Callback to handle tx fullfillment given raw response.
   */
  async sendJoinSwapExternAmountInMsg(
    poolId: string,
    tokenIn: { currency: Currency; amount: string },
    maxSlippage: string = DEFAULT_SLIPPAGE,
    memo: string = "",
    onFulfill?: (tx: any) => void
  ) {
    const queries = this.queries;

    await this.base.cosmos.sendMsgs(
      "joinPool",
      async () => {
        const queryPool = queries.queryGammPools.getPool(poolId);

        if (!queryPool) {
          throw new Error(`Pool #${poolId} not found`);
        }

        await queryPool.waitFreshResponse();

        // TODO: fork on the pool type
        const pool = queryPool.sharePool;
        if (!pool) {
          throw new Error("Unknown pool");
        }

        const totalWeight = queryPool.weightedPoolInfo?.totalWeight;
        if (!totalWeight) {
          throw new Error("Must be weighted pool");
        }

        const poolAsset = queryPool.getPoolAsset(
          tokenIn.currency.coinMinimalDenom
        );

        const poolAssetWeight = queryPool.weightedPoolInfo?.assets.find(
          (asset) => asset.denom === poolAsset.amount.currency.coinMinimalDenom
        )?.weight;
        if (!poolAssetWeight) {
          throw new Error("Pool asset not weighted");
        }

        const estimated = WeightedPoolEstimates.estimateJoinSwapExternAmountIn(
          {
            amount: new Int(poolAsset.amount.toCoin().amount),
            weight: new Int(poolAssetWeight.toDec().truncate().toString()),
          },
          {
            totalShare: pool.totalShare,
            totalWeight: new Int(totalWeight.toDec().truncate().toString()),
            swapFee: pool.swapFee,
          },
          tokenIn,
          this._msgOpts.joinPool.shareCoinDecimals
        );

        const amount = new Dec(tokenIn.amount)
          .mul(
            DecUtils.getTenExponentNInPrecisionRange(
              tokenIn.currency.coinDecimals
            )
          )
          .truncate();
        const coin = new Coin(tokenIn.currency.coinMinimalDenom, amount);

        const outRatio = new Dec(1).sub(new Dec(maxSlippage).quo(new Dec(100))); // not outRatio
        const shareOutMinAmount = estimated.shareOutAmountRaw
          .toDec()
          .mul(outRatio)
          .truncate();

        const msg = {
          type: this._msgOpts.joinSwapExternAmountIn.type,
          value: {
            sender: this.base.bech32Address,
            pool_id: poolId,
            token_in: {
              denom: coin.denom,
              amount: coin.amount.toString(),
            },
            share_out_min_amount: shareOutMinAmount.toString(),
          },
        };

        return {
          aminoMsgs: [msg],
          protoMsgs: [
            {
              typeUrl: "/osmosis.gamm.v1beta1.MsgJoinSwapExternAmountIn",
              value: osmosis.gamm.v1beta1.MsgJoinSwapExternAmountIn.encode({
                sender: msg.value.sender,
                poolId: Long.fromString(msg.value.pool_id),
                tokenIn: msg.value.token_in,
                shareOutMinAmount: msg.value.share_out_min_amount,
              }).finish(),
            },
          ],
        };
      },
      memo,
      {
        amount: [],
        gas: this._msgOpts.joinPool.gas.toString(),
      },
      undefined,
      (tx) => {
        if (tx.code == null || tx.code === 0) {
          const queries = this.queriesStore.get(this.chainId);
          queries.queryBalances
            .getQueryBech32Address(this.base.bech32Address)
            .balances.forEach((bal) => {
              bal.waitFreshResponse();
            });
          this.queries.queryGammPools.getPool(poolId)?.waitFreshResponse();
        }

        onFulfill?.(tx);
      }
    );
  }

  /**
   * Create a concentrated liquidity position in a pool.
   *
   * @param poolId ID of pool to create position in.
   * @param baseDeposit Base asset currency and amount.
   * @param quoteDeposit Quote asset currency and amount.
   * @param lowerTick Lower tick index.
   * @param upperTick Upper tick index.
   * @param memo Transaction memo.
   * @param onFulfill Callback to handle tx fullfillment given raw response.
   */
  async sendCreateConcentratedLiquidityPositionMsg(
    poolId: string,
    lowerTick: Int,
    upperTick: Int,
    baseDeposit?: { currency: Currency; amount: string },
    quoteDeposit?: { currency: Currency; amount: string },
    maxSlippage = DEFAULT_SLIPPAGE,
    memo: string = "",
    onFulfill?: (tx: any) => void
  ) {
    const queries = this.queries;

    await this.base.cosmos.sendMsgs(
      "clCreatePosition",
      () => {
        const queryPool = queries.queryGammPools.getPool(poolId);

        if (!queryPool) {
          throw new Error(`Pool #${poolId} not found`);
        }

        const type = queryPool.pool.type;
        if (type !== "concentrated") {
          throw new Error("Must be concentrated pool");
        }

        let baseCoin: Coin | undefined;
        let quoteCoin: Coin | undefined;

        if (baseDeposit !== undefined && baseDeposit.amount !== undefined) {
          const baseAmount = new Dec(baseDeposit.amount)
            .mul(
              DecUtils.getTenExponentNInPrecisionRange(
                baseDeposit.currency.coinDecimals
              )
            )
            .truncate();
          baseCoin = new Coin(
            baseDeposit.currency.coinMinimalDenom,
            baseAmount
          );
        }

        if (quoteDeposit !== undefined && quoteDeposit.amount !== undefined) {
          const quoteAmount = new Dec(quoteDeposit.amount)
            .mul(
              DecUtils.getTenExponentNInPrecisionRange(
                quoteDeposit.currency.coinDecimals
              )
            )
            .truncate();
          quoteCoin = new Coin(
            quoteDeposit.currency.coinMinimalDenom,
            quoteAmount
          );
        }

        const sortedCoins = [baseCoin, quoteCoin]
          .filter((coin): coin is Coin => coin !== undefined)
          .sort((a, b) => a?.denom.localeCompare(b?.denom))
          .map(({ denom, amount }) => ({ denom, amount: amount.toString() }));

        const token_min_amount0 =
          baseCoin &&
          // full tolerance if 0 sqrt price so no positions
          !queryPool.concentratedLiquidityPoolInfo?.currentSqrtPrice.isZero()
            ? new Dec(baseCoin.amount)
                .mul(new Dec(1).sub(new Dec(maxSlippage).quo(new Dec(100))))
                .truncate()
                .toString()
            : "0";
        const token_min_amount1 =
          quoteCoin &&
          // full tolerance if 0 sqrt price so no positions
          !queryPool.concentratedLiquidityPoolInfo?.currentSqrtPrice.isZero()
            ? new Dec(quoteCoin.amount)
                .mul(new Dec(1).sub(new Dec(maxSlippage).quo(new Dec(100))))
                .truncate()
                .toString()
            : "0";

        const msg = {
          type: this._msgOpts.clCreatePosition.type,
          value: {
            pool_id: poolId,
            sender: this.base.bech32Address,
            lower_tick: lowerTick.toString(),
            upper_tick: upperTick.toString(),
            tokens_provided: sortedCoins,
            token_min_amount0,
            token_min_amount1,
          },
        };

        return {
          aminoMsgs: [msg],
          protoMsgs: [
            {
              typeUrl:
                "/osmosis.concentratedliquidity.v1beta1.MsgCreatePosition",
              value:
                osmosis.concentratedliquidity.v1beta1.MsgCreatePosition.encode({
                  sender: msg.value.sender,
                  poolId: Long.fromString(msg.value.pool_id),
                  lowerTick: Long.fromString(lowerTick.toString()),
                  upperTick: Long.fromString(upperTick.toString()),
                  tokensProvided: sortedCoins,
                  tokenMinAmount0: token_min_amount0,
                  tokenMinAmount1: token_min_amount1,
                }).finish(),
            },
          ],
        };
      },
      memo,
      {
        amount: [],
        gas: this._msgOpts.clCreatePosition.gas.toString(),
      },
      undefined,
      (tx) => {
        if (tx.code == null || tx.code === 0) {
          const queries = this.queriesStore.get(this.chainId);
          queries.queryBalances
            .getQueryBech32Address(this.base.bech32Address)
            .balances.forEach((bal) => {
              bal.waitFreshResponse();
            });
          this.queries.queryGammPools.getPool(poolId)?.waitFreshResponse();
          this.queries.queryAccountsPositions
            .get(this.base.bech32Address)
            ?.waitFreshResponse();
        }

        onFulfill?.(tx);
      }
    );
  }

  /**
   * Adds to a concentrated liquidity position, if successful replacing the old position with a new position and ID.
   *
   * @param positionId Position ID.
   * @param amount0 Integer amount of token0 to add to the position.
   * @param amount1 Integer amount of token1 to add to the position.
   * @param maxSlippage Max token amounts slippage as whole %. Default `2.5`, meaning 2.5%.
   * @param memo Optional memo to add to the transaction.
   * @param onFulfill Optional callback to be called when tx is fulfilled.
   */
  async sendAddToConcentratedLiquidityPositionMsg(
    positionId: string,
    amount0: string,
    amount1: string,
    maxSlippage = DEFAULT_SLIPPAGE,
    memo: string = "",
    onFulfill?: (tx: any) => void
  ) {
    // refresh position
    const queryPosition =
      this.queries.queryLiquidityPositionsById.getForPositionId(positionId);
    await queryPosition.waitFreshResponse();

    const amount0WithSlippage = new Dec(amount0)
      .mul(new Dec(1).sub(new Dec(maxSlippage).quo(new Dec(100))))
      .truncate()
      .toString();
    const amount1WithSlippage = new Dec(amount1)
      .mul(new Dec(1).sub(new Dec(maxSlippage).quo(new Dec(100))))
      .truncate()
      .toString();

    const aminoMsg = {
      type: this._msgOpts.clAddToConcentratedPosition.type,
      value: {
        position_id: positionId,
        sender: this.base.bech32Address,
        amount0: amount0,
        amount1: amount1,
        token_min_amount0: amount0WithSlippage,
        token_min_amount1: amount1WithSlippage,
      },
    };

    const protoMsg = {
      typeUrl: "/osmosis.concentratedliquidity.v1beta1.MsgAddToPosition",
      value: osmosis.concentratedliquidity.v1beta1.MsgAddToPosition.encode({
        positionId: Long.fromString(aminoMsg.value.position_id),
        sender: aminoMsg.value.sender,
        amount0: aminoMsg.value.amount0,
        amount1: aminoMsg.value.amount1,
        tokenMinAmount0: aminoMsg.value.token_min_amount0,
        tokenMinAmount1: aminoMsg.value.token_min_amount1,
      }).finish(),
    };

    await this.base.cosmos.sendMsgs(
      "clAddToPosition",
      {
        aminoMsgs: [aminoMsg],
        protoMsgs: [protoMsg],
      },
      memo,
      {
        amount: [],
        gas: this._msgOpts.clAddToConcentratedPosition.gas.toString(),
      },
      undefined,
      (tx) => {
        if (tx.code == null || tx.code === 0) {
          // refresh relevant balances
          const queries = this.queriesStore.get(this.chainId);
          queries.queryBalances
            .getQueryBech32Address(this.base.bech32Address)
            .balances.forEach((bal) => {
              if (
                bal.balance.currency.coinMinimalDenom ===
                  queryPosition.baseAsset?.currency.coinMinimalDenom ||
                bal.balance.currency.coinMinimalDenom ===
                  queryPosition.quoteAsset?.currency.coinMinimalDenom
              )
                bal.waitFreshResponse();
            });

          // refresh all user positions since IDs shift after adding to a position
          queries.osmosis?.queryAccountsPositions
            .get(this.base.bech32Address)
            .waitFreshResponse();
        }

        onFulfill?.(tx);
      }
    );
  }

  /**
   * Withdraw all or some liquidity from a position.
   *
   * @param positionId ID of the position to withdraw from.
   * @param liquidityAmount L value of liquidity to withdraw, can be derived from liquidity of position.
   * @param memo Memo of the transaction.
   * @param onFulfill Callback to handle tx fullfillment given raw response.
   * @returns
   */
  async sendWithdrawConcentratedLiquidityPositionMsg(
    positionId: string,
    liquidityAmount: Dec,
    memo: string = "",
    onFulfill?: (tx: any) => void
  ) {
    const aminoMsg = {
      type: this._msgOpts.clWithdrawPosition.type,
      value: {
        position_id: positionId,
        sender: this.base.bech32Address,
        liquidity_amount: liquidityAmount.toString(),
      },
    };

    const protoMsg = {
      typeUrl: "/osmosis.concentratedliquidity.v1beta1.MsgWithdrawPosition",
      value: osmosis.concentratedliquidity.v1beta1.MsgWithdrawPosition.encode({
        positionId: Long.fromString(aminoMsg.value.position_id),
        sender: aminoMsg.value.sender,
        liquidityAmount: this.changeDecStringToProtoBz(
          new Dec(aminoMsg.value.liquidity_amount)
            .mul(
              DecUtils.getTenExponentNInPrecisionRange(
                aminoMsg.value.liquidity_amount.split(".")[1]?.length ?? 0
              )
            )
            .truncate()
            .toString()
        ),
      }).finish(),
    };

    return this.base.cosmos.sendMsgs(
      "clWithdrawPosition",
      { aminoMsgs: [aminoMsg], protoMsgs: [protoMsg] },
      memo,
      {
        amount: [],
        gas: this._msgOpts.clWithdrawPosition.gas.toString(),
      },
      undefined,
      (tx) => {
        if (tx.code == null || tx.code === 0) {
          const queries = this.queriesStore.get(this.chainId);
          const queryPosition =
            this.queries.queryLiquidityPositionsById.getForPositionId(
              positionId
            );
          queries.queryBalances
            .getQueryBech32Address(this.base.bech32Address)
            .balances.forEach((bal) => {
              if (
                queryPosition.baseAsset?.currency.coinMinimalDenom ===
                  bal.currency.coinMinimalDenom ||
                queryPosition.quoteAsset?.currency.coinMinimalDenom ===
                  bal.currency.coinMinimalDenom
              )
                bal.waitFreshResponse();
            });

          queries.osmosis?.queryAccountsPositions
            .get(this.base.bech32Address)
            .waitFreshResponse();
        }

        onFulfill?.(tx);
      }
    );
  }

  /**
   * Collects rewards from given positions by ID if rewards are available.
   * Also collects incentive rewards by default if rewards are available.
   * Constructs a multi msg as necessary.
   *
   * Rejects without sending a tx if no rewards are available.
   *
   * @param positionIds Position IDs to collect rewards from.
   * @param alsoCollectIncentiveRewards Whether to also collect incentive rewards.
   * @param memo Memo.
   * @param onFulfill Callback to handle tx fullfillment given raw response.
   */
  async sendCollectAllPositionsRewardsMsgs(
    positionIds: string[],
    alsoCollectIncentiveRewards = true,
    memo: string = "",
    onFulfill?: (tx: any) => void
  ) {
    // refresh positions
    const queryPositions =
      this.queries.queryLiquidityPositionsById.getForPositionIds(positionIds);
    await Promise.all(queryPositions.map((q) => q.waitFreshResponse()));

    // only collect rewards from positions that have rewards to save gas
    type PositionsIdsWithRewards = {
      positionIdsWithSpreadRewards: string[];
      positionIdsWithIncentiveRewards: string[];
    };
    const { positionIdsWithSpreadRewards, positionIdsWithIncentiveRewards } =
      queryPositions.reduce<PositionsIdsWithRewards>(
        (accumulator, position) => {
          if (position.claimableSpreadRewards.length > 0) {
            accumulator.positionIdsWithSpreadRewards.push(position.id);
          }
          if (position.claimableIncentiveRewards.length > 0) {
            accumulator.positionIdsWithIncentiveRewards.push(position.id);
          }
          return accumulator;
        },
        {
          positionIdsWithSpreadRewards: [],
          positionIdsWithIncentiveRewards: [],
        }
      );

    // get msgs info, calculate estimated gas amount based on the number of positions
    const spreadRewardsMsgOpts = this._msgOpts.clCollectPositionsSpreadRewards(
      positionIdsWithSpreadRewards.length
    );
    const incentiveRewardsMsgOpts =
      this._msgOpts.clCollectPositionsIncentivesRewards(
        positionIdsWithIncentiveRewards.length
      );

    // construct amino msgs for legacy purposes
    const spreadRewardsMsgAmino = {
      type: spreadRewardsMsgOpts.type,
      value: {
        sender: this.base.bech32Address,
        position_ids: positionIdsWithSpreadRewards,
      },
    };
    const incentiveRewardsMsgAmino = {
      type: incentiveRewardsMsgOpts.type,
      value: {
        sender: this.base.bech32Address,
        position_ids: positionIdsWithIncentiveRewards,
      },
    };

    // reject if no rewards to collect
    if (
      positionIdsWithSpreadRewards.length === 0 &&
      positionIdsWithIncentiveRewards.length === 0
    ) {
      return Promise.reject("No rewards to collect");
    }

    await this.base.cosmos.sendMsgs(
      "collectAllPositionsRewards",
      () => {
        // construct proto msgs
        const spreadRewardsMsgProto = {
          typeUrl:
            "/osmosis.concentratedliquidity.v1beta1.MsgCollectSpreadRewards",
          value:
            osmosis.concentratedliquidity.v1beta1.MsgCollectSpreadRewards.encode(
              {
                sender: this.base.bech32Address,
                positionIds: positionIdsWithSpreadRewards.map((id) =>
                  Long.fromString(id)
                ),
              }
            ).finish(),
        };
        const incentiveRewardsMsgProto = {
          typeUrl:
            "/osmosis.concentratedliquidity.v1beta1.MsgCollectIncentives",
          value:
            osmosis.concentratedliquidity.v1beta1.MsgCollectIncentives.encode({
              sender: this.base.bech32Address,
              positionIds: positionIdsWithIncentiveRewards.map((id) =>
                Long.fromString(id)
              ),
            }).finish(),
        };

        // only accumulate collection msgs that have rewards
        const aminoMsgs: { type: string; value: Record<string, any> }[] = [];
        const protoMsgs: { typeUrl: string; value: any }[] = [];
        if (positionIdsWithSpreadRewards.length > 0) {
          aminoMsgs.push(spreadRewardsMsgAmino);
          protoMsgs.push(spreadRewardsMsgProto);
        }
        if (
          positionIdsWithIncentiveRewards.length > 0 &&
          alsoCollectIncentiveRewards
        ) {
          aminoMsgs.push(incentiveRewardsMsgAmino);
          protoMsgs.push(incentiveRewardsMsgProto);
        }

        return {
          aminoMsgs,
          protoMsgs,
        };
      },
      memo,
      {
        amount: [],
        gas: (
          spreadRewardsMsgOpts.gas + incentiveRewardsMsgOpts.gas
        ).toString(),
      },
      undefined,
      (tx) => {
        if (tx.code == null || tx.code === 0) {
          const queries = this.queriesStore.get(this.chainId);
          queries.queryBalances
            .getQueryBech32Address(this.base.bech32Address)
            .balances.forEach((bal) => {
              bal.waitFreshResponse();
            });
          this.queries.queryAccountsPositions
            .get(this.base.bech32Address)
            ?.waitFreshResponse();

          positionIds.forEach((id) => {
            this.queries.queryLiquidityPositionsById
              .getForPositionId(id)
              ?.waitFreshResponse();
          });
        }

        onFulfill?.(tx);
      }
    );
  }

  /**
   *
   * @param routes Routes to split swap through.
   * @param tokenIn Token swapping in.
   * @param tokenOutMinAmount Minimum amount of token out expected.
   * @param memo Transaction memo.
   * @param stdFee Fee options.
   * @param signOptions Signing options.
   * @param onFulfill Callback to handle tx fullfillment given raw response.
   */
  async sendSplitRouteSwapExactAmountInMsg(
    routes: {
      pools: {
        id: string;
        tokenOutDenom: string;
      }[];
      tokenInAmount: string;
    }[],
    tokenIn: { currency: Currency },
    tokenOutMinAmount: string,
    memo: string = "",
    stdFee: Partial<StdFee> = {},
    signOptions?: KeplrSignOptions,
    onFulfill?: (tx: any) => void
  ) {
    const numPools = routes.reduce((acc, route) => acc + route.pools.length, 0);
    await this.base.cosmos.sendMsgs(
      "splitRouteSwapExactAmountIn",
      () => {
        const msg = Msgs.Amino.makeSplitRouteSwapExactAmountInMsg(
          this._msgOpts.splitRouteSwapExactAmountIn(numPools),
          this.base.bech32Address,
          routes,
          tokenIn.currency.coinMinimalDenom,
          tokenOutMinAmount
        );

        return {
          aminoMsgs: [msg],
          protoMsgs: [
            {
              typeUrl:
                "/osmosis.poolmanager.v1beta1.MsgSplitRouteSwapExactAmountIn",
              value:
                osmosis.poolmanager.v1beta1.MsgSplitRouteSwapExactAmountIn.encode(
                  {
                    sender: msg.value.sender,
                    routes: msg.value.routes.map((route) => ({
                      pools: route.pools.map((pool) => ({
                        poolId: Long.fromString(pool.pool_id),
                        tokenOutDenom: pool.token_out_denom,
                      })),
                      tokenInAmount: route.token_in_amount,
                    })),
                    tokenInDenom: msg.value.token_in_denom,
                    tokenOutMinAmount: msg.value.token_out_min_amount,
                  }
                ).finish(),
            },
          ],
        };
      },
      memo,
      {
        amount: stdFee.amount ?? [],
        gas:
          stdFee.gas ??
          this._msgOpts.splitRouteSwapExactAmountIn(numPools).gas.toString(),
      },
      signOptions,
      (tx) => {
        if (tx.code == null || tx.code === 0) {
          // Refresh the balances
          const queries = this.queriesStore.get(this.chainId);
          queries.queryBalances
            .getQueryBech32Address(this.base.bech32Address)
            .balances.forEach((bal) => {
              if (
                bal.currency.coinMinimalDenom ===
                  tokenIn.currency.coinMinimalDenom ||
                routes
                  .flatMap(({ pools }) => pools)
                  .find(
                    (pool) =>
                      pool.tokenOutDenom === bal.currency.coinMinimalDenom
                  )
              ) {
                bal.waitFreshResponse();
              }
            });

          routes
            .flatMap(({ pools }) => pools)
            .forEach(({ id: poolId }) => {
              queries.osmosis?.queryGammPools
                .getPool(poolId)
                ?.waitFreshResponse();
            });

          queries.osmosis?.queryAccountsPositions
            .get(this.base.bech32Address)
            .waitFreshResponse();
        }

        onFulfill?.(tx);
      }
    );
  }

  /**
   * Perform swap through one or more pools, with a desired input token.
   *
   * https://docs.osmosis.zone/developing/modules/spec-gamm.html#swap-exact-amount-in
   * @param pools Desired pools to swap through.
   * @param tokenIn Token being swapped.
   * @param tokenOutMinAmount Min out amount.
   * @param memo Transaction memo.
   * @param stdFee Fee options.
   * @param signOptions Signing options.
   * @param onFulfill Callback to handle tx fullfillment given raw response.
   */
  async sendSwapExactAmountInMsg(
    pools: {
      id: string;
      tokenOutDenom: string;
    }[],
    tokenIn: { currency: Currency; amount: string },
    tokenOutMinAmount: string,
    memo: string = "",
    stdFee: Partial<StdFee> = {},
    signOptions?: KeplrSignOptions,
    onFulfill?: (tx: any) => void
  ) {
    await this.base.cosmos.sendMsgs(
      "swapExactAmountIn",
      async () => {
        // make message with estimated min out amounts
        const msg = Msgs.Amino.makeSwapExactAmountInMsg(
          this._msgOpts.swapExactAmountIn(pools.length),
          this.base.bech32Address,
          tokenIn,
          pools,
          tokenOutMinAmount
        );

        // encode proto messages from amino msg data
        return {
          aminoMsgs: [msg],
          protoMsgs: [
            {
              typeUrl: "/osmosis.poolmanager.v1beta1.MsgSwapExactAmountIn",
              value: osmosis.poolmanager.v1beta1.MsgSwapExactAmountIn.encode({
                sender: msg.value.sender,
                routes: msg.value.routes.map((route) => {
                  return {
                    poolId: Long.fromString(route.pool_id),
                    tokenOutDenom: route.token_out_denom,
                  };
                }),
                tokenIn: msg.value.token_in,
                tokenOutMinAmount: msg.value.token_out_min_amount,
              }).finish(),
            },
          ],
        };
      },
      memo,
      {
        amount: stdFee.amount ?? [],
        gas:
          stdFee.gas ??
          this._msgOpts.swapExactAmountIn(pools.length).gas.toString(),
      },
      signOptions,
      (tx) => {
        if (tx.code == null || tx.code === 0) {
          // Refresh the balances
          const queries = this.queriesStore.get(this.chainId);
          queries.queryBalances
            .getQueryBech32Address(this.base.bech32Address)
            .balances.forEach((bal) => {
              if (
                bal.currency.coinMinimalDenom ===
                  tokenIn.currency.coinMinimalDenom ||
                pools.find(
                  (pool) => pool.tokenOutDenom === bal.currency.coinMinimalDenom
                )
              ) {
                bal.waitFreshResponse();
              }
            });

          pools.forEach(({ id: poolId }) => {
            queries.osmosis?.queryGammPools
              .getPool(poolId)
              ?.waitFreshResponse();
          });

          queries.osmosis?.queryAccountsPositions
            .get(this.base.bech32Address)
            .waitFreshResponse();
        }

        onFulfill?.(tx);
      }
    );
  }

  /**
   * https://docs.osmosis.zone/developing/modules/spec-gamm.html#swap-exact-amount-out
   * @param pools Desired pools to swap through.
   * @param tokenOut Token specified out.
   * @param tokenInMaxAmount Max token in.
   * @param memo Transaction memo.
   * @param stdFee Fee options.
   * @param signOptions Signing options.
   * @param onFulfill Callback to handle tx fullfillment given raw response.
   */
  async sendSwapExactAmountOutMsg(
    pools: {
      id: string;
      tokenInDenom: string;
    }[],
    tokenOut: { currency: Currency; amount: string },
    tokenInMaxAmount: string,
    memo: string = "",
    stdFee: Partial<StdFee> = {},
    signOptions?: KeplrSignOptions,
    onFulfill?: (tx: any) => void
  ) {
    await this.base.cosmos.sendMsgs(
      "swapExactAmountOut",
      async () => {
        const msg = Msgs.Amino.makeSwapExactAmountOutMsg(
          tokenOut,
          pools,
          tokenInMaxAmount,
          this._msgOpts.swapExactAmountOut(pools.length),
          this.base.bech32Address
        );

        return {
          aminoMsgs: [msg],
          protoMsgs: [
            {
              typeUrl: "/osmosis.poolmanager.v1beta1.MsgSwapExactAmountOut",
              value: osmosis.poolmanager.v1beta1.MsgSwapExactAmountOut.encode({
                sender: msg.value.sender,
                routes: msg.value.routes.map(
                  (route: { pool_id: string; token_in_denom: string }) => {
                    return {
                      poolId: Long.fromString(route.pool_id),
                      tokenInDenom: route.token_in_denom,
                    };
                  }
                ),
                tokenOut: msg.value.token_out,
                tokenInMaxAmount: msg.value.token_in_max_amount,
              }).finish(),
            },
          ],
        };
      },
      memo,
      {
        amount: stdFee.amount ?? [],
        gas:
          stdFee.gas ??
          this._msgOpts.swapExactAmountIn(pools.length).gas.toString(),
      },
      signOptions,
      (tx) => {
        if (tx.code == null || tx.code === 0) {
          // Refresh the balances
          const queries = this.queriesStore.get(this.chainId);
          queries.queryBalances
            .getQueryBech32Address(this.base.bech32Address)
            .balances.forEach((bal) => {
              if (
                pools.some(
                  ({ tokenInDenom }) =>
                    tokenInDenom === bal.currency.coinMinimalDenom
                ) ||
                bal.currency.coinMinimalDenom ===
                  tokenOut.currency.coinMinimalDenom
              ) {
                bal.waitFreshResponse();
              }
            });

          pools.forEach(({ id }) =>
            this.queries.queryGammPools.getPool(id)?.waitFreshResponse()
          );

          queries.osmosis?.queryAccountsPositions
            .get(this.base.bech32Address)
            .waitFreshResponse();
        }

        onFulfill?.(tx);
      }
    );
  }

  /**
   * https://docs.osmosis.zone/developing/modules/spec-gamm.html#exit-pool
   * @param poolId Id of pool to exit.
   * @param shareInAmount LP shares to redeem.
   * @param maxSlippage Max tolerated slippage. Default: 2.5.
   * @param memo Transaction memo.
   * @param onFulfill Callback to handle tx fullfillment given raw response.
   */
  async sendExitPoolMsg(
    poolId: string,
    shareInAmount: string,
    maxSlippage: string = DEFAULT_SLIPPAGE,
    memo: string = "",
    onFulfill?: (tx: any) => void
  ) {
    const queries = this.queries;
    const mkp = this.makeCoinPretty;

    await this.base.cosmos.sendMsgs(
      "exitPool",
      async () => {
        const queryPool = queries.queryGammPools.getPool(poolId);

        if (!queryPool) {
          throw new Error(`Pool #${poolId} not found`);
        }

        await queryPool.waitFreshResponse();

        const pool = queryPool.sharePool;
        if (!pool) {
          throw new Error("Unknown pool");
        }

        const estimated = WeightedPoolEstimates.estimateExitSwap(
          pool,
          mkp,
          shareInAmount,
          this._msgOpts.exitPool.shareCoinDecimals
        );

        const maxSlippageDec = new Dec(maxSlippage).quo(
          DecUtils.getTenExponentNInPrecisionRange(2)
        );

        const tokenOutMins = maxSlippageDec.equals(new Dec(0))
          ? null
          : estimated.tokenOuts.map((tokenOut) => {
              return {
                denom: tokenOut.currency.coinMinimalDenom,
                amount: tokenOut
                  .toDec() // TODO: confirm toDec() respects token dec count
                  .mul(new Dec(1).sub(maxSlippageDec))
                  .mul(
                    DecUtils.getTenExponentNInPrecisionRange(
                      tokenOut.currency.coinDecimals
                    )
                  )
                  .truncate()
                  .toString(),
              };
            });

        const msg = {
          type: this._msgOpts.exitPool.type,
          value: {
            sender: this.base.bech32Address,
            pool_id: pool.id,
            share_in_amount: new Dec(shareInAmount)
              .mul(
                DecUtils.getTenExponentNInPrecisionRange(
                  this._msgOpts.exitPool.shareCoinDecimals
                )
              )
              .truncate()
              .toString(),
            token_out_mins: tokenOutMins,
          },
        };

        return {
          aminoMsgs: [msg],
          protoMsgs: [
            {
              typeUrl: "/osmosis.gamm.v1beta1.MsgExitPool",
              value: osmosis.gamm.v1beta1.MsgExitPool.encode({
                sender: msg.value.sender,
                poolId: Long.fromString(msg.value.pool_id),
                shareInAmount: msg.value.share_in_amount,
                tokenOutMins: msg.value.token_out_mins,
              }).finish(),
            },
          ],
        };
      },
      memo,
      {
        amount: [],
        gas: this._msgOpts.exitPool.gas.toString(),
      },
      undefined,
      (tx) => {
        if (tx.code == null || tx.code === 0) {
          const queries = this.queriesStore.get(this.chainId);
          queries.queryBalances
            .getQueryBech32Address(this.base.bech32Address)
            .balances.forEach((balance) => balance.waitFreshResponse());

          this.queries.queryGammPools.getPool(poolId)?.waitFreshResponse();
        }

        onFulfill?.(tx);
      }
    );
  }

  /**
   * https://docs.osmosis.zone/developing/modules/spec-lockup.html#lock-tokens
   * @param duration Duration, in seconds, to lock up the tokens.
   * @param tokens Tokens to lock. `amount`s are not in micro.
   * @param memo Transaction memo.
   * @param onFulfill Callback to handle tx fullfillment given raw response.
   */
  async sendLockTokensMsg(
    duration: number,
    tokens: {
      currency: Currency;
      amount: string;
    }[],
    memo: string = "",
    onFulfill?: (tx: any) => void
  ) {
    const primitiveTokens = tokens.map((token) => {
      const amount = new Dec(token.amount)
        .mul(
          DecUtils.getTenExponentNInPrecisionRange(token.currency.coinDecimals)
        )
        .truncate();

      return {
        amount: amount.toString(),
        denom: token.currency.coinMinimalDenom,
      };
    });

    const msg = {
      type: this._msgOpts.lockTokens.type,
      value: {
        owner: this.base.bech32Address,
        // Duration should be encodec as nana sec.
        duration: (duration * 1_000_000_000).toString(),
        coins: primitiveTokens,
      },
    };

    await this.base.cosmos.sendMsgs(
      "lockTokens",
      {
        aminoMsgs: [msg],
        protoMsgs: [
          {
            typeUrl: "/osmosis.lockup.MsgLockTokens",
            value: osmosis.lockup.MsgLockTokens.encode({
              owner: msg.value.owner,
              duration: {
                seconds: Long.fromNumber(
                  Math.floor(parseInt(msg.value.duration) / 1_000_000_000)
                ),
                nanos: parseInt(msg.value.duration) % 1_000_000_000,
              },
              coins: msg.value.coins,
            }).finish(),
          },
        ],
      },
      memo,
      {
        amount: [],
        gas: this._msgOpts.lockTokens.gas.toString(),
      },
      undefined,
      (tx) => {
        if (tx.code == null || tx.code === 0) {
          // Refresh the balances
          const queries = this.queriesStore.get(this.chainId);
          queries.queryBalances
            .getQueryBech32Address(this.base.bech32Address)
            .balances.forEach((balance) => balance.waitFreshResponse());

          // Refresh the locked coins
          this.queries.queryLockedCoins
            .get(this.base.bech32Address)
            .waitFreshResponse();
          this.queries.queryAccountLocked
            .get(this.base.bech32Address)
            .waitFreshResponse();
        }

        onFulfill?.(tx);
      }
    );
  }

  /** https://docs.osmosis.zone/overview/osmo.html#superfluid-staking
   * @param lockIds Ids of LP bonded locks.
   * @param validatorAddress Bech32 address of validator to delegate to.
   * @param memo Tx memo.
   * @param onFulfill Callback to handle tx fullfillment given raw response.
   */
  async sendSuperfluidDelegateMsg(
    lockIds: string[],
    validatorAddress: string,
    memo: string = "",
    onFulfill?: (tx: any) => void
  ) {
    const aminoMsgs = lockIds.map((lockId) => {
      return {
        type: this._msgOpts.superfluidDelegate.type,
        value: {
          sender: this.base.bech32Address,
          lock_id: lockId,
          val_addr: validatorAddress,
        },
      };
    });

    const protoMsgs = aminoMsgs.map((msg) => {
      return {
        typeUrl: "/osmosis.superfluid.MsgSuperfluidDelegate",
        value: osmosis.superfluid.MsgSuperfluidDelegate.encode({
          sender: msg.value.sender,
          lockId: Long.fromString(msg.value.lock_id),
          valAddr: msg.value.val_addr,
        }).finish(),
      };
    });

    await this.base.cosmos.sendMsgs(
      "superfluidDelegate",
      {
        aminoMsgs,
        protoMsgs,
      },
      memo,
      {
        amount: [],
        gas: this._msgOpts.lockAndSuperfluidDelegate.gas.toString(),
      },
      undefined,
      (tx) => {
        if (tx.code == null || tx.code === 0) {
          // Refresh the balances
          const queries = this.queriesStore.get(this.chainId);
          queries.queryBalances
            .getQueryBech32Address(this.base.bech32Address)
            .balances.forEach((balance) => balance.waitFreshResponse());

          queries.osmosis?.queryAccountLocked
            .get(this.base.bech32Address)
            .waitFreshResponse();

          queries.cosmos.queryValidators
            .getQueryStatus(BondStatus.Bonded)
            .waitFreshResponse();

          queries.osmosis?.querySuperfluidDelegations
            .getQuerySuperfluidDelegations(this.base.bech32Address)
            .waitFreshResponse();
        }

        onFulfill?.(tx);
      }
    );
  }

  /** https://docs.osmosis.zone/overview/osmo.html#superfluid-staking
   * @param tokens LP tokens to delegate and lock. `amount`s are not in micro.
   * @param validatorAddress Validator address to delegate to.
   * @param memo Tx memo.
   * @param onFulfill Callback to handle tx fullfillment given raw response.
   */
  async sendLockAndSuperfluidDelegateMsg(
    tokens: {
      currency: Currency;
      amount: string;
    }[],
    validatorAddress: string,
    memo: string = "",
    onFulfill?: (tx: any) => void
  ) {
    const primitiveTokens = tokens.map((token) => {
      const amount = new Dec(token.amount)
        .mul(
          DecUtils.getTenExponentNInPrecisionRange(token.currency.coinDecimals)
        )
        .truncate();

      return {
        amount: amount.toString(),
        denom: token.currency.coinMinimalDenom,
      };
    });

    const msg = {
      type: this._msgOpts.lockAndSuperfluidDelegate.type,
      value: {
        sender: this.base.bech32Address,
        coins: primitiveTokens,
        val_addr: validatorAddress,
      },
    };

    await this.base.cosmos.sendMsgs(
      "lockAndSuperfluidDelegate",
      {
        aminoMsgs: [msg],
        protoMsgs: [
          {
            typeUrl: "/osmosis.superfluid.MsgLockAndSuperfluidDelegate",
            value: osmosis.superfluid.MsgLockAndSuperfluidDelegate.encode({
              sender: msg.value.sender,
              coins: msg.value.coins,
              valAddr: msg.value.val_addr,
            }).finish(),
          },
        ],
      },
      memo,
      {
        amount: [],
        gas: this._msgOpts.lockAndSuperfluidDelegate.gas.toString(),
      },
      undefined,
      (tx) => {
        if (tx.code == null || tx.code === 0) {
          // Refresh the balances
          const queries = this.queriesStore.get(this.chainId);
          queries.queryBalances
            .getQueryBech32Address(this.base.bech32Address)
            .balances.forEach((balance) => balance.waitFreshResponse());

          // Refresh the locked coins
          queries.osmosis?.queryLockedCoins
            .get(this.base.bech32Address)
            .waitFreshResponse();
          queries.osmosis?.queryAccountLocked
            .get(this.base.bech32Address)
            .waitFreshResponse();

          queries.osmosis?.querySuperfluidDelegations
            .getQuerySuperfluidDelegations(this.base.bech32Address)
            .waitFreshResponse();
        }

        onFulfill?.(tx);
      }
    );
  }

  /**
   * https://docs.osmosis.zone/developing/modules/spec-lockup.html#begin-unlock-by-id
   * @param lockIds Ids of locks to unlock.
   * @param memo Transaction memo.
   * @param onFulfill Callback to handle tx fullfillment given raw response.
   */
  async sendBeginUnlockingMsg(
    lockIds: string[],
    memo: string = "",
    onFulfill?: (tx: any) => void
  ) {
    const msgs = lockIds.map((lockId) => {
      return {
        type: this._msgOpts.beginUnlocking.type,
        value: {
          owner: this.base.bech32Address,
          ID: lockId,
          coins: [],
        },
      };
    });

    const protoMsgs = msgs.map((msg) => {
      return {
        typeUrl: "/osmosis.lockup.MsgBeginUnlocking",
        value: osmosis.lockup.MsgBeginUnlocking.encode({
          owner: msg.value.owner,
          ID: Long.fromString(msg.value.ID),
        }).finish(),
      };
    });

    await this.base.cosmos.sendMsgs(
      "beginUnlocking",
      {
        aminoMsgs: msgs,
        protoMsgs,
      },
      memo,
      {
        amount: [],
        gas: (msgs.length * this._msgOpts.beginUnlocking.gas).toString(),
      },
      undefined,
      (tx) => {
        if (tx.code == null || tx.code === 0) {
          // Refresh the balances
          const queries = this.queriesStore.get(this.chainId);
          queries.queryBalances
            .getQueryBech32Address(this.base.bech32Address)
            .balances.forEach((balance) => balance.waitFreshResponse());

          // Refresh the locked coins
          this.queries.queryLockedCoins
            .get(this.base.bech32Address)
            .waitFreshResponse();
          this.queries.queryUnlockingCoins
            .get(this.base.bech32Address)
            .waitFreshResponse();
          this.queries.queryAccountLocked
            .get(this.base.bech32Address)
            .waitFreshResponse();
        }

        onFulfill?.(tx);
      }
    );
  }

  /**
   * https://docs.osmosis.zone/developing/osmosis-core/modules/spec-superfluid.html#superfluid-unbond-lock
   * @param locks IDs and whether the lock is synthetic
   * @param memo Transaction memo.
   * @param onFulfill Callback to handle tx fullfillment given raw response.
   */
  async sendBeginUnlockingMsgOrSuperfluidUnbondLockMsgIfSyntheticLock(
    locks: {
      lockId: string;
      isSyntheticLock: boolean;
    }[],
    memo: string = "",
    onFulfill?: (tx: any) => void
  ) {
    const msgs: { type: string; value: any }[] = [];

    for (const lock of locks) {
      if (!lock.isSyntheticLock) {
        msgs.push({
          type: this._msgOpts.beginUnlocking.type,
          value: {
            owner: this.base.bech32Address,
            // XXX: 얘는 어째서인지 소문자가 아님 ㅋ;
            ID: lock.lockId,
            coins: [],
          },
        });
      } else {
        msgs.push(
          {
            type: this._msgOpts.superfluidUndelegate.type,
            value: {
              sender: this.base.bech32Address,
              lock_id: lock.lockId,
            },
          },
          {
            type: this._msgOpts.superfluidUnbondLock.type,
            value: {
              sender: this.base.bech32Address,
              lock_id: lock.lockId,
            },
          }
        );
      }
    }

    let numBeginUnlocking = 0;
    let numSuperfluidUndelegate = 0;
    let numSuperfluidUnbondLock = 0;

    const protoMsgs = msgs.map((msg) => {
      if (msg.type === this._msgOpts.beginUnlocking.type && msg.value.ID) {
        numBeginUnlocking++;
        return {
          typeUrl: "/osmosis.lockup.MsgBeginUnlocking",
          value: osmosis.lockup.MsgBeginUnlocking.encode({
            owner: msg.value.owner,
            ID: Long.fromString(msg.value.ID),
          }).finish(),
        };
      } else if (
        msg.type === this._msgOpts.superfluidUndelegate.type &&
        msg.value.lock_id
      ) {
        numSuperfluidUndelegate++;
        return {
          typeUrl: "/osmosis.superfluid.MsgSuperfluidUndelegate",
          value: osmosis.superfluid.MsgSuperfluidUndelegate.encode({
            sender: msg.value.sender,
            lockId: Long.fromString(msg.value.lock_id),
          }).finish(),
        };
      } else if (
        msg.type === this._msgOpts.superfluidUnbondLock.type &&
        msg.value.lock_id
      ) {
        numSuperfluidUnbondLock++;
        return {
          typeUrl: "/osmosis.superfluid.MsgSuperfluidUnbondLock",
          value: osmosis.superfluid.MsgSuperfluidUnbondLock.encode({
            sender: msg.value.sender,
            lockId: Long.fromString(msg.value.lock_id),
          }).finish(),
        };
      } else {
        throw new Error("Invalid locks");
      }
    });

    await this.base.cosmos.sendMsgs(
      "beginUnlocking",
      {
        aminoMsgs: msgs,
        protoMsgs,
      },
      memo,
      {
        amount: [],
        gas: (
          numBeginUnlocking * this._msgOpts.beginUnlocking.gas +
          numSuperfluidUndelegate * this._msgOpts.superfluidUndelegate.gas +
          numSuperfluidUnbondLock * this._msgOpts.superfluidUnbondLock.gas
        ).toString(),
      },
      undefined,
      (tx) => {
        if (tx.code == null || tx.code === 0) {
          // Refresh the balances
          const queries = this.queriesStore.get(this.chainId);
          queries.queryBalances
            .getQueryBech32Address(this.base.bech32Address)
            .balances.forEach((balance) => balance.waitFreshResponse());

          // Refresh the locked coins
          queries.osmosis?.queryLockedCoins
            .get(this.base.bech32Address)
            .waitFreshResponse();
          queries.osmosis?.queryUnlockingCoins
            .get(this.base.bech32Address)
            .waitFreshResponse();
          queries.osmosis?.queryAccountLocked
            .get(this.base.bech32Address)
            .waitFreshResponse();

          queries.osmosis?.querySuperfluidDelegations
            .getQuerySuperfluidDelegations(this.base.bech32Address)
            .waitFreshResponse();
          queries.osmosis?.querySuperfluidUndelegations
            .getQuerySuperfluidDelegations(this.base.bech32Address)
            .waitFreshResponse();
        }

        onFulfill?.(tx);
      }
    );
  }

  async sendUnPoolWhitelistedPoolMsg(
    poolId: string,
    memo: string = "",
    onFulfill?: (tx: any) => void
  ) {
    const msg = {
      type: this._msgOpts.unPoolWhitelistedPool.type,
      value: {
        sender: this.base.bech32Address,
        pool_id: poolId,
      },
    };

    const protoMsg = {
      typeUrl: "/osmosis.superfluid.MsgUnPoolWhitelistedPool",
      value: osmosis.superfluid.MsgUnPoolWhitelistedPool.encode({
        sender: msg.value.sender,
        poolId: Long.fromString(msg.value.pool_id),
      }).finish(),
    };

    await this.base.cosmos.sendMsgs(
      "unPoolWhitelistedPool",
      {
        aminoMsgs: [msg],
        protoMsgs: [protoMsg],
      },
      memo,
      {
        amount: [],
        gas: this._msgOpts.unPoolWhitelistedPool.gas.toString(),
      },
      undefined,
      (tx) => {
        if (tx.code == null || tx.code === 0) {
          // Refresh the balances
          const queries = this.queriesStore.get(this.chainId);

          // Refresh the unlocking coins
          queries.osmosis?.queryLockedCoins
            .get(this.base.bech32Address)
            .waitFreshResponse();
          queries.osmosis?.queryUnlockingCoins
            .get(this.base.bech32Address)
            .waitFreshResponse();
          queries.osmosis?.queryAccountLocked
            .get(this.base.bech32Address)
            .waitFreshResponse();

          queries.osmosis?.querySuperfluidDelegations
            .getQuerySuperfluidDelegations(this.base.bech32Address)
            .waitFreshResponse();
          queries.osmosis?.querySuperfluidUndelegations
            .getQuerySuperfluidDelegations(this.base.bech32Address)
            .waitFreshResponse();
        }

        onFulfill?.(tx);
      }
    );
  }

  protected changeDecStringToProtoBz(decStr: string): string {
    let r = decStr;
    while (r.length >= 2 && (r.startsWith(".") || r.startsWith("0"))) {
      r = r.slice(1);
    }

    return r;
  }

  protected get queries() {
    // eslint-disable-next-line
    return this.queriesStore.get(this.chainId).osmosis!;
  }

  protected makeCoinPretty = (coin: Coin): CoinPretty => {
    const currency = this.chainGetter
      .getChain(this.chainId)
      .findCurrency(coin.denom);
    if (!currency) {
      throw new Error("Unknown currency");
    }
    return new CoinPretty(currency, coin.amount);
  };
}

export * from "./msg-opts";
>>>>>>> c3f775d8
<|MERGE_RESOLUTION|>--- conflicted
+++ resolved
@@ -1,2118 +1,6 @@
-<<<<<<< HEAD
+export * from "./amino-converters";
 export * from "./base";
 export * from "./cosmos";
 export * from "./cosmwasm";
 export * from "./osmosis";
-export * from "./types";
-export * from "./utils";
-=======
-import { StdFee } from "@cosmjs/launchpad";
-import {
-  AccountSetBaseSuper,
-  ChainGetter,
-  CosmosAccount,
-  CosmosQueries,
-  IQueriesStore,
-} from "@keplr-wallet/stores";
-import { BondStatus } from "@keplr-wallet/stores/build/query/cosmos/staking/types";
-import { Currency, KeplrSignOptions } from "@keplr-wallet/types";
-import { Coin, CoinPretty, Dec, DecUtils, Int } from "@keplr-wallet/unit";
-import * as WeightedPoolEstimates from "@osmosis-labs/math";
-import deepmerge from "deepmerge";
-import Long from "long";
-import { DeepPartial } from "utility-types";
-
-import { OsmosisQueries } from "../queries";
-import * as Msgs from "./msg/amino";
-import { osmosis } from "./msg/proto";
-import { DEFAULT_SLIPPAGE, defaultMsgOpts, OsmosisMsgOpts } from "./msg-opts";
-
-export interface OsmosisAccount {
-  osmosis: OsmosisAccountImpl;
-}
-
-export const OsmosisAccount = {
-  use(options: {
-    msgOptsCreator?: (
-      chainId: string
-    ) => DeepPartial<OsmosisMsgOpts> | undefined;
-    queriesStore: IQueriesStore<CosmosQueries & OsmosisQueries>;
-  }): (
-    base: AccountSetBaseSuper & CosmosAccount,
-    chainGetter: ChainGetter,
-    chainId: string
-  ) => OsmosisAccount {
-    return (base, chainGetter, chainId) => {
-      const msgOptsFromCreator = options.msgOptsCreator
-        ? options.msgOptsCreator(chainId)
-        : undefined;
-
-      return {
-        osmosis: new OsmosisAccountImpl(
-          base,
-          chainGetter,
-          chainId,
-          options.queriesStore,
-          deepmerge<OsmosisMsgOpts, DeepPartial<OsmosisMsgOpts>>(
-            defaultMsgOpts,
-            msgOptsFromCreator ? msgOptsFromCreator : {}
-          )
-        ),
-      };
-    };
-  },
-};
-
-export class OsmosisAccountImpl {
-  constructor(
-    protected readonly base: AccountSetBaseSuper & CosmosAccount,
-    protected readonly chainGetter: ChainGetter,
-    protected readonly chainId: string,
-    protected readonly queriesStore: IQueriesStore<
-      CosmosQueries & OsmosisQueries
-    >,
-    protected readonly _msgOpts: OsmosisMsgOpts
-  ) {}
-
-  /**
-   * Create balancer/weighted pool.
-   * @param swapFee The swap fee of the pool. Should set as the percentage. (Ex. 10% -> 10)
-   * @param assets Assets that will be provided to the pool initially, with weights. Token can be parsed as to primitive by convenience. `amount`s are not in micro.
-   * @param memo Transaction memo.
-   * @param onFulfill Callback to handle tx fulfillment given raw response.
-   */
-  async sendCreateBalancerPoolMsg(
-    swapFee: string,
-    assets: {
-      // Int
-      weight: string;
-      // Ex) 10 atom.
-      token: {
-        currency: Currency;
-        amount: string;
-      };
-    }[],
-    memo: string = "",
-    onFulfill?: (tx: any) => void
-  ) {
-    const poolParams = {
-      swap_fee: new Dec(swapFee)
-        .quo(DecUtils.getTenExponentNInPrecisionRange(2))
-        .toString(),
-      exit_fee: new Dec(0).toString(),
-    };
-
-    const poolAssets: {
-      weight: string;
-      token: {
-        denom: string;
-        amount: string;
-      };
-    }[] = [];
-
-    for (const asset of assets) {
-      poolAssets.push({
-        weight: asset.weight,
-        token: {
-          denom: asset.token.currency.coinMinimalDenom,
-          amount: new Dec(asset.token.amount)
-            .mul(
-              DecUtils.getTenExponentNInPrecisionRange(
-                asset.token.currency.coinDecimals
-              )
-            )
-            .truncate()
-            .toString(),
-        },
-      });
-    }
-
-    const msg = {
-      type: this._msgOpts.createBalancerPool.type,
-      value: {
-        sender: this.base.bech32Address,
-        pool_params: poolParams,
-        pool_assets: poolAssets,
-        future_pool_governor: "24h",
-      },
-    };
-
-    await this.base.cosmos.sendMsgs(
-      "createBalancerPool",
-      {
-        aminoMsgs: [msg],
-        protoMsgs: [
-          {
-            typeUrl:
-              "/osmosis.gamm.poolmodels.balancer.v1beta1.MsgCreateBalancerPool",
-            value:
-              osmosis.gamm.poolmodels.balancer.v1beta1.MsgCreateBalancerPool.encode(
-                {
-                  sender: msg.value.sender,
-                  poolParams: {
-                    swapFee: this.changeDecStringToProtoBz(
-                      msg.value.pool_params.swap_fee
-                    ),
-                    exitFee: this.changeDecStringToProtoBz(
-                      msg.value.pool_params.exit_fee
-                    ),
-                  },
-                  poolAssets: msg.value.pool_assets,
-                  futurePoolGovernor: msg.value.future_pool_governor,
-                }
-              ).finish(),
-          },
-        ],
-      },
-      memo,
-      {
-        amount: [],
-        gas: this._msgOpts.createBalancerPool.gas.toString(),
-      },
-      undefined,
-      (tx) => {
-        if (tx.code == null || tx.code === 0) {
-          // Refresh the balances
-          const queries = this.queriesStore.get(this.chainId);
-          this.queries.queryGammPools.waitFreshResponse();
-          queries.queryBalances
-            .getQueryBech32Address(this.base.bech32Address)
-            .balances.forEach((bal) => {
-              if (
-                assets.find(
-                  (asset) =>
-                    asset.token.currency.coinMinimalDenom ===
-                    bal.currency.coinMinimalDenom
-                )
-              ) {
-                bal.waitFreshResponse();
-              }
-            });
-        }
-
-        onFulfill?.(tx);
-      }
-    );
-  }
-
-  /**
-   * Create concentrated liquidity pool, with no positions.
-   *
-   * @param denom0 Base denom in pool.
-   * @param denom1 Quote denom in pool.
-   * @param tickSpacing Tick spacing.
-   * @param spreadFactor Spread factor.
-   * @param memo Transaction memo.
-   * @param onFulfill Callback to handle tx fulfillment given raw response.
-   */
-  async sendCreateConcentratedPoolMsg(
-    denom0: string,
-    denom1: string,
-    tickSpacing: number,
-    spreadFactor: number,
-    memo: string = "",
-    onFulfill?: (tx: any) => void
-  ) {
-    const msg = {
-      type: this._msgOpts.createConcentratedPool.type,
-      value: {
-        sender: this.base.bech32Address,
-        denom0,
-        denom1,
-        tick_spacing: tickSpacing.toString(),
-        spread_factor: new Dec(spreadFactor).toString(),
-      },
-    };
-
-    await this.base.cosmos.sendMsgs(
-      "createConcentratedPool",
-      {
-        aminoMsgs: [msg],
-        protoMsgs: [
-          {
-            typeUrl:
-              "/osmosis.concentratedliquidity.v1beta1.MsgCreateConcentratedPool",
-            value:
-              osmosis.concentratedliquidity.v1beta1.MsgCreateConcentratedPool.encode(
-                {
-                  sender: msg.value.sender,
-                  denom0: msg.value.denom0,
-                  denom1: msg.value.denom1,
-                  tickSpacing: new Long(Number(msg.value.tick_spacing)),
-                  spreadFactor: this.changeDecStringToProtoBz(
-                    msg.value.spread_factor
-                  ),
-                }
-              ).finish(),
-          },
-        ],
-      },
-      memo,
-      {
-        amount: [],
-        gas: this._msgOpts.createConcentratedPool.gas.toString(),
-      },
-      undefined,
-      (tx) => {
-        if (tx.code == null || tx.code === 0) {
-          // Refresh the balances
-          const queries = this.queriesStore.get(this.chainId);
-          this.queries.queryGammPools.waitFreshResponse();
-          queries.queryBalances
-            .getQueryBech32Address(this.base.bech32Address)
-            .balances.forEach((bal) => {
-              if (
-                bal.currency.coinMinimalDenom === denom0 ||
-                bal.currency.coinMinimalDenom === denom1
-              ) {
-                bal.waitFreshResponse();
-              }
-            });
-        }
-
-        onFulfill?.(tx);
-      }
-    );
-  }
-
-  /**
-   * Create stableswap pool.
-   * @param swapFee The swap fee of the pool. Should set as the percentage. (Ex. 10% -> 10)
-   * @param assets Assets that will be provided to the pool initially, with scaling factors. Token can be parsed as to primitive by convenience. `amount`s are not in micro.
-   * @param memo Transaction memo.
-   * @param scalingFactorControllerAddress Osmo address of account permitted to change scaling factors later.
-   * @param onFulfill Callback to handle tx fulfillment given raw response.
-   */
-  async sendCreateStableswapPoolMsg(
-    swapFee: string,
-    assets: {
-      scalingFactor: number;
-      // Ex) 10 atom.
-      token: {
-        currency: Currency;
-        amount: string;
-      };
-    }[],
-    scalingFactorControllerAddress?: string,
-    memo: string = "",
-    onFulfill?: (tx: any) => void
-  ) {
-    const poolParams = {
-      swap_fee: new Dec(swapFee)
-        .quo(DecUtils.getTenExponentNInPrecisionRange(2))
-        .toString(),
-      exit_fee: new Dec(0).toString(),
-    };
-
-    const initialPoolLiquidity: {
-      denom: string;
-      amount: string;
-    }[] = [];
-
-    /** Denom -> Long(scalingFactor) */
-    const scalingFactorsMap: Map<string, Long> = new Map<string, Long>();
-
-    for (const asset of assets) {
-      initialPoolLiquidity.push({
-        denom: asset.token.currency.coinMinimalDenom,
-        amount: new Dec(asset.token.amount)
-          .mul(
-            DecUtils.getTenExponentNInPrecisionRange(
-              asset.token.currency.coinDecimals
-            )
-          )
-          .truncate()
-          .toString(),
-      });
-      scalingFactorsMap.set(
-        asset.token.currency.coinMinimalDenom,
-        new Long(asset.scalingFactor)
-      );
-    }
-
-    // sort initial liquidity and scaling factors to pass chain encoding check
-    // chain does this to make sure that index of scaling factors is consistent with token indexes
-    initialPoolLiquidity.sort((a, b) => a.denom.localeCompare(b.denom));
-    const sortedScalingFactors: Long[] = [];
-    initialPoolLiquidity.forEach((asset) => {
-      const scalingFactor = scalingFactorsMap.get(asset.denom);
-      if (!scalingFactor) {
-        throw new Error(
-          `Scaling factor for asset ${asset.denom} missing in scalingFactorsMap`
-        );
-      }
-
-      sortedScalingFactors.push(scalingFactor);
-    });
-
-    const msg = {
-      type: this._msgOpts.createStableswapPool.type,
-      value: {
-        sender: this.base.bech32Address,
-        pool_params: poolParams,
-        initial_pool_liquidity: initialPoolLiquidity,
-        scaling_factors: sortedScalingFactors.map((sf) => sf.toString()),
-        future_pool_governor: "24h",
-        scaling_factor_controller: scalingFactorControllerAddress,
-      },
-    };
-
-    await this.base.cosmos.sendMsgs(
-      "createStableswapPool",
-      {
-        aminoMsgs: [msg],
-        protoMsgs: [
-          {
-            typeUrl:
-              "/osmosis.gamm.poolmodels.stableswap.v1beta1.MsgCreateStableswapPool",
-            value:
-              osmosis.gamm.poolmodels.stableswap.v1beta1.MsgCreateStableswapPool.encode(
-                {
-                  sender: msg.value.sender,
-                  poolParams: {
-                    swapFee: this.changeDecStringToProtoBz(
-                      msg.value.pool_params.swap_fee
-                    ),
-                    exitFee: this.changeDecStringToProtoBz(
-                      msg.value.pool_params.exit_fee
-                    ),
-                  },
-                  initialPoolLiquidity: msg.value.initial_pool_liquidity,
-                  scalingFactors: sortedScalingFactors,
-                  scalingFactorController: msg.value.scaling_factor_controller,
-                  futurePoolGovernor: msg.value.future_pool_governor,
-                }
-              ).finish(),
-          },
-        ],
-      },
-      memo,
-      {
-        amount: [],
-        gas: this._msgOpts.createStableswapPool.gas.toString(),
-      },
-      undefined,
-      (tx) => {
-        if (tx.code == null || tx.code === 0) {
-          // Refresh the balances
-          const queries = this.queriesStore.get(this.chainId);
-          this.queries.queryGammPools.waitFreshResponse();
-          queries.queryBalances
-            .getQueryBech32Address(this.base.bech32Address)
-            .balances.forEach((bal) => {
-              if (
-                assets.find(
-                  (asset) =>
-                    asset.token.currency.coinMinimalDenom ===
-                    bal.currency.coinMinimalDenom
-                )
-              ) {
-                bal.waitFreshResponse();
-              }
-            });
-        }
-
-        onFulfill?.(tx);
-      }
-    );
-  }
-
-  /**
-   * Join pool with multiple assets.
-   *
-   * https://docs.osmosis.zone/developing/modules/spec-gamm.html#join-pool
-   * @param poolId Id of pool.
-   * @param shareOutAmount LP share amount.
-   * @param maxSlippage Max tolerated slippage. Default: 2.5.
-   * @param memo Memo attachment.
-   * @param onFulfill Callback to handle tx fulfillment given raw response.
-   */
-  async sendJoinPoolMsg(
-    poolId: string,
-    shareOutAmount: string,
-    maxSlippage: string = DEFAULT_SLIPPAGE,
-    memo: string = "",
-    onFulfill?: (tx: any) => void
-  ) {
-    const queries = this.queries;
-    const mkp = this.makeCoinPretty;
-
-    await this.base.cosmos.sendMsgs(
-      "joinPool",
-      async () => {
-        const queryPool = queries.queryGammPools.getPool(poolId);
-
-        if (!queryPool) {
-          throw new Error(`Pool #${poolId} not found`);
-        }
-
-        await queryPool.waitFreshResponse();
-
-        const pool = queryPool.sharePool;
-        if (!pool) {
-          throw new Error("Not a share pool");
-        }
-
-        const maxSlippageDec = new Dec(maxSlippage).quo(
-          DecUtils.getTenExponentNInPrecisionRange(2)
-        );
-
-        const estimated = WeightedPoolEstimates.estimateJoinSwap(
-          pool,
-          pool.poolAssets,
-          mkp,
-          shareOutAmount,
-          this._msgOpts.joinPool.shareCoinDecimals
-        );
-
-        const tokenInMaxs = maxSlippageDec.equals(new Dec(0))
-          ? null
-          : estimated.tokenIns.map((tokenIn) => {
-              // TODO: Add the method like toPrimitiveCoin()?
-              const dec = tokenIn.toDec();
-              const amount = dec
-                .mul(
-                  DecUtils.getTenExponentNInPrecisionRange(
-                    tokenIn.currency.coinDecimals
-                  )
-                )
-                .mul(new Dec(1).add(maxSlippageDec))
-                .truncate();
-
-              return {
-                denom: tokenIn.currency.coinMinimalDenom,
-                amount: amount.toString(),
-              };
-            });
-
-        const msg = {
-          type: this._msgOpts.joinPool.type,
-          value: {
-            sender: this.base.bech32Address,
-            pool_id: poolId,
-            share_out_amount: new Dec(shareOutAmount)
-              .mul(
-                DecUtils.getTenExponentNInPrecisionRange(
-                  this._msgOpts.joinPool.shareCoinDecimals
-                )
-              )
-              .truncate()
-              .toString(),
-            token_in_maxs: tokenInMaxs,
-          },
-        };
-
-        return {
-          aminoMsgs: [msg],
-          protoMsgs: [
-            {
-              typeUrl: "/osmosis.gamm.v1beta1.MsgJoinPool",
-              value: osmosis.gamm.v1beta1.MsgJoinPool.encode({
-                sender: msg.value.sender,
-                poolId: Long.fromString(msg.value.pool_id),
-                shareOutAmount: msg.value.share_out_amount,
-                tokenInMaxs: msg.value.token_in_maxs,
-              }).finish(),
-            },
-          ],
-        };
-      },
-      memo,
-      {
-        amount: [],
-        gas: this._msgOpts.joinPool.gas.toString(),
-      },
-      undefined,
-      (tx) => {
-        if (tx.code == null || tx.code === 0) {
-          // Refresh the balances
-          const queries = this.queriesStore.get(this.chainId);
-          queries.queryBalances
-            .getQueryBech32Address(this.base.bech32Address)
-            .balances.forEach((bal) => {
-              // TODO: Explicitly refresh the share expected to be minted and provided to the pool.
-              bal.waitFreshResponse();
-            });
-
-          this.queries.queryGammPools.getPool(poolId)?.waitFreshResponse();
-        }
-
-        onFulfill?.(tx);
-      }
-    );
-  }
-
-  /**
-   * Join pool with only one asset with a weighted pool.
-   *
-   * https://docs.osmosis.zone/developing/modules/spec-gamm.html#join-swap-extern-amount-in
-   * @param poolId Id of pool to swap within.
-   * @param tokenIn Token being swapped in. `tokenIn.amount` is NOT in micro amount.
-   * @param maxSlippage Max tolerated slippage. Default: 2.5.
-   * @param memo Transaction memo.
-   * @param onFulfill Callback to handle tx fullfillment given raw response.
-   */
-  async sendJoinSwapExternAmountInMsg(
-    poolId: string,
-    tokenIn: { currency: Currency; amount: string },
-    maxSlippage: string = DEFAULT_SLIPPAGE,
-    memo: string = "",
-    onFulfill?: (tx: any) => void
-  ) {
-    const queries = this.queries;
-
-    await this.base.cosmos.sendMsgs(
-      "joinPool",
-      async () => {
-        const queryPool = queries.queryGammPools.getPool(poolId);
-
-        if (!queryPool) {
-          throw new Error(`Pool #${poolId} not found`);
-        }
-
-        await queryPool.waitFreshResponse();
-
-        // TODO: fork on the pool type
-        const pool = queryPool.sharePool;
-        if (!pool) {
-          throw new Error("Unknown pool");
-        }
-
-        const totalWeight = queryPool.weightedPoolInfo?.totalWeight;
-        if (!totalWeight) {
-          throw new Error("Must be weighted pool");
-        }
-
-        const poolAsset = queryPool.getPoolAsset(
-          tokenIn.currency.coinMinimalDenom
-        );
-
-        const poolAssetWeight = queryPool.weightedPoolInfo?.assets.find(
-          (asset) => asset.denom === poolAsset.amount.currency.coinMinimalDenom
-        )?.weight;
-        if (!poolAssetWeight) {
-          throw new Error("Pool asset not weighted");
-        }
-
-        const estimated = WeightedPoolEstimates.estimateJoinSwapExternAmountIn(
-          {
-            amount: new Int(poolAsset.amount.toCoin().amount),
-            weight: new Int(poolAssetWeight.toDec().truncate().toString()),
-          },
-          {
-            totalShare: pool.totalShare,
-            totalWeight: new Int(totalWeight.toDec().truncate().toString()),
-            swapFee: pool.swapFee,
-          },
-          tokenIn,
-          this._msgOpts.joinPool.shareCoinDecimals
-        );
-
-        const amount = new Dec(tokenIn.amount)
-          .mul(
-            DecUtils.getTenExponentNInPrecisionRange(
-              tokenIn.currency.coinDecimals
-            )
-          )
-          .truncate();
-        const coin = new Coin(tokenIn.currency.coinMinimalDenom, amount);
-
-        const outRatio = new Dec(1).sub(new Dec(maxSlippage).quo(new Dec(100))); // not outRatio
-        const shareOutMinAmount = estimated.shareOutAmountRaw
-          .toDec()
-          .mul(outRatio)
-          .truncate();
-
-        const msg = {
-          type: this._msgOpts.joinSwapExternAmountIn.type,
-          value: {
-            sender: this.base.bech32Address,
-            pool_id: poolId,
-            token_in: {
-              denom: coin.denom,
-              amount: coin.amount.toString(),
-            },
-            share_out_min_amount: shareOutMinAmount.toString(),
-          },
-        };
-
-        return {
-          aminoMsgs: [msg],
-          protoMsgs: [
-            {
-              typeUrl: "/osmosis.gamm.v1beta1.MsgJoinSwapExternAmountIn",
-              value: osmosis.gamm.v1beta1.MsgJoinSwapExternAmountIn.encode({
-                sender: msg.value.sender,
-                poolId: Long.fromString(msg.value.pool_id),
-                tokenIn: msg.value.token_in,
-                shareOutMinAmount: msg.value.share_out_min_amount,
-              }).finish(),
-            },
-          ],
-        };
-      },
-      memo,
-      {
-        amount: [],
-        gas: this._msgOpts.joinPool.gas.toString(),
-      },
-      undefined,
-      (tx) => {
-        if (tx.code == null || tx.code === 0) {
-          const queries = this.queriesStore.get(this.chainId);
-          queries.queryBalances
-            .getQueryBech32Address(this.base.bech32Address)
-            .balances.forEach((bal) => {
-              bal.waitFreshResponse();
-            });
-          this.queries.queryGammPools.getPool(poolId)?.waitFreshResponse();
-        }
-
-        onFulfill?.(tx);
-      }
-    );
-  }
-
-  /**
-   * Create a concentrated liquidity position in a pool.
-   *
-   * @param poolId ID of pool to create position in.
-   * @param baseDeposit Base asset currency and amount.
-   * @param quoteDeposit Quote asset currency and amount.
-   * @param lowerTick Lower tick index.
-   * @param upperTick Upper tick index.
-   * @param memo Transaction memo.
-   * @param onFulfill Callback to handle tx fullfillment given raw response.
-   */
-  async sendCreateConcentratedLiquidityPositionMsg(
-    poolId: string,
-    lowerTick: Int,
-    upperTick: Int,
-    baseDeposit?: { currency: Currency; amount: string },
-    quoteDeposit?: { currency: Currency; amount: string },
-    maxSlippage = DEFAULT_SLIPPAGE,
-    memo: string = "",
-    onFulfill?: (tx: any) => void
-  ) {
-    const queries = this.queries;
-
-    await this.base.cosmos.sendMsgs(
-      "clCreatePosition",
-      () => {
-        const queryPool = queries.queryGammPools.getPool(poolId);
-
-        if (!queryPool) {
-          throw new Error(`Pool #${poolId} not found`);
-        }
-
-        const type = queryPool.pool.type;
-        if (type !== "concentrated") {
-          throw new Error("Must be concentrated pool");
-        }
-
-        let baseCoin: Coin | undefined;
-        let quoteCoin: Coin | undefined;
-
-        if (baseDeposit !== undefined && baseDeposit.amount !== undefined) {
-          const baseAmount = new Dec(baseDeposit.amount)
-            .mul(
-              DecUtils.getTenExponentNInPrecisionRange(
-                baseDeposit.currency.coinDecimals
-              )
-            )
-            .truncate();
-          baseCoin = new Coin(
-            baseDeposit.currency.coinMinimalDenom,
-            baseAmount
-          );
-        }
-
-        if (quoteDeposit !== undefined && quoteDeposit.amount !== undefined) {
-          const quoteAmount = new Dec(quoteDeposit.amount)
-            .mul(
-              DecUtils.getTenExponentNInPrecisionRange(
-                quoteDeposit.currency.coinDecimals
-              )
-            )
-            .truncate();
-          quoteCoin = new Coin(
-            quoteDeposit.currency.coinMinimalDenom,
-            quoteAmount
-          );
-        }
-
-        const sortedCoins = [baseCoin, quoteCoin]
-          .filter((coin): coin is Coin => coin !== undefined)
-          .sort((a, b) => a?.denom.localeCompare(b?.denom))
-          .map(({ denom, amount }) => ({ denom, amount: amount.toString() }));
-
-        const token_min_amount0 =
-          baseCoin &&
-          // full tolerance if 0 sqrt price so no positions
-          !queryPool.concentratedLiquidityPoolInfo?.currentSqrtPrice.isZero()
-            ? new Dec(baseCoin.amount)
-                .mul(new Dec(1).sub(new Dec(maxSlippage).quo(new Dec(100))))
-                .truncate()
-                .toString()
-            : "0";
-        const token_min_amount1 =
-          quoteCoin &&
-          // full tolerance if 0 sqrt price so no positions
-          !queryPool.concentratedLiquidityPoolInfo?.currentSqrtPrice.isZero()
-            ? new Dec(quoteCoin.amount)
-                .mul(new Dec(1).sub(new Dec(maxSlippage).quo(new Dec(100))))
-                .truncate()
-                .toString()
-            : "0";
-
-        const msg = {
-          type: this._msgOpts.clCreatePosition.type,
-          value: {
-            pool_id: poolId,
-            sender: this.base.bech32Address,
-            lower_tick: lowerTick.toString(),
-            upper_tick: upperTick.toString(),
-            tokens_provided: sortedCoins,
-            token_min_amount0,
-            token_min_amount1,
-          },
-        };
-
-        return {
-          aminoMsgs: [msg],
-          protoMsgs: [
-            {
-              typeUrl:
-                "/osmosis.concentratedliquidity.v1beta1.MsgCreatePosition",
-              value:
-                osmosis.concentratedliquidity.v1beta1.MsgCreatePosition.encode({
-                  sender: msg.value.sender,
-                  poolId: Long.fromString(msg.value.pool_id),
-                  lowerTick: Long.fromString(lowerTick.toString()),
-                  upperTick: Long.fromString(upperTick.toString()),
-                  tokensProvided: sortedCoins,
-                  tokenMinAmount0: token_min_amount0,
-                  tokenMinAmount1: token_min_amount1,
-                }).finish(),
-            },
-          ],
-        };
-      },
-      memo,
-      {
-        amount: [],
-        gas: this._msgOpts.clCreatePosition.gas.toString(),
-      },
-      undefined,
-      (tx) => {
-        if (tx.code == null || tx.code === 0) {
-          const queries = this.queriesStore.get(this.chainId);
-          queries.queryBalances
-            .getQueryBech32Address(this.base.bech32Address)
-            .balances.forEach((bal) => {
-              bal.waitFreshResponse();
-            });
-          this.queries.queryGammPools.getPool(poolId)?.waitFreshResponse();
-          this.queries.queryAccountsPositions
-            .get(this.base.bech32Address)
-            ?.waitFreshResponse();
-        }
-
-        onFulfill?.(tx);
-      }
-    );
-  }
-
-  /**
-   * Adds to a concentrated liquidity position, if successful replacing the old position with a new position and ID.
-   *
-   * @param positionId Position ID.
-   * @param amount0 Integer amount of token0 to add to the position.
-   * @param amount1 Integer amount of token1 to add to the position.
-   * @param maxSlippage Max token amounts slippage as whole %. Default `2.5`, meaning 2.5%.
-   * @param memo Optional memo to add to the transaction.
-   * @param onFulfill Optional callback to be called when tx is fulfilled.
-   */
-  async sendAddToConcentratedLiquidityPositionMsg(
-    positionId: string,
-    amount0: string,
-    amount1: string,
-    maxSlippage = DEFAULT_SLIPPAGE,
-    memo: string = "",
-    onFulfill?: (tx: any) => void
-  ) {
-    // refresh position
-    const queryPosition =
-      this.queries.queryLiquidityPositionsById.getForPositionId(positionId);
-    await queryPosition.waitFreshResponse();
-
-    const amount0WithSlippage = new Dec(amount0)
-      .mul(new Dec(1).sub(new Dec(maxSlippage).quo(new Dec(100))))
-      .truncate()
-      .toString();
-    const amount1WithSlippage = new Dec(amount1)
-      .mul(new Dec(1).sub(new Dec(maxSlippage).quo(new Dec(100))))
-      .truncate()
-      .toString();
-
-    const aminoMsg = {
-      type: this._msgOpts.clAddToConcentratedPosition.type,
-      value: {
-        position_id: positionId,
-        sender: this.base.bech32Address,
-        amount0: amount0,
-        amount1: amount1,
-        token_min_amount0: amount0WithSlippage,
-        token_min_amount1: amount1WithSlippage,
-      },
-    };
-
-    const protoMsg = {
-      typeUrl: "/osmosis.concentratedliquidity.v1beta1.MsgAddToPosition",
-      value: osmosis.concentratedliquidity.v1beta1.MsgAddToPosition.encode({
-        positionId: Long.fromString(aminoMsg.value.position_id),
-        sender: aminoMsg.value.sender,
-        amount0: aminoMsg.value.amount0,
-        amount1: aminoMsg.value.amount1,
-        tokenMinAmount0: aminoMsg.value.token_min_amount0,
-        tokenMinAmount1: aminoMsg.value.token_min_amount1,
-      }).finish(),
-    };
-
-    await this.base.cosmos.sendMsgs(
-      "clAddToPosition",
-      {
-        aminoMsgs: [aminoMsg],
-        protoMsgs: [protoMsg],
-      },
-      memo,
-      {
-        amount: [],
-        gas: this._msgOpts.clAddToConcentratedPosition.gas.toString(),
-      },
-      undefined,
-      (tx) => {
-        if (tx.code == null || tx.code === 0) {
-          // refresh relevant balances
-          const queries = this.queriesStore.get(this.chainId);
-          queries.queryBalances
-            .getQueryBech32Address(this.base.bech32Address)
-            .balances.forEach((bal) => {
-              if (
-                bal.balance.currency.coinMinimalDenom ===
-                  queryPosition.baseAsset?.currency.coinMinimalDenom ||
-                bal.balance.currency.coinMinimalDenom ===
-                  queryPosition.quoteAsset?.currency.coinMinimalDenom
-              )
-                bal.waitFreshResponse();
-            });
-
-          // refresh all user positions since IDs shift after adding to a position
-          queries.osmosis?.queryAccountsPositions
-            .get(this.base.bech32Address)
-            .waitFreshResponse();
-        }
-
-        onFulfill?.(tx);
-      }
-    );
-  }
-
-  /**
-   * Withdraw all or some liquidity from a position.
-   *
-   * @param positionId ID of the position to withdraw from.
-   * @param liquidityAmount L value of liquidity to withdraw, can be derived from liquidity of position.
-   * @param memo Memo of the transaction.
-   * @param onFulfill Callback to handle tx fullfillment given raw response.
-   * @returns
-   */
-  async sendWithdrawConcentratedLiquidityPositionMsg(
-    positionId: string,
-    liquidityAmount: Dec,
-    memo: string = "",
-    onFulfill?: (tx: any) => void
-  ) {
-    const aminoMsg = {
-      type: this._msgOpts.clWithdrawPosition.type,
-      value: {
-        position_id: positionId,
-        sender: this.base.bech32Address,
-        liquidity_amount: liquidityAmount.toString(),
-      },
-    };
-
-    const protoMsg = {
-      typeUrl: "/osmosis.concentratedliquidity.v1beta1.MsgWithdrawPosition",
-      value: osmosis.concentratedliquidity.v1beta1.MsgWithdrawPosition.encode({
-        positionId: Long.fromString(aminoMsg.value.position_id),
-        sender: aminoMsg.value.sender,
-        liquidityAmount: this.changeDecStringToProtoBz(
-          new Dec(aminoMsg.value.liquidity_amount)
-            .mul(
-              DecUtils.getTenExponentNInPrecisionRange(
-                aminoMsg.value.liquidity_amount.split(".")[1]?.length ?? 0
-              )
-            )
-            .truncate()
-            .toString()
-        ),
-      }).finish(),
-    };
-
-    return this.base.cosmos.sendMsgs(
-      "clWithdrawPosition",
-      { aminoMsgs: [aminoMsg], protoMsgs: [protoMsg] },
-      memo,
-      {
-        amount: [],
-        gas: this._msgOpts.clWithdrawPosition.gas.toString(),
-      },
-      undefined,
-      (tx) => {
-        if (tx.code == null || tx.code === 0) {
-          const queries = this.queriesStore.get(this.chainId);
-          const queryPosition =
-            this.queries.queryLiquidityPositionsById.getForPositionId(
-              positionId
-            );
-          queries.queryBalances
-            .getQueryBech32Address(this.base.bech32Address)
-            .balances.forEach((bal) => {
-              if (
-                queryPosition.baseAsset?.currency.coinMinimalDenom ===
-                  bal.currency.coinMinimalDenom ||
-                queryPosition.quoteAsset?.currency.coinMinimalDenom ===
-                  bal.currency.coinMinimalDenom
-              )
-                bal.waitFreshResponse();
-            });
-
-          queries.osmosis?.queryAccountsPositions
-            .get(this.base.bech32Address)
-            .waitFreshResponse();
-        }
-
-        onFulfill?.(tx);
-      }
-    );
-  }
-
-  /**
-   * Collects rewards from given positions by ID if rewards are available.
-   * Also collects incentive rewards by default if rewards are available.
-   * Constructs a multi msg as necessary.
-   *
-   * Rejects without sending a tx if no rewards are available.
-   *
-   * @param positionIds Position IDs to collect rewards from.
-   * @param alsoCollectIncentiveRewards Whether to also collect incentive rewards.
-   * @param memo Memo.
-   * @param onFulfill Callback to handle tx fullfillment given raw response.
-   */
-  async sendCollectAllPositionsRewardsMsgs(
-    positionIds: string[],
-    alsoCollectIncentiveRewards = true,
-    memo: string = "",
-    onFulfill?: (tx: any) => void
-  ) {
-    // refresh positions
-    const queryPositions =
-      this.queries.queryLiquidityPositionsById.getForPositionIds(positionIds);
-    await Promise.all(queryPositions.map((q) => q.waitFreshResponse()));
-
-    // only collect rewards from positions that have rewards to save gas
-    type PositionsIdsWithRewards = {
-      positionIdsWithSpreadRewards: string[];
-      positionIdsWithIncentiveRewards: string[];
-    };
-    const { positionIdsWithSpreadRewards, positionIdsWithIncentiveRewards } =
-      queryPositions.reduce<PositionsIdsWithRewards>(
-        (accumulator, position) => {
-          if (position.claimableSpreadRewards.length > 0) {
-            accumulator.positionIdsWithSpreadRewards.push(position.id);
-          }
-          if (position.claimableIncentiveRewards.length > 0) {
-            accumulator.positionIdsWithIncentiveRewards.push(position.id);
-          }
-          return accumulator;
-        },
-        {
-          positionIdsWithSpreadRewards: [],
-          positionIdsWithIncentiveRewards: [],
-        }
-      );
-
-    // get msgs info, calculate estimated gas amount based on the number of positions
-    const spreadRewardsMsgOpts = this._msgOpts.clCollectPositionsSpreadRewards(
-      positionIdsWithSpreadRewards.length
-    );
-    const incentiveRewardsMsgOpts =
-      this._msgOpts.clCollectPositionsIncentivesRewards(
-        positionIdsWithIncentiveRewards.length
-      );
-
-    // construct amino msgs for legacy purposes
-    const spreadRewardsMsgAmino = {
-      type: spreadRewardsMsgOpts.type,
-      value: {
-        sender: this.base.bech32Address,
-        position_ids: positionIdsWithSpreadRewards,
-      },
-    };
-    const incentiveRewardsMsgAmino = {
-      type: incentiveRewardsMsgOpts.type,
-      value: {
-        sender: this.base.bech32Address,
-        position_ids: positionIdsWithIncentiveRewards,
-      },
-    };
-
-    // reject if no rewards to collect
-    if (
-      positionIdsWithSpreadRewards.length === 0 &&
-      positionIdsWithIncentiveRewards.length === 0
-    ) {
-      return Promise.reject("No rewards to collect");
-    }
-
-    await this.base.cosmos.sendMsgs(
-      "collectAllPositionsRewards",
-      () => {
-        // construct proto msgs
-        const spreadRewardsMsgProto = {
-          typeUrl:
-            "/osmosis.concentratedliquidity.v1beta1.MsgCollectSpreadRewards",
-          value:
-            osmosis.concentratedliquidity.v1beta1.MsgCollectSpreadRewards.encode(
-              {
-                sender: this.base.bech32Address,
-                positionIds: positionIdsWithSpreadRewards.map((id) =>
-                  Long.fromString(id)
-                ),
-              }
-            ).finish(),
-        };
-        const incentiveRewardsMsgProto = {
-          typeUrl:
-            "/osmosis.concentratedliquidity.v1beta1.MsgCollectIncentives",
-          value:
-            osmosis.concentratedliquidity.v1beta1.MsgCollectIncentives.encode({
-              sender: this.base.bech32Address,
-              positionIds: positionIdsWithIncentiveRewards.map((id) =>
-                Long.fromString(id)
-              ),
-            }).finish(),
-        };
-
-        // only accumulate collection msgs that have rewards
-        const aminoMsgs: { type: string; value: Record<string, any> }[] = [];
-        const protoMsgs: { typeUrl: string; value: any }[] = [];
-        if (positionIdsWithSpreadRewards.length > 0) {
-          aminoMsgs.push(spreadRewardsMsgAmino);
-          protoMsgs.push(spreadRewardsMsgProto);
-        }
-        if (
-          positionIdsWithIncentiveRewards.length > 0 &&
-          alsoCollectIncentiveRewards
-        ) {
-          aminoMsgs.push(incentiveRewardsMsgAmino);
-          protoMsgs.push(incentiveRewardsMsgProto);
-        }
-
-        return {
-          aminoMsgs,
-          protoMsgs,
-        };
-      },
-      memo,
-      {
-        amount: [],
-        gas: (
-          spreadRewardsMsgOpts.gas + incentiveRewardsMsgOpts.gas
-        ).toString(),
-      },
-      undefined,
-      (tx) => {
-        if (tx.code == null || tx.code === 0) {
-          const queries = this.queriesStore.get(this.chainId);
-          queries.queryBalances
-            .getQueryBech32Address(this.base.bech32Address)
-            .balances.forEach((bal) => {
-              bal.waitFreshResponse();
-            });
-          this.queries.queryAccountsPositions
-            .get(this.base.bech32Address)
-            ?.waitFreshResponse();
-
-          positionIds.forEach((id) => {
-            this.queries.queryLiquidityPositionsById
-              .getForPositionId(id)
-              ?.waitFreshResponse();
-          });
-        }
-
-        onFulfill?.(tx);
-      }
-    );
-  }
-
-  /**
-   *
-   * @param routes Routes to split swap through.
-   * @param tokenIn Token swapping in.
-   * @param tokenOutMinAmount Minimum amount of token out expected.
-   * @param memo Transaction memo.
-   * @param stdFee Fee options.
-   * @param signOptions Signing options.
-   * @param onFulfill Callback to handle tx fullfillment given raw response.
-   */
-  async sendSplitRouteSwapExactAmountInMsg(
-    routes: {
-      pools: {
-        id: string;
-        tokenOutDenom: string;
-      }[];
-      tokenInAmount: string;
-    }[],
-    tokenIn: { currency: Currency },
-    tokenOutMinAmount: string,
-    memo: string = "",
-    stdFee: Partial<StdFee> = {},
-    signOptions?: KeplrSignOptions,
-    onFulfill?: (tx: any) => void
-  ) {
-    const numPools = routes.reduce((acc, route) => acc + route.pools.length, 0);
-    await this.base.cosmos.sendMsgs(
-      "splitRouteSwapExactAmountIn",
-      () => {
-        const msg = Msgs.Amino.makeSplitRouteSwapExactAmountInMsg(
-          this._msgOpts.splitRouteSwapExactAmountIn(numPools),
-          this.base.bech32Address,
-          routes,
-          tokenIn.currency.coinMinimalDenom,
-          tokenOutMinAmount
-        );
-
-        return {
-          aminoMsgs: [msg],
-          protoMsgs: [
-            {
-              typeUrl:
-                "/osmosis.poolmanager.v1beta1.MsgSplitRouteSwapExactAmountIn",
-              value:
-                osmosis.poolmanager.v1beta1.MsgSplitRouteSwapExactAmountIn.encode(
-                  {
-                    sender: msg.value.sender,
-                    routes: msg.value.routes.map((route) => ({
-                      pools: route.pools.map((pool) => ({
-                        poolId: Long.fromString(pool.pool_id),
-                        tokenOutDenom: pool.token_out_denom,
-                      })),
-                      tokenInAmount: route.token_in_amount,
-                    })),
-                    tokenInDenom: msg.value.token_in_denom,
-                    tokenOutMinAmount: msg.value.token_out_min_amount,
-                  }
-                ).finish(),
-            },
-          ],
-        };
-      },
-      memo,
-      {
-        amount: stdFee.amount ?? [],
-        gas:
-          stdFee.gas ??
-          this._msgOpts.splitRouteSwapExactAmountIn(numPools).gas.toString(),
-      },
-      signOptions,
-      (tx) => {
-        if (tx.code == null || tx.code === 0) {
-          // Refresh the balances
-          const queries = this.queriesStore.get(this.chainId);
-          queries.queryBalances
-            .getQueryBech32Address(this.base.bech32Address)
-            .balances.forEach((bal) => {
-              if (
-                bal.currency.coinMinimalDenom ===
-                  tokenIn.currency.coinMinimalDenom ||
-                routes
-                  .flatMap(({ pools }) => pools)
-                  .find(
-                    (pool) =>
-                      pool.tokenOutDenom === bal.currency.coinMinimalDenom
-                  )
-              ) {
-                bal.waitFreshResponse();
-              }
-            });
-
-          routes
-            .flatMap(({ pools }) => pools)
-            .forEach(({ id: poolId }) => {
-              queries.osmosis?.queryGammPools
-                .getPool(poolId)
-                ?.waitFreshResponse();
-            });
-
-          queries.osmosis?.queryAccountsPositions
-            .get(this.base.bech32Address)
-            .waitFreshResponse();
-        }
-
-        onFulfill?.(tx);
-      }
-    );
-  }
-
-  /**
-   * Perform swap through one or more pools, with a desired input token.
-   *
-   * https://docs.osmosis.zone/developing/modules/spec-gamm.html#swap-exact-amount-in
-   * @param pools Desired pools to swap through.
-   * @param tokenIn Token being swapped.
-   * @param tokenOutMinAmount Min out amount.
-   * @param memo Transaction memo.
-   * @param stdFee Fee options.
-   * @param signOptions Signing options.
-   * @param onFulfill Callback to handle tx fullfillment given raw response.
-   */
-  async sendSwapExactAmountInMsg(
-    pools: {
-      id: string;
-      tokenOutDenom: string;
-    }[],
-    tokenIn: { currency: Currency; amount: string },
-    tokenOutMinAmount: string,
-    memo: string = "",
-    stdFee: Partial<StdFee> = {},
-    signOptions?: KeplrSignOptions,
-    onFulfill?: (tx: any) => void
-  ) {
-    await this.base.cosmos.sendMsgs(
-      "swapExactAmountIn",
-      async () => {
-        // make message with estimated min out amounts
-        const msg = Msgs.Amino.makeSwapExactAmountInMsg(
-          this._msgOpts.swapExactAmountIn(pools.length),
-          this.base.bech32Address,
-          tokenIn,
-          pools,
-          tokenOutMinAmount
-        );
-
-        // encode proto messages from amino msg data
-        return {
-          aminoMsgs: [msg],
-          protoMsgs: [
-            {
-              typeUrl: "/osmosis.poolmanager.v1beta1.MsgSwapExactAmountIn",
-              value: osmosis.poolmanager.v1beta1.MsgSwapExactAmountIn.encode({
-                sender: msg.value.sender,
-                routes: msg.value.routes.map((route) => {
-                  return {
-                    poolId: Long.fromString(route.pool_id),
-                    tokenOutDenom: route.token_out_denom,
-                  };
-                }),
-                tokenIn: msg.value.token_in,
-                tokenOutMinAmount: msg.value.token_out_min_amount,
-              }).finish(),
-            },
-          ],
-        };
-      },
-      memo,
-      {
-        amount: stdFee.amount ?? [],
-        gas:
-          stdFee.gas ??
-          this._msgOpts.swapExactAmountIn(pools.length).gas.toString(),
-      },
-      signOptions,
-      (tx) => {
-        if (tx.code == null || tx.code === 0) {
-          // Refresh the balances
-          const queries = this.queriesStore.get(this.chainId);
-          queries.queryBalances
-            .getQueryBech32Address(this.base.bech32Address)
-            .balances.forEach((bal) => {
-              if (
-                bal.currency.coinMinimalDenom ===
-                  tokenIn.currency.coinMinimalDenom ||
-                pools.find(
-                  (pool) => pool.tokenOutDenom === bal.currency.coinMinimalDenom
-                )
-              ) {
-                bal.waitFreshResponse();
-              }
-            });
-
-          pools.forEach(({ id: poolId }) => {
-            queries.osmosis?.queryGammPools
-              .getPool(poolId)
-              ?.waitFreshResponse();
-          });
-
-          queries.osmosis?.queryAccountsPositions
-            .get(this.base.bech32Address)
-            .waitFreshResponse();
-        }
-
-        onFulfill?.(tx);
-      }
-    );
-  }
-
-  /**
-   * https://docs.osmosis.zone/developing/modules/spec-gamm.html#swap-exact-amount-out
-   * @param pools Desired pools to swap through.
-   * @param tokenOut Token specified out.
-   * @param tokenInMaxAmount Max token in.
-   * @param memo Transaction memo.
-   * @param stdFee Fee options.
-   * @param signOptions Signing options.
-   * @param onFulfill Callback to handle tx fullfillment given raw response.
-   */
-  async sendSwapExactAmountOutMsg(
-    pools: {
-      id: string;
-      tokenInDenom: string;
-    }[],
-    tokenOut: { currency: Currency; amount: string },
-    tokenInMaxAmount: string,
-    memo: string = "",
-    stdFee: Partial<StdFee> = {},
-    signOptions?: KeplrSignOptions,
-    onFulfill?: (tx: any) => void
-  ) {
-    await this.base.cosmos.sendMsgs(
-      "swapExactAmountOut",
-      async () => {
-        const msg = Msgs.Amino.makeSwapExactAmountOutMsg(
-          tokenOut,
-          pools,
-          tokenInMaxAmount,
-          this._msgOpts.swapExactAmountOut(pools.length),
-          this.base.bech32Address
-        );
-
-        return {
-          aminoMsgs: [msg],
-          protoMsgs: [
-            {
-              typeUrl: "/osmosis.poolmanager.v1beta1.MsgSwapExactAmountOut",
-              value: osmosis.poolmanager.v1beta1.MsgSwapExactAmountOut.encode({
-                sender: msg.value.sender,
-                routes: msg.value.routes.map(
-                  (route: { pool_id: string; token_in_denom: string }) => {
-                    return {
-                      poolId: Long.fromString(route.pool_id),
-                      tokenInDenom: route.token_in_denom,
-                    };
-                  }
-                ),
-                tokenOut: msg.value.token_out,
-                tokenInMaxAmount: msg.value.token_in_max_amount,
-              }).finish(),
-            },
-          ],
-        };
-      },
-      memo,
-      {
-        amount: stdFee.amount ?? [],
-        gas:
-          stdFee.gas ??
-          this._msgOpts.swapExactAmountIn(pools.length).gas.toString(),
-      },
-      signOptions,
-      (tx) => {
-        if (tx.code == null || tx.code === 0) {
-          // Refresh the balances
-          const queries = this.queriesStore.get(this.chainId);
-          queries.queryBalances
-            .getQueryBech32Address(this.base.bech32Address)
-            .balances.forEach((bal) => {
-              if (
-                pools.some(
-                  ({ tokenInDenom }) =>
-                    tokenInDenom === bal.currency.coinMinimalDenom
-                ) ||
-                bal.currency.coinMinimalDenom ===
-                  tokenOut.currency.coinMinimalDenom
-              ) {
-                bal.waitFreshResponse();
-              }
-            });
-
-          pools.forEach(({ id }) =>
-            this.queries.queryGammPools.getPool(id)?.waitFreshResponse()
-          );
-
-          queries.osmosis?.queryAccountsPositions
-            .get(this.base.bech32Address)
-            .waitFreshResponse();
-        }
-
-        onFulfill?.(tx);
-      }
-    );
-  }
-
-  /**
-   * https://docs.osmosis.zone/developing/modules/spec-gamm.html#exit-pool
-   * @param poolId Id of pool to exit.
-   * @param shareInAmount LP shares to redeem.
-   * @param maxSlippage Max tolerated slippage. Default: 2.5.
-   * @param memo Transaction memo.
-   * @param onFulfill Callback to handle tx fullfillment given raw response.
-   */
-  async sendExitPoolMsg(
-    poolId: string,
-    shareInAmount: string,
-    maxSlippage: string = DEFAULT_SLIPPAGE,
-    memo: string = "",
-    onFulfill?: (tx: any) => void
-  ) {
-    const queries = this.queries;
-    const mkp = this.makeCoinPretty;
-
-    await this.base.cosmos.sendMsgs(
-      "exitPool",
-      async () => {
-        const queryPool = queries.queryGammPools.getPool(poolId);
-
-        if (!queryPool) {
-          throw new Error(`Pool #${poolId} not found`);
-        }
-
-        await queryPool.waitFreshResponse();
-
-        const pool = queryPool.sharePool;
-        if (!pool) {
-          throw new Error("Unknown pool");
-        }
-
-        const estimated = WeightedPoolEstimates.estimateExitSwap(
-          pool,
-          mkp,
-          shareInAmount,
-          this._msgOpts.exitPool.shareCoinDecimals
-        );
-
-        const maxSlippageDec = new Dec(maxSlippage).quo(
-          DecUtils.getTenExponentNInPrecisionRange(2)
-        );
-
-        const tokenOutMins = maxSlippageDec.equals(new Dec(0))
-          ? null
-          : estimated.tokenOuts.map((tokenOut) => {
-              return {
-                denom: tokenOut.currency.coinMinimalDenom,
-                amount: tokenOut
-                  .toDec() // TODO: confirm toDec() respects token dec count
-                  .mul(new Dec(1).sub(maxSlippageDec))
-                  .mul(
-                    DecUtils.getTenExponentNInPrecisionRange(
-                      tokenOut.currency.coinDecimals
-                    )
-                  )
-                  .truncate()
-                  .toString(),
-              };
-            });
-
-        const msg = {
-          type: this._msgOpts.exitPool.type,
-          value: {
-            sender: this.base.bech32Address,
-            pool_id: pool.id,
-            share_in_amount: new Dec(shareInAmount)
-              .mul(
-                DecUtils.getTenExponentNInPrecisionRange(
-                  this._msgOpts.exitPool.shareCoinDecimals
-                )
-              )
-              .truncate()
-              .toString(),
-            token_out_mins: tokenOutMins,
-          },
-        };
-
-        return {
-          aminoMsgs: [msg],
-          protoMsgs: [
-            {
-              typeUrl: "/osmosis.gamm.v1beta1.MsgExitPool",
-              value: osmosis.gamm.v1beta1.MsgExitPool.encode({
-                sender: msg.value.sender,
-                poolId: Long.fromString(msg.value.pool_id),
-                shareInAmount: msg.value.share_in_amount,
-                tokenOutMins: msg.value.token_out_mins,
-              }).finish(),
-            },
-          ],
-        };
-      },
-      memo,
-      {
-        amount: [],
-        gas: this._msgOpts.exitPool.gas.toString(),
-      },
-      undefined,
-      (tx) => {
-        if (tx.code == null || tx.code === 0) {
-          const queries = this.queriesStore.get(this.chainId);
-          queries.queryBalances
-            .getQueryBech32Address(this.base.bech32Address)
-            .balances.forEach((balance) => balance.waitFreshResponse());
-
-          this.queries.queryGammPools.getPool(poolId)?.waitFreshResponse();
-        }
-
-        onFulfill?.(tx);
-      }
-    );
-  }
-
-  /**
-   * https://docs.osmosis.zone/developing/modules/spec-lockup.html#lock-tokens
-   * @param duration Duration, in seconds, to lock up the tokens.
-   * @param tokens Tokens to lock. `amount`s are not in micro.
-   * @param memo Transaction memo.
-   * @param onFulfill Callback to handle tx fullfillment given raw response.
-   */
-  async sendLockTokensMsg(
-    duration: number,
-    tokens: {
-      currency: Currency;
-      amount: string;
-    }[],
-    memo: string = "",
-    onFulfill?: (tx: any) => void
-  ) {
-    const primitiveTokens = tokens.map((token) => {
-      const amount = new Dec(token.amount)
-        .mul(
-          DecUtils.getTenExponentNInPrecisionRange(token.currency.coinDecimals)
-        )
-        .truncate();
-
-      return {
-        amount: amount.toString(),
-        denom: token.currency.coinMinimalDenom,
-      };
-    });
-
-    const msg = {
-      type: this._msgOpts.lockTokens.type,
-      value: {
-        owner: this.base.bech32Address,
-        // Duration should be encodec as nana sec.
-        duration: (duration * 1_000_000_000).toString(),
-        coins: primitiveTokens,
-      },
-    };
-
-    await this.base.cosmos.sendMsgs(
-      "lockTokens",
-      {
-        aminoMsgs: [msg],
-        protoMsgs: [
-          {
-            typeUrl: "/osmosis.lockup.MsgLockTokens",
-            value: osmosis.lockup.MsgLockTokens.encode({
-              owner: msg.value.owner,
-              duration: {
-                seconds: Long.fromNumber(
-                  Math.floor(parseInt(msg.value.duration) / 1_000_000_000)
-                ),
-                nanos: parseInt(msg.value.duration) % 1_000_000_000,
-              },
-              coins: msg.value.coins,
-            }).finish(),
-          },
-        ],
-      },
-      memo,
-      {
-        amount: [],
-        gas: this._msgOpts.lockTokens.gas.toString(),
-      },
-      undefined,
-      (tx) => {
-        if (tx.code == null || tx.code === 0) {
-          // Refresh the balances
-          const queries = this.queriesStore.get(this.chainId);
-          queries.queryBalances
-            .getQueryBech32Address(this.base.bech32Address)
-            .balances.forEach((balance) => balance.waitFreshResponse());
-
-          // Refresh the locked coins
-          this.queries.queryLockedCoins
-            .get(this.base.bech32Address)
-            .waitFreshResponse();
-          this.queries.queryAccountLocked
-            .get(this.base.bech32Address)
-            .waitFreshResponse();
-        }
-
-        onFulfill?.(tx);
-      }
-    );
-  }
-
-  /** https://docs.osmosis.zone/overview/osmo.html#superfluid-staking
-   * @param lockIds Ids of LP bonded locks.
-   * @param validatorAddress Bech32 address of validator to delegate to.
-   * @param memo Tx memo.
-   * @param onFulfill Callback to handle tx fullfillment given raw response.
-   */
-  async sendSuperfluidDelegateMsg(
-    lockIds: string[],
-    validatorAddress: string,
-    memo: string = "",
-    onFulfill?: (tx: any) => void
-  ) {
-    const aminoMsgs = lockIds.map((lockId) => {
-      return {
-        type: this._msgOpts.superfluidDelegate.type,
-        value: {
-          sender: this.base.bech32Address,
-          lock_id: lockId,
-          val_addr: validatorAddress,
-        },
-      };
-    });
-
-    const protoMsgs = aminoMsgs.map((msg) => {
-      return {
-        typeUrl: "/osmosis.superfluid.MsgSuperfluidDelegate",
-        value: osmosis.superfluid.MsgSuperfluidDelegate.encode({
-          sender: msg.value.sender,
-          lockId: Long.fromString(msg.value.lock_id),
-          valAddr: msg.value.val_addr,
-        }).finish(),
-      };
-    });
-
-    await this.base.cosmos.sendMsgs(
-      "superfluidDelegate",
-      {
-        aminoMsgs,
-        protoMsgs,
-      },
-      memo,
-      {
-        amount: [],
-        gas: this._msgOpts.lockAndSuperfluidDelegate.gas.toString(),
-      },
-      undefined,
-      (tx) => {
-        if (tx.code == null || tx.code === 0) {
-          // Refresh the balances
-          const queries = this.queriesStore.get(this.chainId);
-          queries.queryBalances
-            .getQueryBech32Address(this.base.bech32Address)
-            .balances.forEach((balance) => balance.waitFreshResponse());
-
-          queries.osmosis?.queryAccountLocked
-            .get(this.base.bech32Address)
-            .waitFreshResponse();
-
-          queries.cosmos.queryValidators
-            .getQueryStatus(BondStatus.Bonded)
-            .waitFreshResponse();
-
-          queries.osmosis?.querySuperfluidDelegations
-            .getQuerySuperfluidDelegations(this.base.bech32Address)
-            .waitFreshResponse();
-        }
-
-        onFulfill?.(tx);
-      }
-    );
-  }
-
-  /** https://docs.osmosis.zone/overview/osmo.html#superfluid-staking
-   * @param tokens LP tokens to delegate and lock. `amount`s are not in micro.
-   * @param validatorAddress Validator address to delegate to.
-   * @param memo Tx memo.
-   * @param onFulfill Callback to handle tx fullfillment given raw response.
-   */
-  async sendLockAndSuperfluidDelegateMsg(
-    tokens: {
-      currency: Currency;
-      amount: string;
-    }[],
-    validatorAddress: string,
-    memo: string = "",
-    onFulfill?: (tx: any) => void
-  ) {
-    const primitiveTokens = tokens.map((token) => {
-      const amount = new Dec(token.amount)
-        .mul(
-          DecUtils.getTenExponentNInPrecisionRange(token.currency.coinDecimals)
-        )
-        .truncate();
-
-      return {
-        amount: amount.toString(),
-        denom: token.currency.coinMinimalDenom,
-      };
-    });
-
-    const msg = {
-      type: this._msgOpts.lockAndSuperfluidDelegate.type,
-      value: {
-        sender: this.base.bech32Address,
-        coins: primitiveTokens,
-        val_addr: validatorAddress,
-      },
-    };
-
-    await this.base.cosmos.sendMsgs(
-      "lockAndSuperfluidDelegate",
-      {
-        aminoMsgs: [msg],
-        protoMsgs: [
-          {
-            typeUrl: "/osmosis.superfluid.MsgLockAndSuperfluidDelegate",
-            value: osmosis.superfluid.MsgLockAndSuperfluidDelegate.encode({
-              sender: msg.value.sender,
-              coins: msg.value.coins,
-              valAddr: msg.value.val_addr,
-            }).finish(),
-          },
-        ],
-      },
-      memo,
-      {
-        amount: [],
-        gas: this._msgOpts.lockAndSuperfluidDelegate.gas.toString(),
-      },
-      undefined,
-      (tx) => {
-        if (tx.code == null || tx.code === 0) {
-          // Refresh the balances
-          const queries = this.queriesStore.get(this.chainId);
-          queries.queryBalances
-            .getQueryBech32Address(this.base.bech32Address)
-            .balances.forEach((balance) => balance.waitFreshResponse());
-
-          // Refresh the locked coins
-          queries.osmosis?.queryLockedCoins
-            .get(this.base.bech32Address)
-            .waitFreshResponse();
-          queries.osmosis?.queryAccountLocked
-            .get(this.base.bech32Address)
-            .waitFreshResponse();
-
-          queries.osmosis?.querySuperfluidDelegations
-            .getQuerySuperfluidDelegations(this.base.bech32Address)
-            .waitFreshResponse();
-        }
-
-        onFulfill?.(tx);
-      }
-    );
-  }
-
-  /**
-   * https://docs.osmosis.zone/developing/modules/spec-lockup.html#begin-unlock-by-id
-   * @param lockIds Ids of locks to unlock.
-   * @param memo Transaction memo.
-   * @param onFulfill Callback to handle tx fullfillment given raw response.
-   */
-  async sendBeginUnlockingMsg(
-    lockIds: string[],
-    memo: string = "",
-    onFulfill?: (tx: any) => void
-  ) {
-    const msgs = lockIds.map((lockId) => {
-      return {
-        type: this._msgOpts.beginUnlocking.type,
-        value: {
-          owner: this.base.bech32Address,
-          ID: lockId,
-          coins: [],
-        },
-      };
-    });
-
-    const protoMsgs = msgs.map((msg) => {
-      return {
-        typeUrl: "/osmosis.lockup.MsgBeginUnlocking",
-        value: osmosis.lockup.MsgBeginUnlocking.encode({
-          owner: msg.value.owner,
-          ID: Long.fromString(msg.value.ID),
-        }).finish(),
-      };
-    });
-
-    await this.base.cosmos.sendMsgs(
-      "beginUnlocking",
-      {
-        aminoMsgs: msgs,
-        protoMsgs,
-      },
-      memo,
-      {
-        amount: [],
-        gas: (msgs.length * this._msgOpts.beginUnlocking.gas).toString(),
-      },
-      undefined,
-      (tx) => {
-        if (tx.code == null || tx.code === 0) {
-          // Refresh the balances
-          const queries = this.queriesStore.get(this.chainId);
-          queries.queryBalances
-            .getQueryBech32Address(this.base.bech32Address)
-            .balances.forEach((balance) => balance.waitFreshResponse());
-
-          // Refresh the locked coins
-          this.queries.queryLockedCoins
-            .get(this.base.bech32Address)
-            .waitFreshResponse();
-          this.queries.queryUnlockingCoins
-            .get(this.base.bech32Address)
-            .waitFreshResponse();
-          this.queries.queryAccountLocked
-            .get(this.base.bech32Address)
-            .waitFreshResponse();
-        }
-
-        onFulfill?.(tx);
-      }
-    );
-  }
-
-  /**
-   * https://docs.osmosis.zone/developing/osmosis-core/modules/spec-superfluid.html#superfluid-unbond-lock
-   * @param locks IDs and whether the lock is synthetic
-   * @param memo Transaction memo.
-   * @param onFulfill Callback to handle tx fullfillment given raw response.
-   */
-  async sendBeginUnlockingMsgOrSuperfluidUnbondLockMsgIfSyntheticLock(
-    locks: {
-      lockId: string;
-      isSyntheticLock: boolean;
-    }[],
-    memo: string = "",
-    onFulfill?: (tx: any) => void
-  ) {
-    const msgs: { type: string; value: any }[] = [];
-
-    for (const lock of locks) {
-      if (!lock.isSyntheticLock) {
-        msgs.push({
-          type: this._msgOpts.beginUnlocking.type,
-          value: {
-            owner: this.base.bech32Address,
-            // XXX: 얘는 어째서인지 소문자가 아님 ㅋ;
-            ID: lock.lockId,
-            coins: [],
-          },
-        });
-      } else {
-        msgs.push(
-          {
-            type: this._msgOpts.superfluidUndelegate.type,
-            value: {
-              sender: this.base.bech32Address,
-              lock_id: lock.lockId,
-            },
-          },
-          {
-            type: this._msgOpts.superfluidUnbondLock.type,
-            value: {
-              sender: this.base.bech32Address,
-              lock_id: lock.lockId,
-            },
-          }
-        );
-      }
-    }
-
-    let numBeginUnlocking = 0;
-    let numSuperfluidUndelegate = 0;
-    let numSuperfluidUnbondLock = 0;
-
-    const protoMsgs = msgs.map((msg) => {
-      if (msg.type === this._msgOpts.beginUnlocking.type && msg.value.ID) {
-        numBeginUnlocking++;
-        return {
-          typeUrl: "/osmosis.lockup.MsgBeginUnlocking",
-          value: osmosis.lockup.MsgBeginUnlocking.encode({
-            owner: msg.value.owner,
-            ID: Long.fromString(msg.value.ID),
-          }).finish(),
-        };
-      } else if (
-        msg.type === this._msgOpts.superfluidUndelegate.type &&
-        msg.value.lock_id
-      ) {
-        numSuperfluidUndelegate++;
-        return {
-          typeUrl: "/osmosis.superfluid.MsgSuperfluidUndelegate",
-          value: osmosis.superfluid.MsgSuperfluidUndelegate.encode({
-            sender: msg.value.sender,
-            lockId: Long.fromString(msg.value.lock_id),
-          }).finish(),
-        };
-      } else if (
-        msg.type === this._msgOpts.superfluidUnbondLock.type &&
-        msg.value.lock_id
-      ) {
-        numSuperfluidUnbondLock++;
-        return {
-          typeUrl: "/osmosis.superfluid.MsgSuperfluidUnbondLock",
-          value: osmosis.superfluid.MsgSuperfluidUnbondLock.encode({
-            sender: msg.value.sender,
-            lockId: Long.fromString(msg.value.lock_id),
-          }).finish(),
-        };
-      } else {
-        throw new Error("Invalid locks");
-      }
-    });
-
-    await this.base.cosmos.sendMsgs(
-      "beginUnlocking",
-      {
-        aminoMsgs: msgs,
-        protoMsgs,
-      },
-      memo,
-      {
-        amount: [],
-        gas: (
-          numBeginUnlocking * this._msgOpts.beginUnlocking.gas +
-          numSuperfluidUndelegate * this._msgOpts.superfluidUndelegate.gas +
-          numSuperfluidUnbondLock * this._msgOpts.superfluidUnbondLock.gas
-        ).toString(),
-      },
-      undefined,
-      (tx) => {
-        if (tx.code == null || tx.code === 0) {
-          // Refresh the balances
-          const queries = this.queriesStore.get(this.chainId);
-          queries.queryBalances
-            .getQueryBech32Address(this.base.bech32Address)
-            .balances.forEach((balance) => balance.waitFreshResponse());
-
-          // Refresh the locked coins
-          queries.osmosis?.queryLockedCoins
-            .get(this.base.bech32Address)
-            .waitFreshResponse();
-          queries.osmosis?.queryUnlockingCoins
-            .get(this.base.bech32Address)
-            .waitFreshResponse();
-          queries.osmosis?.queryAccountLocked
-            .get(this.base.bech32Address)
-            .waitFreshResponse();
-
-          queries.osmosis?.querySuperfluidDelegations
-            .getQuerySuperfluidDelegations(this.base.bech32Address)
-            .waitFreshResponse();
-          queries.osmosis?.querySuperfluidUndelegations
-            .getQuerySuperfluidDelegations(this.base.bech32Address)
-            .waitFreshResponse();
-        }
-
-        onFulfill?.(tx);
-      }
-    );
-  }
-
-  async sendUnPoolWhitelistedPoolMsg(
-    poolId: string,
-    memo: string = "",
-    onFulfill?: (tx: any) => void
-  ) {
-    const msg = {
-      type: this._msgOpts.unPoolWhitelistedPool.type,
-      value: {
-        sender: this.base.bech32Address,
-        pool_id: poolId,
-      },
-    };
-
-    const protoMsg = {
-      typeUrl: "/osmosis.superfluid.MsgUnPoolWhitelistedPool",
-      value: osmosis.superfluid.MsgUnPoolWhitelistedPool.encode({
-        sender: msg.value.sender,
-        poolId: Long.fromString(msg.value.pool_id),
-      }).finish(),
-    };
-
-    await this.base.cosmos.sendMsgs(
-      "unPoolWhitelistedPool",
-      {
-        aminoMsgs: [msg],
-        protoMsgs: [protoMsg],
-      },
-      memo,
-      {
-        amount: [],
-        gas: this._msgOpts.unPoolWhitelistedPool.gas.toString(),
-      },
-      undefined,
-      (tx) => {
-        if (tx.code == null || tx.code === 0) {
-          // Refresh the balances
-          const queries = this.queriesStore.get(this.chainId);
-
-          // Refresh the unlocking coins
-          queries.osmosis?.queryLockedCoins
-            .get(this.base.bech32Address)
-            .waitFreshResponse();
-          queries.osmosis?.queryUnlockingCoins
-            .get(this.base.bech32Address)
-            .waitFreshResponse();
-          queries.osmosis?.queryAccountLocked
-            .get(this.base.bech32Address)
-            .waitFreshResponse();
-
-          queries.osmosis?.querySuperfluidDelegations
-            .getQuerySuperfluidDelegations(this.base.bech32Address)
-            .waitFreshResponse();
-          queries.osmosis?.querySuperfluidUndelegations
-            .getQuerySuperfluidDelegations(this.base.bech32Address)
-            .waitFreshResponse();
-        }
-
-        onFulfill?.(tx);
-      }
-    );
-  }
-
-  protected changeDecStringToProtoBz(decStr: string): string {
-    let r = decStr;
-    while (r.length >= 2 && (r.startsWith(".") || r.startsWith("0"))) {
-      r = r.slice(1);
-    }
-
-    return r;
-  }
-
-  protected get queries() {
-    // eslint-disable-next-line
-    return this.queriesStore.get(this.chainId).osmosis!;
-  }
-
-  protected makeCoinPretty = (coin: Coin): CoinPretty => {
-    const currency = this.chainGetter
-      .getChain(this.chainId)
-      .findCurrency(coin.denom);
-    if (!currency) {
-      throw new Error("Unknown currency");
-    }
-    return new CoinPretty(currency, coin.amount);
-  };
-}
-
-export * from "./msg-opts";
->>>>>>> c3f775d8
+export * from "./utils";