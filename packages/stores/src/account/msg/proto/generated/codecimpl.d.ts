--- conflicted
+++ resolved
@@ -1021,8 +1021,6 @@
         public swapExactAmountOut(
           request: osmosis.poolmanager.v1beta1.IMsgSwapExactAmountOut
         ): Promise<osmosis.poolmanager.v1beta1.MsgSwapExactAmountOutResponse>;
-<<<<<<< HEAD
-=======
 
         /**
          * Calls SplitRouteSwapExactAmountIn.
@@ -1061,7 +1059,6 @@
         public splitRouteSwapExactAmountOut(
           request: osmosis.poolmanager.v1beta1.IMsgSplitRouteSwapExactAmountOut
         ): Promise<osmosis.poolmanager.v1beta1.MsgSplitRouteSwapExactAmountOutResponse>;
->>>>>>> 6ebdfc12
       }
 
       namespace Msg {
@@ -1083,8 +1080,6 @@
         type SwapExactAmountOutCallback = (
           error: Error | null,
           response?: osmosis.poolmanager.v1beta1.MsgSwapExactAmountOutResponse
-<<<<<<< HEAD
-=======
         ) => void;
 
         /**
@@ -1105,7 +1100,6 @@
         type SplitRouteSwapExactAmountOutCallback = (
           error: Error | null,
           response?: osmosis.poolmanager.v1beta1.MsgSplitRouteSwapExactAmountOutResponse
->>>>>>> 6ebdfc12
         ) => void;
       }
 
@@ -2233,7 +2227,6 @@
           request: osmosis.gamm.v1beta1.IMsgSwapExactAmountIn,
           callback: osmosis.gamm.v1beta1.Msg.SwapExactAmountInCallback
         ): void;
-<<<<<<< HEAD
 
         /**
          * Calls SwapExactAmountIn.
@@ -2321,95 +2314,6 @@
         ): Promise<osmosis.gamm.v1beta1.MsgExitSwapExternAmountOutResponse>;
 
         /**
-=======
-
-        /**
-         * Calls SwapExactAmountIn.
-         * @param request MsgSwapExactAmountIn message or plain object
-         * @returns Promise
-         */
-        public swapExactAmountIn(
-          request: osmosis.gamm.v1beta1.IMsgSwapExactAmountIn
-        ): Promise<osmosis.gamm.v1beta1.MsgSwapExactAmountInResponse>;
-
-        /**
-         * Calls SwapExactAmountOut.
-         * @param request MsgSwapExactAmountOut message or plain object
-         * @param callback Node-style callback called with the error, if any, and MsgSwapExactAmountOutResponse
-         */
-        public swapExactAmountOut(
-          request: osmosis.gamm.v1beta1.IMsgSwapExactAmountOut,
-          callback: osmosis.gamm.v1beta1.Msg.SwapExactAmountOutCallback
-        ): void;
-
-        /**
-         * Calls SwapExactAmountOut.
-         * @param request MsgSwapExactAmountOut message or plain object
-         * @returns Promise
-         */
-        public swapExactAmountOut(
-          request: osmosis.gamm.v1beta1.IMsgSwapExactAmountOut
-        ): Promise<osmosis.gamm.v1beta1.MsgSwapExactAmountOutResponse>;
-
-        /**
-         * Calls JoinSwapExternAmountIn.
-         * @param request MsgJoinSwapExternAmountIn message or plain object
-         * @param callback Node-style callback called with the error, if any, and MsgJoinSwapExternAmountInResponse
-         */
-        public joinSwapExternAmountIn(
-          request: osmosis.gamm.v1beta1.IMsgJoinSwapExternAmountIn,
-          callback: osmosis.gamm.v1beta1.Msg.JoinSwapExternAmountInCallback
-        ): void;
-
-        /**
-         * Calls JoinSwapExternAmountIn.
-         * @param request MsgJoinSwapExternAmountIn message or plain object
-         * @returns Promise
-         */
-        public joinSwapExternAmountIn(
-          request: osmosis.gamm.v1beta1.IMsgJoinSwapExternAmountIn
-        ): Promise<osmosis.gamm.v1beta1.MsgJoinSwapExternAmountInResponse>;
-
-        /**
-         * Calls JoinSwapShareAmountOut.
-         * @param request MsgJoinSwapShareAmountOut message or plain object
-         * @param callback Node-style callback called with the error, if any, and MsgJoinSwapShareAmountOutResponse
-         */
-        public joinSwapShareAmountOut(
-          request: osmosis.gamm.v1beta1.IMsgJoinSwapShareAmountOut,
-          callback: osmosis.gamm.v1beta1.Msg.JoinSwapShareAmountOutCallback
-        ): void;
-
-        /**
-         * Calls JoinSwapShareAmountOut.
-         * @param request MsgJoinSwapShareAmountOut message or plain object
-         * @returns Promise
-         */
-        public joinSwapShareAmountOut(
-          request: osmosis.gamm.v1beta1.IMsgJoinSwapShareAmountOut
-        ): Promise<osmosis.gamm.v1beta1.MsgJoinSwapShareAmountOutResponse>;
-
-        /**
-         * Calls ExitSwapExternAmountOut.
-         * @param request MsgExitSwapExternAmountOut message or plain object
-         * @param callback Node-style callback called with the error, if any, and MsgExitSwapExternAmountOutResponse
-         */
-        public exitSwapExternAmountOut(
-          request: osmosis.gamm.v1beta1.IMsgExitSwapExternAmountOut,
-          callback: osmosis.gamm.v1beta1.Msg.ExitSwapExternAmountOutCallback
-        ): void;
-
-        /**
-         * Calls ExitSwapExternAmountOut.
-         * @param request MsgExitSwapExternAmountOut message or plain object
-         * @returns Promise
-         */
-        public exitSwapExternAmountOut(
-          request: osmosis.gamm.v1beta1.IMsgExitSwapExternAmountOut
-        ): Promise<osmosis.gamm.v1beta1.MsgExitSwapExternAmountOutResponse>;
-
-        /**
->>>>>>> 6ebdfc12
          * Calls ExitSwapShareAmountIn.
          * @param request MsgExitSwapShareAmountIn message or plain object
          * @param callback Node-style callback called with the error, if any, and MsgExitSwapShareAmountInResponse
@@ -2418,7 +2322,6 @@
           request: osmosis.gamm.v1beta1.IMsgExitSwapShareAmountIn,
           callback: osmosis.gamm.v1beta1.Msg.ExitSwapShareAmountInCallback
         ): void;
-<<<<<<< HEAD
 
         /**
          * Calls ExitSwapShareAmountIn.
@@ -2527,116 +2430,6 @@
         tokenInMaxs?: cosmos.base.v1beta1.ICoin[] | null;
       }
 
-=======
-
-        /**
-         * Calls ExitSwapShareAmountIn.
-         * @param request MsgExitSwapShareAmountIn message or plain object
-         * @returns Promise
-         */
-        public exitSwapShareAmountIn(
-          request: osmosis.gamm.v1beta1.IMsgExitSwapShareAmountIn
-        ): Promise<osmosis.gamm.v1beta1.MsgExitSwapShareAmountInResponse>;
-      }
-
-      namespace Msg {
-        /**
-         * Callback as used by {@link osmosis.gamm.v1beta1.Msg#joinPool}.
-         * @param error Error, if any
-         * @param [response] MsgJoinPoolResponse
-         */
-        type JoinPoolCallback = (
-          error: Error | null,
-          response?: osmosis.gamm.v1beta1.MsgJoinPoolResponse
-        ) => void;
-
-        /**
-         * Callback as used by {@link osmosis.gamm.v1beta1.Msg#exitPool}.
-         * @param error Error, if any
-         * @param [response] MsgExitPoolResponse
-         */
-        type ExitPoolCallback = (
-          error: Error | null,
-          response?: osmosis.gamm.v1beta1.MsgExitPoolResponse
-        ) => void;
-
-        /**
-         * Callback as used by {@link osmosis.gamm.v1beta1.Msg#swapExactAmountIn}.
-         * @param error Error, if any
-         * @param [response] MsgSwapExactAmountInResponse
-         */
-        type SwapExactAmountInCallback = (
-          error: Error | null,
-          response?: osmosis.gamm.v1beta1.MsgSwapExactAmountInResponse
-        ) => void;
-
-        /**
-         * Callback as used by {@link osmosis.gamm.v1beta1.Msg#swapExactAmountOut}.
-         * @param error Error, if any
-         * @param [response] MsgSwapExactAmountOutResponse
-         */
-        type SwapExactAmountOutCallback = (
-          error: Error | null,
-          response?: osmosis.gamm.v1beta1.MsgSwapExactAmountOutResponse
-        ) => void;
-
-        /**
-         * Callback as used by {@link osmosis.gamm.v1beta1.Msg#joinSwapExternAmountIn}.
-         * @param error Error, if any
-         * @param [response] MsgJoinSwapExternAmountInResponse
-         */
-        type JoinSwapExternAmountInCallback = (
-          error: Error | null,
-          response?: osmosis.gamm.v1beta1.MsgJoinSwapExternAmountInResponse
-        ) => void;
-
-        /**
-         * Callback as used by {@link osmosis.gamm.v1beta1.Msg#joinSwapShareAmountOut}.
-         * @param error Error, if any
-         * @param [response] MsgJoinSwapShareAmountOutResponse
-         */
-        type JoinSwapShareAmountOutCallback = (
-          error: Error | null,
-          response?: osmosis.gamm.v1beta1.MsgJoinSwapShareAmountOutResponse
-        ) => void;
-
-        /**
-         * Callback as used by {@link osmosis.gamm.v1beta1.Msg#exitSwapExternAmountOut}.
-         * @param error Error, if any
-         * @param [response] MsgExitSwapExternAmountOutResponse
-         */
-        type ExitSwapExternAmountOutCallback = (
-          error: Error | null,
-          response?: osmosis.gamm.v1beta1.MsgExitSwapExternAmountOutResponse
-        ) => void;
-
-        /**
-         * Callback as used by {@link osmosis.gamm.v1beta1.Msg#exitSwapShareAmountIn}.
-         * @param error Error, if any
-         * @param [response] MsgExitSwapShareAmountInResponse
-         */
-        type ExitSwapShareAmountInCallback = (
-          error: Error | null,
-          response?: osmosis.gamm.v1beta1.MsgExitSwapShareAmountInResponse
-        ) => void;
-      }
-
-      /** Properties of a MsgJoinPool. */
-      interface IMsgJoinPool {
-        /** MsgJoinPool sender */
-        sender?: string | null;
-
-        /** MsgJoinPool poolId */
-        poolId?: Long | null;
-
-        /** MsgJoinPool shareOutAmount */
-        shareOutAmount?: string | null;
-
-        /** MsgJoinPool tokenInMaxs */
-        tokenInMaxs?: cosmos.base.v1beta1.ICoin[] | null;
-      }
-
->>>>>>> 6ebdfc12
       /** Represents a MsgJoinPool. */
       class MsgJoinPool implements IMsgJoinPool {
         /**
@@ -3153,7 +2946,6 @@
 
         /** MsgSwapExactAmountOut routes */
         routes?: osmosis.poolmanager.v1beta1.ISwapAmountOutRoute[] | null;
-<<<<<<< HEAD
 
         /** MsgSwapExactAmountOut tokenInMaxAmount */
         tokenInMaxAmount?: string | null;
@@ -3162,16 +2954,6 @@
         tokenOut?: cosmos.base.v1beta1.ICoin | null;
       }
 
-=======
-
-        /** MsgSwapExactAmountOut tokenInMaxAmount */
-        tokenInMaxAmount?: string | null;
-
-        /** MsgSwapExactAmountOut tokenOut */
-        tokenOut?: cosmos.base.v1beta1.ICoin | null;
-      }
-
->>>>>>> 6ebdfc12
       /** Represents a MsgSwapExactAmountOut. */
       class MsgSwapExactAmountOut implements IMsgSwapExactAmountOut {
         /**
@@ -3425,7 +3207,6 @@
          */
         public toJSON(): { [k: string]: any };
       }
-<<<<<<< HEAD
 
       /** Properties of a MsgJoinSwapExternAmountInResponse. */
       interface IMsgJoinSwapExternAmountInResponse {
@@ -3433,15 +3214,6 @@
         shareOutAmount?: string | null;
       }
 
-=======
-
-      /** Properties of a MsgJoinSwapExternAmountInResponse. */
-      interface IMsgJoinSwapExternAmountInResponse {
-        /** MsgJoinSwapExternAmountInResponse shareOutAmount */
-        shareOutAmount?: string | null;
-      }
-
->>>>>>> 6ebdfc12
       /** Represents a MsgJoinSwapExternAmountInResponse. */
       class MsgJoinSwapExternAmountInResponse
         implements IMsgJoinSwapExternAmountInResponse
@@ -3557,7 +3329,6 @@
 
         /** MsgJoinSwapShareAmountOut tokenInMaxAmount. */
         public tokenInMaxAmount: string;
-<<<<<<< HEAD
 
         /**
          * Creates a new MsgJoinSwapShareAmountOut instance using the specified properties.
@@ -4716,6 +4487,9 @@
 
             /** MsgMigrateSharesToFullRangeConcentratedPosition sharesToMigrate */
             sharesToMigrate?: cosmos.base.v1beta1.ICoin | null;
+
+            /** MsgMigrateSharesToFullRangeConcentratedPosition tokenOutMins */
+            tokenOutMins?: cosmos.base.v1beta1.ICoin[] | null;
           }
 
           /** Represents a MsgMigrateSharesToFullRangeConcentratedPosition. */
@@ -4735,6 +4509,9 @@
 
             /** MsgMigrateSharesToFullRangeConcentratedPosition sharesToMigrate. */
             public sharesToMigrate?: cosmos.base.v1beta1.ICoin | null;
+
+            /** MsgMigrateSharesToFullRangeConcentratedPosition tokenOutMins. */
+            public tokenOutMins: cosmos.base.v1beta1.ICoin[];
 
             /**
              * Creates a new MsgMigrateSharesToFullRangeConcentratedPosition instance using the specified properties.
@@ -5632,11 +5409,8 @@
         /** MsgCreateConcentratedPool tickSpacing */
         tickSpacing?: Long | null;
 
-        /** MsgCreateConcentratedPool exponentAtPriceOne */
-        exponentAtPriceOne?: string | null;
-
-        /** MsgCreateConcentratedPool swapFee */
-        swapFee?: string | null;
+        /** MsgCreateConcentratedPool spreadFactor */
+        spreadFactor?: string | null;
       }
 
       /** Represents a MsgCreateConcentratedPool. */
@@ -5661,11 +5435,8 @@
         /** MsgCreateConcentratedPool tickSpacing. */
         public tickSpacing: Long;
 
-        /** MsgCreateConcentratedPool exponentAtPriceOne. */
-        public exponentAtPriceOne: string;
-
-        /** MsgCreateConcentratedPool swapFee. */
-        public swapFee: string;
+        /** MsgCreateConcentratedPool spreadFactor. */
+        public spreadFactor: string;
 
         /**
          * Creates a new MsgCreateConcentratedPool instance using the specified properties.
@@ -5861,26 +5632,10 @@
         /**
          * Encodes the specified IncentiveRecord message. Does not implicitly {@link osmosis.concentratedliquidity.v1beta1.IncentiveRecord.verify|verify} messages.
          * @param m IncentiveRecord message or plain object to encode
-=======
-
-        /**
-         * Creates a new MsgJoinSwapShareAmountOut instance using the specified properties.
-         * @param [properties] Properties to set
-         * @returns MsgJoinSwapShareAmountOut instance
-         */
-        public static create(
-          properties?: osmosis.gamm.v1beta1.IMsgJoinSwapShareAmountOut
-        ): osmosis.gamm.v1beta1.MsgJoinSwapShareAmountOut;
-
-        /**
-         * Encodes the specified MsgJoinSwapShareAmountOut message. Does not implicitly {@link osmosis.gamm.v1beta1.MsgJoinSwapShareAmountOut.verify|verify} messages.
-         * @param m MsgJoinSwapShareAmountOut message or plain object to encode
->>>>>>> 6ebdfc12
          * @param [w] Writer to encode to
          * @returns Writer
          */
         public static encode(
-<<<<<<< HEAD
           m: osmosis.concentratedliquidity.v1beta1.IIncentiveRecord,
           w?: $protobuf.Writer
         ): $protobuf.Writer;
@@ -6024,6 +5779,9 @@
         /** Pool incentivesAddress */
         incentivesAddress?: string | null;
 
+        /** Pool feesAddress */
+        feesAddress?: string | null;
+
         /** Pool id */
         id?: Long | null;
 
@@ -6040,16 +5798,16 @@
         currentSqrtPrice?: string | null;
 
         /** Pool currentTick */
-        currentTick?: string | null;
+        currentTick?: Long | null;
 
         /** Pool tickSpacing */
         tickSpacing?: Long | null;
 
         /** Pool exponentAtPriceOne */
-        exponentAtPriceOne?: string | null;
-
-        /** Pool swapFee */
-        swapFee?: string | null;
+        exponentAtPriceOne?: Long | null;
+
+        /** Pool spreadFactor */
+        spreadFactor?: string | null;
 
         /** Pool lastLiquidityUpdate */
         lastLiquidityUpdate?: google.protobuf.ITimestamp | null;
@@ -6069,6 +5827,9 @@
         /** Pool incentivesAddress. */
         public incentivesAddress: string;
 
+        /** Pool feesAddress. */
+        public feesAddress: string;
+
         /** Pool id. */
         public id: Long;
 
@@ -6085,16 +5846,16 @@
         public currentSqrtPrice: string;
 
         /** Pool currentTick. */
-        public currentTick: string;
+        public currentTick: Long;
 
         /** Pool tickSpacing. */
         public tickSpacing: Long;
 
         /** Pool exponentAtPriceOne. */
-        public exponentAtPriceOne: string;
-
-        /** Pool swapFee. */
-        public swapFee: string;
+        public exponentAtPriceOne: Long;
+
+        /** Pool spreadFactor. */
+        public spreadFactor: string;
 
         /** Pool lastLiquidityUpdate. */
         public lastLiquidityUpdate?: google.protobuf.ITimestamp | null;
@@ -6272,94 +6033,110 @@
         public toJSON(): { [k: string]: any };
       }
 
-      /** Properties of a PositionWithUnderlyingAssetBreakdown. */
-      interface IPositionWithUnderlyingAssetBreakdown {
-        /** PositionWithUnderlyingAssetBreakdown position */
+      /** Properties of a FullPositionBreakdown. */
+      interface IFullPositionBreakdown {
+        /** FullPositionBreakdown position */
         position?: osmosis.concentratedliquidity.v1beta1.IPosition | null;
 
-        /** PositionWithUnderlyingAssetBreakdown asset0 */
+        /** FullPositionBreakdown asset0 */
         asset0?: cosmos.base.v1beta1.ICoin | null;
 
-        /** PositionWithUnderlyingAssetBreakdown asset1 */
+        /** FullPositionBreakdown asset1 */
         asset1?: cosmos.base.v1beta1.ICoin | null;
-      }
-
-      /** Represents a PositionWithUnderlyingAssetBreakdown. */
-      class PositionWithUnderlyingAssetBreakdown
-        implements IPositionWithUnderlyingAssetBreakdown
-      {
-        /**
-         * Constructs a new PositionWithUnderlyingAssetBreakdown.
+
+        /** FullPositionBreakdown claimableFees */
+        claimableFees?: cosmos.base.v1beta1.ICoin[] | null;
+
+        /** FullPositionBreakdown claimableIncentives */
+        claimableIncentives?: cosmos.base.v1beta1.ICoin[] | null;
+
+        /** FullPositionBreakdown forfeitedIncentives */
+        forfeitedIncentives?: cosmos.base.v1beta1.ICoin[] | null;
+      }
+
+      /** Represents a FullPositionBreakdown. */
+      class FullPositionBreakdown implements IFullPositionBreakdown {
+        /**
+         * Constructs a new FullPositionBreakdown.
          * @param [p] Properties to set
          */
         constructor(
-          p?: osmosis.concentratedliquidity.v1beta1.IPositionWithUnderlyingAssetBreakdown
+          p?: osmosis.concentratedliquidity.v1beta1.IFullPositionBreakdown
         );
 
-        /** PositionWithUnderlyingAssetBreakdown position. */
+        /** FullPositionBreakdown position. */
         public position?: osmosis.concentratedliquidity.v1beta1.IPosition | null;
 
-        /** PositionWithUnderlyingAssetBreakdown asset0. */
+        /** FullPositionBreakdown asset0. */
         public asset0?: cosmos.base.v1beta1.ICoin | null;
 
-        /** PositionWithUnderlyingAssetBreakdown asset1. */
+        /** FullPositionBreakdown asset1. */
         public asset1?: cosmos.base.v1beta1.ICoin | null;
 
-        /**
-         * Creates a new PositionWithUnderlyingAssetBreakdown instance using the specified properties.
+        /** FullPositionBreakdown claimableFees. */
+        public claimableFees: cosmos.base.v1beta1.ICoin[];
+
+        /** FullPositionBreakdown claimableIncentives. */
+        public claimableIncentives: cosmos.base.v1beta1.ICoin[];
+
+        /** FullPositionBreakdown forfeitedIncentives. */
+        public forfeitedIncentives: cosmos.base.v1beta1.ICoin[];
+
+        /**
+         * Creates a new FullPositionBreakdown instance using the specified properties.
          * @param [properties] Properties to set
-         * @returns PositionWithUnderlyingAssetBreakdown instance
+         * @returns FullPositionBreakdown instance
          */
         public static create(
-          properties?: osmosis.concentratedliquidity.v1beta1.IPositionWithUnderlyingAssetBreakdown
-        ): osmosis.concentratedliquidity.v1beta1.PositionWithUnderlyingAssetBreakdown;
-
-        /**
-         * Encodes the specified PositionWithUnderlyingAssetBreakdown message. Does not implicitly {@link osmosis.concentratedliquidity.v1beta1.PositionWithUnderlyingAssetBreakdown.verify|verify} messages.
-         * @param m PositionWithUnderlyingAssetBreakdown message or plain object to encode
+          properties?: osmosis.concentratedliquidity.v1beta1.IFullPositionBreakdown
+        ): osmosis.concentratedliquidity.v1beta1.FullPositionBreakdown;
+
+        /**
+         * Encodes the specified FullPositionBreakdown message. Does not implicitly {@link osmosis.concentratedliquidity.v1beta1.FullPositionBreakdown.verify|verify} messages.
+         * @param m FullPositionBreakdown message or plain object to encode
          * @param [w] Writer to encode to
          * @returns Writer
          */
         public static encode(
-          m: osmosis.concentratedliquidity.v1beta1.IPositionWithUnderlyingAssetBreakdown,
+          m: osmosis.concentratedliquidity.v1beta1.IFullPositionBreakdown,
           w?: $protobuf.Writer
         ): $protobuf.Writer;
 
         /**
-         * Decodes a PositionWithUnderlyingAssetBreakdown message from the specified reader or buffer.
+         * Decodes a FullPositionBreakdown message from the specified reader or buffer.
          * @param r Reader or buffer to decode from
          * @param [l] Message length if known beforehand
-         * @returns PositionWithUnderlyingAssetBreakdown
+         * @returns FullPositionBreakdown
          * @throws {Error} If the payload is not a reader or valid buffer
          * @throws {$protobuf.util.ProtocolError} If required fields are missing
          */
         public static decode(
           r: $protobuf.Reader | Uint8Array,
           l?: number
-        ): osmosis.concentratedliquidity.v1beta1.PositionWithUnderlyingAssetBreakdown;
-
-        /**
-         * Creates a PositionWithUnderlyingAssetBreakdown message from a plain object. Also converts values to their respective internal types.
+        ): osmosis.concentratedliquidity.v1beta1.FullPositionBreakdown;
+
+        /**
+         * Creates a FullPositionBreakdown message from a plain object. Also converts values to their respective internal types.
          * @param d Plain object
-         * @returns PositionWithUnderlyingAssetBreakdown
+         * @returns FullPositionBreakdown
          */
         public static fromObject(d: {
           [k: string]: any;
-        }): osmosis.concentratedliquidity.v1beta1.PositionWithUnderlyingAssetBreakdown;
-
-        /**
-         * Creates a plain object from a PositionWithUnderlyingAssetBreakdown message. Also converts values to other types if specified.
-         * @param m PositionWithUnderlyingAssetBreakdown
+        }): osmosis.concentratedliquidity.v1beta1.FullPositionBreakdown;
+
+        /**
+         * Creates a plain object from a FullPositionBreakdown message. Also converts values to other types if specified.
+         * @param m FullPositionBreakdown
          * @param [o] Conversion options
          * @returns Plain object
          */
         public static toObject(
-          m: osmosis.concentratedliquidity.v1beta1.PositionWithUnderlyingAssetBreakdown,
+          m: osmosis.concentratedliquidity.v1beta1.FullPositionBreakdown,
           o?: $protobuf.IConversionOptions
         ): { [k: string]: any };
 
         /**
-         * Converts this PositionWithUnderlyingAssetBreakdown to JSON.
+         * Converts this FullPositionBreakdown to JSON.
          * @returns JSON object
          */
         public toJSON(): { [k: string]: any };
@@ -6373,8 +6150,10 @@
         /** TickInfo liquidityNet */
         liquidityNet?: string | null;
 
-        /** TickInfo feeGrowthOutside */
-        feeGrowthOutside?: cosmos.base.v1beta1.IDecCoin[] | null;
+        /** TickInfo feeGrowthOppositeDirectionOfLastTraversal */
+        feeGrowthOppositeDirectionOfLastTraversal?:
+          | cosmos.base.v1beta1.IDecCoin[]
+          | null;
 
         /** TickInfo uptimeTrackers */
         uptimeTrackers?:
@@ -6396,8 +6175,8 @@
         /** TickInfo liquidityNet. */
         public liquidityNet: string;
 
-        /** TickInfo feeGrowthOutside. */
-        public feeGrowthOutside: cosmos.base.v1beta1.IDecCoin[];
+        /** TickInfo feeGrowthOppositeDirectionOfLastTraversal. */
+        public feeGrowthOppositeDirectionOfLastTraversal: cosmos.base.v1beta1.IDecCoin[];
 
         /** TickInfo uptimeTrackers. */
         public uptimeTrackers: osmosis.concentratedliquidity.v1beta1.IUptimeTracker[];
@@ -6605,6 +6384,25 @@
         ): Promise<osmosis.concentratedliquidity.v1beta1.MsgWithdrawPositionResponse>;
 
         /**
+         * Calls AddToPosition.
+         * @param request MsgAddToPosition message or plain object
+         * @param callback Node-style callback called with the error, if any, and MsgAddToPositionResponse
+         */
+        public addToPosition(
+          request: osmosis.concentratedliquidity.v1beta1.IMsgAddToPosition,
+          callback: osmosis.concentratedliquidity.v1beta1.Msg.AddToPositionCallback
+        ): void;
+
+        /**
+         * Calls AddToPosition.
+         * @param request MsgAddToPosition message or plain object
+         * @returns Promise
+         */
+        public addToPosition(
+          request: osmosis.concentratedliquidity.v1beta1.IMsgAddToPosition
+        ): Promise<osmosis.concentratedliquidity.v1beta1.MsgAddToPositionResponse>;
+
+        /**
          * Calls CollectFees.
          * @param request MsgCollectFees message or plain object
          * @param callback Node-style callback called with the error, if any, and MsgCollectFeesResponse
@@ -6684,6 +6482,16 @@
         ) => void;
 
         /**
+         * Callback as used by {@link osmosis.concentratedliquidity.v1beta1.Msg#addToPosition}.
+         * @param error Error, if any
+         * @param [response] MsgAddToPositionResponse
+         */
+        type AddToPositionCallback = (
+          error: Error | null,
+          response?: osmosis.concentratedliquidity.v1beta1.MsgAddToPositionResponse
+        ) => void;
+
+        /**
          * Callback as used by {@link osmosis.concentratedliquidity.v1beta1.Msg#collectFees}.
          * @param error Error, if any
          * @param [response] MsgCollectFeesResponse
@@ -6728,11 +6536,8 @@
         /** MsgCreatePosition upperTick */
         upperTick?: Long | null;
 
-        /** MsgCreatePosition tokenDesired0 */
-        tokenDesired0?: cosmos.base.v1beta1.ICoin | null;
-
-        /** MsgCreatePosition tokenDesired1 */
-        tokenDesired1?: cosmos.base.v1beta1.ICoin | null;
+        /** MsgCreatePosition tokensProvided */
+        tokensProvided?: cosmos.base.v1beta1.ICoin[] | null;
 
         /** MsgCreatePosition tokenMinAmount0 */
         tokenMinAmount0?: string | null;
@@ -6763,11 +6568,8 @@
         /** MsgCreatePosition upperTick. */
         public upperTick: Long;
 
-        /** MsgCreatePosition tokenDesired0. */
-        public tokenDesired0?: cosmos.base.v1beta1.ICoin | null;
-
-        /** MsgCreatePosition tokenDesired1. */
-        public tokenDesired1?: cosmos.base.v1beta1.ICoin | null;
+        /** MsgCreatePosition tokensProvided. */
+        public tokensProvided: cosmos.base.v1beta1.ICoin[];
 
         /** MsgCreatePosition tokenMinAmount0. */
         public tokenMinAmount0: string;
@@ -6851,6 +6653,12 @@
 
         /** MsgCreatePositionResponse liquidityCreated */
         liquidityCreated?: string | null;
+
+        /** MsgCreatePositionResponse lowerTick */
+        lowerTick?: Long | null;
+
+        /** MsgCreatePositionResponse upperTick */
+        upperTick?: Long | null;
       }
 
       /** Represents a MsgCreatePositionResponse. */
@@ -6877,6 +6685,12 @@
 
         /** MsgCreatePositionResponse liquidityCreated. */
         public liquidityCreated: string;
+
+        /** MsgCreatePositionResponse lowerTick. */
+        public lowerTick: Long;
+
+        /** MsgCreatePositionResponse upperTick. */
+        public upperTick: Long;
 
         /**
          * Creates a new MsgCreatePositionResponse instance using the specified properties.
@@ -6938,6 +6752,206 @@
         public toJSON(): { [k: string]: any };
       }
 
+      /** Properties of a MsgAddToPosition. */
+      interface IMsgAddToPosition {
+        /** MsgAddToPosition positionId */
+        positionId?: Long | null;
+
+        /** MsgAddToPosition sender */
+        sender?: string | null;
+
+        /** MsgAddToPosition amount0 */
+        amount0?: string | null;
+
+        /** MsgAddToPosition amount1 */
+        amount1?: string | null;
+
+        /** MsgAddToPosition tokenMinAmount0 */
+        tokenMinAmount0?: string | null;
+
+        /** MsgAddToPosition tokenMinAmount1 */
+        tokenMinAmount1?: string | null;
+      }
+
+      /** Represents a MsgAddToPosition. */
+      class MsgAddToPosition implements IMsgAddToPosition {
+        /**
+         * Constructs a new MsgAddToPosition.
+         * @param [p] Properties to set
+         */
+        constructor(
+          p?: osmosis.concentratedliquidity.v1beta1.IMsgAddToPosition
+        );
+
+        /** MsgAddToPosition positionId. */
+        public positionId: Long;
+
+        /** MsgAddToPosition sender. */
+        public sender: string;
+
+        /** MsgAddToPosition amount0. */
+        public amount0: string;
+
+        /** MsgAddToPosition amount1. */
+        public amount1: string;
+
+        /** MsgAddToPosition tokenMinAmount0. */
+        public tokenMinAmount0: string;
+
+        /** MsgAddToPosition tokenMinAmount1. */
+        public tokenMinAmount1: string;
+
+        /**
+         * Creates a new MsgAddToPosition instance using the specified properties.
+         * @param [properties] Properties to set
+         * @returns MsgAddToPosition instance
+         */
+        public static create(
+          properties?: osmosis.concentratedliquidity.v1beta1.IMsgAddToPosition
+        ): osmosis.concentratedliquidity.v1beta1.MsgAddToPosition;
+
+        /**
+         * Encodes the specified MsgAddToPosition message. Does not implicitly {@link osmosis.concentratedliquidity.v1beta1.MsgAddToPosition.verify|verify} messages.
+         * @param m MsgAddToPosition message or plain object to encode
+         * @param [w] Writer to encode to
+         * @returns Writer
+         */
+        public static encode(
+          m: osmosis.concentratedliquidity.v1beta1.IMsgAddToPosition,
+          w?: $protobuf.Writer
+        ): $protobuf.Writer;
+
+        /**
+         * Decodes a MsgAddToPosition message from the specified reader or buffer.
+         * @param r Reader or buffer to decode from
+         * @param [l] Message length if known beforehand
+         * @returns MsgAddToPosition
+         * @throws {Error} If the payload is not a reader or valid buffer
+         * @throws {$protobuf.util.ProtocolError} If required fields are missing
+         */
+        public static decode(
+          r: $protobuf.Reader | Uint8Array,
+          l?: number
+        ): osmosis.concentratedliquidity.v1beta1.MsgAddToPosition;
+
+        /**
+         * Creates a MsgAddToPosition message from a plain object. Also converts values to their respective internal types.
+         * @param d Plain object
+         * @returns MsgAddToPosition
+         */
+        public static fromObject(d: {
+          [k: string]: any;
+        }): osmosis.concentratedliquidity.v1beta1.MsgAddToPosition;
+
+        /**
+         * Creates a plain object from a MsgAddToPosition message. Also converts values to other types if specified.
+         * @param m MsgAddToPosition
+         * @param [o] Conversion options
+         * @returns Plain object
+         */
+        public static toObject(
+          m: osmosis.concentratedliquidity.v1beta1.MsgAddToPosition,
+          o?: $protobuf.IConversionOptions
+        ): { [k: string]: any };
+
+        /**
+         * Converts this MsgAddToPosition to JSON.
+         * @returns JSON object
+         */
+        public toJSON(): { [k: string]: any };
+      }
+
+      /** Properties of a MsgAddToPositionResponse. */
+      interface IMsgAddToPositionResponse {
+        /** MsgAddToPositionResponse positionId */
+        positionId?: Long | null;
+
+        /** MsgAddToPositionResponse amount0 */
+        amount0?: string | null;
+
+        /** MsgAddToPositionResponse amount1 */
+        amount1?: string | null;
+      }
+
+      /** Represents a MsgAddToPositionResponse. */
+      class MsgAddToPositionResponse implements IMsgAddToPositionResponse {
+        /**
+         * Constructs a new MsgAddToPositionResponse.
+         * @param [p] Properties to set
+         */
+        constructor(
+          p?: osmosis.concentratedliquidity.v1beta1.IMsgAddToPositionResponse
+        );
+
+        /** MsgAddToPositionResponse positionId. */
+        public positionId: Long;
+
+        /** MsgAddToPositionResponse amount0. */
+        public amount0: string;
+
+        /** MsgAddToPositionResponse amount1. */
+        public amount1: string;
+
+        /**
+         * Creates a new MsgAddToPositionResponse instance using the specified properties.
+         * @param [properties] Properties to set
+         * @returns MsgAddToPositionResponse instance
+         */
+        public static create(
+          properties?: osmosis.concentratedliquidity.v1beta1.IMsgAddToPositionResponse
+        ): osmosis.concentratedliquidity.v1beta1.MsgAddToPositionResponse;
+
+        /**
+         * Encodes the specified MsgAddToPositionResponse message. Does not implicitly {@link osmosis.concentratedliquidity.v1beta1.MsgAddToPositionResponse.verify|verify} messages.
+         * @param m MsgAddToPositionResponse message or plain object to encode
+         * @param [w] Writer to encode to
+         * @returns Writer
+         */
+        public static encode(
+          m: osmosis.concentratedliquidity.v1beta1.IMsgAddToPositionResponse,
+          w?: $protobuf.Writer
+        ): $protobuf.Writer;
+
+        /**
+         * Decodes a MsgAddToPositionResponse message from the specified reader or buffer.
+         * @param r Reader or buffer to decode from
+         * @param [l] Message length if known beforehand
+         * @returns MsgAddToPositionResponse
+         * @throws {Error} If the payload is not a reader or valid buffer
+         * @throws {$protobuf.util.ProtocolError} If required fields are missing
+         */
+        public static decode(
+          r: $protobuf.Reader | Uint8Array,
+          l?: number
+        ): osmosis.concentratedliquidity.v1beta1.MsgAddToPositionResponse;
+
+        /**
+         * Creates a MsgAddToPositionResponse message from a plain object. Also converts values to their respective internal types.
+         * @param d Plain object
+         * @returns MsgAddToPositionResponse
+         */
+        public static fromObject(d: {
+          [k: string]: any;
+        }): osmosis.concentratedliquidity.v1beta1.MsgAddToPositionResponse;
+
+        /**
+         * Creates a plain object from a MsgAddToPositionResponse message. Also converts values to other types if specified.
+         * @param m MsgAddToPositionResponse
+         * @param [o] Conversion options
+         * @returns Plain object
+         */
+        public static toObject(
+          m: osmosis.concentratedliquidity.v1beta1.MsgAddToPositionResponse,
+          o?: $protobuf.IConversionOptions
+        ): { [k: string]: any };
+
+        /**
+         * Converts this MsgAddToPositionResponse to JSON.
+         * @returns JSON object
+         */
+        public toJSON(): { [k: string]: any };
+      }
+
       /** Properties of a MsgWithdrawPosition. */
       interface IMsgWithdrawPosition {
         /** MsgWithdrawPosition positionId */
@@ -7081,24 +7095,12 @@
          * @param r Reader or buffer to decode from
          * @param [l] Message length if known beforehand
          * @returns MsgWithdrawPositionResponse
-=======
-          m: osmosis.gamm.v1beta1.IMsgJoinSwapShareAmountOut,
-          w?: $protobuf.Writer
-        ): $protobuf.Writer;
-
-        /**
-         * Decodes a MsgJoinSwapShareAmountOut message from the specified reader or buffer.
-         * @param r Reader or buffer to decode from
-         * @param [l] Message length if known beforehand
-         * @returns MsgJoinSwapShareAmountOut
->>>>>>> 6ebdfc12
          * @throws {Error} If the payload is not a reader or valid buffer
          * @throws {$protobuf.util.ProtocolError} If required fields are missing
          */
         public static decode(
           r: $protobuf.Reader | Uint8Array,
           l?: number
-<<<<<<< HEAD
         ): osmosis.concentratedliquidity.v1beta1.MsgWithdrawPositionResponse;
 
         /**
@@ -7113,46 +7115,21 @@
         /**
          * Creates a plain object from a MsgWithdrawPositionResponse message. Also converts values to other types if specified.
          * @param m MsgWithdrawPositionResponse
-=======
-        ): osmosis.gamm.v1beta1.MsgJoinSwapShareAmountOut;
-
-        /**
-         * Creates a MsgJoinSwapShareAmountOut message from a plain object. Also converts values to their respective internal types.
-         * @param d Plain object
-         * @returns MsgJoinSwapShareAmountOut
-         */
-        public static fromObject(d: {
-          [k: string]: any;
-        }): osmosis.gamm.v1beta1.MsgJoinSwapShareAmountOut;
-
-        /**
-         * Creates a plain object from a MsgJoinSwapShareAmountOut message. Also converts values to other types if specified.
-         * @param m MsgJoinSwapShareAmountOut
->>>>>>> 6ebdfc12
          * @param [o] Conversion options
          * @returns Plain object
          */
         public static toObject(
-<<<<<<< HEAD
           m: osmosis.concentratedliquidity.v1beta1.MsgWithdrawPositionResponse,
-=======
-          m: osmosis.gamm.v1beta1.MsgJoinSwapShareAmountOut,
->>>>>>> 6ebdfc12
           o?: $protobuf.IConversionOptions
         ): { [k: string]: any };
 
         /**
-<<<<<<< HEAD
          * Converts this MsgWithdrawPositionResponse to JSON.
-=======
-         * Converts this MsgJoinSwapShareAmountOut to JSON.
->>>>>>> 6ebdfc12
          * @returns JSON object
          */
         public toJSON(): { [k: string]: any };
       }
 
-<<<<<<< HEAD
       /** Properties of a MsgCollectFees. */
       interface IMsgCollectFees {
         /** MsgCollectFees positionIds */
@@ -7404,6 +7381,9 @@
       interface IMsgCollectIncentivesResponse {
         /** MsgCollectIncentivesResponse collectedIncentives */
         collectedIncentives?: cosmos.base.v1beta1.ICoin[] | null;
+
+        /** MsgCollectIncentivesResponse forfeitedIncentives */
+        forfeitedIncentives?: cosmos.base.v1beta1.ICoin[] | null;
       }
 
       /** Represents a MsgCollectIncentivesResponse. */
@@ -7420,6 +7400,9 @@
 
         /** MsgCollectIncentivesResponse collectedIncentives. */
         public collectedIncentives: cosmos.base.v1beta1.ICoin[];
+
+        /** MsgCollectIncentivesResponse forfeitedIncentives. */
+        public forfeitedIncentives: cosmos.base.v1beta1.ICoin[];
 
         /**
          * Creates a new MsgCollectIncentivesResponse instance using the specified properties.
@@ -7481,224 +7464,6 @@
         public toJSON(): { [k: string]: any };
       }
 
-      /** Properties of a MsgCreateIncentive. */
-      interface IMsgCreateIncentive {
-        /** MsgCreateIncentive poolId */
-        poolId?: Long | null;
-
-        /** MsgCreateIncentive sender */
-        sender?: string | null;
-
-        /** MsgCreateIncentive incentiveDenom */
-        incentiveDenom?: string | null;
-
-        /** MsgCreateIncentive incentiveAmount */
-        incentiveAmount?: string | null;
-
-        /** MsgCreateIncentive emissionRate */
-        emissionRate?: string | null;
-
-        /** MsgCreateIncentive startTime */
-        startTime?: google.protobuf.ITimestamp | null;
-
-        /** MsgCreateIncentive minUptime */
-        minUptime?: google.protobuf.IDuration | null;
-      }
-
-      /** Represents a MsgCreateIncentive. */
-      class MsgCreateIncentive implements IMsgCreateIncentive {
-        /**
-         * Constructs a new MsgCreateIncentive.
-         * @param [p] Properties to set
-         */
-        constructor(
-          p?: osmosis.concentratedliquidity.v1beta1.IMsgCreateIncentive
-        );
-
-        /** MsgCreateIncentive poolId. */
-        public poolId: Long;
-
-        /** MsgCreateIncentive sender. */
-        public sender: string;
-
-        /** MsgCreateIncentive incentiveDenom. */
-        public incentiveDenom: string;
-
-        /** MsgCreateIncentive incentiveAmount. */
-        public incentiveAmount: string;
-
-        /** MsgCreateIncentive emissionRate. */
-        public emissionRate: string;
-
-        /** MsgCreateIncentive startTime. */
-        public startTime?: google.protobuf.ITimestamp | null;
-
-        /** MsgCreateIncentive minUptime. */
-        public minUptime?: google.protobuf.IDuration | null;
-
-        /**
-         * Creates a new MsgCreateIncentive instance using the specified properties.
-         * @param [properties] Properties to set
-         * @returns MsgCreateIncentive instance
-         */
-        public static create(
-          properties?: osmosis.concentratedliquidity.v1beta1.IMsgCreateIncentive
-        ): osmosis.concentratedliquidity.v1beta1.MsgCreateIncentive;
-
-        /**
-         * Encodes the specified MsgCreateIncentive message. Does not implicitly {@link osmosis.concentratedliquidity.v1beta1.MsgCreateIncentive.verify|verify} messages.
-         * @param m MsgCreateIncentive message or plain object to encode
-         * @param [w] Writer to encode to
-         * @returns Writer
-         */
-        public static encode(
-          m: osmosis.concentratedliquidity.v1beta1.IMsgCreateIncentive,
-          w?: $protobuf.Writer
-        ): $protobuf.Writer;
-
-        /**
-         * Decodes a MsgCreateIncentive message from the specified reader or buffer.
-         * @param r Reader or buffer to decode from
-         * @param [l] Message length if known beforehand
-         * @returns MsgCreateIncentive
-         * @throws {Error} If the payload is not a reader or valid buffer
-         * @throws {$protobuf.util.ProtocolError} If required fields are missing
-         */
-        public static decode(
-          r: $protobuf.Reader | Uint8Array,
-          l?: number
-        ): osmosis.concentratedliquidity.v1beta1.MsgCreateIncentive;
-
-        /**
-         * Creates a MsgCreateIncentive message from a plain object. Also converts values to their respective internal types.
-         * @param d Plain object
-         * @returns MsgCreateIncentive
-         */
-        public static fromObject(d: {
-          [k: string]: any;
-        }): osmosis.concentratedliquidity.v1beta1.MsgCreateIncentive;
-
-        /**
-         * Creates a plain object from a MsgCreateIncentive message. Also converts values to other types if specified.
-         * @param m MsgCreateIncentive
-         * @param [o] Conversion options
-         * @returns Plain object
-         */
-        public static toObject(
-          m: osmosis.concentratedliquidity.v1beta1.MsgCreateIncentive,
-          o?: $protobuf.IConversionOptions
-        ): { [k: string]: any };
-
-        /**
-         * Converts this MsgCreateIncentive to JSON.
-         * @returns JSON object
-         */
-        public toJSON(): { [k: string]: any };
-      }
-
-      /** Properties of a MsgCreateIncentiveResponse. */
-      interface IMsgCreateIncentiveResponse {
-        /** MsgCreateIncentiveResponse incentiveDenom */
-        incentiveDenom?: string | null;
-
-        /** MsgCreateIncentiveResponse incentiveAmount */
-        incentiveAmount?: string | null;
-
-        /** MsgCreateIncentiveResponse emissionRate */
-        emissionRate?: string | null;
-
-        /** MsgCreateIncentiveResponse startTime */
-        startTime?: google.protobuf.ITimestamp | null;
-
-        /** MsgCreateIncentiveResponse minUptime */
-        minUptime?: google.protobuf.IDuration | null;
-      }
-
-      /** Represents a MsgCreateIncentiveResponse. */
-      class MsgCreateIncentiveResponse implements IMsgCreateIncentiveResponse {
-        /**
-         * Constructs a new MsgCreateIncentiveResponse.
-         * @param [p] Properties to set
-         */
-        constructor(
-          p?: osmosis.concentratedliquidity.v1beta1.IMsgCreateIncentiveResponse
-        );
-
-        /** MsgCreateIncentiveResponse incentiveDenom. */
-        public incentiveDenom: string;
-
-        /** MsgCreateIncentiveResponse incentiveAmount. */
-        public incentiveAmount: string;
-
-        /** MsgCreateIncentiveResponse emissionRate. */
-        public emissionRate: string;
-
-        /** MsgCreateIncentiveResponse startTime. */
-        public startTime?: google.protobuf.ITimestamp | null;
-
-        /** MsgCreateIncentiveResponse minUptime. */
-        public minUptime?: google.protobuf.IDuration | null;
-
-        /**
-         * Creates a new MsgCreateIncentiveResponse instance using the specified properties.
-         * @param [properties] Properties to set
-         * @returns MsgCreateIncentiveResponse instance
-         */
-        public static create(
-          properties?: osmosis.concentratedliquidity.v1beta1.IMsgCreateIncentiveResponse
-        ): osmosis.concentratedliquidity.v1beta1.MsgCreateIncentiveResponse;
-
-        /**
-         * Encodes the specified MsgCreateIncentiveResponse message. Does not implicitly {@link osmosis.concentratedliquidity.v1beta1.MsgCreateIncentiveResponse.verify|verify} messages.
-         * @param m MsgCreateIncentiveResponse message or plain object to encode
-         * @param [w] Writer to encode to
-         * @returns Writer
-         */
-        public static encode(
-          m: osmosis.concentratedliquidity.v1beta1.IMsgCreateIncentiveResponse,
-          w?: $protobuf.Writer
-        ): $protobuf.Writer;
-
-        /**
-         * Decodes a MsgCreateIncentiveResponse message from the specified reader or buffer.
-         * @param r Reader or buffer to decode from
-         * @param [l] Message length if known beforehand
-         * @returns MsgCreateIncentiveResponse
-         * @throws {Error} If the payload is not a reader or valid buffer
-         * @throws {$protobuf.util.ProtocolError} If required fields are missing
-         */
-        public static decode(
-          r: $protobuf.Reader | Uint8Array,
-          l?: number
-        ): osmosis.concentratedliquidity.v1beta1.MsgCreateIncentiveResponse;
-
-        /**
-         * Creates a MsgCreateIncentiveResponse message from a plain object. Also converts values to their respective internal types.
-         * @param d Plain object
-         * @returns MsgCreateIncentiveResponse
-         */
-        public static fromObject(d: {
-          [k: string]: any;
-        }): osmosis.concentratedliquidity.v1beta1.MsgCreateIncentiveResponse;
-
-        /**
-         * Creates a plain object from a MsgCreateIncentiveResponse message. Also converts values to other types if specified.
-         * @param m MsgCreateIncentiveResponse
-         * @param [o] Conversion options
-         * @returns Plain object
-         */
-        public static toObject(
-          m: osmosis.concentratedliquidity.v1beta1.MsgCreateIncentiveResponse,
-          o?: $protobuf.IConversionOptions
-        ): { [k: string]: any };
-
-        /**
-         * Converts this MsgCreateIncentiveResponse to JSON.
-         * @returns JSON object
-         */
-        public toJSON(): { [k: string]: any };
-      }
-
       /** Properties of a MsgFungifyChargedPositions. */
       interface IMsgFungifyChargedPositions {
         /** MsgFungifyChargedPositions positionIds */
@@ -7864,4246 +7629,6 @@
          */
         public toJSON(): { [k: string]: any };
       }
-=======
-      /** Properties of a MsgJoinSwapShareAmountOutResponse. */
-      interface IMsgJoinSwapShareAmountOutResponse {
-        /** MsgJoinSwapShareAmountOutResponse tokenInAmount */
-        tokenInAmount?: string | null;
-      }
-
-      /** Represents a MsgJoinSwapShareAmountOutResponse. */
-      class MsgJoinSwapShareAmountOutResponse
-        implements IMsgJoinSwapShareAmountOutResponse
-      {
-        /**
-         * Constructs a new MsgJoinSwapShareAmountOutResponse.
-         * @param [p] Properties to set
-         */
-        constructor(
-          p?: osmosis.gamm.v1beta1.IMsgJoinSwapShareAmountOutResponse
-        );
-
-        /** MsgJoinSwapShareAmountOutResponse tokenInAmount. */
-        public tokenInAmount: string;
-
-        /**
-         * Creates a new MsgJoinSwapShareAmountOutResponse instance using the specified properties.
-         * @param [properties] Properties to set
-         * @returns MsgJoinSwapShareAmountOutResponse instance
-         */
-        public static create(
-          properties?: osmosis.gamm.v1beta1.IMsgJoinSwapShareAmountOutResponse
-        ): osmosis.gamm.v1beta1.MsgJoinSwapShareAmountOutResponse;
-
-        /**
-         * Encodes the specified MsgJoinSwapShareAmountOutResponse message. Does not implicitly {@link osmosis.gamm.v1beta1.MsgJoinSwapShareAmountOutResponse.verify|verify} messages.
-         * @param m MsgJoinSwapShareAmountOutResponse message or plain object to encode
-         * @param [w] Writer to encode to
-         * @returns Writer
-         */
-        public static encode(
-          m: osmosis.gamm.v1beta1.IMsgJoinSwapShareAmountOutResponse,
-          w?: $protobuf.Writer
-        ): $protobuf.Writer;
-
-        /**
-         * Decodes a MsgJoinSwapShareAmountOutResponse message from the specified reader or buffer.
-         * @param r Reader or buffer to decode from
-         * @param [l] Message length if known beforehand
-         * @returns MsgJoinSwapShareAmountOutResponse
-         * @throws {Error} If the payload is not a reader or valid buffer
-         * @throws {$protobuf.util.ProtocolError} If required fields are missing
-         */
-        public static decode(
-          r: $protobuf.Reader | Uint8Array,
-          l?: number
-        ): osmosis.gamm.v1beta1.MsgJoinSwapShareAmountOutResponse;
-
-        /**
-         * Creates a MsgJoinSwapShareAmountOutResponse message from a plain object. Also converts values to their respective internal types.
-         * @param d Plain object
-         * @returns MsgJoinSwapShareAmountOutResponse
-         */
-        public static fromObject(d: {
-          [k: string]: any;
-        }): osmosis.gamm.v1beta1.MsgJoinSwapShareAmountOutResponse;
-
-        /**
-         * Creates a plain object from a MsgJoinSwapShareAmountOutResponse message. Also converts values to other types if specified.
-         * @param m MsgJoinSwapShareAmountOutResponse
-         * @param [o] Conversion options
-         * @returns Plain object
-         */
-        public static toObject(
-          m: osmosis.gamm.v1beta1.MsgJoinSwapShareAmountOutResponse,
-          o?: $protobuf.IConversionOptions
-        ): { [k: string]: any };
-
-        /**
-         * Converts this MsgJoinSwapShareAmountOutResponse to JSON.
-         * @returns JSON object
-         */
-        public toJSON(): { [k: string]: any };
-      }
-
-      /** Properties of a MsgExitSwapShareAmountIn. */
-      interface IMsgExitSwapShareAmountIn {
-        /** MsgExitSwapShareAmountIn sender */
-        sender?: string | null;
-
-        /** MsgExitSwapShareAmountIn poolId */
-        poolId?: Long | null;
-
-        /** MsgExitSwapShareAmountIn tokenOutDenom */
-        tokenOutDenom?: string | null;
-
-        /** MsgExitSwapShareAmountIn shareInAmount */
-        shareInAmount?: string | null;
-
-        /** MsgExitSwapShareAmountIn tokenOutMinAmount */
-        tokenOutMinAmount?: string | null;
-      }
-
-      /** Represents a MsgExitSwapShareAmountIn. */
-      class MsgExitSwapShareAmountIn implements IMsgExitSwapShareAmountIn {
-        /**
-         * Constructs a new MsgExitSwapShareAmountIn.
-         * @param [p] Properties to set
-         */
-        constructor(p?: osmosis.gamm.v1beta1.IMsgExitSwapShareAmountIn);
-
-        /** MsgExitSwapShareAmountIn sender. */
-        public sender: string;
-
-        /** MsgExitSwapShareAmountIn poolId. */
-        public poolId: Long;
-
-        /** MsgExitSwapShareAmountIn tokenOutDenom. */
-        public tokenOutDenom: string;
-
-        /** MsgExitSwapShareAmountIn shareInAmount. */
-        public shareInAmount: string;
-
-        /** MsgExitSwapShareAmountIn tokenOutMinAmount. */
-        public tokenOutMinAmount: string;
-
-        /**
-         * Creates a new MsgExitSwapShareAmountIn instance using the specified properties.
-         * @param [properties] Properties to set
-         * @returns MsgExitSwapShareAmountIn instance
-         */
-        public static create(
-          properties?: osmosis.gamm.v1beta1.IMsgExitSwapShareAmountIn
-        ): osmosis.gamm.v1beta1.MsgExitSwapShareAmountIn;
-
-        /**
-         * Encodes the specified MsgExitSwapShareAmountIn message. Does not implicitly {@link osmosis.gamm.v1beta1.MsgExitSwapShareAmountIn.verify|verify} messages.
-         * @param m MsgExitSwapShareAmountIn message or plain object to encode
-         * @param [w] Writer to encode to
-         * @returns Writer
-         */
-        public static encode(
-          m: osmosis.gamm.v1beta1.IMsgExitSwapShareAmountIn,
-          w?: $protobuf.Writer
-        ): $protobuf.Writer;
-
-        /**
-         * Decodes a MsgExitSwapShareAmountIn message from the specified reader or buffer.
-         * @param r Reader or buffer to decode from
-         * @param [l] Message length if known beforehand
-         * @returns MsgExitSwapShareAmountIn
-         * @throws {Error} If the payload is not a reader or valid buffer
-         * @throws {$protobuf.util.ProtocolError} If required fields are missing
-         */
-        public static decode(
-          r: $protobuf.Reader | Uint8Array,
-          l?: number
-        ): osmosis.gamm.v1beta1.MsgExitSwapShareAmountIn;
-
-        /**
-         * Creates a MsgExitSwapShareAmountIn message from a plain object. Also converts values to their respective internal types.
-         * @param d Plain object
-         * @returns MsgExitSwapShareAmountIn
-         */
-        public static fromObject(d: {
-          [k: string]: any;
-        }): osmosis.gamm.v1beta1.MsgExitSwapShareAmountIn;
-
-        /**
-         * Creates a plain object from a MsgExitSwapShareAmountIn message. Also converts values to other types if specified.
-         * @param m MsgExitSwapShareAmountIn
-         * @param [o] Conversion options
-         * @returns Plain object
-         */
-        public static toObject(
-          m: osmosis.gamm.v1beta1.MsgExitSwapShareAmountIn,
-          o?: $protobuf.IConversionOptions
-        ): { [k: string]: any };
-
-        /**
-         * Converts this MsgExitSwapShareAmountIn to JSON.
-         * @returns JSON object
-         */
-        public toJSON(): { [k: string]: any };
-      }
-
-      /** Properties of a MsgExitSwapShareAmountInResponse. */
-      interface IMsgExitSwapShareAmountInResponse {
-        /** MsgExitSwapShareAmountInResponse tokenOutAmount */
-        tokenOutAmount?: string | null;
-      }
-
-      /** Represents a MsgExitSwapShareAmountInResponse. */
-      class MsgExitSwapShareAmountInResponse
-        implements IMsgExitSwapShareAmountInResponse
-      {
-        /**
-         * Constructs a new MsgExitSwapShareAmountInResponse.
-         * @param [p] Properties to set
-         */
-        constructor(p?: osmosis.gamm.v1beta1.IMsgExitSwapShareAmountInResponse);
-
-        /** MsgExitSwapShareAmountInResponse tokenOutAmount. */
-        public tokenOutAmount: string;
-
-        /**
-         * Creates a new MsgExitSwapShareAmountInResponse instance using the specified properties.
-         * @param [properties] Properties to set
-         * @returns MsgExitSwapShareAmountInResponse instance
-         */
-        public static create(
-          properties?: osmosis.gamm.v1beta1.IMsgExitSwapShareAmountInResponse
-        ): osmosis.gamm.v1beta1.MsgExitSwapShareAmountInResponse;
-
-        /**
-         * Encodes the specified MsgExitSwapShareAmountInResponse message. Does not implicitly {@link osmosis.gamm.v1beta1.MsgExitSwapShareAmountInResponse.verify|verify} messages.
-         * @param m MsgExitSwapShareAmountInResponse message or plain object to encode
-         * @param [w] Writer to encode to
-         * @returns Writer
-         */
-        public static encode(
-          m: osmosis.gamm.v1beta1.IMsgExitSwapShareAmountInResponse,
-          w?: $protobuf.Writer
-        ): $protobuf.Writer;
-
-        /**
-         * Decodes a MsgExitSwapShareAmountInResponse message from the specified reader or buffer.
-         * @param r Reader or buffer to decode from
-         * @param [l] Message length if known beforehand
-         * @returns MsgExitSwapShareAmountInResponse
-         * @throws {Error} If the payload is not a reader or valid buffer
-         * @throws {$protobuf.util.ProtocolError} If required fields are missing
-         */
-        public static decode(
-          r: $protobuf.Reader | Uint8Array,
-          l?: number
-        ): osmosis.gamm.v1beta1.MsgExitSwapShareAmountInResponse;
-
-        /**
-         * Creates a MsgExitSwapShareAmountInResponse message from a plain object. Also converts values to their respective internal types.
-         * @param d Plain object
-         * @returns MsgExitSwapShareAmountInResponse
-         */
-        public static fromObject(d: {
-          [k: string]: any;
-        }): osmosis.gamm.v1beta1.MsgExitSwapShareAmountInResponse;
-
-        /**
-         * Creates a plain object from a MsgExitSwapShareAmountInResponse message. Also converts values to other types if specified.
-         * @param m MsgExitSwapShareAmountInResponse
-         * @param [o] Conversion options
-         * @returns Plain object
-         */
-        public static toObject(
-          m: osmosis.gamm.v1beta1.MsgExitSwapShareAmountInResponse,
-          o?: $protobuf.IConversionOptions
-        ): { [k: string]: any };
-
-        /**
-         * Converts this MsgExitSwapShareAmountInResponse to JSON.
-         * @returns JSON object
-         */
-        public toJSON(): { [k: string]: any };
-      }
-
-      /** Properties of a MsgExitSwapExternAmountOut. */
-      interface IMsgExitSwapExternAmountOut {
-        /** MsgExitSwapExternAmountOut sender */
-        sender?: string | null;
-
-        /** MsgExitSwapExternAmountOut poolId */
-        poolId?: Long | null;
-
-        /** MsgExitSwapExternAmountOut tokenOut */
-        tokenOut?: cosmos.base.v1beta1.ICoin | null;
-
-        /** MsgExitSwapExternAmountOut shareInMaxAmount */
-        shareInMaxAmount?: string | null;
-      }
-
-      /** Represents a MsgExitSwapExternAmountOut. */
-      class MsgExitSwapExternAmountOut implements IMsgExitSwapExternAmountOut {
-        /**
-         * Constructs a new MsgExitSwapExternAmountOut.
-         * @param [p] Properties to set
-         */
-        constructor(p?: osmosis.gamm.v1beta1.IMsgExitSwapExternAmountOut);
-
-        /** MsgExitSwapExternAmountOut sender. */
-        public sender: string;
-
-        /** MsgExitSwapExternAmountOut poolId. */
-        public poolId: Long;
-
-        /** MsgExitSwapExternAmountOut tokenOut. */
-        public tokenOut?: cosmos.base.v1beta1.ICoin | null;
-
-        /** MsgExitSwapExternAmountOut shareInMaxAmount. */
-        public shareInMaxAmount: string;
-
-        /**
-         * Creates a new MsgExitSwapExternAmountOut instance using the specified properties.
-         * @param [properties] Properties to set
-         * @returns MsgExitSwapExternAmountOut instance
-         */
-        public static create(
-          properties?: osmosis.gamm.v1beta1.IMsgExitSwapExternAmountOut
-        ): osmosis.gamm.v1beta1.MsgExitSwapExternAmountOut;
-
-        /**
-         * Encodes the specified MsgExitSwapExternAmountOut message. Does not implicitly {@link osmosis.gamm.v1beta1.MsgExitSwapExternAmountOut.verify|verify} messages.
-         * @param m MsgExitSwapExternAmountOut message or plain object to encode
-         * @param [w] Writer to encode to
-         * @returns Writer
-         */
-        public static encode(
-          m: osmosis.gamm.v1beta1.IMsgExitSwapExternAmountOut,
-          w?: $protobuf.Writer
-        ): $protobuf.Writer;
-
-        /**
-         * Decodes a MsgExitSwapExternAmountOut message from the specified reader or buffer.
-         * @param r Reader or buffer to decode from
-         * @param [l] Message length if known beforehand
-         * @returns MsgExitSwapExternAmountOut
-         * @throws {Error} If the payload is not a reader or valid buffer
-         * @throws {$protobuf.util.ProtocolError} If required fields are missing
-         */
-        public static decode(
-          r: $protobuf.Reader | Uint8Array,
-          l?: number
-        ): osmosis.gamm.v1beta1.MsgExitSwapExternAmountOut;
-
-        /**
-         * Creates a MsgExitSwapExternAmountOut message from a plain object. Also converts values to their respective internal types.
-         * @param d Plain object
-         * @returns MsgExitSwapExternAmountOut
-         */
-        public static fromObject(d: {
-          [k: string]: any;
-        }): osmosis.gamm.v1beta1.MsgExitSwapExternAmountOut;
-
-        /**
-         * Creates a plain object from a MsgExitSwapExternAmountOut message. Also converts values to other types if specified.
-         * @param m MsgExitSwapExternAmountOut
-         * @param [o] Conversion options
-         * @returns Plain object
-         */
-        public static toObject(
-          m: osmosis.gamm.v1beta1.MsgExitSwapExternAmountOut,
-          o?: $protobuf.IConversionOptions
-        ): { [k: string]: any };
-
-        /**
-         * Converts this MsgExitSwapExternAmountOut to JSON.
-         * @returns JSON object
-         */
-        public toJSON(): { [k: string]: any };
-      }
-
-      /** Properties of a MsgExitSwapExternAmountOutResponse. */
-      interface IMsgExitSwapExternAmountOutResponse {
-        /** MsgExitSwapExternAmountOutResponse shareInAmount */
-        shareInAmount?: string | null;
-      }
-
-      /** Represents a MsgExitSwapExternAmountOutResponse. */
-      class MsgExitSwapExternAmountOutResponse
-        implements IMsgExitSwapExternAmountOutResponse
-      {
-        /**
-         * Constructs a new MsgExitSwapExternAmountOutResponse.
-         * @param [p] Properties to set
-         */
-        constructor(
-          p?: osmosis.gamm.v1beta1.IMsgExitSwapExternAmountOutResponse
-        );
-
-        /** MsgExitSwapExternAmountOutResponse shareInAmount. */
-        public shareInAmount: string;
-
-        /**
-         * Creates a new MsgExitSwapExternAmountOutResponse instance using the specified properties.
-         * @param [properties] Properties to set
-         * @returns MsgExitSwapExternAmountOutResponse instance
-         */
-        public static create(
-          properties?: osmosis.gamm.v1beta1.IMsgExitSwapExternAmountOutResponse
-        ): osmosis.gamm.v1beta1.MsgExitSwapExternAmountOutResponse;
-
-        /**
-         * Encodes the specified MsgExitSwapExternAmountOutResponse message. Does not implicitly {@link osmosis.gamm.v1beta1.MsgExitSwapExternAmountOutResponse.verify|verify} messages.
-         * @param m MsgExitSwapExternAmountOutResponse message or plain object to encode
-         * @param [w] Writer to encode to
-         * @returns Writer
-         */
-        public static encode(
-          m: osmosis.gamm.v1beta1.IMsgExitSwapExternAmountOutResponse,
-          w?: $protobuf.Writer
-        ): $protobuf.Writer;
-
-        /**
-         * Decodes a MsgExitSwapExternAmountOutResponse message from the specified reader or buffer.
-         * @param r Reader or buffer to decode from
-         * @param [l] Message length if known beforehand
-         * @returns MsgExitSwapExternAmountOutResponse
-         * @throws {Error} If the payload is not a reader or valid buffer
-         * @throws {$protobuf.util.ProtocolError} If required fields are missing
-         */
-        public static decode(
-          r: $protobuf.Reader | Uint8Array,
-          l?: number
-        ): osmosis.gamm.v1beta1.MsgExitSwapExternAmountOutResponse;
-
-        /**
-         * Creates a MsgExitSwapExternAmountOutResponse message from a plain object. Also converts values to their respective internal types.
-         * @param d Plain object
-         * @returns MsgExitSwapExternAmountOutResponse
-         */
-        public static fromObject(d: {
-          [k: string]: any;
-        }): osmosis.gamm.v1beta1.MsgExitSwapExternAmountOutResponse;
-
-        /**
-         * Creates a plain object from a MsgExitSwapExternAmountOutResponse message. Also converts values to other types if specified.
-         * @param m MsgExitSwapExternAmountOutResponse
-         * @param [o] Conversion options
-         * @returns Plain object
-         */
-        public static toObject(
-          m: osmosis.gamm.v1beta1.MsgExitSwapExternAmountOutResponse,
-          o?: $protobuf.IConversionOptions
-        ): { [k: string]: any };
-
-        /**
-         * Converts this MsgExitSwapExternAmountOutResponse to JSON.
-         * @returns JSON object
-         */
-        public toJSON(): { [k: string]: any };
-      }
-
-      /** Properties of a SmoothWeightChangeParams. */
-      interface ISmoothWeightChangeParams {
-        /** SmoothWeightChangeParams startTime */
-        startTime?: google.protobuf.ITimestamp | null;
-
-        /** SmoothWeightChangeParams duration */
-        duration?: google.protobuf.IDuration | null;
-
-        /** SmoothWeightChangeParams initialPoolWeights */
-        initialPoolWeights?: osmosis.gamm.v1beta1.IPoolAsset[] | null;
-
-        /** SmoothWeightChangeParams targetPoolWeights */
-        targetPoolWeights?: osmosis.gamm.v1beta1.IPoolAsset[] | null;
-      }
-
-      /** Represents a SmoothWeightChangeParams. */
-      class SmoothWeightChangeParams implements ISmoothWeightChangeParams {
-        /**
-         * Constructs a new SmoothWeightChangeParams.
-         * @param [p] Properties to set
-         */
-        constructor(p?: osmosis.gamm.v1beta1.ISmoothWeightChangeParams);
-
-        /** SmoothWeightChangeParams startTime. */
-        public startTime?: google.protobuf.ITimestamp | null;
-
-        /** SmoothWeightChangeParams duration. */
-        public duration?: google.protobuf.IDuration | null;
-
-        /** SmoothWeightChangeParams initialPoolWeights. */
-        public initialPoolWeights: osmosis.gamm.v1beta1.IPoolAsset[];
-
-        /** SmoothWeightChangeParams targetPoolWeights. */
-        public targetPoolWeights: osmosis.gamm.v1beta1.IPoolAsset[];
-
-        /**
-         * Creates a new SmoothWeightChangeParams instance using the specified properties.
-         * @param [properties] Properties to set
-         * @returns SmoothWeightChangeParams instance
-         */
-        public static create(
-          properties?: osmosis.gamm.v1beta1.ISmoothWeightChangeParams
-        ): osmosis.gamm.v1beta1.SmoothWeightChangeParams;
-
-        /**
-         * Encodes the specified SmoothWeightChangeParams message. Does not implicitly {@link osmosis.gamm.v1beta1.SmoothWeightChangeParams.verify|verify} messages.
-         * @param m SmoothWeightChangeParams message or plain object to encode
-         * @param [w] Writer to encode to
-         * @returns Writer
-         */
-        public static encode(
-          m: osmosis.gamm.v1beta1.ISmoothWeightChangeParams,
-          w?: $protobuf.Writer
-        ): $protobuf.Writer;
-
-        /**
-         * Decodes a SmoothWeightChangeParams message from the specified reader or buffer.
-         * @param r Reader or buffer to decode from
-         * @param [l] Message length if known beforehand
-         * @returns SmoothWeightChangeParams
-         * @throws {Error} If the payload is not a reader or valid buffer
-         * @throws {$protobuf.util.ProtocolError} If required fields are missing
-         */
-        public static decode(
-          r: $protobuf.Reader | Uint8Array,
-          l?: number
-        ): osmosis.gamm.v1beta1.SmoothWeightChangeParams;
-
-        /**
-         * Creates a SmoothWeightChangeParams message from a plain object. Also converts values to their respective internal types.
-         * @param d Plain object
-         * @returns SmoothWeightChangeParams
-         */
-        public static fromObject(d: {
-          [k: string]: any;
-        }): osmosis.gamm.v1beta1.SmoothWeightChangeParams;
-
-        /**
-         * Creates a plain object from a SmoothWeightChangeParams message. Also converts values to other types if specified.
-         * @param m SmoothWeightChangeParams
-         * @param [o] Conversion options
-         * @returns Plain object
-         */
-        public static toObject(
-          m: osmosis.gamm.v1beta1.SmoothWeightChangeParams,
-          o?: $protobuf.IConversionOptions
-        ): { [k: string]: any };
-
-        /**
-         * Converts this SmoothWeightChangeParams to JSON.
-         * @returns JSON object
-         */
-        public toJSON(): { [k: string]: any };
-      }
-
-      /** Properties of a PoolParams. */
-      interface IPoolParams {
-        /** PoolParams swapFee */
-        swapFee?: string | null;
-
-        /** PoolParams exitFee */
-        exitFee?: string | null;
-
-        /** PoolParams smoothWeightChangeParams */
-        smoothWeightChangeParams?: osmosis.gamm.v1beta1.ISmoothWeightChangeParams | null;
-      }
-
-      /** Represents a PoolParams. */
-      class PoolParams implements IPoolParams {
-        /**
-         * Constructs a new PoolParams.
-         * @param [p] Properties to set
-         */
-        constructor(p?: osmosis.gamm.v1beta1.IPoolParams);
-
-        /** PoolParams swapFee. */
-        public swapFee: string;
-
-        /** PoolParams exitFee. */
-        public exitFee: string;
-
-        /** PoolParams smoothWeightChangeParams. */
-        public smoothWeightChangeParams?: osmosis.gamm.v1beta1.ISmoothWeightChangeParams | null;
-
-        /**
-         * Creates a new PoolParams instance using the specified properties.
-         * @param [properties] Properties to set
-         * @returns PoolParams instance
-         */
-        public static create(
-          properties?: osmosis.gamm.v1beta1.IPoolParams
-        ): osmosis.gamm.v1beta1.PoolParams;
-
-        /**
-         * Encodes the specified PoolParams message. Does not implicitly {@link osmosis.gamm.v1beta1.PoolParams.verify|verify} messages.
-         * @param m PoolParams message or plain object to encode
-         * @param [w] Writer to encode to
-         * @returns Writer
-         */
-        public static encode(
-          m: osmosis.gamm.v1beta1.IPoolParams,
-          w?: $protobuf.Writer
-        ): $protobuf.Writer;
-
-        /**
-         * Decodes a PoolParams message from the specified reader or buffer.
-         * @param r Reader or buffer to decode from
-         * @param [l] Message length if known beforehand
-         * @returns PoolParams
-         * @throws {Error} If the payload is not a reader or valid buffer
-         * @throws {$protobuf.util.ProtocolError} If required fields are missing
-         */
-        public static decode(
-          r: $protobuf.Reader | Uint8Array,
-          l?: number
-        ): osmosis.gamm.v1beta1.PoolParams;
-
-        /**
-         * Creates a PoolParams message from a plain object. Also converts values to their respective internal types.
-         * @param d Plain object
-         * @returns PoolParams
-         */
-        public static fromObject(d: {
-          [k: string]: any;
-        }): osmosis.gamm.v1beta1.PoolParams;
-
-        /**
-         * Creates a plain object from a PoolParams message. Also converts values to other types if specified.
-         * @param m PoolParams
-         * @param [o] Conversion options
-         * @returns Plain object
-         */
-        public static toObject(
-          m: osmosis.gamm.v1beta1.PoolParams,
-          o?: $protobuf.IConversionOptions
-        ): { [k: string]: any };
-
-        /**
-         * Converts this PoolParams to JSON.
-         * @returns JSON object
-         */
-        public toJSON(): { [k: string]: any };
-      }
-
-      /** Properties of a PoolAsset. */
-      interface IPoolAsset {
-        /** PoolAsset token */
-        token?: cosmos.base.v1beta1.ICoin | null;
-
-        /** PoolAsset weight */
-        weight?: string | null;
-      }
-
-      /** Represents a PoolAsset. */
-      class PoolAsset implements IPoolAsset {
-        /**
-         * Constructs a new PoolAsset.
-         * @param [p] Properties to set
-         */
-        constructor(p?: osmosis.gamm.v1beta1.IPoolAsset);
-
-        /** PoolAsset token. */
-        public token?: cosmos.base.v1beta1.ICoin | null;
-
-        /** PoolAsset weight. */
-        public weight: string;
-
-        /**
-         * Creates a new PoolAsset instance using the specified properties.
-         * @param [properties] Properties to set
-         * @returns PoolAsset instance
-         */
-        public static create(
-          properties?: osmosis.gamm.v1beta1.IPoolAsset
-        ): osmosis.gamm.v1beta1.PoolAsset;
-
-        /**
-         * Encodes the specified PoolAsset message. Does not implicitly {@link osmosis.gamm.v1beta1.PoolAsset.verify|verify} messages.
-         * @param m PoolAsset message or plain object to encode
-         * @param [w] Writer to encode to
-         * @returns Writer
-         */
-        public static encode(
-          m: osmosis.gamm.v1beta1.IPoolAsset,
-          w?: $protobuf.Writer
-        ): $protobuf.Writer;
-
-        /**
-         * Decodes a PoolAsset message from the specified reader or buffer.
-         * @param r Reader or buffer to decode from
-         * @param [l] Message length if known beforehand
-         * @returns PoolAsset
-         * @throws {Error} If the payload is not a reader or valid buffer
-         * @throws {$protobuf.util.ProtocolError} If required fields are missing
-         */
-        public static decode(
-          r: $protobuf.Reader | Uint8Array,
-          l?: number
-        ): osmosis.gamm.v1beta1.PoolAsset;
-
-        /**
-         * Creates a PoolAsset message from a plain object. Also converts values to their respective internal types.
-         * @param d Plain object
-         * @returns PoolAsset
-         */
-        public static fromObject(d: {
-          [k: string]: any;
-        }): osmosis.gamm.v1beta1.PoolAsset;
-
-        /**
-         * Creates a plain object from a PoolAsset message. Also converts values to other types if specified.
-         * @param m PoolAsset
-         * @param [o] Conversion options
-         * @returns Plain object
-         */
-        public static toObject(
-          m: osmosis.gamm.v1beta1.PoolAsset,
-          o?: $protobuf.IConversionOptions
-        ): { [k: string]: any };
-
-        /**
-         * Converts this PoolAsset to JSON.
-         * @returns JSON object
-         */
-        public toJSON(): { [k: string]: any };
-      }
-
-      /** Properties of a Pool. */
-      interface IPool {
-        /** Pool address */
-        address?: string | null;
-
-        /** Pool id */
-        id?: Long | null;
-
-        /** Pool poolParams */
-        poolParams?: osmosis.gamm.v1beta1.IPoolParams | null;
-
-        /** Pool futurePoolGovernor */
-        futurePoolGovernor?: string | null;
-
-        /** Pool totalShares */
-        totalShares?: cosmos.base.v1beta1.ICoin | null;
-
-        /** Pool poolAssets */
-        poolAssets?: osmosis.gamm.v1beta1.IPoolAsset[] | null;
-
-        /** Pool totalWeight */
-        totalWeight?: string | null;
-      }
-
-      /** Represents a Pool. */
-      class Pool implements IPool {
-        /**
-         * Constructs a new Pool.
-         * @param [p] Properties to set
-         */
-        constructor(p?: osmosis.gamm.v1beta1.IPool);
-
-        /** Pool address. */
-        public address: string;
-
-        /** Pool id. */
-        public id: Long;
-
-        /** Pool poolParams. */
-        public poolParams?: osmosis.gamm.v1beta1.IPoolParams | null;
-
-        /** Pool futurePoolGovernor. */
-        public futurePoolGovernor: string;
-
-        /** Pool totalShares. */
-        public totalShares?: cosmos.base.v1beta1.ICoin | null;
-
-        /** Pool poolAssets. */
-        public poolAssets: osmosis.gamm.v1beta1.IPoolAsset[];
-
-        /** Pool totalWeight. */
-        public totalWeight: string;
-
-        /**
-         * Creates a new Pool instance using the specified properties.
-         * @param [properties] Properties to set
-         * @returns Pool instance
-         */
-        public static create(
-          properties?: osmosis.gamm.v1beta1.IPool
-        ): osmosis.gamm.v1beta1.Pool;
-
-        /**
-         * Encodes the specified Pool message. Does not implicitly {@link osmosis.gamm.v1beta1.Pool.verify|verify} messages.
-         * @param m Pool message or plain object to encode
-         * @param [w] Writer to encode to
-         * @returns Writer
-         */
-        public static encode(
-          m: osmosis.gamm.v1beta1.IPool,
-          w?: $protobuf.Writer
-        ): $protobuf.Writer;
-
-        /**
-         * Decodes a Pool message from the specified reader or buffer.
-         * @param r Reader or buffer to decode from
-         * @param [l] Message length if known beforehand
-         * @returns Pool
-         * @throws {Error} If the payload is not a reader or valid buffer
-         * @throws {$protobuf.util.ProtocolError} If required fields are missing
-         */
-        public static decode(
-          r: $protobuf.Reader | Uint8Array,
-          l?: number
-        ): osmosis.gamm.v1beta1.Pool;
-
-        /**
-         * Creates a Pool message from a plain object. Also converts values to their respective internal types.
-         * @param d Plain object
-         * @returns Pool
-         */
-        public static fromObject(d: {
-          [k: string]: any;
-        }): osmosis.gamm.v1beta1.Pool;
-
-        /**
-         * Creates a plain object from a Pool message. Also converts values to other types if specified.
-         * @param m Pool
-         * @param [o] Conversion options
-         * @returns Plain object
-         */
-        public static toObject(
-          m: osmosis.gamm.v1beta1.Pool,
-          o?: $protobuf.IConversionOptions
-        ): { [k: string]: any };
-
-        /**
-         * Converts this Pool to JSON.
-         * @returns JSON object
-         */
-        public toJSON(): { [k: string]: any };
-      }
-    }
-
-    /** Namespace poolmodels. */
-    namespace poolmodels {
-      /** Namespace balancer. */
-      namespace balancer {
-        /** Namespace v1beta1. */
-        namespace v1beta1 {
-          /** Represents a Msg */
-          class Msg extends $protobuf.rpc.Service {
-            /**
-             * Constructs a new Msg service.
-             * @param rpcImpl RPC implementation
-             * @param [requestDelimited=false] Whether requests are length-delimited
-             * @param [responseDelimited=false] Whether responses are length-delimited
-             */
-            constructor(
-              rpcImpl: $protobuf.RPCImpl,
-              requestDelimited?: boolean,
-              responseDelimited?: boolean
-            );
-
-            /**
-             * Creates new Msg service using the specified rpc implementation.
-             * @param rpcImpl RPC implementation
-             * @param [requestDelimited=false] Whether requests are length-delimited
-             * @param [responseDelimited=false] Whether responses are length-delimited
-             * @returns RPC service. Useful where requests and/or responses are streamed.
-             */
-            public static create(
-              rpcImpl: $protobuf.RPCImpl,
-              requestDelimited?: boolean,
-              responseDelimited?: boolean
-            ): Msg;
-
-            /**
-             * Calls CreateBalancerPool.
-             * @param request MsgCreateBalancerPool message or plain object
-             * @param callback Node-style callback called with the error, if any, and MsgCreateBalancerPoolResponse
-             */
-            public createBalancerPool(
-              request: osmosis.gamm.poolmodels.balancer.v1beta1.IMsgCreateBalancerPool,
-              callback: osmosis.gamm.poolmodels.balancer.v1beta1.Msg.CreateBalancerPoolCallback
-            ): void;
-
-            /**
-             * Calls CreateBalancerPool.
-             * @param request MsgCreateBalancerPool message or plain object
-             * @returns Promise
-             */
-            public createBalancerPool(
-              request: osmosis.gamm.poolmodels.balancer.v1beta1.IMsgCreateBalancerPool
-            ): Promise<osmosis.gamm.poolmodels.balancer.v1beta1.MsgCreateBalancerPoolResponse>;
-
-            /**
-             * Calls MigrateSharesToFullRangeConcentratedPosition.
-             * @param request MsgMigrateSharesToFullRangeConcentratedPosition message or plain object
-             * @param callback Node-style callback called with the error, if any, and MsgMigrateSharesToFullRangeConcentratedPositionResponse
-             */
-            public migrateSharesToFullRangeConcentratedPosition(
-              request: osmosis.gamm.poolmodels.balancer.v1beta1.IMsgMigrateSharesToFullRangeConcentratedPosition,
-              callback: osmosis.gamm.poolmodels.balancer.v1beta1.Msg.MigrateSharesToFullRangeConcentratedPositionCallback
-            ): void;
-
-            /**
-             * Calls MigrateSharesToFullRangeConcentratedPosition.
-             * @param request MsgMigrateSharesToFullRangeConcentratedPosition message or plain object
-             * @returns Promise
-             */
-            public migrateSharesToFullRangeConcentratedPosition(
-              request: osmosis.gamm.poolmodels.balancer.v1beta1.IMsgMigrateSharesToFullRangeConcentratedPosition
-            ): Promise<osmosis.gamm.poolmodels.balancer.v1beta1.MsgMigrateSharesToFullRangeConcentratedPositionResponse>;
-          }
-
-          namespace Msg {
-            /**
-             * Callback as used by {@link osmosis.gamm.poolmodels.balancer.v1beta1.Msg#createBalancerPool}.
-             * @param error Error, if any
-             * @param [response] MsgCreateBalancerPoolResponse
-             */
-            type CreateBalancerPoolCallback = (
-              error: Error | null,
-              response?: osmosis.gamm.poolmodels.balancer.v1beta1.MsgCreateBalancerPoolResponse
-            ) => void;
-
-            /**
-             * Callback as used by {@link osmosis.gamm.poolmodels.balancer.v1beta1.Msg#migrateSharesToFullRangeConcentratedPosition}.
-             * @param error Error, if any
-             * @param [response] MsgMigrateSharesToFullRangeConcentratedPositionResponse
-             */
-            type MigrateSharesToFullRangeConcentratedPositionCallback = (
-              error: Error | null,
-              response?: osmosis.gamm.poolmodels.balancer.v1beta1.MsgMigrateSharesToFullRangeConcentratedPositionResponse
-            ) => void;
-          }
-
-          /** Properties of a MsgCreateBalancerPool. */
-          interface IMsgCreateBalancerPool {
-            /** MsgCreateBalancerPool sender */
-            sender?: string | null;
-
-            /** MsgCreateBalancerPool poolParams */
-            poolParams?: osmosis.gamm.v1beta1.IPoolParams | null;
-
-            /** MsgCreateBalancerPool poolAssets */
-            poolAssets?: osmosis.gamm.v1beta1.IPoolAsset[] | null;
-
-            /** MsgCreateBalancerPool futurePoolGovernor */
-            futurePoolGovernor?: string | null;
-          }
-
-          /** Represents a MsgCreateBalancerPool. */
-          class MsgCreateBalancerPool implements IMsgCreateBalancerPool {
-            /**
-             * Constructs a new MsgCreateBalancerPool.
-             * @param [p] Properties to set
-             */
-            constructor(
-              p?: osmosis.gamm.poolmodels.balancer.v1beta1.IMsgCreateBalancerPool
-            );
-
-            /** MsgCreateBalancerPool sender. */
-            public sender: string;
-
-            /** MsgCreateBalancerPool poolParams. */
-            public poolParams?: osmosis.gamm.v1beta1.IPoolParams | null;
-
-            /** MsgCreateBalancerPool poolAssets. */
-            public poolAssets: osmosis.gamm.v1beta1.IPoolAsset[];
-
-            /** MsgCreateBalancerPool futurePoolGovernor. */
-            public futurePoolGovernor: string;
-
-            /**
-             * Creates a new MsgCreateBalancerPool instance using the specified properties.
-             * @param [properties] Properties to set
-             * @returns MsgCreateBalancerPool instance
-             */
-            public static create(
-              properties?: osmosis.gamm.poolmodels.balancer.v1beta1.IMsgCreateBalancerPool
-            ): osmosis.gamm.poolmodels.balancer.v1beta1.MsgCreateBalancerPool;
-
-            /**
-             * Encodes the specified MsgCreateBalancerPool message. Does not implicitly {@link osmosis.gamm.poolmodels.balancer.v1beta1.MsgCreateBalancerPool.verify|verify} messages.
-             * @param m MsgCreateBalancerPool message or plain object to encode
-             * @param [w] Writer to encode to
-             * @returns Writer
-             */
-            public static encode(
-              m: osmosis.gamm.poolmodels.balancer.v1beta1.IMsgCreateBalancerPool,
-              w?: $protobuf.Writer
-            ): $protobuf.Writer;
-
-            /**
-             * Decodes a MsgCreateBalancerPool message from the specified reader or buffer.
-             * @param r Reader or buffer to decode from
-             * @param [l] Message length if known beforehand
-             * @returns MsgCreateBalancerPool
-             * @throws {Error} If the payload is not a reader or valid buffer
-             * @throws {$protobuf.util.ProtocolError} If required fields are missing
-             */
-            public static decode(
-              r: $protobuf.Reader | Uint8Array,
-              l?: number
-            ): osmosis.gamm.poolmodels.balancer.v1beta1.MsgCreateBalancerPool;
-
-            /**
-             * Creates a MsgCreateBalancerPool message from a plain object. Also converts values to their respective internal types.
-             * @param d Plain object
-             * @returns MsgCreateBalancerPool
-             */
-            public static fromObject(d: {
-              [k: string]: any;
-            }): osmosis.gamm.poolmodels.balancer.v1beta1.MsgCreateBalancerPool;
-
-            /**
-             * Creates a plain object from a MsgCreateBalancerPool message. Also converts values to other types if specified.
-             * @param m MsgCreateBalancerPool
-             * @param [o] Conversion options
-             * @returns Plain object
-             */
-            public static toObject(
-              m: osmosis.gamm.poolmodels.balancer.v1beta1.MsgCreateBalancerPool,
-              o?: $protobuf.IConversionOptions
-            ): { [k: string]: any };
-
-            /**
-             * Converts this MsgCreateBalancerPool to JSON.
-             * @returns JSON object
-             */
-            public toJSON(): { [k: string]: any };
-          }
-
-          /** Properties of a MsgCreateBalancerPoolResponse. */
-          interface IMsgCreateBalancerPoolResponse {
-            /** MsgCreateBalancerPoolResponse poolId */
-            poolId?: Long | null;
-          }
-
-          /** Represents a MsgCreateBalancerPoolResponse. */
-          class MsgCreateBalancerPoolResponse
-            implements IMsgCreateBalancerPoolResponse
-          {
-            /**
-             * Constructs a new MsgCreateBalancerPoolResponse.
-             * @param [p] Properties to set
-             */
-            constructor(
-              p?: osmosis.gamm.poolmodels.balancer.v1beta1.IMsgCreateBalancerPoolResponse
-            );
-
-            /** MsgCreateBalancerPoolResponse poolId. */
-            public poolId: Long;
-
-            /**
-             * Creates a new MsgCreateBalancerPoolResponse instance using the specified properties.
-             * @param [properties] Properties to set
-             * @returns MsgCreateBalancerPoolResponse instance
-             */
-            public static create(
-              properties?: osmosis.gamm.poolmodels.balancer.v1beta1.IMsgCreateBalancerPoolResponse
-            ): osmosis.gamm.poolmodels.balancer.v1beta1.MsgCreateBalancerPoolResponse;
-
-            /**
-             * Encodes the specified MsgCreateBalancerPoolResponse message. Does not implicitly {@link osmosis.gamm.poolmodels.balancer.v1beta1.MsgCreateBalancerPoolResponse.verify|verify} messages.
-             * @param m MsgCreateBalancerPoolResponse message or plain object to encode
-             * @param [w] Writer to encode to
-             * @returns Writer
-             */
-            public static encode(
-              m: osmosis.gamm.poolmodels.balancer.v1beta1.IMsgCreateBalancerPoolResponse,
-              w?: $protobuf.Writer
-            ): $protobuf.Writer;
-
-            /**
-             * Decodes a MsgCreateBalancerPoolResponse message from the specified reader or buffer.
-             * @param r Reader or buffer to decode from
-             * @param [l] Message length if known beforehand
-             * @returns MsgCreateBalancerPoolResponse
-             * @throws {Error} If the payload is not a reader or valid buffer
-             * @throws {$protobuf.util.ProtocolError} If required fields are missing
-             */
-            public static decode(
-              r: $protobuf.Reader | Uint8Array,
-              l?: number
-            ): osmosis.gamm.poolmodels.balancer.v1beta1.MsgCreateBalancerPoolResponse;
-
-            /**
-             * Creates a MsgCreateBalancerPoolResponse message from a plain object. Also converts values to their respective internal types.
-             * @param d Plain object
-             * @returns MsgCreateBalancerPoolResponse
-             */
-            public static fromObject(d: {
-              [k: string]: any;
-            }): osmosis.gamm.poolmodels.balancer.v1beta1.MsgCreateBalancerPoolResponse;
-
-            /**
-             * Creates a plain object from a MsgCreateBalancerPoolResponse message. Also converts values to other types if specified.
-             * @param m MsgCreateBalancerPoolResponse
-             * @param [o] Conversion options
-             * @returns Plain object
-             */
-            public static toObject(
-              m: osmosis.gamm.poolmodels.balancer.v1beta1.MsgCreateBalancerPoolResponse,
-              o?: $protobuf.IConversionOptions
-            ): { [k: string]: any };
-
-            /**
-             * Converts this MsgCreateBalancerPoolResponse to JSON.
-             * @returns JSON object
-             */
-            public toJSON(): { [k: string]: any };
-          }
-
-          /** Properties of a MsgMigrateSharesToFullRangeConcentratedPosition. */
-          interface IMsgMigrateSharesToFullRangeConcentratedPosition {
-            /** MsgMigrateSharesToFullRangeConcentratedPosition sender */
-            sender?: string | null;
-
-            /** MsgMigrateSharesToFullRangeConcentratedPosition sharesToMigrate */
-            sharesToMigrate?: cosmos.base.v1beta1.ICoin | null;
-
-            /** MsgMigrateSharesToFullRangeConcentratedPosition tokenOutMins */
-            tokenOutMins?: cosmos.base.v1beta1.ICoin[] | null;
-          }
-
-          /** Represents a MsgMigrateSharesToFullRangeConcentratedPosition. */
-          class MsgMigrateSharesToFullRangeConcentratedPosition
-            implements IMsgMigrateSharesToFullRangeConcentratedPosition
-          {
-            /**
-             * Constructs a new MsgMigrateSharesToFullRangeConcentratedPosition.
-             * @param [p] Properties to set
-             */
-            constructor(
-              p?: osmosis.gamm.poolmodels.balancer.v1beta1.IMsgMigrateSharesToFullRangeConcentratedPosition
-            );
-
-            /** MsgMigrateSharesToFullRangeConcentratedPosition sender. */
-            public sender: string;
-
-            /** MsgMigrateSharesToFullRangeConcentratedPosition sharesToMigrate. */
-            public sharesToMigrate?: cosmos.base.v1beta1.ICoin | null;
-
-            /** MsgMigrateSharesToFullRangeConcentratedPosition tokenOutMins. */
-            public tokenOutMins: cosmos.base.v1beta1.ICoin[];
-
-            /**
-             * Creates a new MsgMigrateSharesToFullRangeConcentratedPosition instance using the specified properties.
-             * @param [properties] Properties to set
-             * @returns MsgMigrateSharesToFullRangeConcentratedPosition instance
-             */
-            public static create(
-              properties?: osmosis.gamm.poolmodels.balancer.v1beta1.IMsgMigrateSharesToFullRangeConcentratedPosition
-            ): osmosis.gamm.poolmodels.balancer.v1beta1.MsgMigrateSharesToFullRangeConcentratedPosition;
-
-            /**
-             * Encodes the specified MsgMigrateSharesToFullRangeConcentratedPosition message. Does not implicitly {@link osmosis.gamm.poolmodels.balancer.v1beta1.MsgMigrateSharesToFullRangeConcentratedPosition.verify|verify} messages.
-             * @param m MsgMigrateSharesToFullRangeConcentratedPosition message or plain object to encode
-             * @param [w] Writer to encode to
-             * @returns Writer
-             */
-            public static encode(
-              m: osmosis.gamm.poolmodels.balancer.v1beta1.IMsgMigrateSharesToFullRangeConcentratedPosition,
-              w?: $protobuf.Writer
-            ): $protobuf.Writer;
-
-            /**
-             * Decodes a MsgMigrateSharesToFullRangeConcentratedPosition message from the specified reader or buffer.
-             * @param r Reader or buffer to decode from
-             * @param [l] Message length if known beforehand
-             * @returns MsgMigrateSharesToFullRangeConcentratedPosition
-             * @throws {Error} If the payload is not a reader or valid buffer
-             * @throws {$protobuf.util.ProtocolError} If required fields are missing
-             */
-            public static decode(
-              r: $protobuf.Reader | Uint8Array,
-              l?: number
-            ): osmosis.gamm.poolmodels.balancer.v1beta1.MsgMigrateSharesToFullRangeConcentratedPosition;
-
-            /**
-             * Creates a MsgMigrateSharesToFullRangeConcentratedPosition message from a plain object. Also converts values to their respective internal types.
-             * @param d Plain object
-             * @returns MsgMigrateSharesToFullRangeConcentratedPosition
-             */
-            public static fromObject(d: {
-              [k: string]: any;
-            }): osmosis.gamm.poolmodels.balancer.v1beta1.MsgMigrateSharesToFullRangeConcentratedPosition;
-
-            /**
-             * Creates a plain object from a MsgMigrateSharesToFullRangeConcentratedPosition message. Also converts values to other types if specified.
-             * @param m MsgMigrateSharesToFullRangeConcentratedPosition
-             * @param [o] Conversion options
-             * @returns Plain object
-             */
-            public static toObject(
-              m: osmosis.gamm.poolmodels.balancer.v1beta1.MsgMigrateSharesToFullRangeConcentratedPosition,
-              o?: $protobuf.IConversionOptions
-            ): { [k: string]: any };
-
-            /**
-             * Converts this MsgMigrateSharesToFullRangeConcentratedPosition to JSON.
-             * @returns JSON object
-             */
-            public toJSON(): { [k: string]: any };
-          }
-
-          /** Properties of a MsgMigrateSharesToFullRangeConcentratedPositionResponse. */
-          interface IMsgMigrateSharesToFullRangeConcentratedPositionResponse {
-            /** MsgMigrateSharesToFullRangeConcentratedPositionResponse amount0 */
-            amount0?: string | null;
-
-            /** MsgMigrateSharesToFullRangeConcentratedPositionResponse amount1 */
-            amount1?: string | null;
-
-            /** MsgMigrateSharesToFullRangeConcentratedPositionResponse liquidityCreated */
-            liquidityCreated?: string | null;
-
-            /** MsgMigrateSharesToFullRangeConcentratedPositionResponse joinTime */
-            joinTime?: google.protobuf.ITimestamp | null;
-          }
-
-          /** Represents a MsgMigrateSharesToFullRangeConcentratedPositionResponse. */
-          class MsgMigrateSharesToFullRangeConcentratedPositionResponse
-            implements IMsgMigrateSharesToFullRangeConcentratedPositionResponse
-          {
-            /**
-             * Constructs a new MsgMigrateSharesToFullRangeConcentratedPositionResponse.
-             * @param [p] Properties to set
-             */
-            constructor(
-              p?: osmosis.gamm.poolmodels.balancer.v1beta1.IMsgMigrateSharesToFullRangeConcentratedPositionResponse
-            );
-
-            /** MsgMigrateSharesToFullRangeConcentratedPositionResponse amount0. */
-            public amount0: string;
-
-            /** MsgMigrateSharesToFullRangeConcentratedPositionResponse amount1. */
-            public amount1: string;
-
-            /** MsgMigrateSharesToFullRangeConcentratedPositionResponse liquidityCreated. */
-            public liquidityCreated: string;
-
-            /** MsgMigrateSharesToFullRangeConcentratedPositionResponse joinTime. */
-            public joinTime?: google.protobuf.ITimestamp | null;
-
-            /**
-             * Creates a new MsgMigrateSharesToFullRangeConcentratedPositionResponse instance using the specified properties.
-             * @param [properties] Properties to set
-             * @returns MsgMigrateSharesToFullRangeConcentratedPositionResponse instance
-             */
-            public static create(
-              properties?: osmosis.gamm.poolmodels.balancer.v1beta1.IMsgMigrateSharesToFullRangeConcentratedPositionResponse
-            ): osmosis.gamm.poolmodels.balancer.v1beta1.MsgMigrateSharesToFullRangeConcentratedPositionResponse;
-
-            /**
-             * Encodes the specified MsgMigrateSharesToFullRangeConcentratedPositionResponse message. Does not implicitly {@link osmosis.gamm.poolmodels.balancer.v1beta1.MsgMigrateSharesToFullRangeConcentratedPositionResponse.verify|verify} messages.
-             * @param m MsgMigrateSharesToFullRangeConcentratedPositionResponse message or plain object to encode
-             * @param [w] Writer to encode to
-             * @returns Writer
-             */
-            public static encode(
-              m: osmosis.gamm.poolmodels.balancer.v1beta1.IMsgMigrateSharesToFullRangeConcentratedPositionResponse,
-              w?: $protobuf.Writer
-            ): $protobuf.Writer;
-
-            /**
-             * Decodes a MsgMigrateSharesToFullRangeConcentratedPositionResponse message from the specified reader or buffer.
-             * @param r Reader or buffer to decode from
-             * @param [l] Message length if known beforehand
-             * @returns MsgMigrateSharesToFullRangeConcentratedPositionResponse
-             * @throws {Error} If the payload is not a reader or valid buffer
-             * @throws {$protobuf.util.ProtocolError} If required fields are missing
-             */
-            public static decode(
-              r: $protobuf.Reader | Uint8Array,
-              l?: number
-            ): osmosis.gamm.poolmodels.balancer.v1beta1.MsgMigrateSharesToFullRangeConcentratedPositionResponse;
-
-            /**
-             * Creates a MsgMigrateSharesToFullRangeConcentratedPositionResponse message from a plain object. Also converts values to their respective internal types.
-             * @param d Plain object
-             * @returns MsgMigrateSharesToFullRangeConcentratedPositionResponse
-             */
-            public static fromObject(d: {
-              [k: string]: any;
-            }): osmosis.gamm.poolmodels.balancer.v1beta1.MsgMigrateSharesToFullRangeConcentratedPositionResponse;
-
-            /**
-             * Creates a plain object from a MsgMigrateSharesToFullRangeConcentratedPositionResponse message. Also converts values to other types if specified.
-             * @param m MsgMigrateSharesToFullRangeConcentratedPositionResponse
-             * @param [o] Conversion options
-             * @returns Plain object
-             */
-            public static toObject(
-              m: osmosis.gamm.poolmodels.balancer.v1beta1.MsgMigrateSharesToFullRangeConcentratedPositionResponse,
-              o?: $protobuf.IConversionOptions
-            ): { [k: string]: any };
-
-            /**
-             * Converts this MsgMigrateSharesToFullRangeConcentratedPositionResponse to JSON.
-             * @returns JSON object
-             */
-            public toJSON(): { [k: string]: any };
-          }
-        }
-      }
-
-      /** Namespace stableswap. */
-      namespace stableswap {
-        /** Namespace v1beta1. */
-        namespace v1beta1 {
-          /** Properties of a PoolParams. */
-          interface IPoolParams {
-            /** PoolParams swapFee */
-            swapFee?: string | null;
-
-            /** PoolParams exitFee */
-            exitFee?: string | null;
-          }
-
-          /** Represents a PoolParams. */
-          class PoolParams implements IPoolParams {
-            /**
-             * Constructs a new PoolParams.
-             * @param [p] Properties to set
-             */
-            constructor(
-              p?: osmosis.gamm.poolmodels.stableswap.v1beta1.IPoolParams
-            );
-
-            /** PoolParams swapFee. */
-            public swapFee: string;
-
-            /** PoolParams exitFee. */
-            public exitFee: string;
-
-            /**
-             * Creates a new PoolParams instance using the specified properties.
-             * @param [properties] Properties to set
-             * @returns PoolParams instance
-             */
-            public static create(
-              properties?: osmosis.gamm.poolmodels.stableswap.v1beta1.IPoolParams
-            ): osmosis.gamm.poolmodels.stableswap.v1beta1.PoolParams;
-
-            /**
-             * Encodes the specified PoolParams message. Does not implicitly {@link osmosis.gamm.poolmodels.stableswap.v1beta1.PoolParams.verify|verify} messages.
-             * @param m PoolParams message or plain object to encode
-             * @param [w] Writer to encode to
-             * @returns Writer
-             */
-            public static encode(
-              m: osmosis.gamm.poolmodels.stableswap.v1beta1.IPoolParams,
-              w?: $protobuf.Writer
-            ): $protobuf.Writer;
-
-            /**
-             * Decodes a PoolParams message from the specified reader or buffer.
-             * @param r Reader or buffer to decode from
-             * @param [l] Message length if known beforehand
-             * @returns PoolParams
-             * @throws {Error} If the payload is not a reader or valid buffer
-             * @throws {$protobuf.util.ProtocolError} If required fields are missing
-             */
-            public static decode(
-              r: $protobuf.Reader | Uint8Array,
-              l?: number
-            ): osmosis.gamm.poolmodels.stableswap.v1beta1.PoolParams;
-
-            /**
-             * Creates a PoolParams message from a plain object. Also converts values to their respective internal types.
-             * @param d Plain object
-             * @returns PoolParams
-             */
-            public static fromObject(d: {
-              [k: string]: any;
-            }): osmosis.gamm.poolmodels.stableswap.v1beta1.PoolParams;
-
-            /**
-             * Creates a plain object from a PoolParams message. Also converts values to other types if specified.
-             * @param m PoolParams
-             * @param [o] Conversion options
-             * @returns Plain object
-             */
-            public static toObject(
-              m: osmosis.gamm.poolmodels.stableswap.v1beta1.PoolParams,
-              o?: $protobuf.IConversionOptions
-            ): { [k: string]: any };
-
-            /**
-             * Converts this PoolParams to JSON.
-             * @returns JSON object
-             */
-            public toJSON(): { [k: string]: any };
-          }
-
-          /** Properties of a Pool. */
-          interface IPool {
-            /** Pool address */
-            address?: string | null;
-
-            /** Pool id */
-            id?: Long | null;
-
-            /** Pool poolParams */
-            poolParams?: osmosis.gamm.poolmodels.stableswap.v1beta1.IPoolParams | null;
-
-            /** Pool futurePoolGovernor */
-            futurePoolGovernor?: string | null;
-
-            /** Pool totalShares */
-            totalShares?: cosmos.base.v1beta1.ICoin | null;
-
-            /** Pool poolLiquidity */
-            poolLiquidity?: cosmos.base.v1beta1.ICoin[] | null;
-
-            /** Pool scalingFactors */
-            scalingFactors?: Long[] | null;
-
-            /** Pool scalingFactorController */
-            scalingFactorController?: string | null;
-          }
-
-          /** Represents a Pool. */
-          class Pool implements IPool {
-            /**
-             * Constructs a new Pool.
-             * @param [p] Properties to set
-             */
-            constructor(p?: osmosis.gamm.poolmodels.stableswap.v1beta1.IPool);
-
-            /** Pool address. */
-            public address: string;
-
-            /** Pool id. */
-            public id: Long;
-
-            /** Pool poolParams. */
-            public poolParams?: osmosis.gamm.poolmodels.stableswap.v1beta1.IPoolParams | null;
-
-            /** Pool futurePoolGovernor. */
-            public futurePoolGovernor: string;
-
-            /** Pool totalShares. */
-            public totalShares?: cosmos.base.v1beta1.ICoin | null;
-
-            /** Pool poolLiquidity. */
-            public poolLiquidity: cosmos.base.v1beta1.ICoin[];
-
-            /** Pool scalingFactors. */
-            public scalingFactors: Long[];
-
-            /** Pool scalingFactorController. */
-            public scalingFactorController: string;
-
-            /**
-             * Creates a new Pool instance using the specified properties.
-             * @param [properties] Properties to set
-             * @returns Pool instance
-             */
-            public static create(
-              properties?: osmosis.gamm.poolmodels.stableswap.v1beta1.IPool
-            ): osmosis.gamm.poolmodels.stableswap.v1beta1.Pool;
-
-            /**
-             * Encodes the specified Pool message. Does not implicitly {@link osmosis.gamm.poolmodels.stableswap.v1beta1.Pool.verify|verify} messages.
-             * @param m Pool message or plain object to encode
-             * @param [w] Writer to encode to
-             * @returns Writer
-             */
-            public static encode(
-              m: osmosis.gamm.poolmodels.stableswap.v1beta1.IPool,
-              w?: $protobuf.Writer
-            ): $protobuf.Writer;
-
-            /**
-             * Decodes a Pool message from the specified reader or buffer.
-             * @param r Reader or buffer to decode from
-             * @param [l] Message length if known beforehand
-             * @returns Pool
-             * @throws {Error} If the payload is not a reader or valid buffer
-             * @throws {$protobuf.util.ProtocolError} If required fields are missing
-             */
-            public static decode(
-              r: $protobuf.Reader | Uint8Array,
-              l?: number
-            ): osmosis.gamm.poolmodels.stableswap.v1beta1.Pool;
-
-            /**
-             * Creates a Pool message from a plain object. Also converts values to their respective internal types.
-             * @param d Plain object
-             * @returns Pool
-             */
-            public static fromObject(d: {
-              [k: string]: any;
-            }): osmosis.gamm.poolmodels.stableswap.v1beta1.Pool;
-
-            /**
-             * Creates a plain object from a Pool message. Also converts values to other types if specified.
-             * @param m Pool
-             * @param [o] Conversion options
-             * @returns Plain object
-             */
-            public static toObject(
-              m: osmosis.gamm.poolmodels.stableswap.v1beta1.Pool,
-              o?: $protobuf.IConversionOptions
-            ): { [k: string]: any };
-
-            /**
-             * Converts this Pool to JSON.
-             * @returns JSON object
-             */
-            public toJSON(): { [k: string]: any };
-          }
-
-          /** Represents a Msg */
-          class Msg extends $protobuf.rpc.Service {
-            /**
-             * Constructs a new Msg service.
-             * @param rpcImpl RPC implementation
-             * @param [requestDelimited=false] Whether requests are length-delimited
-             * @param [responseDelimited=false] Whether responses are length-delimited
-             */
-            constructor(
-              rpcImpl: $protobuf.RPCImpl,
-              requestDelimited?: boolean,
-              responseDelimited?: boolean
-            );
-
-            /**
-             * Creates new Msg service using the specified rpc implementation.
-             * @param rpcImpl RPC implementation
-             * @param [requestDelimited=false] Whether requests are length-delimited
-             * @param [responseDelimited=false] Whether responses are length-delimited
-             * @returns RPC service. Useful where requests and/or responses are streamed.
-             */
-            public static create(
-              rpcImpl: $protobuf.RPCImpl,
-              requestDelimited?: boolean,
-              responseDelimited?: boolean
-            ): Msg;
-
-            /**
-             * Calls CreateStableswapPool.
-             * @param request MsgCreateStableswapPool message or plain object
-             * @param callback Node-style callback called with the error, if any, and MsgCreateStableswapPoolResponse
-             */
-            public createStableswapPool(
-              request: osmosis.gamm.poolmodels.stableswap.v1beta1.IMsgCreateStableswapPool,
-              callback: osmosis.gamm.poolmodels.stableswap.v1beta1.Msg.CreateStableswapPoolCallback
-            ): void;
-
-            /**
-             * Calls CreateStableswapPool.
-             * @param request MsgCreateStableswapPool message or plain object
-             * @returns Promise
-             */
-            public createStableswapPool(
-              request: osmosis.gamm.poolmodels.stableswap.v1beta1.IMsgCreateStableswapPool
-            ): Promise<osmosis.gamm.poolmodels.stableswap.v1beta1.MsgCreateStableswapPoolResponse>;
-
-            /**
-             * Calls StableSwapAdjustScalingFactors.
-             * @param request MsgStableSwapAdjustScalingFactors message or plain object
-             * @param callback Node-style callback called with the error, if any, and MsgStableSwapAdjustScalingFactorsResponse
-             */
-            public stableSwapAdjustScalingFactors(
-              request: osmosis.gamm.poolmodels.stableswap.v1beta1.IMsgStableSwapAdjustScalingFactors,
-              callback: osmosis.gamm.poolmodels.stableswap.v1beta1.Msg.StableSwapAdjustScalingFactorsCallback
-            ): void;
-
-            /**
-             * Calls StableSwapAdjustScalingFactors.
-             * @param request MsgStableSwapAdjustScalingFactors message or plain object
-             * @returns Promise
-             */
-            public stableSwapAdjustScalingFactors(
-              request: osmosis.gamm.poolmodels.stableswap.v1beta1.IMsgStableSwapAdjustScalingFactors
-            ): Promise<osmosis.gamm.poolmodels.stableswap.v1beta1.MsgStableSwapAdjustScalingFactorsResponse>;
-          }
-
-          namespace Msg {
-            /**
-             * Callback as used by {@link osmosis.gamm.poolmodels.stableswap.v1beta1.Msg#createStableswapPool}.
-             * @param error Error, if any
-             * @param [response] MsgCreateStableswapPoolResponse
-             */
-            type CreateStableswapPoolCallback = (
-              error: Error | null,
-              response?: osmosis.gamm.poolmodels.stableswap.v1beta1.MsgCreateStableswapPoolResponse
-            ) => void;
-
-            /**
-             * Callback as used by {@link osmosis.gamm.poolmodels.stableswap.v1beta1.Msg#stableSwapAdjustScalingFactors}.
-             * @param error Error, if any
-             * @param [response] MsgStableSwapAdjustScalingFactorsResponse
-             */
-            type StableSwapAdjustScalingFactorsCallback = (
-              error: Error | null,
-              response?: osmosis.gamm.poolmodels.stableswap.v1beta1.MsgStableSwapAdjustScalingFactorsResponse
-            ) => void;
-          }
-
-          /** Properties of a MsgCreateStableswapPool. */
-          interface IMsgCreateStableswapPool {
-            /** MsgCreateStableswapPool sender */
-            sender?: string | null;
-
-            /** MsgCreateStableswapPool poolParams */
-            poolParams?: osmosis.gamm.poolmodels.stableswap.v1beta1.IPoolParams | null;
-
-            /** MsgCreateStableswapPool initialPoolLiquidity */
-            initialPoolLiquidity?: cosmos.base.v1beta1.ICoin[] | null;
-
-            /** MsgCreateStableswapPool scalingFactors */
-            scalingFactors?: Long[] | null;
-
-            /** MsgCreateStableswapPool futurePoolGovernor */
-            futurePoolGovernor?: string | null;
-
-            /** MsgCreateStableswapPool scalingFactorController */
-            scalingFactorController?: string | null;
-          }
-
-          /** Represents a MsgCreateStableswapPool. */
-          class MsgCreateStableswapPool implements IMsgCreateStableswapPool {
-            /**
-             * Constructs a new MsgCreateStableswapPool.
-             * @param [p] Properties to set
-             */
-            constructor(
-              p?: osmosis.gamm.poolmodels.stableswap.v1beta1.IMsgCreateStableswapPool
-            );
-
-            /** MsgCreateStableswapPool sender. */
-            public sender: string;
-
-            /** MsgCreateStableswapPool poolParams. */
-            public poolParams?: osmosis.gamm.poolmodels.stableswap.v1beta1.IPoolParams | null;
-
-            /** MsgCreateStableswapPool initialPoolLiquidity. */
-            public initialPoolLiquidity: cosmos.base.v1beta1.ICoin[];
-
-            /** MsgCreateStableswapPool scalingFactors. */
-            public scalingFactors: Long[];
-
-            /** MsgCreateStableswapPool futurePoolGovernor. */
-            public futurePoolGovernor: string;
-
-            /** MsgCreateStableswapPool scalingFactorController. */
-            public scalingFactorController: string;
-
-            /**
-             * Creates a new MsgCreateStableswapPool instance using the specified properties.
-             * @param [properties] Properties to set
-             * @returns MsgCreateStableswapPool instance
-             */
-            public static create(
-              properties?: osmosis.gamm.poolmodels.stableswap.v1beta1.IMsgCreateStableswapPool
-            ): osmosis.gamm.poolmodels.stableswap.v1beta1.MsgCreateStableswapPool;
-
-            /**
-             * Encodes the specified MsgCreateStableswapPool message. Does not implicitly {@link osmosis.gamm.poolmodels.stableswap.v1beta1.MsgCreateStableswapPool.verify|verify} messages.
-             * @param m MsgCreateStableswapPool message or plain object to encode
-             * @param [w] Writer to encode to
-             * @returns Writer
-             */
-            public static encode(
-              m: osmosis.gamm.poolmodels.stableswap.v1beta1.IMsgCreateStableswapPool,
-              w?: $protobuf.Writer
-            ): $protobuf.Writer;
-
-            /**
-             * Decodes a MsgCreateStableswapPool message from the specified reader or buffer.
-             * @param r Reader or buffer to decode from
-             * @param [l] Message length if known beforehand
-             * @returns MsgCreateStableswapPool
-             * @throws {Error} If the payload is not a reader or valid buffer
-             * @throws {$protobuf.util.ProtocolError} If required fields are missing
-             */
-            public static decode(
-              r: $protobuf.Reader | Uint8Array,
-              l?: number
-            ): osmosis.gamm.poolmodels.stableswap.v1beta1.MsgCreateStableswapPool;
-
-            /**
-             * Creates a MsgCreateStableswapPool message from a plain object. Also converts values to their respective internal types.
-             * @param d Plain object
-             * @returns MsgCreateStableswapPool
-             */
-            public static fromObject(d: {
-              [k: string]: any;
-            }): osmosis.gamm.poolmodels.stableswap.v1beta1.MsgCreateStableswapPool;
-
-            /**
-             * Creates a plain object from a MsgCreateStableswapPool message. Also converts values to other types if specified.
-             * @param m MsgCreateStableswapPool
-             * @param [o] Conversion options
-             * @returns Plain object
-             */
-            public static toObject(
-              m: osmosis.gamm.poolmodels.stableswap.v1beta1.MsgCreateStableswapPool,
-              o?: $protobuf.IConversionOptions
-            ): { [k: string]: any };
-
-            /**
-             * Converts this MsgCreateStableswapPool to JSON.
-             * @returns JSON object
-             */
-            public toJSON(): { [k: string]: any };
-          }
-
-          /** Properties of a MsgCreateStableswapPoolResponse. */
-          interface IMsgCreateStableswapPoolResponse {
-            /** MsgCreateStableswapPoolResponse poolId */
-            poolId?: Long | null;
-          }
-
-          /** Represents a MsgCreateStableswapPoolResponse. */
-          class MsgCreateStableswapPoolResponse
-            implements IMsgCreateStableswapPoolResponse
-          {
-            /**
-             * Constructs a new MsgCreateStableswapPoolResponse.
-             * @param [p] Properties to set
-             */
-            constructor(
-              p?: osmosis.gamm.poolmodels.stableswap.v1beta1.IMsgCreateStableswapPoolResponse
-            );
-
-            /** MsgCreateStableswapPoolResponse poolId. */
-            public poolId: Long;
-
-            /**
-             * Creates a new MsgCreateStableswapPoolResponse instance using the specified properties.
-             * @param [properties] Properties to set
-             * @returns MsgCreateStableswapPoolResponse instance
-             */
-            public static create(
-              properties?: osmosis.gamm.poolmodels.stableswap.v1beta1.IMsgCreateStableswapPoolResponse
-            ): osmosis.gamm.poolmodels.stableswap.v1beta1.MsgCreateStableswapPoolResponse;
-
-            /**
-             * Encodes the specified MsgCreateStableswapPoolResponse message. Does not implicitly {@link osmosis.gamm.poolmodels.stableswap.v1beta1.MsgCreateStableswapPoolResponse.verify|verify} messages.
-             * @param m MsgCreateStableswapPoolResponse message or plain object to encode
-             * @param [w] Writer to encode to
-             * @returns Writer
-             */
-            public static encode(
-              m: osmosis.gamm.poolmodels.stableswap.v1beta1.IMsgCreateStableswapPoolResponse,
-              w?: $protobuf.Writer
-            ): $protobuf.Writer;
-
-            /**
-             * Decodes a MsgCreateStableswapPoolResponse message from the specified reader or buffer.
-             * @param r Reader or buffer to decode from
-             * @param [l] Message length if known beforehand
-             * @returns MsgCreateStableswapPoolResponse
-             * @throws {Error} If the payload is not a reader or valid buffer
-             * @throws {$protobuf.util.ProtocolError} If required fields are missing
-             */
-            public static decode(
-              r: $protobuf.Reader | Uint8Array,
-              l?: number
-            ): osmosis.gamm.poolmodels.stableswap.v1beta1.MsgCreateStableswapPoolResponse;
-
-            /**
-             * Creates a MsgCreateStableswapPoolResponse message from a plain object. Also converts values to their respective internal types.
-             * @param d Plain object
-             * @returns MsgCreateStableswapPoolResponse
-             */
-            public static fromObject(d: {
-              [k: string]: any;
-            }): osmosis.gamm.poolmodels.stableswap.v1beta1.MsgCreateStableswapPoolResponse;
-
-            /**
-             * Creates a plain object from a MsgCreateStableswapPoolResponse message. Also converts values to other types if specified.
-             * @param m MsgCreateStableswapPoolResponse
-             * @param [o] Conversion options
-             * @returns Plain object
-             */
-            public static toObject(
-              m: osmosis.gamm.poolmodels.stableswap.v1beta1.MsgCreateStableswapPoolResponse,
-              o?: $protobuf.IConversionOptions
-            ): { [k: string]: any };
-
-            /**
-             * Converts this MsgCreateStableswapPoolResponse to JSON.
-             * @returns JSON object
-             */
-            public toJSON(): { [k: string]: any };
-          }
-
-          /** Properties of a MsgStableSwapAdjustScalingFactors. */
-          interface IMsgStableSwapAdjustScalingFactors {
-            /** MsgStableSwapAdjustScalingFactors sender */
-            sender?: string | null;
-
-            /** MsgStableSwapAdjustScalingFactors poolId */
-            poolId?: Long | null;
-
-            /** MsgStableSwapAdjustScalingFactors scalingFactors */
-            scalingFactors?: Long[] | null;
-          }
-
-          /** Represents a MsgStableSwapAdjustScalingFactors. */
-          class MsgStableSwapAdjustScalingFactors
-            implements IMsgStableSwapAdjustScalingFactors
-          {
-            /**
-             * Constructs a new MsgStableSwapAdjustScalingFactors.
-             * @param [p] Properties to set
-             */
-            constructor(
-              p?: osmosis.gamm.poolmodels.stableswap.v1beta1.IMsgStableSwapAdjustScalingFactors
-            );
-
-            /** MsgStableSwapAdjustScalingFactors sender. */
-            public sender: string;
-
-            /** MsgStableSwapAdjustScalingFactors poolId. */
-            public poolId: Long;
-
-            /** MsgStableSwapAdjustScalingFactors scalingFactors. */
-            public scalingFactors: Long[];
-
-            /**
-             * Creates a new MsgStableSwapAdjustScalingFactors instance using the specified properties.
-             * @param [properties] Properties to set
-             * @returns MsgStableSwapAdjustScalingFactors instance
-             */
-            public static create(
-              properties?: osmosis.gamm.poolmodels.stableswap.v1beta1.IMsgStableSwapAdjustScalingFactors
-            ): osmosis.gamm.poolmodels.stableswap.v1beta1.MsgStableSwapAdjustScalingFactors;
-
-            /**
-             * Encodes the specified MsgStableSwapAdjustScalingFactors message. Does not implicitly {@link osmosis.gamm.poolmodels.stableswap.v1beta1.MsgStableSwapAdjustScalingFactors.verify|verify} messages.
-             * @param m MsgStableSwapAdjustScalingFactors message or plain object to encode
-             * @param [w] Writer to encode to
-             * @returns Writer
-             */
-            public static encode(
-              m: osmosis.gamm.poolmodels.stableswap.v1beta1.IMsgStableSwapAdjustScalingFactors,
-              w?: $protobuf.Writer
-            ): $protobuf.Writer;
-
-            /**
-             * Decodes a MsgStableSwapAdjustScalingFactors message from the specified reader or buffer.
-             * @param r Reader or buffer to decode from
-             * @param [l] Message length if known beforehand
-             * @returns MsgStableSwapAdjustScalingFactors
-             * @throws {Error} If the payload is not a reader or valid buffer
-             * @throws {$protobuf.util.ProtocolError} If required fields are missing
-             */
-            public static decode(
-              r: $protobuf.Reader | Uint8Array,
-              l?: number
-            ): osmosis.gamm.poolmodels.stableswap.v1beta1.MsgStableSwapAdjustScalingFactors;
-
-            /**
-             * Creates a MsgStableSwapAdjustScalingFactors message from a plain object. Also converts values to their respective internal types.
-             * @param d Plain object
-             * @returns MsgStableSwapAdjustScalingFactors
-             */
-            public static fromObject(d: {
-              [k: string]: any;
-            }): osmosis.gamm.poolmodels.stableswap.v1beta1.MsgStableSwapAdjustScalingFactors;
-
-            /**
-             * Creates a plain object from a MsgStableSwapAdjustScalingFactors message. Also converts values to other types if specified.
-             * @param m MsgStableSwapAdjustScalingFactors
-             * @param [o] Conversion options
-             * @returns Plain object
-             */
-            public static toObject(
-              m: osmosis.gamm.poolmodels.stableswap.v1beta1.MsgStableSwapAdjustScalingFactors,
-              o?: $protobuf.IConversionOptions
-            ): { [k: string]: any };
-
-            /**
-             * Converts this MsgStableSwapAdjustScalingFactors to JSON.
-             * @returns JSON object
-             */
-            public toJSON(): { [k: string]: any };
-          }
-
-          /** Properties of a MsgStableSwapAdjustScalingFactorsResponse. */
-          interface IMsgStableSwapAdjustScalingFactorsResponse {}
-
-          /** Represents a MsgStableSwapAdjustScalingFactorsResponse. */
-          class MsgStableSwapAdjustScalingFactorsResponse
-            implements IMsgStableSwapAdjustScalingFactorsResponse
-          {
-            /**
-             * Constructs a new MsgStableSwapAdjustScalingFactorsResponse.
-             * @param [p] Properties to set
-             */
-            constructor(
-              p?: osmosis.gamm.poolmodels.stableswap.v1beta1.IMsgStableSwapAdjustScalingFactorsResponse
-            );
-
-            /**
-             * Creates a new MsgStableSwapAdjustScalingFactorsResponse instance using the specified properties.
-             * @param [properties] Properties to set
-             * @returns MsgStableSwapAdjustScalingFactorsResponse instance
-             */
-            public static create(
-              properties?: osmosis.gamm.poolmodels.stableswap.v1beta1.IMsgStableSwapAdjustScalingFactorsResponse
-            ): osmosis.gamm.poolmodels.stableswap.v1beta1.MsgStableSwapAdjustScalingFactorsResponse;
-
-            /**
-             * Encodes the specified MsgStableSwapAdjustScalingFactorsResponse message. Does not implicitly {@link osmosis.gamm.poolmodels.stableswap.v1beta1.MsgStableSwapAdjustScalingFactorsResponse.verify|verify} messages.
-             * @param m MsgStableSwapAdjustScalingFactorsResponse message or plain object to encode
-             * @param [w] Writer to encode to
-             * @returns Writer
-             */
-            public static encode(
-              m: osmosis.gamm.poolmodels.stableswap.v1beta1.IMsgStableSwapAdjustScalingFactorsResponse,
-              w?: $protobuf.Writer
-            ): $protobuf.Writer;
-
-            /**
-             * Decodes a MsgStableSwapAdjustScalingFactorsResponse message from the specified reader or buffer.
-             * @param r Reader or buffer to decode from
-             * @param [l] Message length if known beforehand
-             * @returns MsgStableSwapAdjustScalingFactorsResponse
-             * @throws {Error} If the payload is not a reader or valid buffer
-             * @throws {$protobuf.util.ProtocolError} If required fields are missing
-             */
-            public static decode(
-              r: $protobuf.Reader | Uint8Array,
-              l?: number
-            ): osmosis.gamm.poolmodels.stableswap.v1beta1.MsgStableSwapAdjustScalingFactorsResponse;
-
-            /**
-             * Creates a MsgStableSwapAdjustScalingFactorsResponse message from a plain object. Also converts values to their respective internal types.
-             * @param d Plain object
-             * @returns MsgStableSwapAdjustScalingFactorsResponse
-             */
-            public static fromObject(d: {
-              [k: string]: any;
-            }): osmosis.gamm.poolmodels.stableswap.v1beta1.MsgStableSwapAdjustScalingFactorsResponse;
-
-            /**
-             * Creates a plain object from a MsgStableSwapAdjustScalingFactorsResponse message. Also converts values to other types if specified.
-             * @param m MsgStableSwapAdjustScalingFactorsResponse
-             * @param [o] Conversion options
-             * @returns Plain object
-             */
-            public static toObject(
-              m: osmosis.gamm.poolmodels.stableswap.v1beta1.MsgStableSwapAdjustScalingFactorsResponse,
-              o?: $protobuf.IConversionOptions
-            ): { [k: string]: any };
-
-            /**
-             * Converts this MsgStableSwapAdjustScalingFactorsResponse to JSON.
-             * @returns JSON object
-             */
-            public toJSON(): { [k: string]: any };
-          }
-        }
-      }
-    }
-  }
-
-  /** Namespace concentratedliquidity. */
-  namespace concentratedliquidity {
-    /** Namespace v1beta1. */
-    namespace v1beta1 {
-      /** Represents a MsgCreator */
-      class MsgCreator extends $protobuf.rpc.Service {
-        /**
-         * Constructs a new MsgCreator service.
-         * @param rpcImpl RPC implementation
-         * @param [requestDelimited=false] Whether requests are length-delimited
-         * @param [responseDelimited=false] Whether responses are length-delimited
-         */
-        constructor(
-          rpcImpl: $protobuf.RPCImpl,
-          requestDelimited?: boolean,
-          responseDelimited?: boolean
-        );
-
-        /**
-         * Creates new MsgCreator service using the specified rpc implementation.
-         * @param rpcImpl RPC implementation
-         * @param [requestDelimited=false] Whether requests are length-delimited
-         * @param [responseDelimited=false] Whether responses are length-delimited
-         * @returns RPC service. Useful where requests and/or responses are streamed.
-         */
-        public static create(
-          rpcImpl: $protobuf.RPCImpl,
-          requestDelimited?: boolean,
-          responseDelimited?: boolean
-        ): MsgCreator;
-
-        /**
-         * Calls CreateConcentratedPool.
-         * @param request MsgCreateConcentratedPool message or plain object
-         * @param callback Node-style callback called with the error, if any, and MsgCreateConcentratedPoolResponse
-         */
-        public createConcentratedPool(
-          request: osmosis.concentratedliquidity.v1beta1.IMsgCreateConcentratedPool,
-          callback: osmosis.concentratedliquidity.v1beta1.MsgCreator.CreateConcentratedPoolCallback
-        ): void;
-
-        /**
-         * Calls CreateConcentratedPool.
-         * @param request MsgCreateConcentratedPool message or plain object
-         * @returns Promise
-         */
-        public createConcentratedPool(
-          request: osmosis.concentratedliquidity.v1beta1.IMsgCreateConcentratedPool
-        ): Promise<osmosis.concentratedliquidity.v1beta1.MsgCreateConcentratedPoolResponse>;
-      }
-
-      namespace MsgCreator {
-        /**
-         * Callback as used by {@link osmosis.concentratedliquidity.v1beta1.MsgCreator#createConcentratedPool}.
-         * @param error Error, if any
-         * @param [response] MsgCreateConcentratedPoolResponse
-         */
-        type CreateConcentratedPoolCallback = (
-          error: Error | null,
-          response?: osmosis.concentratedliquidity.v1beta1.MsgCreateConcentratedPoolResponse
-        ) => void;
-      }
-
-      /** Properties of a MsgCreateConcentratedPool. */
-      interface IMsgCreateConcentratedPool {
-        /** MsgCreateConcentratedPool sender */
-        sender?: string | null;
-
-        /** MsgCreateConcentratedPool denom0 */
-        denom0?: string | null;
-
-        /** MsgCreateConcentratedPool denom1 */
-        denom1?: string | null;
-
-        /** MsgCreateConcentratedPool tickSpacing */
-        tickSpacing?: Long | null;
-
-        /** MsgCreateConcentratedPool spreadFactor */
-        spreadFactor?: string | null;
-      }
-
-      /** Represents a MsgCreateConcentratedPool. */
-      class MsgCreateConcentratedPool implements IMsgCreateConcentratedPool {
-        /**
-         * Constructs a new MsgCreateConcentratedPool.
-         * @param [p] Properties to set
-         */
-        constructor(
-          p?: osmosis.concentratedliquidity.v1beta1.IMsgCreateConcentratedPool
-        );
-
-        /** MsgCreateConcentratedPool sender. */
-        public sender: string;
-
-        /** MsgCreateConcentratedPool denom0. */
-        public denom0: string;
-
-        /** MsgCreateConcentratedPool denom1. */
-        public denom1: string;
-
-        /** MsgCreateConcentratedPool tickSpacing. */
-        public tickSpacing: Long;
-
-        /** MsgCreateConcentratedPool spreadFactor. */
-        public spreadFactor: string;
-
-        /**
-         * Creates a new MsgCreateConcentratedPool instance using the specified properties.
-         * @param [properties] Properties to set
-         * @returns MsgCreateConcentratedPool instance
-         */
-        public static create(
-          properties?: osmosis.concentratedliquidity.v1beta1.IMsgCreateConcentratedPool
-        ): osmosis.concentratedliquidity.v1beta1.MsgCreateConcentratedPool;
-
-        /**
-         * Encodes the specified MsgCreateConcentratedPool message. Does not implicitly {@link osmosis.concentratedliquidity.v1beta1.MsgCreateConcentratedPool.verify|verify} messages.
-         * @param m MsgCreateConcentratedPool message or plain object to encode
-         * @param [w] Writer to encode to
-         * @returns Writer
-         */
-        public static encode(
-          m: osmosis.concentratedliquidity.v1beta1.IMsgCreateConcentratedPool,
-          w?: $protobuf.Writer
-        ): $protobuf.Writer;
-
-        /**
-         * Decodes a MsgCreateConcentratedPool message from the specified reader or buffer.
-         * @param r Reader or buffer to decode from
-         * @param [l] Message length if known beforehand
-         * @returns MsgCreateConcentratedPool
-         * @throws {Error} If the payload is not a reader or valid buffer
-         * @throws {$protobuf.util.ProtocolError} If required fields are missing
-         */
-        public static decode(
-          r: $protobuf.Reader | Uint8Array,
-          l?: number
-        ): osmosis.concentratedliquidity.v1beta1.MsgCreateConcentratedPool;
-
-        /**
-         * Creates a MsgCreateConcentratedPool message from a plain object. Also converts values to their respective internal types.
-         * @param d Plain object
-         * @returns MsgCreateConcentratedPool
-         */
-        public static fromObject(d: {
-          [k: string]: any;
-        }): osmosis.concentratedliquidity.v1beta1.MsgCreateConcentratedPool;
-
-        /**
-         * Creates a plain object from a MsgCreateConcentratedPool message. Also converts values to other types if specified.
-         * @param m MsgCreateConcentratedPool
-         * @param [o] Conversion options
-         * @returns Plain object
-         */
-        public static toObject(
-          m: osmosis.concentratedliquidity.v1beta1.MsgCreateConcentratedPool,
-          o?: $protobuf.IConversionOptions
-        ): { [k: string]: any };
-
-        /**
-         * Converts this MsgCreateConcentratedPool to JSON.
-         * @returns JSON object
-         */
-        public toJSON(): { [k: string]: any };
-      }
-
-      /** Properties of a MsgCreateConcentratedPoolResponse. */
-      interface IMsgCreateConcentratedPoolResponse {
-        /** MsgCreateConcentratedPoolResponse poolId */
-        poolId?: Long | null;
-      }
-
-      /** Represents a MsgCreateConcentratedPoolResponse. */
-      class MsgCreateConcentratedPoolResponse
-        implements IMsgCreateConcentratedPoolResponse
-      {
-        /**
-         * Constructs a new MsgCreateConcentratedPoolResponse.
-         * @param [p] Properties to set
-         */
-        constructor(
-          p?: osmosis.concentratedliquidity.v1beta1.IMsgCreateConcentratedPoolResponse
-        );
-
-        /** MsgCreateConcentratedPoolResponse poolId. */
-        public poolId: Long;
-
-        /**
-         * Creates a new MsgCreateConcentratedPoolResponse instance using the specified properties.
-         * @param [properties] Properties to set
-         * @returns MsgCreateConcentratedPoolResponse instance
-         */
-        public static create(
-          properties?: osmosis.concentratedliquidity.v1beta1.IMsgCreateConcentratedPoolResponse
-        ): osmosis.concentratedliquidity.v1beta1.MsgCreateConcentratedPoolResponse;
-
-        /**
-         * Encodes the specified MsgCreateConcentratedPoolResponse message. Does not implicitly {@link osmosis.concentratedliquidity.v1beta1.MsgCreateConcentratedPoolResponse.verify|verify} messages.
-         * @param m MsgCreateConcentratedPoolResponse message or plain object to encode
-         * @param [w] Writer to encode to
-         * @returns Writer
-         */
-        public static encode(
-          m: osmosis.concentratedliquidity.v1beta1.IMsgCreateConcentratedPoolResponse,
-          w?: $protobuf.Writer
-        ): $protobuf.Writer;
-
-        /**
-         * Decodes a MsgCreateConcentratedPoolResponse message from the specified reader or buffer.
-         * @param r Reader or buffer to decode from
-         * @param [l] Message length if known beforehand
-         * @returns MsgCreateConcentratedPoolResponse
-         * @throws {Error} If the payload is not a reader or valid buffer
-         * @throws {$protobuf.util.ProtocolError} If required fields are missing
-         */
-        public static decode(
-          r: $protobuf.Reader | Uint8Array,
-          l?: number
-        ): osmosis.concentratedliquidity.v1beta1.MsgCreateConcentratedPoolResponse;
-
-        /**
-         * Creates a MsgCreateConcentratedPoolResponse message from a plain object. Also converts values to their respective internal types.
-         * @param d Plain object
-         * @returns MsgCreateConcentratedPoolResponse
-         */
-        public static fromObject(d: {
-          [k: string]: any;
-        }): osmosis.concentratedliquidity.v1beta1.MsgCreateConcentratedPoolResponse;
-
-        /**
-         * Creates a plain object from a MsgCreateConcentratedPoolResponse message. Also converts values to other types if specified.
-         * @param m MsgCreateConcentratedPoolResponse
-         * @param [o] Conversion options
-         * @returns Plain object
-         */
-        public static toObject(
-          m: osmosis.concentratedliquidity.v1beta1.MsgCreateConcentratedPoolResponse,
-          o?: $protobuf.IConversionOptions
-        ): { [k: string]: any };
-
-        /**
-         * Converts this MsgCreateConcentratedPoolResponse to JSON.
-         * @returns JSON object
-         */
-        public toJSON(): { [k: string]: any };
-      }
-
-      /** Properties of an IncentiveRecord. */
-      interface IIncentiveRecord {
-        /** IncentiveRecord poolId */
-        poolId?: Long | null;
-
-        /** IncentiveRecord incentiveDenom */
-        incentiveDenom?: string | null;
-
-        /** IncentiveRecord incentiveCreatorAddr */
-        incentiveCreatorAddr?: string | null;
-
-        /** IncentiveRecord incentiveRecordBody */
-        incentiveRecordBody?: osmosis.concentratedliquidity.v1beta1.IIncentiveRecordBody | null;
-
-        /** IncentiveRecord minUptime */
-        minUptime?: google.protobuf.IDuration | null;
-      }
-
-      /** Represents an IncentiveRecord. */
-      class IncentiveRecord implements IIncentiveRecord {
-        /**
-         * Constructs a new IncentiveRecord.
-         * @param [p] Properties to set
-         */
-        constructor(p?: osmosis.concentratedliquidity.v1beta1.IIncentiveRecord);
-
-        /** IncentiveRecord poolId. */
-        public poolId: Long;
-
-        /** IncentiveRecord incentiveDenom. */
-        public incentiveDenom: string;
-
-        /** IncentiveRecord incentiveCreatorAddr. */
-        public incentiveCreatorAddr: string;
-
-        /** IncentiveRecord incentiveRecordBody. */
-        public incentiveRecordBody?: osmosis.concentratedliquidity.v1beta1.IIncentiveRecordBody | null;
-
-        /** IncentiveRecord minUptime. */
-        public minUptime?: google.protobuf.IDuration | null;
-
-        /**
-         * Creates a new IncentiveRecord instance using the specified properties.
-         * @param [properties] Properties to set
-         * @returns IncentiveRecord instance
-         */
-        public static create(
-          properties?: osmosis.concentratedliquidity.v1beta1.IIncentiveRecord
-        ): osmosis.concentratedliquidity.v1beta1.IncentiveRecord;
-
-        /**
-         * Encodes the specified IncentiveRecord message. Does not implicitly {@link osmosis.concentratedliquidity.v1beta1.IncentiveRecord.verify|verify} messages.
-         * @param m IncentiveRecord message or plain object to encode
-         * @param [w] Writer to encode to
-         * @returns Writer
-         */
-        public static encode(
-          m: osmosis.concentratedliquidity.v1beta1.IIncentiveRecord,
-          w?: $protobuf.Writer
-        ): $protobuf.Writer;
-
-        /**
-         * Decodes an IncentiveRecord message from the specified reader or buffer.
-         * @param r Reader or buffer to decode from
-         * @param [l] Message length if known beforehand
-         * @returns IncentiveRecord
-         * @throws {Error} If the payload is not a reader or valid buffer
-         * @throws {$protobuf.util.ProtocolError} If required fields are missing
-         */
-        public static decode(
-          r: $protobuf.Reader | Uint8Array,
-          l?: number
-        ): osmosis.concentratedliquidity.v1beta1.IncentiveRecord;
-
-        /**
-         * Creates an IncentiveRecord message from a plain object. Also converts values to their respective internal types.
-         * @param d Plain object
-         * @returns IncentiveRecord
-         */
-        public static fromObject(d: {
-          [k: string]: any;
-        }): osmosis.concentratedliquidity.v1beta1.IncentiveRecord;
-
-        /**
-         * Creates a plain object from an IncentiveRecord message. Also converts values to other types if specified.
-         * @param m IncentiveRecord
-         * @param [o] Conversion options
-         * @returns Plain object
-         */
-        public static toObject(
-          m: osmosis.concentratedliquidity.v1beta1.IncentiveRecord,
-          o?: $protobuf.IConversionOptions
-        ): { [k: string]: any };
-
-        /**
-         * Converts this IncentiveRecord to JSON.
-         * @returns JSON object
-         */
-        public toJSON(): { [k: string]: any };
-      }
-
-      /** Properties of an IncentiveRecordBody. */
-      interface IIncentiveRecordBody {
-        /** IncentiveRecordBody remainingAmount */
-        remainingAmount?: string | null;
-
-        /** IncentiveRecordBody emissionRate */
-        emissionRate?: string | null;
-
-        /** IncentiveRecordBody startTime */
-        startTime?: google.protobuf.ITimestamp | null;
-      }
-
-      /** Represents an IncentiveRecordBody. */
-      class IncentiveRecordBody implements IIncentiveRecordBody {
-        /**
-         * Constructs a new IncentiveRecordBody.
-         * @param [p] Properties to set
-         */
-        constructor(
-          p?: osmosis.concentratedliquidity.v1beta1.IIncentiveRecordBody
-        );
-
-        /** IncentiveRecordBody remainingAmount. */
-        public remainingAmount: string;
-
-        /** IncentiveRecordBody emissionRate. */
-        public emissionRate: string;
-
-        /** IncentiveRecordBody startTime. */
-        public startTime?: google.protobuf.ITimestamp | null;
-
-        /**
-         * Creates a new IncentiveRecordBody instance using the specified properties.
-         * @param [properties] Properties to set
-         * @returns IncentiveRecordBody instance
-         */
-        public static create(
-          properties?: osmosis.concentratedliquidity.v1beta1.IIncentiveRecordBody
-        ): osmosis.concentratedliquidity.v1beta1.IncentiveRecordBody;
-
-        /**
-         * Encodes the specified IncentiveRecordBody message. Does not implicitly {@link osmosis.concentratedliquidity.v1beta1.IncentiveRecordBody.verify|verify} messages.
-         * @param m IncentiveRecordBody message or plain object to encode
-         * @param [w] Writer to encode to
-         * @returns Writer
-         */
-        public static encode(
-          m: osmosis.concentratedliquidity.v1beta1.IIncentiveRecordBody,
-          w?: $protobuf.Writer
-        ): $protobuf.Writer;
-
-        /**
-         * Decodes an IncentiveRecordBody message from the specified reader or buffer.
-         * @param r Reader or buffer to decode from
-         * @param [l] Message length if known beforehand
-         * @returns IncentiveRecordBody
-         * @throws {Error} If the payload is not a reader or valid buffer
-         * @throws {$protobuf.util.ProtocolError} If required fields are missing
-         */
-        public static decode(
-          r: $protobuf.Reader | Uint8Array,
-          l?: number
-        ): osmosis.concentratedliquidity.v1beta1.IncentiveRecordBody;
-
-        /**
-         * Creates an IncentiveRecordBody message from a plain object. Also converts values to their respective internal types.
-         * @param d Plain object
-         * @returns IncentiveRecordBody
-         */
-        public static fromObject(d: {
-          [k: string]: any;
-        }): osmosis.concentratedliquidity.v1beta1.IncentiveRecordBody;
-
-        /**
-         * Creates a plain object from an IncentiveRecordBody message. Also converts values to other types if specified.
-         * @param m IncentiveRecordBody
-         * @param [o] Conversion options
-         * @returns Plain object
-         */
-        public static toObject(
-          m: osmosis.concentratedliquidity.v1beta1.IncentiveRecordBody,
-          o?: $protobuf.IConversionOptions
-        ): { [k: string]: any };
-
-        /**
-         * Converts this IncentiveRecordBody to JSON.
-         * @returns JSON object
-         */
-        public toJSON(): { [k: string]: any };
-      }
-
-      /** Properties of a Pool. */
-      interface IPool {
-        /** Pool address */
-        address?: string | null;
-
-        /** Pool incentivesAddress */
-        incentivesAddress?: string | null;
-
-        /** Pool feesAddress */
-        feesAddress?: string | null;
-
-        /** Pool id */
-        id?: Long | null;
-
-        /** Pool currentTickLiquidity */
-        currentTickLiquidity?: string | null;
-
-        /** Pool token0 */
-        token0?: string | null;
-
-        /** Pool token1 */
-        token1?: string | null;
-
-        /** Pool currentSqrtPrice */
-        currentSqrtPrice?: string | null;
-
-        /** Pool currentTick */
-        currentTick?: Long | null;
-
-        /** Pool tickSpacing */
-        tickSpacing?: Long | null;
-
-        /** Pool exponentAtPriceOne */
-        exponentAtPriceOne?: Long | null;
-
-        /** Pool spreadFactor */
-        spreadFactor?: string | null;
-
-        /** Pool lastLiquidityUpdate */
-        lastLiquidityUpdate?: google.protobuf.ITimestamp | null;
-      }
-
-      /** Represents a Pool. */
-      class Pool implements IPool {
-        /**
-         * Constructs a new Pool.
-         * @param [p] Properties to set
-         */
-        constructor(p?: osmosis.concentratedliquidity.v1beta1.IPool);
-
-        /** Pool address. */
-        public address: string;
-
-        /** Pool incentivesAddress. */
-        public incentivesAddress: string;
-
-        /** Pool feesAddress. */
-        public feesAddress: string;
-
-        /** Pool id. */
-        public id: Long;
-
-        /** Pool currentTickLiquidity. */
-        public currentTickLiquidity: string;
-
-        /** Pool token0. */
-        public token0: string;
-
-        /** Pool token1. */
-        public token1: string;
-
-        /** Pool currentSqrtPrice. */
-        public currentSqrtPrice: string;
-
-        /** Pool currentTick. */
-        public currentTick: Long;
-
-        /** Pool tickSpacing. */
-        public tickSpacing: Long;
-
-        /** Pool exponentAtPriceOne. */
-        public exponentAtPriceOne: Long;
-
-        /** Pool spreadFactor. */
-        public spreadFactor: string;
-
-        /** Pool lastLiquidityUpdate. */
-        public lastLiquidityUpdate?: google.protobuf.ITimestamp | null;
-
-        /**
-         * Creates a new Pool instance using the specified properties.
-         * @param [properties] Properties to set
-         * @returns Pool instance
-         */
-        public static create(
-          properties?: osmosis.concentratedliquidity.v1beta1.IPool
-        ): osmosis.concentratedliquidity.v1beta1.Pool;
-
-        /**
-         * Encodes the specified Pool message. Does not implicitly {@link osmosis.concentratedliquidity.v1beta1.Pool.verify|verify} messages.
-         * @param m Pool message or plain object to encode
-         * @param [w] Writer to encode to
-         * @returns Writer
-         */
-        public static encode(
-          m: osmosis.concentratedliquidity.v1beta1.IPool,
-          w?: $protobuf.Writer
-        ): $protobuf.Writer;
-
-        /**
-         * Decodes a Pool message from the specified reader or buffer.
-         * @param r Reader or buffer to decode from
-         * @param [l] Message length if known beforehand
-         * @returns Pool
-         * @throws {Error} If the payload is not a reader or valid buffer
-         * @throws {$protobuf.util.ProtocolError} If required fields are missing
-         */
-        public static decode(
-          r: $protobuf.Reader | Uint8Array,
-          l?: number
-        ): osmosis.concentratedliquidity.v1beta1.Pool;
-
-        /**
-         * Creates a Pool message from a plain object. Also converts values to their respective internal types.
-         * @param d Plain object
-         * @returns Pool
-         */
-        public static fromObject(d: {
-          [k: string]: any;
-        }): osmosis.concentratedliquidity.v1beta1.Pool;
-
-        /**
-         * Creates a plain object from a Pool message. Also converts values to other types if specified.
-         * @param m Pool
-         * @param [o] Conversion options
-         * @returns Plain object
-         */
-        public static toObject(
-          m: osmosis.concentratedliquidity.v1beta1.Pool,
-          o?: $protobuf.IConversionOptions
-        ): { [k: string]: any };
-
-        /**
-         * Converts this Pool to JSON.
-         * @returns JSON object
-         */
-        public toJSON(): { [k: string]: any };
-      }
-
-      /** Properties of a Position. */
-      interface IPosition {
-        /** Position positionId */
-        positionId?: Long | null;
-
-        /** Position address */
-        address?: string | null;
-
-        /** Position poolId */
-        poolId?: Long | null;
-
-        /** Position lowerTick */
-        lowerTick?: Long | null;
-
-        /** Position upperTick */
-        upperTick?: Long | null;
-
-        /** Position joinTime */
-        joinTime?: google.protobuf.ITimestamp | null;
-
-        /** Position liquidity */
-        liquidity?: string | null;
-      }
-
-      /** Represents a Position. */
-      class Position implements IPosition {
-        /**
-         * Constructs a new Position.
-         * @param [p] Properties to set
-         */
-        constructor(p?: osmosis.concentratedliquidity.v1beta1.IPosition);
-
-        /** Position positionId. */
-        public positionId: Long;
-
-        /** Position address. */
-        public address: string;
-
-        /** Position poolId. */
-        public poolId: Long;
-
-        /** Position lowerTick. */
-        public lowerTick: Long;
-
-        /** Position upperTick. */
-        public upperTick: Long;
-
-        /** Position joinTime. */
-        public joinTime?: google.protobuf.ITimestamp | null;
-
-        /** Position liquidity. */
-        public liquidity: string;
-
-        /**
-         * Creates a new Position instance using the specified properties.
-         * @param [properties] Properties to set
-         * @returns Position instance
-         */
-        public static create(
-          properties?: osmosis.concentratedliquidity.v1beta1.IPosition
-        ): osmosis.concentratedliquidity.v1beta1.Position;
-
-        /**
-         * Encodes the specified Position message. Does not implicitly {@link osmosis.concentratedliquidity.v1beta1.Position.verify|verify} messages.
-         * @param m Position message or plain object to encode
-         * @param [w] Writer to encode to
-         * @returns Writer
-         */
-        public static encode(
-          m: osmosis.concentratedliquidity.v1beta1.IPosition,
-          w?: $protobuf.Writer
-        ): $protobuf.Writer;
-
-        /**
-         * Decodes a Position message from the specified reader or buffer.
-         * @param r Reader or buffer to decode from
-         * @param [l] Message length if known beforehand
-         * @returns Position
-         * @throws {Error} If the payload is not a reader or valid buffer
-         * @throws {$protobuf.util.ProtocolError} If required fields are missing
-         */
-        public static decode(
-          r: $protobuf.Reader | Uint8Array,
-          l?: number
-        ): osmosis.concentratedliquidity.v1beta1.Position;
-
-        /**
-         * Creates a Position message from a plain object. Also converts values to their respective internal types.
-         * @param d Plain object
-         * @returns Position
-         */
-        public static fromObject(d: {
-          [k: string]: any;
-        }): osmosis.concentratedliquidity.v1beta1.Position;
-
-        /**
-         * Creates a plain object from a Position message. Also converts values to other types if specified.
-         * @param m Position
-         * @param [o] Conversion options
-         * @returns Plain object
-         */
-        public static toObject(
-          m: osmosis.concentratedliquidity.v1beta1.Position,
-          o?: $protobuf.IConversionOptions
-        ): { [k: string]: any };
-
-        /**
-         * Converts this Position to JSON.
-         * @returns JSON object
-         */
-        public toJSON(): { [k: string]: any };
-      }
-
-      /** Properties of a FullPositionBreakdown. */
-      interface IFullPositionBreakdown {
-        /** FullPositionBreakdown position */
-        position?: osmosis.concentratedliquidity.v1beta1.IPosition | null;
-
-        /** FullPositionBreakdown asset0 */
-        asset0?: cosmos.base.v1beta1.ICoin | null;
-
-        /** FullPositionBreakdown asset1 */
-        asset1?: cosmos.base.v1beta1.ICoin | null;
-
-        /** FullPositionBreakdown claimableFees */
-        claimableFees?: cosmos.base.v1beta1.ICoin[] | null;
-
-        /** FullPositionBreakdown claimableIncentives */
-        claimableIncentives?: cosmos.base.v1beta1.ICoin[] | null;
-
-        /** FullPositionBreakdown forfeitedIncentives */
-        forfeitedIncentives?: cosmos.base.v1beta1.ICoin[] | null;
-      }
-
-      /** Represents a FullPositionBreakdown. */
-      class FullPositionBreakdown implements IFullPositionBreakdown {
-        /**
-         * Constructs a new FullPositionBreakdown.
-         * @param [p] Properties to set
-         */
-        constructor(
-          p?: osmosis.concentratedliquidity.v1beta1.IFullPositionBreakdown
-        );
-
-        /** FullPositionBreakdown position. */
-        public position?: osmosis.concentratedliquidity.v1beta1.IPosition | null;
-
-        /** FullPositionBreakdown asset0. */
-        public asset0?: cosmos.base.v1beta1.ICoin | null;
-
-        /** FullPositionBreakdown asset1. */
-        public asset1?: cosmos.base.v1beta1.ICoin | null;
-
-        /** FullPositionBreakdown claimableFees. */
-        public claimableFees: cosmos.base.v1beta1.ICoin[];
-
-        /** FullPositionBreakdown claimableIncentives. */
-        public claimableIncentives: cosmos.base.v1beta1.ICoin[];
-
-        /** FullPositionBreakdown forfeitedIncentives. */
-        public forfeitedIncentives: cosmos.base.v1beta1.ICoin[];
-
-        /**
-         * Creates a new FullPositionBreakdown instance using the specified properties.
-         * @param [properties] Properties to set
-         * @returns FullPositionBreakdown instance
-         */
-        public static create(
-          properties?: osmosis.concentratedliquidity.v1beta1.IFullPositionBreakdown
-        ): osmosis.concentratedliquidity.v1beta1.FullPositionBreakdown;
-
-        /**
-         * Encodes the specified FullPositionBreakdown message. Does not implicitly {@link osmosis.concentratedliquidity.v1beta1.FullPositionBreakdown.verify|verify} messages.
-         * @param m FullPositionBreakdown message or plain object to encode
-         * @param [w] Writer to encode to
-         * @returns Writer
-         */
-        public static encode(
-          m: osmosis.concentratedliquidity.v1beta1.IFullPositionBreakdown,
-          w?: $protobuf.Writer
-        ): $protobuf.Writer;
-
-        /**
-         * Decodes a FullPositionBreakdown message from the specified reader or buffer.
-         * @param r Reader or buffer to decode from
-         * @param [l] Message length if known beforehand
-         * @returns FullPositionBreakdown
-         * @throws {Error} If the payload is not a reader or valid buffer
-         * @throws {$protobuf.util.ProtocolError} If required fields are missing
-         */
-        public static decode(
-          r: $protobuf.Reader | Uint8Array,
-          l?: number
-        ): osmosis.concentratedliquidity.v1beta1.FullPositionBreakdown;
-
-        /**
-         * Creates a FullPositionBreakdown message from a plain object. Also converts values to their respective internal types.
-         * @param d Plain object
-         * @returns FullPositionBreakdown
-         */
-        public static fromObject(d: {
-          [k: string]: any;
-        }): osmosis.concentratedliquidity.v1beta1.FullPositionBreakdown;
-
-        /**
-         * Creates a plain object from a FullPositionBreakdown message. Also converts values to other types if specified.
-         * @param m FullPositionBreakdown
-         * @param [o] Conversion options
-         * @returns Plain object
-         */
-        public static toObject(
-          m: osmosis.concentratedliquidity.v1beta1.FullPositionBreakdown,
-          o?: $protobuf.IConversionOptions
-        ): { [k: string]: any };
-
-        /**
-         * Converts this FullPositionBreakdown to JSON.
-         * @returns JSON object
-         */
-        public toJSON(): { [k: string]: any };
-      }
-
-      /** Properties of a TickInfo. */
-      interface ITickInfo {
-        /** TickInfo liquidityGross */
-        liquidityGross?: string | null;
-
-        /** TickInfo liquidityNet */
-        liquidityNet?: string | null;
-
-        /** TickInfo feeGrowthOppositeDirectionOfLastTraversal */
-        feeGrowthOppositeDirectionOfLastTraversal?:
-          | cosmos.base.v1beta1.IDecCoin[]
-          | null;
-
-        /** TickInfo uptimeTrackers */
-        uptimeTrackers?:
-          | osmosis.concentratedliquidity.v1beta1.IUptimeTracker[]
-          | null;
-      }
-
-      /** Represents a TickInfo. */
-      class TickInfo implements ITickInfo {
-        /**
-         * Constructs a new TickInfo.
-         * @param [p] Properties to set
-         */
-        constructor(p?: osmosis.concentratedliquidity.v1beta1.ITickInfo);
-
-        /** TickInfo liquidityGross. */
-        public liquidityGross: string;
-
-        /** TickInfo liquidityNet. */
-        public liquidityNet: string;
-
-        /** TickInfo feeGrowthOppositeDirectionOfLastTraversal. */
-        public feeGrowthOppositeDirectionOfLastTraversal: cosmos.base.v1beta1.IDecCoin[];
-
-        /** TickInfo uptimeTrackers. */
-        public uptimeTrackers: osmosis.concentratedliquidity.v1beta1.IUptimeTracker[];
-
-        /**
-         * Creates a new TickInfo instance using the specified properties.
-         * @param [properties] Properties to set
-         * @returns TickInfo instance
-         */
-        public static create(
-          properties?: osmosis.concentratedliquidity.v1beta1.ITickInfo
-        ): osmosis.concentratedliquidity.v1beta1.TickInfo;
-
-        /**
-         * Encodes the specified TickInfo message. Does not implicitly {@link osmosis.concentratedliquidity.v1beta1.TickInfo.verify|verify} messages.
-         * @param m TickInfo message or plain object to encode
-         * @param [w] Writer to encode to
-         * @returns Writer
-         */
-        public static encode(
-          m: osmosis.concentratedliquidity.v1beta1.ITickInfo,
-          w?: $protobuf.Writer
-        ): $protobuf.Writer;
-
-        /**
-         * Decodes a TickInfo message from the specified reader or buffer.
-         * @param r Reader or buffer to decode from
-         * @param [l] Message length if known beforehand
-         * @returns TickInfo
-         * @throws {Error} If the payload is not a reader or valid buffer
-         * @throws {$protobuf.util.ProtocolError} If required fields are missing
-         */
-        public static decode(
-          r: $protobuf.Reader | Uint8Array,
-          l?: number
-        ): osmosis.concentratedliquidity.v1beta1.TickInfo;
-
-        /**
-         * Creates a TickInfo message from a plain object. Also converts values to their respective internal types.
-         * @param d Plain object
-         * @returns TickInfo
-         */
-        public static fromObject(d: {
-          [k: string]: any;
-        }): osmosis.concentratedliquidity.v1beta1.TickInfo;
-
-        /**
-         * Creates a plain object from a TickInfo message. Also converts values to other types if specified.
-         * @param m TickInfo
-         * @param [o] Conversion options
-         * @returns Plain object
-         */
-        public static toObject(
-          m: osmosis.concentratedliquidity.v1beta1.TickInfo,
-          o?: $protobuf.IConversionOptions
-        ): { [k: string]: any };
-
-        /**
-         * Converts this TickInfo to JSON.
-         * @returns JSON object
-         */
-        public toJSON(): { [k: string]: any };
-      }
-
-      /** Properties of an UptimeTracker. */
-      interface IUptimeTracker {
-        /** UptimeTracker uptimeGrowthOutside */
-        uptimeGrowthOutside?: cosmos.base.v1beta1.IDecCoin[] | null;
-      }
-
-      /** Represents an UptimeTracker. */
-      class UptimeTracker implements IUptimeTracker {
-        /**
-         * Constructs a new UptimeTracker.
-         * @param [p] Properties to set
-         */
-        constructor(p?: osmosis.concentratedliquidity.v1beta1.IUptimeTracker);
-
-        /** UptimeTracker uptimeGrowthOutside. */
-        public uptimeGrowthOutside: cosmos.base.v1beta1.IDecCoin[];
-
-        /**
-         * Creates a new UptimeTracker instance using the specified properties.
-         * @param [properties] Properties to set
-         * @returns UptimeTracker instance
-         */
-        public static create(
-          properties?: osmosis.concentratedliquidity.v1beta1.IUptimeTracker
-        ): osmosis.concentratedliquidity.v1beta1.UptimeTracker;
-
-        /**
-         * Encodes the specified UptimeTracker message. Does not implicitly {@link osmosis.concentratedliquidity.v1beta1.UptimeTracker.verify|verify} messages.
-         * @param m UptimeTracker message or plain object to encode
-         * @param [w] Writer to encode to
-         * @returns Writer
-         */
-        public static encode(
-          m: osmosis.concentratedliquidity.v1beta1.IUptimeTracker,
-          w?: $protobuf.Writer
-        ): $protobuf.Writer;
-
-        /**
-         * Decodes an UptimeTracker message from the specified reader or buffer.
-         * @param r Reader or buffer to decode from
-         * @param [l] Message length if known beforehand
-         * @returns UptimeTracker
-         * @throws {Error} If the payload is not a reader or valid buffer
-         * @throws {$protobuf.util.ProtocolError} If required fields are missing
-         */
-        public static decode(
-          r: $protobuf.Reader | Uint8Array,
-          l?: number
-        ): osmosis.concentratedliquidity.v1beta1.UptimeTracker;
-
-        /**
-         * Creates an UptimeTracker message from a plain object. Also converts values to their respective internal types.
-         * @param d Plain object
-         * @returns UptimeTracker
-         */
-        public static fromObject(d: {
-          [k: string]: any;
-        }): osmosis.concentratedliquidity.v1beta1.UptimeTracker;
-
-        /**
-         * Creates a plain object from an UptimeTracker message. Also converts values to other types if specified.
-         * @param m UptimeTracker
-         * @param [o] Conversion options
-         * @returns Plain object
-         */
-        public static toObject(
-          m: osmosis.concentratedliquidity.v1beta1.UptimeTracker,
-          o?: $protobuf.IConversionOptions
-        ): { [k: string]: any };
-
-        /**
-         * Converts this UptimeTracker to JSON.
-         * @returns JSON object
-         */
-        public toJSON(): { [k: string]: any };
-      }
-
-      /** Represents a Msg */
-      class Msg extends $protobuf.rpc.Service {
-        /**
-         * Constructs a new Msg service.
-         * @param rpcImpl RPC implementation
-         * @param [requestDelimited=false] Whether requests are length-delimited
-         * @param [responseDelimited=false] Whether responses are length-delimited
-         */
-        constructor(
-          rpcImpl: $protobuf.RPCImpl,
-          requestDelimited?: boolean,
-          responseDelimited?: boolean
-        );
-
-        /**
-         * Creates new Msg service using the specified rpc implementation.
-         * @param rpcImpl RPC implementation
-         * @param [requestDelimited=false] Whether requests are length-delimited
-         * @param [responseDelimited=false] Whether responses are length-delimited
-         * @returns RPC service. Useful where requests and/or responses are streamed.
-         */
-        public static create(
-          rpcImpl: $protobuf.RPCImpl,
-          requestDelimited?: boolean,
-          responseDelimited?: boolean
-        ): Msg;
-
-        /**
-         * Calls CreatePosition.
-         * @param request MsgCreatePosition message or plain object
-         * @param callback Node-style callback called with the error, if any, and MsgCreatePositionResponse
-         */
-        public createPosition(
-          request: osmosis.concentratedliquidity.v1beta1.IMsgCreatePosition,
-          callback: osmosis.concentratedliquidity.v1beta1.Msg.CreatePositionCallback
-        ): void;
-
-        /**
-         * Calls CreatePosition.
-         * @param request MsgCreatePosition message or plain object
-         * @returns Promise
-         */
-        public createPosition(
-          request: osmosis.concentratedliquidity.v1beta1.IMsgCreatePosition
-        ): Promise<osmosis.concentratedliquidity.v1beta1.MsgCreatePositionResponse>;
-
-        /**
-         * Calls WithdrawPosition.
-         * @param request MsgWithdrawPosition message or plain object
-         * @param callback Node-style callback called with the error, if any, and MsgWithdrawPositionResponse
-         */
-        public withdrawPosition(
-          request: osmosis.concentratedliquidity.v1beta1.IMsgWithdrawPosition,
-          callback: osmosis.concentratedliquidity.v1beta1.Msg.WithdrawPositionCallback
-        ): void;
-
-        /**
-         * Calls WithdrawPosition.
-         * @param request MsgWithdrawPosition message or plain object
-         * @returns Promise
-         */
-        public withdrawPosition(
-          request: osmosis.concentratedliquidity.v1beta1.IMsgWithdrawPosition
-        ): Promise<osmosis.concentratedliquidity.v1beta1.MsgWithdrawPositionResponse>;
-
-        /**
-         * Calls AddToPosition.
-         * @param request MsgAddToPosition message or plain object
-         * @param callback Node-style callback called with the error, if any, and MsgAddToPositionResponse
-         */
-        public addToPosition(
-          request: osmosis.concentratedliquidity.v1beta1.IMsgAddToPosition,
-          callback: osmosis.concentratedliquidity.v1beta1.Msg.AddToPositionCallback
-        ): void;
-
-        /**
-         * Calls AddToPosition.
-         * @param request MsgAddToPosition message or plain object
-         * @returns Promise
-         */
-        public addToPosition(
-          request: osmosis.concentratedliquidity.v1beta1.IMsgAddToPosition
-        ): Promise<osmosis.concentratedliquidity.v1beta1.MsgAddToPositionResponse>;
-
-        /**
-         * Calls CollectFees.
-         * @param request MsgCollectFees message or plain object
-         * @param callback Node-style callback called with the error, if any, and MsgCollectFeesResponse
-         */
-        public collectFees(
-          request: osmosis.concentratedliquidity.v1beta1.IMsgCollectFees,
-          callback: osmosis.concentratedliquidity.v1beta1.Msg.CollectFeesCallback
-        ): void;
-
-        /**
-         * Calls CollectFees.
-         * @param request MsgCollectFees message or plain object
-         * @returns Promise
-         */
-        public collectFees(
-          request: osmosis.concentratedliquidity.v1beta1.IMsgCollectFees
-        ): Promise<osmosis.concentratedliquidity.v1beta1.MsgCollectFeesResponse>;
-
-        /**
-         * Calls CollectIncentives.
-         * @param request MsgCollectIncentives message or plain object
-         * @param callback Node-style callback called with the error, if any, and MsgCollectIncentivesResponse
-         */
-        public collectIncentives(
-          request: osmosis.concentratedliquidity.v1beta1.IMsgCollectIncentives,
-          callback: osmosis.concentratedliquidity.v1beta1.Msg.CollectIncentivesCallback
-        ): void;
-
-        /**
-         * Calls CollectIncentives.
-         * @param request MsgCollectIncentives message or plain object
-         * @returns Promise
-         */
-        public collectIncentives(
-          request: osmosis.concentratedliquidity.v1beta1.IMsgCollectIncentives
-        ): Promise<osmosis.concentratedliquidity.v1beta1.MsgCollectIncentivesResponse>;
-
-        /**
-         * Calls FungifyChargedPositions.
-         * @param request MsgFungifyChargedPositions message or plain object
-         * @param callback Node-style callback called with the error, if any, and MsgFungifyChargedPositionsResponse
-         */
-        public fungifyChargedPositions(
-          request: osmosis.concentratedliquidity.v1beta1.IMsgFungifyChargedPositions,
-          callback: osmosis.concentratedliquidity.v1beta1.Msg.FungifyChargedPositionsCallback
-        ): void;
-
-        /**
-         * Calls FungifyChargedPositions.
-         * @param request MsgFungifyChargedPositions message or plain object
-         * @returns Promise
-         */
-        public fungifyChargedPositions(
-          request: osmosis.concentratedliquidity.v1beta1.IMsgFungifyChargedPositions
-        ): Promise<osmosis.concentratedliquidity.v1beta1.MsgFungifyChargedPositionsResponse>;
-      }
-
-      namespace Msg {
-        /**
-         * Callback as used by {@link osmosis.concentratedliquidity.v1beta1.Msg#createPosition}.
-         * @param error Error, if any
-         * @param [response] MsgCreatePositionResponse
-         */
-        type CreatePositionCallback = (
-          error: Error | null,
-          response?: osmosis.concentratedliquidity.v1beta1.MsgCreatePositionResponse
-        ) => void;
-
-        /**
-         * Callback as used by {@link osmosis.concentratedliquidity.v1beta1.Msg#withdrawPosition}.
-         * @param error Error, if any
-         * @param [response] MsgWithdrawPositionResponse
-         */
-        type WithdrawPositionCallback = (
-          error: Error | null,
-          response?: osmosis.concentratedliquidity.v1beta1.MsgWithdrawPositionResponse
-        ) => void;
-
-        /**
-         * Callback as used by {@link osmosis.concentratedliquidity.v1beta1.Msg#addToPosition}.
-         * @param error Error, if any
-         * @param [response] MsgAddToPositionResponse
-         */
-        type AddToPositionCallback = (
-          error: Error | null,
-          response?: osmosis.concentratedliquidity.v1beta1.MsgAddToPositionResponse
-        ) => void;
-
-        /**
-         * Callback as used by {@link osmosis.concentratedliquidity.v1beta1.Msg#collectFees}.
-         * @param error Error, if any
-         * @param [response] MsgCollectFeesResponse
-         */
-        type CollectFeesCallback = (
-          error: Error | null,
-          response?: osmosis.concentratedliquidity.v1beta1.MsgCollectFeesResponse
-        ) => void;
-
-        /**
-         * Callback as used by {@link osmosis.concentratedliquidity.v1beta1.Msg#collectIncentives}.
-         * @param error Error, if any
-         * @param [response] MsgCollectIncentivesResponse
-         */
-        type CollectIncentivesCallback = (
-          error: Error | null,
-          response?: osmosis.concentratedliquidity.v1beta1.MsgCollectIncentivesResponse
-        ) => void;
-
-        /**
-         * Callback as used by {@link osmosis.concentratedliquidity.v1beta1.Msg#fungifyChargedPositions}.
-         * @param error Error, if any
-         * @param [response] MsgFungifyChargedPositionsResponse
-         */
-        type FungifyChargedPositionsCallback = (
-          error: Error | null,
-          response?: osmosis.concentratedliquidity.v1beta1.MsgFungifyChargedPositionsResponse
-        ) => void;
-      }
-
-      /** Properties of a MsgCreatePosition. */
-      interface IMsgCreatePosition {
-        /** MsgCreatePosition poolId */
-        poolId?: Long | null;
-
-        /** MsgCreatePosition sender */
-        sender?: string | null;
-
-        /** MsgCreatePosition lowerTick */
-        lowerTick?: Long | null;
-
-        /** MsgCreatePosition upperTick */
-        upperTick?: Long | null;
-
-        /** MsgCreatePosition tokensProvided */
-        tokensProvided?: cosmos.base.v1beta1.ICoin[] | null;
-
-        /** MsgCreatePosition tokenMinAmount0 */
-        tokenMinAmount0?: string | null;
-
-        /** MsgCreatePosition tokenMinAmount1 */
-        tokenMinAmount1?: string | null;
-      }
-
-      /** Represents a MsgCreatePosition. */
-      class MsgCreatePosition implements IMsgCreatePosition {
-        /**
-         * Constructs a new MsgCreatePosition.
-         * @param [p] Properties to set
-         */
-        constructor(
-          p?: osmosis.concentratedliquidity.v1beta1.IMsgCreatePosition
-        );
-
-        /** MsgCreatePosition poolId. */
-        public poolId: Long;
-
-        /** MsgCreatePosition sender. */
-        public sender: string;
-
-        /** MsgCreatePosition lowerTick. */
-        public lowerTick: Long;
-
-        /** MsgCreatePosition upperTick. */
-        public upperTick: Long;
-
-        /** MsgCreatePosition tokensProvided. */
-        public tokensProvided: cosmos.base.v1beta1.ICoin[];
-
-        /** MsgCreatePosition tokenMinAmount0. */
-        public tokenMinAmount0: string;
-
-        /** MsgCreatePosition tokenMinAmount1. */
-        public tokenMinAmount1: string;
-
-        /**
-         * Creates a new MsgCreatePosition instance using the specified properties.
-         * @param [properties] Properties to set
-         * @returns MsgCreatePosition instance
-         */
-        public static create(
-          properties?: osmosis.concentratedliquidity.v1beta1.IMsgCreatePosition
-        ): osmosis.concentratedliquidity.v1beta1.MsgCreatePosition;
-
-        /**
-         * Encodes the specified MsgCreatePosition message. Does not implicitly {@link osmosis.concentratedliquidity.v1beta1.MsgCreatePosition.verify|verify} messages.
-         * @param m MsgCreatePosition message or plain object to encode
-         * @param [w] Writer to encode to
-         * @returns Writer
-         */
-        public static encode(
-          m: osmosis.concentratedliquidity.v1beta1.IMsgCreatePosition,
-          w?: $protobuf.Writer
-        ): $protobuf.Writer;
-
-        /**
-         * Decodes a MsgCreatePosition message from the specified reader or buffer.
-         * @param r Reader or buffer to decode from
-         * @param [l] Message length if known beforehand
-         * @returns MsgCreatePosition
-         * @throws {Error} If the payload is not a reader or valid buffer
-         * @throws {$protobuf.util.ProtocolError} If required fields are missing
-         */
-        public static decode(
-          r: $protobuf.Reader | Uint8Array,
-          l?: number
-        ): osmosis.concentratedliquidity.v1beta1.MsgCreatePosition;
-
-        /**
-         * Creates a MsgCreatePosition message from a plain object. Also converts values to their respective internal types.
-         * @param d Plain object
-         * @returns MsgCreatePosition
-         */
-        public static fromObject(d: {
-          [k: string]: any;
-        }): osmosis.concentratedliquidity.v1beta1.MsgCreatePosition;
-
-        /**
-         * Creates a plain object from a MsgCreatePosition message. Also converts values to other types if specified.
-         * @param m MsgCreatePosition
-         * @param [o] Conversion options
-         * @returns Plain object
-         */
-        public static toObject(
-          m: osmosis.concentratedliquidity.v1beta1.MsgCreatePosition,
-          o?: $protobuf.IConversionOptions
-        ): { [k: string]: any };
-
-        /**
-         * Converts this MsgCreatePosition to JSON.
-         * @returns JSON object
-         */
-        public toJSON(): { [k: string]: any };
-      }
-
-      /** Properties of a MsgCreatePositionResponse. */
-      interface IMsgCreatePositionResponse {
-        /** MsgCreatePositionResponse positionId */
-        positionId?: Long | null;
-
-        /** MsgCreatePositionResponse amount0 */
-        amount0?: string | null;
-
-        /** MsgCreatePositionResponse amount1 */
-        amount1?: string | null;
-
-        /** MsgCreatePositionResponse joinTime */
-        joinTime?: google.protobuf.ITimestamp | null;
-
-        /** MsgCreatePositionResponse liquidityCreated */
-        liquidityCreated?: string | null;
-
-        /** MsgCreatePositionResponse lowerTick */
-        lowerTick?: Long | null;
-
-        /** MsgCreatePositionResponse upperTick */
-        upperTick?: Long | null;
-      }
-
-      /** Represents a MsgCreatePositionResponse. */
-      class MsgCreatePositionResponse implements IMsgCreatePositionResponse {
-        /**
-         * Constructs a new MsgCreatePositionResponse.
-         * @param [p] Properties to set
-         */
-        constructor(
-          p?: osmosis.concentratedliquidity.v1beta1.IMsgCreatePositionResponse
-        );
-
-        /** MsgCreatePositionResponse positionId. */
-        public positionId: Long;
-
-        /** MsgCreatePositionResponse amount0. */
-        public amount0: string;
-
-        /** MsgCreatePositionResponse amount1. */
-        public amount1: string;
-
-        /** MsgCreatePositionResponse joinTime. */
-        public joinTime?: google.protobuf.ITimestamp | null;
-
-        /** MsgCreatePositionResponse liquidityCreated. */
-        public liquidityCreated: string;
-
-        /** MsgCreatePositionResponse lowerTick. */
-        public lowerTick: Long;
-
-        /** MsgCreatePositionResponse upperTick. */
-        public upperTick: Long;
-
-        /**
-         * Creates a new MsgCreatePositionResponse instance using the specified properties.
-         * @param [properties] Properties to set
-         * @returns MsgCreatePositionResponse instance
-         */
-        public static create(
-          properties?: osmosis.concentratedliquidity.v1beta1.IMsgCreatePositionResponse
-        ): osmosis.concentratedliquidity.v1beta1.MsgCreatePositionResponse;
-
-        /**
-         * Encodes the specified MsgCreatePositionResponse message. Does not implicitly {@link osmosis.concentratedliquidity.v1beta1.MsgCreatePositionResponse.verify|verify} messages.
-         * @param m MsgCreatePositionResponse message or plain object to encode
-         * @param [w] Writer to encode to
-         * @returns Writer
-         */
-        public static encode(
-          m: osmosis.concentratedliquidity.v1beta1.IMsgCreatePositionResponse,
-          w?: $protobuf.Writer
-        ): $protobuf.Writer;
-
-        /**
-         * Decodes a MsgCreatePositionResponse message from the specified reader or buffer.
-         * @param r Reader or buffer to decode from
-         * @param [l] Message length if known beforehand
-         * @returns MsgCreatePositionResponse
-         * @throws {Error} If the payload is not a reader or valid buffer
-         * @throws {$protobuf.util.ProtocolError} If required fields are missing
-         */
-        public static decode(
-          r: $protobuf.Reader | Uint8Array,
-          l?: number
-        ): osmosis.concentratedliquidity.v1beta1.MsgCreatePositionResponse;
-
-        /**
-         * Creates a MsgCreatePositionResponse message from a plain object. Also converts values to their respective internal types.
-         * @param d Plain object
-         * @returns MsgCreatePositionResponse
-         */
-        public static fromObject(d: {
-          [k: string]: any;
-        }): osmosis.concentratedliquidity.v1beta1.MsgCreatePositionResponse;
-
-        /**
-         * Creates a plain object from a MsgCreatePositionResponse message. Also converts values to other types if specified.
-         * @param m MsgCreatePositionResponse
-         * @param [o] Conversion options
-         * @returns Plain object
-         */
-        public static toObject(
-          m: osmosis.concentratedliquidity.v1beta1.MsgCreatePositionResponse,
-          o?: $protobuf.IConversionOptions
-        ): { [k: string]: any };
-
-        /**
-         * Converts this MsgCreatePositionResponse to JSON.
-         * @returns JSON object
-         */
-        public toJSON(): { [k: string]: any };
-      }
-
-      /** Properties of a MsgAddToPosition. */
-      interface IMsgAddToPosition {
-        /** MsgAddToPosition positionId */
-        positionId?: Long | null;
-
-        /** MsgAddToPosition sender */
-        sender?: string | null;
-
-        /** MsgAddToPosition amount0 */
-        amount0?: string | null;
-
-        /** MsgAddToPosition amount1 */
-        amount1?: string | null;
-
-        /** MsgAddToPosition tokenMinAmount0 */
-        tokenMinAmount0?: string | null;
-
-        /** MsgAddToPosition tokenMinAmount1 */
-        tokenMinAmount1?: string | null;
-      }
-
-      /** Represents a MsgAddToPosition. */
-      class MsgAddToPosition implements IMsgAddToPosition {
-        /**
-         * Constructs a new MsgAddToPosition.
-         * @param [p] Properties to set
-         */
-        constructor(
-          p?: osmosis.concentratedliquidity.v1beta1.IMsgAddToPosition
-        );
-
-        /** MsgAddToPosition positionId. */
-        public positionId: Long;
-
-        /** MsgAddToPosition sender. */
-        public sender: string;
-
-        /** MsgAddToPosition amount0. */
-        public amount0: string;
-
-        /** MsgAddToPosition amount1. */
-        public amount1: string;
-
-        /** MsgAddToPosition tokenMinAmount0. */
-        public tokenMinAmount0: string;
-
-        /** MsgAddToPosition tokenMinAmount1. */
-        public tokenMinAmount1: string;
-
-        /**
-         * Creates a new MsgAddToPosition instance using the specified properties.
-         * @param [properties] Properties to set
-         * @returns MsgAddToPosition instance
-         */
-        public static create(
-          properties?: osmosis.concentratedliquidity.v1beta1.IMsgAddToPosition
-        ): osmosis.concentratedliquidity.v1beta1.MsgAddToPosition;
-
-        /**
-         * Encodes the specified MsgAddToPosition message. Does not implicitly {@link osmosis.concentratedliquidity.v1beta1.MsgAddToPosition.verify|verify} messages.
-         * @param m MsgAddToPosition message or plain object to encode
-         * @param [w] Writer to encode to
-         * @returns Writer
-         */
-        public static encode(
-          m: osmosis.concentratedliquidity.v1beta1.IMsgAddToPosition,
-          w?: $protobuf.Writer
-        ): $protobuf.Writer;
-
-        /**
-         * Decodes a MsgAddToPosition message from the specified reader or buffer.
-         * @param r Reader or buffer to decode from
-         * @param [l] Message length if known beforehand
-         * @returns MsgAddToPosition
-         * @throws {Error} If the payload is not a reader or valid buffer
-         * @throws {$protobuf.util.ProtocolError} If required fields are missing
-         */
-        public static decode(
-          r: $protobuf.Reader | Uint8Array,
-          l?: number
-        ): osmosis.concentratedliquidity.v1beta1.MsgAddToPosition;
-
-        /**
-         * Creates a MsgAddToPosition message from a plain object. Also converts values to their respective internal types.
-         * @param d Plain object
-         * @returns MsgAddToPosition
-         */
-        public static fromObject(d: {
-          [k: string]: any;
-        }): osmosis.concentratedliquidity.v1beta1.MsgAddToPosition;
-
-        /**
-         * Creates a plain object from a MsgAddToPosition message. Also converts values to other types if specified.
-         * @param m MsgAddToPosition
-         * @param [o] Conversion options
-         * @returns Plain object
-         */
-        public static toObject(
-          m: osmosis.concentratedliquidity.v1beta1.MsgAddToPosition,
-          o?: $protobuf.IConversionOptions
-        ): { [k: string]: any };
-
-        /**
-         * Converts this MsgAddToPosition to JSON.
-         * @returns JSON object
-         */
-        public toJSON(): { [k: string]: any };
-      }
-
-      /** Properties of a MsgAddToPositionResponse. */
-      interface IMsgAddToPositionResponse {
-        /** MsgAddToPositionResponse positionId */
-        positionId?: Long | null;
-
-        /** MsgAddToPositionResponse amount0 */
-        amount0?: string | null;
-
-        /** MsgAddToPositionResponse amount1 */
-        amount1?: string | null;
-      }
-
-      /** Represents a MsgAddToPositionResponse. */
-      class MsgAddToPositionResponse implements IMsgAddToPositionResponse {
-        /**
-         * Constructs a new MsgAddToPositionResponse.
-         * @param [p] Properties to set
-         */
-        constructor(
-          p?: osmosis.concentratedliquidity.v1beta1.IMsgAddToPositionResponse
-        );
-
-        /** MsgAddToPositionResponse positionId. */
-        public positionId: Long;
-
-        /** MsgAddToPositionResponse amount0. */
-        public amount0: string;
-
-        /** MsgAddToPositionResponse amount1. */
-        public amount1: string;
-
-        /**
-         * Creates a new MsgAddToPositionResponse instance using the specified properties.
-         * @param [properties] Properties to set
-         * @returns MsgAddToPositionResponse instance
-         */
-        public static create(
-          properties?: osmosis.concentratedliquidity.v1beta1.IMsgAddToPositionResponse
-        ): osmosis.concentratedliquidity.v1beta1.MsgAddToPositionResponse;
-
-        /**
-         * Encodes the specified MsgAddToPositionResponse message. Does not implicitly {@link osmosis.concentratedliquidity.v1beta1.MsgAddToPositionResponse.verify|verify} messages.
-         * @param m MsgAddToPositionResponse message or plain object to encode
-         * @param [w] Writer to encode to
-         * @returns Writer
-         */
-        public static encode(
-          m: osmosis.concentratedliquidity.v1beta1.IMsgAddToPositionResponse,
-          w?: $protobuf.Writer
-        ): $protobuf.Writer;
-
-        /**
-         * Decodes a MsgAddToPositionResponse message from the specified reader or buffer.
-         * @param r Reader or buffer to decode from
-         * @param [l] Message length if known beforehand
-         * @returns MsgAddToPositionResponse
-         * @throws {Error} If the payload is not a reader or valid buffer
-         * @throws {$protobuf.util.ProtocolError} If required fields are missing
-         */
-        public static decode(
-          r: $protobuf.Reader | Uint8Array,
-          l?: number
-        ): osmosis.concentratedliquidity.v1beta1.MsgAddToPositionResponse;
-
-        /**
-         * Creates a MsgAddToPositionResponse message from a plain object. Also converts values to their respective internal types.
-         * @param d Plain object
-         * @returns MsgAddToPositionResponse
-         */
-        public static fromObject(d: {
-          [k: string]: any;
-        }): osmosis.concentratedliquidity.v1beta1.MsgAddToPositionResponse;
-
-        /**
-         * Creates a plain object from a MsgAddToPositionResponse message. Also converts values to other types if specified.
-         * @param m MsgAddToPositionResponse
-         * @param [o] Conversion options
-         * @returns Plain object
-         */
-        public static toObject(
-          m: osmosis.concentratedliquidity.v1beta1.MsgAddToPositionResponse,
-          o?: $protobuf.IConversionOptions
-        ): { [k: string]: any };
-
-        /**
-         * Converts this MsgAddToPositionResponse to JSON.
-         * @returns JSON object
-         */
-        public toJSON(): { [k: string]: any };
-      }
-
-      /** Properties of a MsgWithdrawPosition. */
-      interface IMsgWithdrawPosition {
-        /** MsgWithdrawPosition positionId */
-        positionId?: Long | null;
-
-        /** MsgWithdrawPosition sender */
-        sender?: string | null;
-
-        /** MsgWithdrawPosition liquidityAmount */
-        liquidityAmount?: string | null;
-      }
-
-      /** Represents a MsgWithdrawPosition. */
-      class MsgWithdrawPosition implements IMsgWithdrawPosition {
-        /**
-         * Constructs a new MsgWithdrawPosition.
-         * @param [p] Properties to set
-         */
-        constructor(
-          p?: osmosis.concentratedliquidity.v1beta1.IMsgWithdrawPosition
-        );
-
-        /** MsgWithdrawPosition positionId. */
-        public positionId: Long;
-
-        /** MsgWithdrawPosition sender. */
-        public sender: string;
-
-        /** MsgWithdrawPosition liquidityAmount. */
-        public liquidityAmount: string;
-
-        /**
-         * Creates a new MsgWithdrawPosition instance using the specified properties.
-         * @param [properties] Properties to set
-         * @returns MsgWithdrawPosition instance
-         */
-        public static create(
-          properties?: osmosis.concentratedliquidity.v1beta1.IMsgWithdrawPosition
-        ): osmosis.concentratedliquidity.v1beta1.MsgWithdrawPosition;
-
-        /**
-         * Encodes the specified MsgWithdrawPosition message. Does not implicitly {@link osmosis.concentratedliquidity.v1beta1.MsgWithdrawPosition.verify|verify} messages.
-         * @param m MsgWithdrawPosition message or plain object to encode
-         * @param [w] Writer to encode to
-         * @returns Writer
-         */
-        public static encode(
-          m: osmosis.concentratedliquidity.v1beta1.IMsgWithdrawPosition,
-          w?: $protobuf.Writer
-        ): $protobuf.Writer;
-
-        /**
-         * Decodes a MsgWithdrawPosition message from the specified reader or buffer.
-         * @param r Reader or buffer to decode from
-         * @param [l] Message length if known beforehand
-         * @returns MsgWithdrawPosition
-         * @throws {Error} If the payload is not a reader or valid buffer
-         * @throws {$protobuf.util.ProtocolError} If required fields are missing
-         */
-        public static decode(
-          r: $protobuf.Reader | Uint8Array,
-          l?: number
-        ): osmosis.concentratedliquidity.v1beta1.MsgWithdrawPosition;
-
-        /**
-         * Creates a MsgWithdrawPosition message from a plain object. Also converts values to their respective internal types.
-         * @param d Plain object
-         * @returns MsgWithdrawPosition
-         */
-        public static fromObject(d: {
-          [k: string]: any;
-        }): osmosis.concentratedliquidity.v1beta1.MsgWithdrawPosition;
-
-        /**
-         * Creates a plain object from a MsgWithdrawPosition message. Also converts values to other types if specified.
-         * @param m MsgWithdrawPosition
-         * @param [o] Conversion options
-         * @returns Plain object
-         */
-        public static toObject(
-          m: osmosis.concentratedliquidity.v1beta1.MsgWithdrawPosition,
-          o?: $protobuf.IConversionOptions
-        ): { [k: string]: any };
-
-        /**
-         * Converts this MsgWithdrawPosition to JSON.
-         * @returns JSON object
-         */
-        public toJSON(): { [k: string]: any };
-      }
-
-      /** Properties of a MsgWithdrawPositionResponse. */
-      interface IMsgWithdrawPositionResponse {
-        /** MsgWithdrawPositionResponse amount0 */
-        amount0?: string | null;
-
-        /** MsgWithdrawPositionResponse amount1 */
-        amount1?: string | null;
-      }
-
-      /** Represents a MsgWithdrawPositionResponse. */
-      class MsgWithdrawPositionResponse
-        implements IMsgWithdrawPositionResponse
-      {
-        /**
-         * Constructs a new MsgWithdrawPositionResponse.
-         * @param [p] Properties to set
-         */
-        constructor(
-          p?: osmosis.concentratedliquidity.v1beta1.IMsgWithdrawPositionResponse
-        );
-
-        /** MsgWithdrawPositionResponse amount0. */
-        public amount0: string;
-
-        /** MsgWithdrawPositionResponse amount1. */
-        public amount1: string;
-
-        /**
-         * Creates a new MsgWithdrawPositionResponse instance using the specified properties.
-         * @param [properties] Properties to set
-         * @returns MsgWithdrawPositionResponse instance
-         */
-        public static create(
-          properties?: osmosis.concentratedliquidity.v1beta1.IMsgWithdrawPositionResponse
-        ): osmosis.concentratedliquidity.v1beta1.MsgWithdrawPositionResponse;
-
-        /**
-         * Encodes the specified MsgWithdrawPositionResponse message. Does not implicitly {@link osmosis.concentratedliquidity.v1beta1.MsgWithdrawPositionResponse.verify|verify} messages.
-         * @param m MsgWithdrawPositionResponse message or plain object to encode
-         * @param [w] Writer to encode to
-         * @returns Writer
-         */
-        public static encode(
-          m: osmosis.concentratedliquidity.v1beta1.IMsgWithdrawPositionResponse,
-          w?: $protobuf.Writer
-        ): $protobuf.Writer;
-
-        /**
-         * Decodes a MsgWithdrawPositionResponse message from the specified reader or buffer.
-         * @param r Reader or buffer to decode from
-         * @param [l] Message length if known beforehand
-         * @returns MsgWithdrawPositionResponse
-         * @throws {Error} If the payload is not a reader or valid buffer
-         * @throws {$protobuf.util.ProtocolError} If required fields are missing
-         */
-        public static decode(
-          r: $protobuf.Reader | Uint8Array,
-          l?: number
-        ): osmosis.concentratedliquidity.v1beta1.MsgWithdrawPositionResponse;
-
-        /**
-         * Creates a MsgWithdrawPositionResponse message from a plain object. Also converts values to their respective internal types.
-         * @param d Plain object
-         * @returns MsgWithdrawPositionResponse
-         */
-        public static fromObject(d: {
-          [k: string]: any;
-        }): osmosis.concentratedliquidity.v1beta1.MsgWithdrawPositionResponse;
-
-        /**
-         * Creates a plain object from a MsgWithdrawPositionResponse message. Also converts values to other types if specified.
-         * @param m MsgWithdrawPositionResponse
-         * @param [o] Conversion options
-         * @returns Plain object
-         */
-        public static toObject(
-          m: osmosis.concentratedliquidity.v1beta1.MsgWithdrawPositionResponse,
-          o?: $protobuf.IConversionOptions
-        ): { [k: string]: any };
-
-        /**
-         * Converts this MsgWithdrawPositionResponse to JSON.
-         * @returns JSON object
-         */
-        public toJSON(): { [k: string]: any };
-      }
-
-      /** Properties of a MsgCollectFees. */
-      interface IMsgCollectFees {
-        /** MsgCollectFees positionIds */
-        positionIds?: Long[] | null;
-
-        /** MsgCollectFees sender */
-        sender?: string | null;
-      }
-
-      /** Represents a MsgCollectFees. */
-      class MsgCollectFees implements IMsgCollectFees {
-        /**
-         * Constructs a new MsgCollectFees.
-         * @param [p] Properties to set
-         */
-        constructor(p?: osmosis.concentratedliquidity.v1beta1.IMsgCollectFees);
-
-        /** MsgCollectFees positionIds. */
-        public positionIds: Long[];
-
-        /** MsgCollectFees sender. */
-        public sender: string;
-
-        /**
-         * Creates a new MsgCollectFees instance using the specified properties.
-         * @param [properties] Properties to set
-         * @returns MsgCollectFees instance
-         */
-        public static create(
-          properties?: osmosis.concentratedliquidity.v1beta1.IMsgCollectFees
-        ): osmosis.concentratedliquidity.v1beta1.MsgCollectFees;
-
-        /**
-         * Encodes the specified MsgCollectFees message. Does not implicitly {@link osmosis.concentratedliquidity.v1beta1.MsgCollectFees.verify|verify} messages.
-         * @param m MsgCollectFees message or plain object to encode
-         * @param [w] Writer to encode to
-         * @returns Writer
-         */
-        public static encode(
-          m: osmosis.concentratedliquidity.v1beta1.IMsgCollectFees,
-          w?: $protobuf.Writer
-        ): $protobuf.Writer;
-
-        /**
-         * Decodes a MsgCollectFees message from the specified reader or buffer.
-         * @param r Reader or buffer to decode from
-         * @param [l] Message length if known beforehand
-         * @returns MsgCollectFees
-         * @throws {Error} If the payload is not a reader or valid buffer
-         * @throws {$protobuf.util.ProtocolError} If required fields are missing
-         */
-        public static decode(
-          r: $protobuf.Reader | Uint8Array,
-          l?: number
-        ): osmosis.concentratedliquidity.v1beta1.MsgCollectFees;
-
-        /**
-         * Creates a MsgCollectFees message from a plain object. Also converts values to their respective internal types.
-         * @param d Plain object
-         * @returns MsgCollectFees
-         */
-        public static fromObject(d: {
-          [k: string]: any;
-        }): osmosis.concentratedliquidity.v1beta1.MsgCollectFees;
-
-        /**
-         * Creates a plain object from a MsgCollectFees message. Also converts values to other types if specified.
-         * @param m MsgCollectFees
-         * @param [o] Conversion options
-         * @returns Plain object
-         */
-        public static toObject(
-          m: osmosis.concentratedliquidity.v1beta1.MsgCollectFees,
-          o?: $protobuf.IConversionOptions
-        ): { [k: string]: any };
-
-        /**
-         * Converts this MsgCollectFees to JSON.
-         * @returns JSON object
-         */
-        public toJSON(): { [k: string]: any };
-      }
-
-      /** Properties of a MsgCollectFeesResponse. */
-      interface IMsgCollectFeesResponse {
-        /** MsgCollectFeesResponse collectedFees */
-        collectedFees?: cosmos.base.v1beta1.ICoin[] | null;
-      }
-
-      /** Represents a MsgCollectFeesResponse. */
-      class MsgCollectFeesResponse implements IMsgCollectFeesResponse {
-        /**
-         * Constructs a new MsgCollectFeesResponse.
-         * @param [p] Properties to set
-         */
-        constructor(
-          p?: osmosis.concentratedliquidity.v1beta1.IMsgCollectFeesResponse
-        );
-
-        /** MsgCollectFeesResponse collectedFees. */
-        public collectedFees: cosmos.base.v1beta1.ICoin[];
-
-        /**
-         * Creates a new MsgCollectFeesResponse instance using the specified properties.
-         * @param [properties] Properties to set
-         * @returns MsgCollectFeesResponse instance
-         */
-        public static create(
-          properties?: osmosis.concentratedliquidity.v1beta1.IMsgCollectFeesResponse
-        ): osmosis.concentratedliquidity.v1beta1.MsgCollectFeesResponse;
-
-        /**
-         * Encodes the specified MsgCollectFeesResponse message. Does not implicitly {@link osmosis.concentratedliquidity.v1beta1.MsgCollectFeesResponse.verify|verify} messages.
-         * @param m MsgCollectFeesResponse message or plain object to encode
-         * @param [w] Writer to encode to
-         * @returns Writer
-         */
-        public static encode(
-          m: osmosis.concentratedliquidity.v1beta1.IMsgCollectFeesResponse,
-          w?: $protobuf.Writer
-        ): $protobuf.Writer;
-
-        /**
-         * Decodes a MsgCollectFeesResponse message from the specified reader or buffer.
-         * @param r Reader or buffer to decode from
-         * @param [l] Message length if known beforehand
-         * @returns MsgCollectFeesResponse
-         * @throws {Error} If the payload is not a reader or valid buffer
-         * @throws {$protobuf.util.ProtocolError} If required fields are missing
-         */
-        public static decode(
-          r: $protobuf.Reader | Uint8Array,
-          l?: number
-        ): osmosis.concentratedliquidity.v1beta1.MsgCollectFeesResponse;
-
-        /**
-         * Creates a MsgCollectFeesResponse message from a plain object. Also converts values to their respective internal types.
-         * @param d Plain object
-         * @returns MsgCollectFeesResponse
-         */
-        public static fromObject(d: {
-          [k: string]: any;
-        }): osmosis.concentratedliquidity.v1beta1.MsgCollectFeesResponse;
-
-        /**
-         * Creates a plain object from a MsgCollectFeesResponse message. Also converts values to other types if specified.
-         * @param m MsgCollectFeesResponse
-         * @param [o] Conversion options
-         * @returns Plain object
-         */
-        public static toObject(
-          m: osmosis.concentratedliquidity.v1beta1.MsgCollectFeesResponse,
-          o?: $protobuf.IConversionOptions
-        ): { [k: string]: any };
-
-        /**
-         * Converts this MsgCollectFeesResponse to JSON.
-         * @returns JSON object
-         */
-        public toJSON(): { [k: string]: any };
-      }
-
-      /** Properties of a MsgCollectIncentives. */
-      interface IMsgCollectIncentives {
-        /** MsgCollectIncentives positionIds */
-        positionIds?: Long[] | null;
-
-        /** MsgCollectIncentives sender */
-        sender?: string | null;
-      }
-
-      /** Represents a MsgCollectIncentives. */
-      class MsgCollectIncentives implements IMsgCollectIncentives {
-        /**
-         * Constructs a new MsgCollectIncentives.
-         * @param [p] Properties to set
-         */
-        constructor(
-          p?: osmosis.concentratedliquidity.v1beta1.IMsgCollectIncentives
-        );
-
-        /** MsgCollectIncentives positionIds. */
-        public positionIds: Long[];
-
-        /** MsgCollectIncentives sender. */
-        public sender: string;
-
-        /**
-         * Creates a new MsgCollectIncentives instance using the specified properties.
-         * @param [properties] Properties to set
-         * @returns MsgCollectIncentives instance
-         */
-        public static create(
-          properties?: osmosis.concentratedliquidity.v1beta1.IMsgCollectIncentives
-        ): osmosis.concentratedliquidity.v1beta1.MsgCollectIncentives;
-
-        /**
-         * Encodes the specified MsgCollectIncentives message. Does not implicitly {@link osmosis.concentratedliquidity.v1beta1.MsgCollectIncentives.verify|verify} messages.
-         * @param m MsgCollectIncentives message or plain object to encode
-         * @param [w] Writer to encode to
-         * @returns Writer
-         */
-        public static encode(
-          m: osmosis.concentratedliquidity.v1beta1.IMsgCollectIncentives,
-          w?: $protobuf.Writer
-        ): $protobuf.Writer;
-
-        /**
-         * Decodes a MsgCollectIncentives message from the specified reader or buffer.
-         * @param r Reader or buffer to decode from
-         * @param [l] Message length if known beforehand
-         * @returns MsgCollectIncentives
-         * @throws {Error} If the payload is not a reader or valid buffer
-         * @throws {$protobuf.util.ProtocolError} If required fields are missing
-         */
-        public static decode(
-          r: $protobuf.Reader | Uint8Array,
-          l?: number
-        ): osmosis.concentratedliquidity.v1beta1.MsgCollectIncentives;
-
-        /**
-         * Creates a MsgCollectIncentives message from a plain object. Also converts values to their respective internal types.
-         * @param d Plain object
-         * @returns MsgCollectIncentives
-         */
-        public static fromObject(d: {
-          [k: string]: any;
-        }): osmosis.concentratedliquidity.v1beta1.MsgCollectIncentives;
-
-        /**
-         * Creates a plain object from a MsgCollectIncentives message. Also converts values to other types if specified.
-         * @param m MsgCollectIncentives
-         * @param [o] Conversion options
-         * @returns Plain object
-         */
-        public static toObject(
-          m: osmosis.concentratedliquidity.v1beta1.MsgCollectIncentives,
-          o?: $protobuf.IConversionOptions
-        ): { [k: string]: any };
-
-        /**
-         * Converts this MsgCollectIncentives to JSON.
-         * @returns JSON object
-         */
-        public toJSON(): { [k: string]: any };
-      }
-
-      /** Properties of a MsgCollectIncentivesResponse. */
-      interface IMsgCollectIncentivesResponse {
-        /** MsgCollectIncentivesResponse collectedIncentives */
-        collectedIncentives?: cosmos.base.v1beta1.ICoin[] | null;
-
-        /** MsgCollectIncentivesResponse forfeitedIncentives */
-        forfeitedIncentives?: cosmos.base.v1beta1.ICoin[] | null;
-      }
-
-      /** Represents a MsgCollectIncentivesResponse. */
-      class MsgCollectIncentivesResponse
-        implements IMsgCollectIncentivesResponse
-      {
-        /**
-         * Constructs a new MsgCollectIncentivesResponse.
-         * @param [p] Properties to set
-         */
-        constructor(
-          p?: osmosis.concentratedliquidity.v1beta1.IMsgCollectIncentivesResponse
-        );
-
-        /** MsgCollectIncentivesResponse collectedIncentives. */
-        public collectedIncentives: cosmos.base.v1beta1.ICoin[];
-
-        /** MsgCollectIncentivesResponse forfeitedIncentives. */
-        public forfeitedIncentives: cosmos.base.v1beta1.ICoin[];
-
-        /**
-         * Creates a new MsgCollectIncentivesResponse instance using the specified properties.
-         * @param [properties] Properties to set
-         * @returns MsgCollectIncentivesResponse instance
-         */
-        public static create(
-          properties?: osmosis.concentratedliquidity.v1beta1.IMsgCollectIncentivesResponse
-        ): osmosis.concentratedliquidity.v1beta1.MsgCollectIncentivesResponse;
-
-        /**
-         * Encodes the specified MsgCollectIncentivesResponse message. Does not implicitly {@link osmosis.concentratedliquidity.v1beta1.MsgCollectIncentivesResponse.verify|verify} messages.
-         * @param m MsgCollectIncentivesResponse message or plain object to encode
-         * @param [w] Writer to encode to
-         * @returns Writer
-         */
-        public static encode(
-          m: osmosis.concentratedliquidity.v1beta1.IMsgCollectIncentivesResponse,
-          w?: $protobuf.Writer
-        ): $protobuf.Writer;
-
-        /**
-         * Decodes a MsgCollectIncentivesResponse message from the specified reader or buffer.
-         * @param r Reader or buffer to decode from
-         * @param [l] Message length if known beforehand
-         * @returns MsgCollectIncentivesResponse
-         * @throws {Error} If the payload is not a reader or valid buffer
-         * @throws {$protobuf.util.ProtocolError} If required fields are missing
-         */
-        public static decode(
-          r: $protobuf.Reader | Uint8Array,
-          l?: number
-        ): osmosis.concentratedliquidity.v1beta1.MsgCollectIncentivesResponse;
-
-        /**
-         * Creates a MsgCollectIncentivesResponse message from a plain object. Also converts values to their respective internal types.
-         * @param d Plain object
-         * @returns MsgCollectIncentivesResponse
-         */
-        public static fromObject(d: {
-          [k: string]: any;
-        }): osmosis.concentratedliquidity.v1beta1.MsgCollectIncentivesResponse;
-
-        /**
-         * Creates a plain object from a MsgCollectIncentivesResponse message. Also converts values to other types if specified.
-         * @param m MsgCollectIncentivesResponse
-         * @param [o] Conversion options
-         * @returns Plain object
-         */
-        public static toObject(
-          m: osmosis.concentratedliquidity.v1beta1.MsgCollectIncentivesResponse,
-          o?: $protobuf.IConversionOptions
-        ): { [k: string]: any };
-
-        /**
-         * Converts this MsgCollectIncentivesResponse to JSON.
-         * @returns JSON object
-         */
-        public toJSON(): { [k: string]: any };
-      }
-
-      /** Properties of a MsgFungifyChargedPositions. */
-      interface IMsgFungifyChargedPositions {
-        /** MsgFungifyChargedPositions positionIds */
-        positionIds?: Long[] | null;
-
-        /** MsgFungifyChargedPositions sender */
-        sender?: string | null;
-      }
-
-      /** Represents a MsgFungifyChargedPositions. */
-      class MsgFungifyChargedPositions implements IMsgFungifyChargedPositions {
-        /**
-         * Constructs a new MsgFungifyChargedPositions.
-         * @param [p] Properties to set
-         */
-        constructor(
-          p?: osmosis.concentratedliquidity.v1beta1.IMsgFungifyChargedPositions
-        );
-
-        /** MsgFungifyChargedPositions positionIds. */
-        public positionIds: Long[];
-
-        /** MsgFungifyChargedPositions sender. */
-        public sender: string;
-
-        /**
-         * Creates a new MsgFungifyChargedPositions instance using the specified properties.
-         * @param [properties] Properties to set
-         * @returns MsgFungifyChargedPositions instance
-         */
-        public static create(
-          properties?: osmosis.concentratedliquidity.v1beta1.IMsgFungifyChargedPositions
-        ): osmosis.concentratedliquidity.v1beta1.MsgFungifyChargedPositions;
-
-        /**
-         * Encodes the specified MsgFungifyChargedPositions message. Does not implicitly {@link osmosis.concentratedliquidity.v1beta1.MsgFungifyChargedPositions.verify|verify} messages.
-         * @param m MsgFungifyChargedPositions message or plain object to encode
-         * @param [w] Writer to encode to
-         * @returns Writer
-         */
-        public static encode(
-          m: osmosis.concentratedliquidity.v1beta1.IMsgFungifyChargedPositions,
-          w?: $protobuf.Writer
-        ): $protobuf.Writer;
-
-        /**
-         * Decodes a MsgFungifyChargedPositions message from the specified reader or buffer.
-         * @param r Reader or buffer to decode from
-         * @param [l] Message length if known beforehand
-         * @returns MsgFungifyChargedPositions
-         * @throws {Error} If the payload is not a reader or valid buffer
-         * @throws {$protobuf.util.ProtocolError} If required fields are missing
-         */
-        public static decode(
-          r: $protobuf.Reader | Uint8Array,
-          l?: number
-        ): osmosis.concentratedliquidity.v1beta1.MsgFungifyChargedPositions;
-
-        /**
-         * Creates a MsgFungifyChargedPositions message from a plain object. Also converts values to their respective internal types.
-         * @param d Plain object
-         * @returns MsgFungifyChargedPositions
-         */
-        public static fromObject(d: {
-          [k: string]: any;
-        }): osmosis.concentratedliquidity.v1beta1.MsgFungifyChargedPositions;
-
-        /**
-         * Creates a plain object from a MsgFungifyChargedPositions message. Also converts values to other types if specified.
-         * @param m MsgFungifyChargedPositions
-         * @param [o] Conversion options
-         * @returns Plain object
-         */
-        public static toObject(
-          m: osmosis.concentratedliquidity.v1beta1.MsgFungifyChargedPositions,
-          o?: $protobuf.IConversionOptions
-        ): { [k: string]: any };
-
-        /**
-         * Converts this MsgFungifyChargedPositions to JSON.
-         * @returns JSON object
-         */
-        public toJSON(): { [k: string]: any };
-      }
-
-      /** Properties of a MsgFungifyChargedPositionsResponse. */
-      interface IMsgFungifyChargedPositionsResponse {
-        /** MsgFungifyChargedPositionsResponse newPositionId */
-        newPositionId?: Long | null;
-      }
-
-      /** Represents a MsgFungifyChargedPositionsResponse. */
-      class MsgFungifyChargedPositionsResponse
-        implements IMsgFungifyChargedPositionsResponse
-      {
-        /**
-         * Constructs a new MsgFungifyChargedPositionsResponse.
-         * @param [p] Properties to set
-         */
-        constructor(
-          p?: osmosis.concentratedliquidity.v1beta1.IMsgFungifyChargedPositionsResponse
-        );
-
-        /** MsgFungifyChargedPositionsResponse newPositionId. */
-        public newPositionId: Long;
-
-        /**
-         * Creates a new MsgFungifyChargedPositionsResponse instance using the specified properties.
-         * @param [properties] Properties to set
-         * @returns MsgFungifyChargedPositionsResponse instance
-         */
-        public static create(
-          properties?: osmosis.concentratedliquidity.v1beta1.IMsgFungifyChargedPositionsResponse
-        ): osmosis.concentratedliquidity.v1beta1.MsgFungifyChargedPositionsResponse;
-
-        /**
-         * Encodes the specified MsgFungifyChargedPositionsResponse message. Does not implicitly {@link osmosis.concentratedliquidity.v1beta1.MsgFungifyChargedPositionsResponse.verify|verify} messages.
-         * @param m MsgFungifyChargedPositionsResponse message or plain object to encode
-         * @param [w] Writer to encode to
-         * @returns Writer
-         */
-        public static encode(
-          m: osmosis.concentratedliquidity.v1beta1.IMsgFungifyChargedPositionsResponse,
-          w?: $protobuf.Writer
-        ): $protobuf.Writer;
-
-        /**
-         * Decodes a MsgFungifyChargedPositionsResponse message from the specified reader or buffer.
-         * @param r Reader or buffer to decode from
-         * @param [l] Message length if known beforehand
-         * @returns MsgFungifyChargedPositionsResponse
-         * @throws {Error} If the payload is not a reader or valid buffer
-         * @throws {$protobuf.util.ProtocolError} If required fields are missing
-         */
-        public static decode(
-          r: $protobuf.Reader | Uint8Array,
-          l?: number
-        ): osmosis.concentratedliquidity.v1beta1.MsgFungifyChargedPositionsResponse;
-
-        /**
-         * Creates a MsgFungifyChargedPositionsResponse message from a plain object. Also converts values to their respective internal types.
-         * @param d Plain object
-         * @returns MsgFungifyChargedPositionsResponse
-         */
-        public static fromObject(d: {
-          [k: string]: any;
-        }): osmosis.concentratedliquidity.v1beta1.MsgFungifyChargedPositionsResponse;
-
-        /**
-         * Creates a plain object from a MsgFungifyChargedPositionsResponse message. Also converts values to other types if specified.
-         * @param m MsgFungifyChargedPositionsResponse
-         * @param [o] Conversion options
-         * @returns Plain object
-         */
-        public static toObject(
-          m: osmosis.concentratedliquidity.v1beta1.MsgFungifyChargedPositionsResponse,
-          o?: $protobuf.IConversionOptions
-        ): { [k: string]: any };
-
-        /**
-         * Converts this MsgFungifyChargedPositionsResponse to JSON.
-         * @returns JSON object
-         */
-        public toJSON(): { [k: string]: any };
-      }
     }
   }
 
@@ -12799,7 +8324,6 @@
        * @returns JSON object
        */
       public toJSON(): { [k: string]: any };
->>>>>>> 6ebdfc12
     }
 
     /** Properties of a MsgSuperfluidUnbondLockResponse. */
@@ -12895,30 +8419,6 @@
        * Constructs a new MsgSuperfluidUndelegateAndUnbondLock.
        * @param [p] Properties to set
        */
-<<<<<<< HEAD
-      public superfluidUnbondLock(
-        request: osmosis.superfluid.IMsgSuperfluidUnbondLock
-      ): Promise<osmosis.superfluid.MsgSuperfluidUnbondLockResponse>;
-
-      /**
-       * Calls SuperfluidUndelegateAndUnbondLock.
-       * @param request MsgSuperfluidUndelegateAndUnbondLock message or plain object
-       * @param callback Node-style callback called with the error, if any, and MsgSuperfluidUndelegateAndUnbondLockResponse
-       */
-      public superfluidUndelegateAndUnbondLock(
-        request: osmosis.superfluid.IMsgSuperfluidUndelegateAndUnbondLock,
-        callback: osmosis.superfluid.Msg.SuperfluidUndelegateAndUnbondLockCallback
-      ): void;
-
-      /**
-       * Calls SuperfluidUndelegateAndUnbondLock.
-       * @param request MsgSuperfluidUndelegateAndUnbondLock message or plain object
-       * @returns Promise
-       */
-      public superfluidUndelegateAndUnbondLock(
-        request: osmosis.superfluid.IMsgSuperfluidUndelegateAndUnbondLock
-      ): Promise<osmosis.superfluid.MsgSuperfluidUndelegateAndUnbondLockResponse>;
-=======
       constructor(p?: osmosis.superfluid.IMsgSuperfluidUndelegateAndUnbondLock);
 
       /** MsgSuperfluidUndelegateAndUnbondLock sender. */
@@ -12929,7 +8429,6 @@
 
       /** MsgSuperfluidUndelegateAndUnbondLock coin. */
       public coin?: cosmos.base.v1beta1.ICoin | null;
->>>>>>> 6ebdfc12
 
       /**
        * Creates a new MsgSuperfluidUndelegateAndUnbondLock instance using the specified properties.
@@ -12969,30 +8468,6 @@
        * @param d Plain object
        * @returns MsgSuperfluidUndelegateAndUnbondLock
        */
-<<<<<<< HEAD
-      public unPoolWhitelistedPool(
-        request: osmosis.superfluid.IMsgUnPoolWhitelistedPool
-      ): Promise<osmosis.superfluid.MsgUnPoolWhitelistedPoolResponse>;
-
-      /**
-       * Calls UnlockAndMigrateSharesToFullRangeConcentratedPosition.
-       * @param request MsgUnlockAndMigrateSharesToFullRangeConcentratedPosition message or plain object
-       * @param callback Node-style callback called with the error, if any, and MsgUnlockAndMigrateSharesToFullRangeConcentratedPositionResponse
-       */
-      public unlockAndMigrateSharesToFullRangeConcentratedPosition(
-        request: osmosis.superfluid.IMsgUnlockAndMigrateSharesToFullRangeConcentratedPosition,
-        callback: osmosis.superfluid.Msg.UnlockAndMigrateSharesToFullRangeConcentratedPositionCallback
-      ): void;
-
-      /**
-       * Calls UnlockAndMigrateSharesToFullRangeConcentratedPosition.
-       * @param request MsgUnlockAndMigrateSharesToFullRangeConcentratedPosition message or plain object
-       * @returns Promise
-       */
-      public unlockAndMigrateSharesToFullRangeConcentratedPosition(
-        request: osmosis.superfluid.IMsgUnlockAndMigrateSharesToFullRangeConcentratedPosition
-      ): Promise<osmosis.superfluid.MsgUnlockAndMigrateSharesToFullRangeConcentratedPositionResponse>;
-=======
       public static fromObject(d: {
         [k: string]: any;
       }): osmosis.superfluid.MsgSuperfluidUndelegateAndUnbondLock;
@@ -13013,7 +8488,6 @@
        * @returns JSON object
        */
       public toJSON(): { [k: string]: any };
->>>>>>> 6ebdfc12
     }
 
     /** Properties of a MsgSuperfluidUndelegateAndUnbondLockResponse. */
@@ -13080,26 +8554,10 @@
       }): osmosis.superfluid.MsgSuperfluidUndelegateAndUnbondLockResponse;
 
       /**
-<<<<<<< HEAD
-       * Callback as used by {@link osmosis.superfluid.Msg#superfluidUndelegateAndUnbondLock}.
-       * @param error Error, if any
-       * @param [response] MsgSuperfluidUndelegateAndUnbondLockResponse
-       */
-      type SuperfluidUndelegateAndUnbondLockCallback = (
-        error: Error | null,
-        response?: osmosis.superfluid.MsgSuperfluidUndelegateAndUnbondLockResponse
-      ) => void;
-
-      /**
-       * Callback as used by {@link osmosis.superfluid.Msg#lockAndSuperfluidDelegate}.
-       * @param error Error, if any
-       * @param [response] MsgLockAndSuperfluidDelegateResponse
-=======
        * Creates a plain object from a MsgSuperfluidUndelegateAndUnbondLockResponse message. Also converts values to other types if specified.
        * @param m MsgSuperfluidUndelegateAndUnbondLockResponse
        * @param [o] Conversion options
        * @returns Plain object
->>>>>>> 6ebdfc12
        */
       public static toObject(
         m: osmosis.superfluid.MsgSuperfluidUndelegateAndUnbondLockResponse,
@@ -13110,24 +8568,7 @@
        * Converts this MsgSuperfluidUndelegateAndUnbondLockResponse to JSON.
        * @returns JSON object
        */
-<<<<<<< HEAD
-      type UnPoolWhitelistedPoolCallback = (
-        error: Error | null,
-        response?: osmosis.superfluid.MsgUnPoolWhitelistedPoolResponse
-      ) => void;
-
-      /**
-       * Callback as used by {@link osmosis.superfluid.Msg#unlockAndMigrateSharesToFullRangeConcentratedPosition}.
-       * @param error Error, if any
-       * @param [response] MsgUnlockAndMigrateSharesToFullRangeConcentratedPositionResponse
-       */
-      type UnlockAndMigrateSharesToFullRangeConcentratedPositionCallback = (
-        error: Error | null,
-        response?: osmosis.superfluid.MsgUnlockAndMigrateSharesToFullRangeConcentratedPositionResponse
-      ) => void;
-=======
       public toJSON(): { [k: string]: any };
->>>>>>> 6ebdfc12
     }
 
     /** Properties of a MsgLockAndSuperfluidDelegate. */
@@ -13648,181 +9089,9 @@
       public toJSON(): { [k: string]: any };
     }
 
-<<<<<<< HEAD
-    /** Properties of a MsgSuperfluidUndelegateAndUnbondLock. */
-    interface IMsgSuperfluidUndelegateAndUnbondLock {
-      /** MsgSuperfluidUndelegateAndUnbondLock sender */
-      sender?: string | null;
-
-      /** MsgSuperfluidUndelegateAndUnbondLock lockId */
-      lockId?: Long | null;
-
-      /** MsgSuperfluidUndelegateAndUnbondLock coin */
-      coin?: cosmos.base.v1beta1.ICoin | null;
-    }
-
-    /** Represents a MsgSuperfluidUndelegateAndUnbondLock. */
-    class MsgSuperfluidUndelegateAndUnbondLock
-      implements IMsgSuperfluidUndelegateAndUnbondLock
-    {
-      /**
-       * Constructs a new MsgSuperfluidUndelegateAndUnbondLock.
-       * @param [p] Properties to set
-       */
-      constructor(p?: osmosis.superfluid.IMsgSuperfluidUndelegateAndUnbondLock);
-
-      /** MsgSuperfluidUndelegateAndUnbondLock sender. */
-      public sender: string;
-
-      /** MsgSuperfluidUndelegateAndUnbondLock lockId. */
-      public lockId: Long;
-
-      /** MsgSuperfluidUndelegateAndUnbondLock coin. */
-      public coin?: cosmos.base.v1beta1.ICoin | null;
-
-      /**
-       * Creates a new MsgSuperfluidUndelegateAndUnbondLock instance using the specified properties.
-       * @param [properties] Properties to set
-       * @returns MsgSuperfluidUndelegateAndUnbondLock instance
-       */
-      public static create(
-        properties?: osmosis.superfluid.IMsgSuperfluidUndelegateAndUnbondLock
-      ): osmosis.superfluid.MsgSuperfluidUndelegateAndUnbondLock;
-
-      /**
-       * Encodes the specified MsgSuperfluidUndelegateAndUnbondLock message. Does not implicitly {@link osmosis.superfluid.MsgSuperfluidUndelegateAndUnbondLock.verify|verify} messages.
-       * @param m MsgSuperfluidUndelegateAndUnbondLock message or plain object to encode
-       * @param [w] Writer to encode to
-       * @returns Writer
-       */
-      public static encode(
-        m: osmosis.superfluid.IMsgSuperfluidUndelegateAndUnbondLock,
-        w?: $protobuf.Writer
-      ): $protobuf.Writer;
-
-      /**
-       * Decodes a MsgSuperfluidUndelegateAndUnbondLock message from the specified reader or buffer.
-       * @param r Reader or buffer to decode from
-       * @param [l] Message length if known beforehand
-       * @returns MsgSuperfluidUndelegateAndUnbondLock
-       * @throws {Error} If the payload is not a reader or valid buffer
-       * @throws {$protobuf.util.ProtocolError} If required fields are missing
-       */
-      public static decode(
-        r: $protobuf.Reader | Uint8Array,
-        l?: number
-      ): osmosis.superfluid.MsgSuperfluidUndelegateAndUnbondLock;
-
-      /**
-       * Creates a MsgSuperfluidUndelegateAndUnbondLock message from a plain object. Also converts values to their respective internal types.
-       * @param d Plain object
-       * @returns MsgSuperfluidUndelegateAndUnbondLock
-       */
-      public static fromObject(d: {
-        [k: string]: any;
-      }): osmosis.superfluid.MsgSuperfluidUndelegateAndUnbondLock;
-
-      /**
-       * Creates a plain object from a MsgSuperfluidUndelegateAndUnbondLock message. Also converts values to other types if specified.
-       * @param m MsgSuperfluidUndelegateAndUnbondLock
-       * @param [o] Conversion options
-       * @returns Plain object
-       */
-      public static toObject(
-        m: osmosis.superfluid.MsgSuperfluidUndelegateAndUnbondLock,
-        o?: $protobuf.IConversionOptions
-      ): { [k: string]: any };
-
-      /**
-       * Converts this MsgSuperfluidUndelegateAndUnbondLock to JSON.
-       * @returns JSON object
-       */
-      public toJSON(): { [k: string]: any };
-    }
-
-    /** Properties of a MsgSuperfluidUndelegateAndUnbondLockResponse. */
-    interface IMsgSuperfluidUndelegateAndUnbondLockResponse {}
-
-    /** Represents a MsgSuperfluidUndelegateAndUnbondLockResponse. */
-    class MsgSuperfluidUndelegateAndUnbondLockResponse
-      implements IMsgSuperfluidUndelegateAndUnbondLockResponse
-    {
-      /**
-       * Constructs a new MsgSuperfluidUndelegateAndUnbondLockResponse.
-       * @param [p] Properties to set
-       */
-      constructor(
-        p?: osmosis.superfluid.IMsgSuperfluidUndelegateAndUnbondLockResponse
-      );
-
-      /**
-       * Creates a new MsgSuperfluidUndelegateAndUnbondLockResponse instance using the specified properties.
-       * @param [properties] Properties to set
-       * @returns MsgSuperfluidUndelegateAndUnbondLockResponse instance
-       */
-      public static create(
-        properties?: osmosis.superfluid.IMsgSuperfluidUndelegateAndUnbondLockResponse
-      ): osmosis.superfluid.MsgSuperfluidUndelegateAndUnbondLockResponse;
-
-      /**
-       * Encodes the specified MsgSuperfluidUndelegateAndUnbondLockResponse message. Does not implicitly {@link osmosis.superfluid.MsgSuperfluidUndelegateAndUnbondLockResponse.verify|verify} messages.
-       * @param m MsgSuperfluidUndelegateAndUnbondLockResponse message or plain object to encode
-       * @param [w] Writer to encode to
-       * @returns Writer
-       */
-      public static encode(
-        m: osmosis.superfluid.IMsgSuperfluidUndelegateAndUnbondLockResponse,
-        w?: $protobuf.Writer
-      ): $protobuf.Writer;
-
-      /**
-       * Decodes a MsgSuperfluidUndelegateAndUnbondLockResponse message from the specified reader or buffer.
-       * @param r Reader or buffer to decode from
-       * @param [l] Message length if known beforehand
-       * @returns MsgSuperfluidUndelegateAndUnbondLockResponse
-       * @throws {Error} If the payload is not a reader or valid buffer
-       * @throws {$protobuf.util.ProtocolError} If required fields are missing
-       */
-      public static decode(
-        r: $protobuf.Reader | Uint8Array,
-        l?: number
-      ): osmosis.superfluid.MsgSuperfluidUndelegateAndUnbondLockResponse;
-
-      /**
-       * Creates a MsgSuperfluidUndelegateAndUnbondLockResponse message from a plain object. Also converts values to their respective internal types.
-       * @param d Plain object
-       * @returns MsgSuperfluidUndelegateAndUnbondLockResponse
-       */
-      public static fromObject(d: {
-        [k: string]: any;
-      }): osmosis.superfluid.MsgSuperfluidUndelegateAndUnbondLockResponse;
-
-      /**
-       * Creates a plain object from a MsgSuperfluidUndelegateAndUnbondLockResponse message. Also converts values to other types if specified.
-       * @param m MsgSuperfluidUndelegateAndUnbondLockResponse
-       * @param [o] Conversion options
-       * @returns Plain object
-       */
-      public static toObject(
-        m: osmosis.superfluid.MsgSuperfluidUndelegateAndUnbondLockResponse,
-        o?: $protobuf.IConversionOptions
-      ): { [k: string]: any };
-
-      /**
-       * Converts this MsgSuperfluidUndelegateAndUnbondLockResponse to JSON.
-       * @returns JSON object
-       */
-      public toJSON(): { [k: string]: any };
-    }
-
-    /** Properties of a MsgLockAndSuperfluidDelegate. */
-    interface IMsgLockAndSuperfluidDelegate {
-      /** MsgLockAndSuperfluidDelegate sender */
-=======
     /** Properties of a MsgUnlockAndMigrateSharesToFullRangeConcentratedPosition. */
     interface IMsgUnlockAndMigrateSharesToFullRangeConcentratedPosition {
       /** MsgUnlockAndMigrateSharesToFullRangeConcentratedPosition sender */
->>>>>>> 6ebdfc12
       sender?: string | null;
 
       /** MsgUnlockAndMigrateSharesToFullRangeConcentratedPosition lockId */
@@ -14218,199 +9487,6 @@
 
       /**
        * Converts this MsgAddToConcentratedLiquiditySuperfluidPositionResponse to JSON.
-       * @returns JSON object
-       */
-      public toJSON(): { [k: string]: any };
-    }
-
-    /** Properties of a MsgUnlockAndMigrateSharesToFullRangeConcentratedPosition. */
-    interface IMsgUnlockAndMigrateSharesToFullRangeConcentratedPosition {
-      /** MsgUnlockAndMigrateSharesToFullRangeConcentratedPosition sender */
-      sender?: string | null;
-
-      /** MsgUnlockAndMigrateSharesToFullRangeConcentratedPosition lockId */
-      lockId?: Long | null;
-
-      /** MsgUnlockAndMigrateSharesToFullRangeConcentratedPosition sharesToMigrate */
-      sharesToMigrate?: cosmos.base.v1beta1.ICoin | null;
-    }
-
-    /** Represents a MsgUnlockAndMigrateSharesToFullRangeConcentratedPosition. */
-    class MsgUnlockAndMigrateSharesToFullRangeConcentratedPosition
-      implements IMsgUnlockAndMigrateSharesToFullRangeConcentratedPosition
-    {
-      /**
-       * Constructs a new MsgUnlockAndMigrateSharesToFullRangeConcentratedPosition.
-       * @param [p] Properties to set
-       */
-      constructor(
-        p?: osmosis.superfluid.IMsgUnlockAndMigrateSharesToFullRangeConcentratedPosition
-      );
-
-      /** MsgUnlockAndMigrateSharesToFullRangeConcentratedPosition sender. */
-      public sender: string;
-
-      /** MsgUnlockAndMigrateSharesToFullRangeConcentratedPosition lockId. */
-      public lockId: Long;
-
-      /** MsgUnlockAndMigrateSharesToFullRangeConcentratedPosition sharesToMigrate. */
-      public sharesToMigrate?: cosmos.base.v1beta1.ICoin | null;
-
-      /**
-       * Creates a new MsgUnlockAndMigrateSharesToFullRangeConcentratedPosition instance using the specified properties.
-       * @param [properties] Properties to set
-       * @returns MsgUnlockAndMigrateSharesToFullRangeConcentratedPosition instance
-       */
-      public static create(
-        properties?: osmosis.superfluid.IMsgUnlockAndMigrateSharesToFullRangeConcentratedPosition
-      ): osmosis.superfluid.MsgUnlockAndMigrateSharesToFullRangeConcentratedPosition;
-
-      /**
-       * Encodes the specified MsgUnlockAndMigrateSharesToFullRangeConcentratedPosition message. Does not implicitly {@link osmosis.superfluid.MsgUnlockAndMigrateSharesToFullRangeConcentratedPosition.verify|verify} messages.
-       * @param m MsgUnlockAndMigrateSharesToFullRangeConcentratedPosition message or plain object to encode
-       * @param [w] Writer to encode to
-       * @returns Writer
-       */
-      public static encode(
-        m: osmosis.superfluid.IMsgUnlockAndMigrateSharesToFullRangeConcentratedPosition,
-        w?: $protobuf.Writer
-      ): $protobuf.Writer;
-
-      /**
-       * Decodes a MsgUnlockAndMigrateSharesToFullRangeConcentratedPosition message from the specified reader or buffer.
-       * @param r Reader or buffer to decode from
-       * @param [l] Message length if known beforehand
-       * @returns MsgUnlockAndMigrateSharesToFullRangeConcentratedPosition
-       * @throws {Error} If the payload is not a reader or valid buffer
-       * @throws {$protobuf.util.ProtocolError} If required fields are missing
-       */
-      public static decode(
-        r: $protobuf.Reader | Uint8Array,
-        l?: number
-      ): osmosis.superfluid.MsgUnlockAndMigrateSharesToFullRangeConcentratedPosition;
-
-      /**
-       * Creates a MsgUnlockAndMigrateSharesToFullRangeConcentratedPosition message from a plain object. Also converts values to their respective internal types.
-       * @param d Plain object
-       * @returns MsgUnlockAndMigrateSharesToFullRangeConcentratedPosition
-       */
-      public static fromObject(d: {
-        [k: string]: any;
-      }): osmosis.superfluid.MsgUnlockAndMigrateSharesToFullRangeConcentratedPosition;
-
-      /**
-       * Creates a plain object from a MsgUnlockAndMigrateSharesToFullRangeConcentratedPosition message. Also converts values to other types if specified.
-       * @param m MsgUnlockAndMigrateSharesToFullRangeConcentratedPosition
-       * @param [o] Conversion options
-       * @returns Plain object
-       */
-      public static toObject(
-        m: osmosis.superfluid.MsgUnlockAndMigrateSharesToFullRangeConcentratedPosition,
-        o?: $protobuf.IConversionOptions
-      ): { [k: string]: any };
-
-      /**
-       * Converts this MsgUnlockAndMigrateSharesToFullRangeConcentratedPosition to JSON.
-       * @returns JSON object
-       */
-      public toJSON(): { [k: string]: any };
-    }
-
-    /** Properties of a MsgUnlockAndMigrateSharesToFullRangeConcentratedPositionResponse. */
-    interface IMsgUnlockAndMigrateSharesToFullRangeConcentratedPositionResponse {
-      /** MsgUnlockAndMigrateSharesToFullRangeConcentratedPositionResponse amount0 */
-      amount0?: string | null;
-
-      /** MsgUnlockAndMigrateSharesToFullRangeConcentratedPositionResponse amount1 */
-      amount1?: string | null;
-
-      /** MsgUnlockAndMigrateSharesToFullRangeConcentratedPositionResponse liquidityCreated */
-      liquidityCreated?: string | null;
-
-      /** MsgUnlockAndMigrateSharesToFullRangeConcentratedPositionResponse joinTime */
-      joinTime?: google.protobuf.ITimestamp | null;
-    }
-
-    /** Represents a MsgUnlockAndMigrateSharesToFullRangeConcentratedPositionResponse. */
-    class MsgUnlockAndMigrateSharesToFullRangeConcentratedPositionResponse
-      implements
-        IMsgUnlockAndMigrateSharesToFullRangeConcentratedPositionResponse
-    {
-      /**
-       * Constructs a new MsgUnlockAndMigrateSharesToFullRangeConcentratedPositionResponse.
-       * @param [p] Properties to set
-       */
-      constructor(
-        p?: osmosis.superfluid.IMsgUnlockAndMigrateSharesToFullRangeConcentratedPositionResponse
-      );
-
-      /** MsgUnlockAndMigrateSharesToFullRangeConcentratedPositionResponse amount0. */
-      public amount0: string;
-
-      /** MsgUnlockAndMigrateSharesToFullRangeConcentratedPositionResponse amount1. */
-      public amount1: string;
-
-      /** MsgUnlockAndMigrateSharesToFullRangeConcentratedPositionResponse liquidityCreated. */
-      public liquidityCreated: string;
-
-      /** MsgUnlockAndMigrateSharesToFullRangeConcentratedPositionResponse joinTime. */
-      public joinTime?: google.protobuf.ITimestamp | null;
-
-      /**
-       * Creates a new MsgUnlockAndMigrateSharesToFullRangeConcentratedPositionResponse instance using the specified properties.
-       * @param [properties] Properties to set
-       * @returns MsgUnlockAndMigrateSharesToFullRangeConcentratedPositionResponse instance
-       */
-      public static create(
-        properties?: osmosis.superfluid.IMsgUnlockAndMigrateSharesToFullRangeConcentratedPositionResponse
-      ): osmosis.superfluid.MsgUnlockAndMigrateSharesToFullRangeConcentratedPositionResponse;
-
-      /**
-       * Encodes the specified MsgUnlockAndMigrateSharesToFullRangeConcentratedPositionResponse message. Does not implicitly {@link osmosis.superfluid.MsgUnlockAndMigrateSharesToFullRangeConcentratedPositionResponse.verify|verify} messages.
-       * @param m MsgUnlockAndMigrateSharesToFullRangeConcentratedPositionResponse message or plain object to encode
-       * @param [w] Writer to encode to
-       * @returns Writer
-       */
-      public static encode(
-        m: osmosis.superfluid.IMsgUnlockAndMigrateSharesToFullRangeConcentratedPositionResponse,
-        w?: $protobuf.Writer
-      ): $protobuf.Writer;
-
-      /**
-       * Decodes a MsgUnlockAndMigrateSharesToFullRangeConcentratedPositionResponse message from the specified reader or buffer.
-       * @param r Reader or buffer to decode from
-       * @param [l] Message length if known beforehand
-       * @returns MsgUnlockAndMigrateSharesToFullRangeConcentratedPositionResponse
-       * @throws {Error} If the payload is not a reader or valid buffer
-       * @throws {$protobuf.util.ProtocolError} If required fields are missing
-       */
-      public static decode(
-        r: $protobuf.Reader | Uint8Array,
-        l?: number
-      ): osmosis.superfluid.MsgUnlockAndMigrateSharesToFullRangeConcentratedPositionResponse;
-
-      /**
-       * Creates a MsgUnlockAndMigrateSharesToFullRangeConcentratedPositionResponse message from a plain object. Also converts values to their respective internal types.
-       * @param d Plain object
-       * @returns MsgUnlockAndMigrateSharesToFullRangeConcentratedPositionResponse
-       */
-      public static fromObject(d: {
-        [k: string]: any;
-      }): osmosis.superfluid.MsgUnlockAndMigrateSharesToFullRangeConcentratedPositionResponse;
-
-      /**
-       * Creates a plain object from a MsgUnlockAndMigrateSharesToFullRangeConcentratedPositionResponse message. Also converts values to other types if specified.
-       * @param m MsgUnlockAndMigrateSharesToFullRangeConcentratedPositionResponse
-       * @param [o] Conversion options
-       * @returns Plain object
-       */
-      public static toObject(
-        m: osmosis.superfluid.MsgUnlockAndMigrateSharesToFullRangeConcentratedPositionResponse,
-        o?: $protobuf.IConversionOptions
-      ): { [k: string]: any };
-
-      /**
-       * Converts this MsgUnlockAndMigrateSharesToFullRangeConcentratedPositionResponse to JSON.
        * @returns JSON object
        */
       public toJSON(): { [k: string]: any };
