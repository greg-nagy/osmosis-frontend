--- conflicted
+++ resolved
@@ -7,12 +7,12 @@
 } from "@keplr-wallet/stores";
 import { Dec } from "@keplr-wallet/unit";
 import { PricePretty } from "@keplr-wallet/unit/build/price-pretty";
-import { autorun, computed, makeObservable } from "mobx";
+import { autorun, makeObservable } from "mobx";
 import { computedFn } from "mobx-utils";
+import { GET_POOLS_PAGINATION_LIMIT } from ".";
 import { ObservableQueryNumPools } from "./num-pools";
 import { ObservableQueryPool } from "./pool";
 import { Pools } from "./types";
-import { GET_POOLS_PAGINATION_LIMIT } from ".";
 
 export class ObservableQueryPools extends ObservableChainQuery<Pools> {
   constructor(
@@ -110,25 +110,7 @@
     }
   );
 
-<<<<<<< HEAD
-  @computed
-  get pools(): ObservablePool[] {
-    if (!this.response) {
-      return [];
-    }
-
-    return this.response.data.pools.map((raw) => {
-      return new ObservablePool(this.chainId, this.chainGetter, raw);
-    });
-  }
-
-  /**
-   * @deprecated
-   */
-  readonly getAllPools = computedFn((): ObservablePool[] => {
-=======
   readonly getAllPools = computedFn((): ObservableQueryPool[] => {
->>>>>>> c7c7a26b
     if (!this.response) {
       return [];
     }
