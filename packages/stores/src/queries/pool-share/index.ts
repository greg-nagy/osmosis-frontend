--- conflicted
+++ resolved
@@ -32,12 +32,8 @@
   ) {}
 
   /**
-<<<<<<< HEAD
    * 특정 주소가 소유하고 있는 모든 share들의 pool id 배열을 반환한다.
    * Returns the POOL ID array of all shares that the specific address owns.
-=======
-   * Returns the pool id arrangement of all shares owned by a particular address.
->>>>>>> 204d8edb
    */
   readonly getOwnPools = computedFn((bech32Address: string): string[] => {
     const balances: {
