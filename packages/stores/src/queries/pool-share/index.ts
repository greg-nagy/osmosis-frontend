--- conflicted
+++ resolved
@@ -185,21 +185,14 @@
       }
 
       const share = this.getAllGammShare(bech32Address, poolId);
-
-      return new RatePretty(
-        share
-          .quo(pool.totalShare)
-          .mul(DecUtils.getTenExponentNInPrecisionRange(2))
-          .moveDecimalPointLeft(2)
-      );
-    }
-  );
-
-<<<<<<< HEAD
+      const totalShare = pool.totalShare;
+
       return totalShare.toDec().isZero()
         ? new RatePretty(totalShare)
         : new RatePretty(share.quo(totalShare));
-=======
+    }
+  );
+
   /** Gets user's ownership ratio and coin balance of each asset in pool. */
   readonly getShareAssets = computedFn(
     (
@@ -248,7 +241,6 @@
           lockIds: lockedCoin.lockIds,
         };
       });
->>>>>>> 1665712e
     }
   );
 }