--- conflicted
+++ resolved
@@ -264,7 +264,6 @@
       }
 
       return apr;
-<<<<<<< HEAD
     }
   );
 
@@ -364,107 +363,6 @@
     }
   );
 
-=======
-    }
-  );
-
-  readonly computeDailyRewardForDuration = computedFn(
-    (
-      poolId: string,
-      duration: Duration,
-      priceStore: IPriceStore,
-      fiatCurrency: FiatCurrency
-    ): CoinPretty | undefined => {
-      const gaugeId = this.getIncentivizedGaugeId(poolId, duration);
-      const incentiveBondDurations =
-        this.queryLockableDurations.lockableDurations;
-
-      if (this.incentivizedPools.includes(poolId) && gaugeId) {
-        const pool = this.queryPools.getPool(poolId);
-        if (pool) {
-          const mintDenom = this.queryMintParmas.mintDenom;
-          const epochIdentifier = this.queryMintParmas.epochIdentifier;
-
-          if (mintDenom && epochIdentifier) {
-            const epoch = this.queryEpochs.getEpoch(epochIdentifier);
-
-            const chainInfo = this.chainGetter.getChain(this.chainId);
-            const mintCurrency = chainInfo.findCurrency(mintDenom);
-
-            if (mintCurrency && mintCurrency.coinGeckoId && epoch.duration) {
-              const totalWeight = this.queryDistrInfo.totalWeight;
-              const potWeight = this.queryDistrInfo.getWeight(gaugeId);
-              const mintPrice = priceStore.getPrice(
-                mintCurrency.coinGeckoId,
-                fiatCurrency.currency
-              );
-              const poolTVL = pool.computeTotalValueLocked(priceStore);
-              if (
-                totalWeight.gt(new Int(0)) &&
-                potWeight.gt(new Int(0)) &&
-                mintPrice &&
-                poolTVL.toDec().gt(new Dec(0))
-              ) {
-                const epochProvision = this.queryEpochProvision.epochProvisions;
-
-                if (epochProvision) {
-                  const numEpochPerYear =
-                    dayjs
-                      .duration({
-                        years: 1,
-                      })
-                      .asMilliseconds() / epoch.duration.asMilliseconds();
-
-                  /** Issued over year. */
-                  const yearProvision = epochProvision.mul(
-                    new Dec(numEpochPerYear.toString())
-                  );
-
-                  const yearProvisionToPots = yearProvision.mul(
-                    this.queryMintParmas.distributionProportions.poolIncentives
-                  );
-
-                  const curInternalBondDurationIndex =
-                    incentiveBondDurations.reduce(
-                      (defaultIndex, bondDuration, index) => {
-                        if (
-                          bondDuration.asMilliseconds() ===
-                          duration.asMilliseconds()
-                        ) {
-                          return index;
-                        }
-                        return defaultIndex;
-                      },
-                      0
-                    );
-
-                  const priorDuration =
-                    incentiveBondDurations[curInternalBondDurationIndex - 1];
-
-                  return yearProvisionToPots
-                    .mul(new Dec(potWeight).quo(new Dec(totalWeight)))
-                    .quo(new Dec(numEpochPerYear))
-                    .add(
-                      // for internal incentives, higher bonding periods accrue incentives from prior gauges
-                      priorDuration
-                        ? this.computeDailyRewardForDuration(
-                            poolId,
-                            priorDuration,
-                            priceStore,
-                            fiatCurrency
-                          ) ?? new Dec(0)
-                        : new Dec(0)
-                    );
-                }
-              }
-            }
-          }
-        }
-      }
-    }
-  );
-
->>>>>>> 5568871e
   protected computeAprForSpecificDuration(
     poolId: string,
     duration: Duration,
