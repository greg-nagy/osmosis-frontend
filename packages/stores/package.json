{
  "name": "@osmosis-labs/stores",
  "version": "0.0.1",
  "main": "build/index.js",
  "author": "osmosis-labs",
  "license": "Apache-2.0",
  "private": false,
  "publishConfig": {
    "access": "public"
  },
  "scripts": {
    "clean": "rm -rf node_modules; rm -rf build",
    "build": "tsc && yarn build:proto",
    "build:proto": "mkdir -p build/account/msg/proto/generated && cp ./src/account/msg/proto/generated/* ./build/account/msg/proto/generated",
    "dev": "tsc -w",
    "test": "jest --passWithNoTests",
    "lint": "eslint \"src/**/*\" && prettier --check \"src/**/*\"",
    "lint:fix": "eslint --fix \"src/**/*\" && prettier --write \"src/**/*\"",
    "pre-commit": "lint-staged"
  },
  "lint-staged": {
    "*": [
      "eslint",
      "prettier --check"
    ]
  },
  "devDependencies": {},
  "dependencies": {
    "@cosmjs/launchpad": "^0.24.1",
    "@keplr-wallet/common": "^0.10.0",
    "@keplr-wallet/cosmos": "0.10.0",
    "@keplr-wallet/hooks": "^0.10.0",
    "@keplr-wallet/stores": "^0.10.0",
    "@keplr-wallet/types": "^0.10.0",
    "@keplr-wallet/unit": "^0.10.0",
    "@osmosis-labs/pools": "0.0.1",
<<<<<<< HEAD
    "@keplr-wallet/common": "^0.9.10",
    "@keplr-wallet/stores": "^0.9.11",
    "@keplr-wallet/types": "^0.9.10",
    "@keplr-wallet/unit": "^0.9.11-rc.3",
=======
    "@osmosis-labs/math": "0.0.1",
    "axios": "^0.21.1",
    "buffer": "^6.0.3",
>>>>>>> db8f6498
    "dayjs": "^1.10.7",
    "mobx": "^6.3.10",
    "mobx-utils": "^6.0.4",
    "utility-types": "^3.10.0",
    "deepmerge": "^4.2.2",
    "long": "^5.2.0",
    "protobufjs": "^6.11.2"
  }
}<|MERGE_RESOLUTION|>--- conflicted
+++ resolved
@@ -34,16 +34,9 @@
     "@keplr-wallet/types": "^0.10.0",
     "@keplr-wallet/unit": "^0.10.0",
     "@osmosis-labs/pools": "0.0.1",
-<<<<<<< HEAD
-    "@keplr-wallet/common": "^0.9.10",
-    "@keplr-wallet/stores": "^0.9.11",
-    "@keplr-wallet/types": "^0.9.10",
-    "@keplr-wallet/unit": "^0.9.11-rc.3",
-=======
     "@osmosis-labs/math": "0.0.1",
     "axios": "^0.21.1",
     "buffer": "^6.0.3",
->>>>>>> db8f6498
     "dayjs": "^1.10.7",
     "mobx": "^6.3.10",
     "mobx-utils": "^6.0.4",
