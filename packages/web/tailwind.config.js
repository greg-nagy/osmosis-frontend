--- conflicted
+++ resolved
@@ -174,13 +174,10 @@
       "gradient-negative": IS_FRONTIER
         ? "linear-gradient(96.42deg, #B03A20 -0.59%, #FA825D 100%);"
         : "linear-gradient(96.42deg, #B03A20 -0.59%, #FA825D 100%);",
-<<<<<<< HEAD
       "gradient-supercharged":
         "linear-gradient(270deg, #64C5EE 0%, #EE64E8 100%);",
-=======
       "gradient-hero-card":
         "linear-gradient(to bottom,rgba(0, 0, 0, 0),rgba(0, 0, 0, 0.8));",
->>>>>>> ee60602b
     },
     screens: {
       "3xl": { max: "1792px" },
