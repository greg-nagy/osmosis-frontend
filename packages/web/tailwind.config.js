// eslint-disable-next-line import/no-extraneous-dependencies
const defaultTheme = require("tailwindcss/defaultTheme");

const IS_FRONTIER = process.env.NEXT_PUBLIC_IS_FRONTIER === "true";

module.exports = {
  mode: "jit",
  content: [
    "./pages/**/*.{js,ts,jsx,tsx}",
    "./components/**/*.{js,ts,jsx,tsx}",
    "./modals/**/*.{js,ts,jsx,tsx}",
  ],
  theme: {
    colors: {
      white: {
        full: "#FFFFFF",
        high: "rgba(255, 255, 255, 0.95)",
        emphasis: "rgba(255, 255, 255, 0.87)",
        mid: "rgba(255, 255, 255, 0.6)",
        disabled: "rgba(255, 255, 255, 0.38)",
        faint: "rgba(255, 255, 255, 0.12)",
      },
      transparent: "transparent",
      osmoverse: {
        100: "#E4E1FB",
        200: "#CEC8F3",
        300: "#B0AADC",
        400: "#958FC0",
        500: "#736CA3",
        600: "#565081",
        700: "#3C356D",
        800: "#282750",
        900: "#140F34",
      },
      wosmongton: {
<<<<<<< HEAD
        100: "#D3D1FF",
=======
>>>>>>> e2d31e1c
        200: "#B3B1FD",
        400: "#6A67EA",
        500: "#5B57FA",
        700: "#462ADF",
      },
      rust: {
        200: "#F8C2B0",
      },
      primary: IS_FRONTIER
        ? {
            50: "#8A86FF",
            100: "#D6692E",
            200: "#A4432D",
            300: "#2722BB",
            400: "#1D18A8",
            500: "#16119E",
            600: "#110D8B",
            700: "#92630B",
            800: "#080559",
            900: "#02003F",
          }
        : {
            50: "#8A86FF",
            100: "#4540D8",
            200: "#322DC2",
            300: "#2722BB",
            400: "#1D18A8",
            500: "#16119E",
            600: "#110D8B",
            700: "#0A0674",
            800: "#080559",
            900: "#02003F",
          },
      primaryVariant: "#0A0674",
      secondary: IS_FRONTIER
        ? {
            50: "#F4CC82",
            100: "#D9A575",
            200: "#C68D5A",
            300: "#BC9856",
            400: "#B88E42",
            500: "#AA7E2D",
            600: "#9C701D",
            700: "#92630B",
            800: "#875903",
            900: "#734B00",
          }
        : {
            50: "#F4CC82",
            100: "#D9B575",
            200: "#C4A46A",
            300: "#BC9856",
            400: "#B88E42",
            500: "#AA7E2D",
            600: "#9C701D",
            700: "#92630B",
            800: "#875903",
            900: "#734B00",
          },
      wireframes: {
        darkGrey: "#282828",
        grey: "#818181",
        lightGrey: "#B7B7B7",
      },
      background: IS_FRONTIER ? "#221B18" : "#170F34",
      modal: IS_FRONTIER ? "rgb(56, 53, 50, 0.8)" : "rgba(23, 15, 52, 0.8)",
      surface: IS_FRONTIER ? "#282421" : "#231D4B",
      card: IS_FRONTIER ? "#2E2C2F" : "#2D2755",
      cardInner: IS_FRONTIER ? "#383532" : "#3C356D",
      cardInfoPlaceholder: "#3E3866",
      iconDefault: IS_FRONTIER ? "#8E867B" : "#8E83AA",
      error: IS_FRONTIER ? "#E91F4F" : "#EF3456",
      enabledGold: "#C4A46A",
      pass: IS_FRONTIER ? "#64BC3B" : "#34EF52",
      missionError: "#EF3456",
      black: "#000000",
      backdrop: "rgba(0, 0, 0, 0.3)",
      superfluid: "#8A86FF",
    },
    fontSize: {
      xxs: "0.5rem",
      xs: "0.75rem",
      sm: "0.875rem",
      base: "1rem",
      lg: "1.25rem",
      xl: "1.5rem",
      "2xl": "2.25rem",
      "3xl": "3rem",
      "4xl": "3.75rem",
      "5xl": "6rem",
      h1: ["6rem", { lineHeight: "7rem", letterSpacing: "-1.5px" }],
      h2: ["3.75rem", { lineHeight: "4.5rem", letterSpacing: "-0.5px" }],
      h3: ["3rem", { lineHeight: "3.5rem", letterSpacing: "0" }],
      h4: ["2.25rem", { lineHeight: "2.25rem", letterSpacing: "0" }],
      h5: ["1.5rem", { lineHeight: "2rem", letterSpacing: "0.18px" }],
      h6: ["1.25rem", { lineHeight: "1.5rem", letterSpacing: "0.15px" }],
      subtitle1: ["1rem", { lineHeight: "1.5rem", letterSpacing: "0.15px" }],
      subtitle2: ["0.875rem", { lineHeight: "1.5rem", letterSpacing: "0.1px" }],
      body1: ["1rem", { lineHeight: "1.5rem", letterSpacing: "0.5px" }],
      body2: ["0.875rem", { lineHeight: "1.25rem", letterSpacing: "0.25px" }],
      button: ["0.875rem", { lineHeight: "1rem", letterSpacing: "0" }],
      caption: ["0.75rem", { lineHeight: "0.875rem", letterSpacing: "0.4px" }],
      overline: ["0.625rem", { lineHeight: "1rem", letterSpacing: "2.5px" }],
    },
    fontFamily: {
      h1: ["Poppins", "ui-sans-serif", "system-ui"],
      h2: ["Poppins", "ui-sans-serif", "system-ui"],
      h3: ["Poppins", "ui-sans-serif", "system-ui"],
      h4: ["Poppins", "ui-sans-serif", "system-ui"],
      h5: ["Poppins", "ui-sans-serif", "system-ui"],
      h6: ["Poppins", "ui-sans-serif", "system-ui"],
      subtitle1: ["Inter", "ui-sans-serif", "system-ui"],
      subtitle2: ["Inter", "ui-sans-serif", "system-ui"],
      body1: ["Inter", "ui-sans-serif", "system-ui"],
      body2: ["Inter", "ui-sans-serif", "system-ui"],
      button: ["Inter", "ui-sans-serif", "system-ui"],
      caption: ["Inter", "ui-sans-serif", "system-ui"],
      overline: ["Poppins", "ui-sans-serif", "system-ui"],
    },
    fontWeight: {
      ...defaultTheme.fontWeight,
      h1: 600,
      h2: 600,
      h3: 600,
      h4: 600,
      h5: 600,
      h6: 600,
      subtitle1: 600,
      subtitle2: 400,
      body1: 400,
      body2: 400,
      button: 600,
      caption: 400,
      overline: 400,
    },
    backgroundImage: {
      none: "none",
      "gradients-socialLive":
        "linear-gradient(180deg, #89EAFB 0%, #1377B0 100%)",
      "gradients-greenBeach":
        "linear-gradient(180deg, #00CEBA 0%, #008A7D 100%)",
      "gradients-kashmir": "linear-gradient(180deg, #6976FE 0%, #3339FF 100%)",
      "gradients-frost": "linear-gradient(180deg, #0069C4 0%, #00396A 100%)",
      "gradients-cherry": "linear-gradient(180deg, #FF652D 0%, #FF0000 100%)",
      "gradients-sunset": "linear-gradient(180deg, #FFBC00 0%, #FF8E00 100%)",
      "gradients-orangeCoral":
        "linear-gradient(180deg, #FF8200 0%, #FF2C00 100%)",
      "gradients-pinky": "linear-gradient(180deg, #FF7A45 0%, #FF00A7 100%)",
      "home-bg-pattern": IS_FRONTIER
        ? "url('/images/osmosis-home-bg-pattern-frontier.svg')"
        : "url('/images/osmosis-home-bg-pattern.svg')",
      "loading-bar":
        "linear-gradient(to left,rgba(251, 251, 251, 0.1),rgba(251, 251, 251, 0.2),rgba(251, 251, 251, 0.3),rgba(251, 251, 251, 0.2),rgba(251, 251, 251, 0.1))",
      superfluid: "linear-gradient(90deg, #8A86FF 0.04%, #E13CBD 99.5%)",
      "superfluid-20":
        "linear-gradient(90deg, rgba(138, 134, 255, 0.2) 0.04%, rgba(225, 60, 189, 0.2) 99.5%)",
      "selected-validator":
        "linear-gradient(rgba(0,0,0,0.3), rgba(0,0,0,0.3)), linear-gradient(#231d4b, #231d4b)",
    },
    boxShadow: {
      container:
        "0px 8px 10px rgba(0, 0, 0, 0.14), 0px 3px 14px rgba(0, 0, 0, 0.12), 0px 5px 5px rgba(0, 0, 0, 0.2)",
      "elevation-04dp":
        "0px 4px 5px rgba(0, 0, 0, 0.14), 0px 1px 10px rgba(0, 0, 0, 0.12), 0px 2px 4px rgba(0, 0, 0, 0.2)",
      "elevation-08dp":
        "0px 8px 10px rgba(0, 0, 0, 0.14), 0px 3px 14px rgba(0, 0, 0, 0.12), 0px 5px 5px rgba(0, 0, 0, 0.2)",
      "elevation-24dp":
        "0px 24px 38px rgba(0, 0, 0, 0.14), 0px 9px 46px rgba(0, 0, 0, 0.12), 0px 11px 15px rgba(0, 0, 0, 0.2)",
    },
    screens: {
      "3xl": { max: "1792px" },
      // => @media (max-width: 1792px) { ... }

      "2xl": { max: "1536px" },
      // => @media (max-width: 1536px) { ... }

      "1.5xl": { max: "1408px" },
      // => @media (max-width: 1408px) { ... }

      xl: { max: "1280px" },
      // => @media (max-width: 1280px) { ... }

      "1.5lg": { max: "1152px" },
      // => @media (max-width: 1152px) { ... }

      lg: { max: "1024px" },
      // => @media (max-width: 1024px) { ... }

      "1.5md": { max: "896px" },
      // => @media (max-width: 896px) { ... }

      md: { max: "768px" },
      // => @media (max-width: 768px) { ... }

      sm: { max: "640px" },
      // => @media (max-width: 640px) { ... }

      "1.5xs": { max: "512px" },
      // => @media (max-width: 512px) { ... }

      xs: { max: "420px" },
    },
    extend: {
      height: {
        navbar: "88px",
        content: "calc(100vh - 88px)",
      },
      width: {
        loader: {
          1: "3.75rem",
          2: "4rem",
          3: "4.25rem",
          4: "4.5rem",
          5: "4.75rem",
          6: "5rem",
        },
      },
      spacing: {
        sidebar: "12.875rem",
        "mobile-header": "6rem",
        0.25: "1px",
      },
      maxWidth: {
        container: "70rem",
        clipboard: "32.5rem",
        modal: "42rem",
      },
      maxHeight: {
        terms: "28rem",
      },
      keyframes: {
        loading: {
          "0%": { transform: "translateX(-150%)" },
          "100%": { transform: "translateX(200%)" },
        },
      },
      animation: {
        loading: "loading 1s ease-in-out infinite",
      },
      boxShadow: {
        separator: "0px -1px 0px 0px rgba(255, 255, 255, 0.12)",
      },
      borderRadius: {
        none: "0",
        lginset: "0.438rem", // 1px smaller than rounded-lg
        xlinset: "0.688rem", // 1px smaller than rounded-xl
        "2xlinset": "0.938rem", // 1 px smaller than rounded-2xl
      },
      transitionTimingFunction: {
        bounce: "cubic-bezier(0.175, 0.885, 0.32, 1.275)",
        inOutBack: "cubic-bezier(0.7, -0.4, 0.4, 1.4)",
        outBack: "cubic-bezier(0.46, 0.47, 0.4, 1.4)",
        inBack: "cubic-bezier(0.7, -0.4, 0.52, 0.51)",
      },
      transitionProperty: {
        width: "width",
        borderRadius: "border-radius",
      },
    },
  },
  plugins: [],
};<|MERGE_RESOLUTION|>--- conflicted
+++ resolved
@@ -4,7 +4,6 @@
 const IS_FRONTIER = process.env.NEXT_PUBLIC_IS_FRONTIER === "true";
 
 module.exports = {
-  mode: "jit",
   content: [
     "./pages/**/*.{js,ts,jsx,tsx}",
     "./components/**/*.{js,ts,jsx,tsx}",
@@ -33,10 +32,7 @@
         900: "#140F34",
       },
       wosmongton: {
-<<<<<<< HEAD
         100: "#D3D1FF",
-=======
->>>>>>> e2d31e1c
         200: "#B3B1FD",
         400: "#6A67EA",
         500: "#5B57FA",
