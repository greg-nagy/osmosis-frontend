--- conflicted
+++ resolved
@@ -253,17 +253,15 @@
         xlinset: "0.688rem", // 1px smaller than rounded-xl
         "2xlinset": "0.938rem", // 1 px smaller than rounded-2xl
       },
-<<<<<<< HEAD
-      transitionProperty: {
-        width: "width",
-        borderRadius: "border-radius",
-=======
       transitionTimingFunction: {
         bounce: "cubic-bezier(0.175, 0.885, 0.32, 1.275)",
         inOutBack: "cubic-bezier(0.7, -0.4, 0.4, 1.4)",
         outBack: "cubic-bezier(0.46, 0.47, 0.4, 1.4)",
         inBack: "cubic-bezier(0.7, -0.4, 0.52, 0.51)",
->>>>>>> f065a57e
+      },
+      transitionProperty: {
+        width: "width",
+        borderRadius: "border-radius",
       },
     },
   },
