--- conflicted
+++ resolved
@@ -199,30 +199,6 @@
         ibcBalances={ibcBalances}
         onDeposit={onTableDeposit}
         onWithdraw={onTableWithdraw}
-<<<<<<< HEAD
-=======
-        onBuyOsmo={() => {
-          transferConfig?.buyOsmo();
-          const tokenName = "OSMO";
-
-          const cryptoBalance = nativeBalances.find(
-            (coin) =>
-              coin.balance.denom.toLowerCase() === tokenName.toLowerCase()
-          );
-
-          logEvent([
-            EventName.Assets.buyOsmoClicked,
-            {
-              tokenName,
-              tokenAmount: Number(
-                (cryptoBalance?.fiatValue ?? cryptoBalance?.balance)
-                  ?.maxDecimals(4)
-                  .toString()
-              ),
-            },
-          ]);
-        }}
->>>>>>> a52aae8b
       />
       {!isMobile && <PoolAssets />}
       <section className="bg-osmoverse-900">
