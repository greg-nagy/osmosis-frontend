import type { NextPage } from "next";
import { observer } from "mobx-react-lite";
<<<<<<< HEAD
import {
  FunctionComponent,
  useState,
  useEffect,
  ComponentProps,
  useCallback,
} from "react";
=======
import { FunctionComponent, useState } from "react";
>>>>>>> dc9d73ae
import { PricePretty } from "@keplr-wallet/unit";
import { ObservableQueryPool } from "@osmosis-labs/stores";
import { makeLocalStorageKVStore } from "../../stores/kv-store";
import { useStore } from "../../stores";
import { ObservableTransferUIConfig } from "../../stores/assets";
import { Overview } from "../../components/overview";
import { AssetsTable } from "../../components/table/assets-table";
import { DepoolingTable } from "../../components/table/depooling-table";
import { ShowMoreButton } from "../../components/buttons/show-more";
import { PoolCard } from "../../components/cards/";
import { Metric } from "../../components/types";
import { MetricLoader } from "../../components/loaders";
import {
  IbcTransferModal,
  BridgeTransferModal,
  TransferAssetSelectModal,
} from "../../modals";
<<<<<<< HEAD
import { ConnectNonIbcWallet, PreTransferModal } from "../../modals";
import { useWindowSize, useAmplitudeAnalytics } from "../../hooks";
=======
import { ConnectNonIbcWallet } from "../../modals/connect-non-ibc-wallet";
import { useWindowSize } from "../../hooks";
>>>>>>> dc9d73ae
import { WalletConnectQRModal } from "../../modals";

const INIT_POOL_CARD_COUNT = 6;

const Assets: NextPage = observer(() => {
  const { isMobile } = useWindowSize();
  const {
    assetsStore,
    chainStore: {
      osmosis: { chainId },
    },
    accountStore,
  } = useStore();
  const { nativeBalances, ibcBalances } = assetsStore;
  const account = accountStore.getAccount(chainId);

  const [transferConfig] = useState(
    () =>
      new ObservableTransferUIConfig(
        assetsStore,
        account,
        makeLocalStorageKVStore("transfer-ui-config")
      )
  );

<<<<<<< HEAD
  // mobile only
  const [preTransferModalProps, setPreTransferModalProps] =
    useState<ComponentProps<typeof PreTransferModal> | null>(null);
  const launchPreTransferModal = useCallback(
    (coinDenom: string) => {
      const ibcBalance = ibcBalances.find(
        (ibcBalance) => ibcBalance.balance.denom === coinDenom
      );

      if (!ibcBalance) return;

      setPreTransferModalProps({
        isOpen: true,
        selectedToken: ibcBalance.balance,
        tokens: ibcBalances.map(({ balance }) => balance),
        externalDepositUrl: ibcBalance.depositUrlOverride,
        externalWithdrawUrl: ibcBalance.withdrawUrlOverride,
        isUnstable: ibcBalance.isUnstable,
        onSelectToken: launchPreTransferModal,
        onWithdraw: () => {
          transferConfig.transferAsset(
            "withdraw",
            ibcBalance.chainInfo.chainId,
            coinDenom
          );
          setPreTransferModalProps(null);
        },
        onDeposit: () => {
          transferConfig.transferAsset(
            "deposit",
            ibcBalance.chainInfo.chainId,
            coinDenom
          );
          setPreTransferModalProps(null);
        },
        onRequestClose: () => setPreTransferModalProps(null),
      });
    },
    [ibcBalances]
  );

  useEffect(() => {
    setUserProperty(
      "osmoBalance",
      Number(
        nativeBalances[0].balance.maxDecimals(6).hideDenom(true).toString()
      )
    );
  }, [nativeBalances[0].balance.maxDecimals(6).hideDenom(true).toString()]);

=======
>>>>>>> dc9d73ae
  return (
    <main className="bg-background">
      <AssetsOverview
        onDepositIntent={() => transferConfig.startTransfer("deposit")}
        onWithdrawIntent={() => transferConfig.startTransfer("withdraw")}
      />
      {isMobile && preTransferModalProps && (
        <PreTransferModal {...preTransferModalProps} />
      )}
      {transferConfig.assetSelectModal && (
        <TransferAssetSelectModal {...transferConfig.assetSelectModal} />
      )}
      {transferConfig.connectNonIbcWalletModal && (
        <ConnectNonIbcWallet {...transferConfig.connectNonIbcWalletModal} />
      )}
      {transferConfig.ibcTransferModal && (
        <IbcTransferModal {...transferConfig.ibcTransferModal} />
      )}
      {transferConfig.bridgeTransferModal && (
        <BridgeTransferModal {...transferConfig.bridgeTransferModal} />
      )}
      {transferConfig.walletConnectEth.sessionConnectUri && (
        <WalletConnectQRModal
          isOpen={true}
          uri={transferConfig.walletConnectEth.sessionConnectUri || ""}
          onRequestClose={() => transferConfig.walletConnectEth.disable()}
        />
      )}
      <AssetsTable
        nativeBalances={nativeBalances}
        ibcBalances={ibcBalances}
        onDepositIntent={() => transferConfig.startTransfer("deposit")}
        onWithdrawIntent={() => transferConfig.startTransfer("withdraw")}
        onDeposit={(chainId, coinDenom) =>
          isMobile
            ? launchPreTransferModal(coinDenom)
            : transferConfig.transferAsset("deposit", chainId, coinDenom)
        }
        onWithdraw={(chainId, coinDenom) =>
          transferConfig.transferAsset("withdraw", chainId, coinDenom)
        }
      />
      {!isMobile && <PoolAssets />}
      <section className="bg-surface">
        <DepoolingTable
          className="p-10 md:p-5 max-w-container mx-auto"
          tableClassName="md:w-screen md:-mx-5"
        />
      </section>
    </main>
  );
});

const AssetsOverview: FunctionComponent<{
  onWithdrawIntent: () => void;
  onDepositIntent: () => void;
}> = observer(({ onDepositIntent, onWithdrawIntent }) => {
  const { assetsStore } = useStore();
  const { isMobile } = useWindowSize();

  const totalAssetsValue = assetsStore.calcValueOf([
    ...assetsStore.availableBalance,
    ...assetsStore.lockedCoins,
    assetsStore.stakedBalance,
    assetsStore.unstakingBalance,
  ]);
  const availableAssetsValue = assetsStore.calcValueOf(
    assetsStore.availableBalance
  );
  const bondedAssetsValue = assetsStore.calcValueOf(assetsStore.lockedCoins);
  const stakedAssetsValue = assetsStore.calcValueOf([
    assetsStore.stakedBalance,
    assetsStore.unstakingBalance,
  ]);

<<<<<<< HEAD
  useEffect(() => {
    setUserProperty(
      "totalAssetsPrice",
      Number(totalAssetsValue.trim(true).toDec().toString(2))
    );
    setUserProperty(
      "unbondedAssetsPrice",
      Number(availableAssetsValue.trim(true).toDec().toString(2))
    );
    setUserProperty(
      "bondedAssetsPrice",
      Number(bondedAssetsValue.trim(true).toDec().toString(2))
    );
    setUserProperty(
      "stakedOsmoPrice",
      Number(stakedAssetsValue.trim(true).toDec().toString(2))
    );
  }, [
    totalAssetsValue.toString(),
    availableAssetsValue.toString(),
    bondedAssetsValue.toString(),
    stakedAssetsValue.toString(),
  ]);

=======
>>>>>>> dc9d73ae
  return (
    <Overview
      title={isMobile ? "My Osmosis Assets" : <h4>My Osmosis Assets</h4>}
      titleButtons={
        isMobile
          ? undefined
          : [
              {
                label: "Deposit",
                onClick: onDepositIntent,
              },
              {
                label: "Withdraw",
                type: "outline",
                className: "bg-primary-200/30",
                onClick: onWithdrawIntent,
              },
            ]
      }
      primaryOverviewLabels={[
        {
          label: "Total Assets",
          value: totalAssetsValue.toString(),
        },
        {
          label: "Unbonded Assets",
          value: availableAssetsValue.toString(),
        },
        {
          label: "Bonded Assets",
          value: bondedAssetsValue.toString(),
        },
        {
          label: "Staked OSMO",
          value: stakedAssetsValue.toString(),
        },
      ]}
    />
  );
});

const PoolAssets: FunctionComponent = observer(() => {
  const { chainStore, accountStore, queriesStore } = useStore();

  const { chainId } = chainStore.osmosis;
  const { bech32Address } = accountStore.getAccount(chainId);
  const ownedPoolIds = queriesStore
    .get(chainId)
    .osmosis!.queryGammPoolShare.getOwnPools(bech32Address);
  const [showAllPools, setShowAllPools] = useState(false);

  if (ownedPoolIds.length === 0) {
    return null;
  }

  return (
    <section className="bg-background">
      <div className="max-w-container mx-auto md:px-4 p-10">
        <h5>My Pools</h5>
        <PoolCards {...{ showAllPools, ownedPoolIds, setShowAllPools }} />
      </div>
    </section>
  );
});

const PoolCards: FunctionComponent<{
  showAllPools: boolean;
  ownedPoolIds: string[];
  setShowAllPools: (show: boolean) => void;
}> = observer(({ showAllPools, ownedPoolIds, setShowAllPools }) => (
  <>
    <div className="my-5 grid grid-cards">
      <PoolCardsDisplayer
        poolIds={
          showAllPools
            ? ownedPoolIds
            : ownedPoolIds.slice(0, INIT_POOL_CARD_COUNT)
        }
      />
    </div>
    {ownedPoolIds.length > INIT_POOL_CARD_COUNT && (
      <ShowMoreButton
        className="m-auto"
        isOn={showAllPools}
        onToggle={() => setShowAllPools(!showAllPools)}
      />
    )}
  </>
));

const PoolCardsDisplayer: FunctionComponent<{ poolIds: string[] }> = observer(
  ({ poolIds }) => {
    const {
      chainStore,
      queriesStore,
      queriesExternalStore,
      priceStore,
      accountStore,
    } = useStore();

    const queriesOsmosis = queriesStore.get(chainStore.osmosis.chainId)
      .osmosis!;
    const { bech32Address } = accountStore.getAccount(
      chainStore.osmosis.chainId
    );

    const pools = poolIds
      .map((poolId) => {
        const pool = queriesOsmosis.queryGammPools.getPool(poolId);

        if (!pool) {
          return undefined;
        }
        const tvl = pool.computeTotalValueLocked(priceStore);
        const shareRatio =
          queriesOsmosis.queryGammPoolShare.getAllGammShareRatio(
            bech32Address,
            pool.id
          );
        const actualShareRatio = shareRatio.moveDecimalPointLeft(2);

        const lockedShareRatio =
          queriesOsmosis.queryGammPoolShare.getLockedGammShareRatio(
            bech32Address,
            pool.id
          );
        const actualLockedShareRatio =
          lockedShareRatio.moveDecimalPointRight(2);

        return [
          pool,
          tvl.mul(actualShareRatio).moveDecimalPointRight(2),
          [
            queriesOsmosis.queryIncentivizedPools.isIncentivized(poolId)
              ? {
                  label: "APR",
                  value: (
                    <MetricLoader
                      isLoading={
                        queriesOsmosis.queryIncentivizedPools.isAprFetching
                      }
                    >
                      {queriesOsmosis.queryIncentivizedPools
                        .computeMostAPY(poolId, priceStore)
                        .maxDecimals(2)
                        .toString()}
                    </MetricLoader>
                  ),
                }
              : {
                  label: "Fee APY",
                  value: (() => {
                    const queriesExternal = queriesExternalStore.get();
                    const poolWithFeeMetrics =
                      queriesExternal.queryGammPoolFeeMetrics.makePoolWithFeeMetrics(
                        pool,
                        priceStore
                      );
                    return queriesExternal.queryGammPoolFeeMetrics.get7dPoolFeeApy(
                      poolWithFeeMetrics,
                      priceStore
                    );
                  })()
                    .maxDecimals(2)
                    .toString(),
                },
            {
              label: "Pool Liquidity",
              value: pool.computeTotalValueLocked(priceStore).toString(),
            },
            queriesOsmosis.queryIncentivizedPools.isIncentivized(poolId)
              ? {
                  label: "Bonded",
                  value: tvl.mul(actualLockedShareRatio).toString(),
                }
              : {
                  label: "My Liquidity",
                  value: tvl
                    .mul(actualShareRatio)
                    .moveDecimalPointRight(2)
                    .toString(),
                },
          ],
        ] as [ObservableQueryPool, PricePretty, Metric[]];
      })
      .filter(
        (p): p is [ObservableQueryPool, PricePretty, Metric[]] =>
          p !== undefined
      )
      .sort(([, aFiatValue], [, bFiatValue]) => {
        // desc by fiat value
        if (aFiatValue.toDec().gt(bFiatValue.toDec())) return -1;
        if (aFiatValue.toDec().lt(bFiatValue.toDec())) return 1;
        return 0;
      });

    return (
      <>
        {pools.map(([pool, _, metrics]) => (
          <PoolCard
            key={pool.id}
            poolId={pool.id}
            poolAssets={pool.poolAssets.map((asset) => asset.amount.currency)}
            poolMetrics={metrics}
            isSuperfluid={queriesOsmosis.querySuperfluidPools.isSuperfluidPool(
              pool.id
            )}
          />
        ))}
      </>
    );
  }
);

export default Assets;<|MERGE_RESOLUTION|>--- conflicted
+++ resolved
@@ -1,16 +1,6 @@
 import type { NextPage } from "next";
 import { observer } from "mobx-react-lite";
-<<<<<<< HEAD
-import {
-  FunctionComponent,
-  useState,
-  useEffect,
-  ComponentProps,
-  useCallback,
-} from "react";
-=======
-import { FunctionComponent, useState } from "react";
->>>>>>> dc9d73ae
+import { FunctionComponent, useState, useEffect } from "react";
 import { PricePretty } from "@keplr-wallet/unit";
 import { ObservableQueryPool } from "@osmosis-labs/stores";
 import { makeLocalStorageKVStore } from "../../stores/kv-store";
@@ -23,19 +13,16 @@
 import { PoolCard } from "../../components/cards/";
 import { Metric } from "../../components/types";
 import { MetricLoader } from "../../components/loaders";
+import { priceFormatter } from "../../components/utils";
 import {
   IbcTransferModal,
   BridgeTransferModal,
   TransferAssetSelectModal,
 } from "../../modals";
-<<<<<<< HEAD
-import { ConnectNonIbcWallet, PreTransferModal } from "../../modals";
+import { ConnectNonIbcWallet } from "../../modals/connect-non-ibc-wallet";
 import { useWindowSize, useAmplitudeAnalytics } from "../../hooks";
-=======
-import { ConnectNonIbcWallet } from "../../modals/connect-non-ibc-wallet";
-import { useWindowSize } from "../../hooks";
->>>>>>> dc9d73ae
 import { WalletConnectQRModal } from "../../modals";
+import { EventName } from "../../config";
 
 const INIT_POOL_CARD_COUNT = 6;
 
@@ -51,6 +38,10 @@
   const { nativeBalances, ibcBalances } = assetsStore;
   const account = accountStore.getAccount(chainId);
 
+  const { setUserProperty } = useAmplitudeAnalytics({
+    onLoadEvent: [EventName.Assets.pageViewed],
+  });
+
   const [transferConfig] = useState(
     () =>
       new ObservableTransferUIConfig(
@@ -60,68 +51,19 @@
       )
   );
 
-<<<<<<< HEAD
-  // mobile only
-  const [preTransferModalProps, setPreTransferModalProps] =
-    useState<ComponentProps<typeof PreTransferModal> | null>(null);
-  const launchPreTransferModal = useCallback(
-    (coinDenom: string) => {
-      const ibcBalance = ibcBalances.find(
-        (ibcBalance) => ibcBalance.balance.denom === coinDenom
-      );
-
-      if (!ibcBalance) return;
-
-      setPreTransferModalProps({
-        isOpen: true,
-        selectedToken: ibcBalance.balance,
-        tokens: ibcBalances.map(({ balance }) => balance),
-        externalDepositUrl: ibcBalance.depositUrlOverride,
-        externalWithdrawUrl: ibcBalance.withdrawUrlOverride,
-        isUnstable: ibcBalance.isUnstable,
-        onSelectToken: launchPreTransferModal,
-        onWithdraw: () => {
-          transferConfig.transferAsset(
-            "withdraw",
-            ibcBalance.chainInfo.chainId,
-            coinDenom
-          );
-          setPreTransferModalProps(null);
-        },
-        onDeposit: () => {
-          transferConfig.transferAsset(
-            "deposit",
-            ibcBalance.chainInfo.chainId,
-            coinDenom
-          );
-          setPreTransferModalProps(null);
-        },
-        onRequestClose: () => setPreTransferModalProps(null),
-      });
-    },
-    [ibcBalances]
-  );
-
   useEffect(() => {
     setUserProperty(
       "osmoBalance",
-      Number(
-        nativeBalances[0].balance.maxDecimals(6).hideDenom(true).toString()
-      )
+      nativeBalances[0].balance.maxDecimals(6).hideDenom(true).toString()
     );
   }, [nativeBalances[0].balance.maxDecimals(6).hideDenom(true).toString()]);
 
-=======
->>>>>>> dc9d73ae
   return (
     <main className="bg-background">
       <AssetsOverview
         onDepositIntent={() => transferConfig.startTransfer("deposit")}
         onWithdrawIntent={() => transferConfig.startTransfer("withdraw")}
       />
-      {isMobile && preTransferModalProps && (
-        <PreTransferModal {...preTransferModalProps} />
-      )}
       {transferConfig.assetSelectModal && (
         <TransferAssetSelectModal {...transferConfig.assetSelectModal} />
       )}
@@ -147,9 +89,7 @@
         onDepositIntent={() => transferConfig.startTransfer("deposit")}
         onWithdrawIntent={() => transferConfig.startTransfer("withdraw")}
         onDeposit={(chainId, coinDenom) =>
-          isMobile
-            ? launchPreTransferModal(coinDenom)
-            : transferConfig.transferAsset("deposit", chainId, coinDenom)
+          transferConfig.transferAsset("deposit", chainId, coinDenom)
         }
         onWithdraw={(chainId, coinDenom) =>
           transferConfig.transferAsset("withdraw", chainId, coinDenom)
@@ -172,6 +112,7 @@
 }> = observer(({ onDepositIntent, onWithdrawIntent }) => {
   const { assetsStore } = useStore();
   const { isMobile } = useWindowSize();
+  const { logEvent, setUserProperty } = useAmplitudeAnalytics();
 
   const totalAssetsValue = assetsStore.calcValueOf([
     ...assetsStore.availableBalance,
@@ -188,24 +129,11 @@
     assetsStore.unstakingBalance,
   ]);
 
-<<<<<<< HEAD
   useEffect(() => {
-    setUserProperty(
-      "totalAssetsPrice",
-      Number(totalAssetsValue.trim(true).toDec().toString(2))
-    );
-    setUserProperty(
-      "unbondedAssetsPrice",
-      Number(availableAssetsValue.trim(true).toDec().toString(2))
-    );
-    setUserProperty(
-      "bondedAssetsPrice",
-      Number(bondedAssetsValue.trim(true).toDec().toString(2))
-    );
-    setUserProperty(
-      "stakedOsmoPrice",
-      Number(stakedAssetsValue.trim(true).toDec().toString(2))
-    );
+    setUserProperty("totalAssetsPrice", totalAssetsValue.toString());
+    setUserProperty("unbondedAssetsPrice", availableAssetsValue.toString());
+    setUserProperty("bondedAssetsPrice", bondedAssetsValue.toString());
+    setUserProperty("stakedOsmoPrice", stakedAssetsValue.toString());
   }, [
     totalAssetsValue.toString(),
     availableAssetsValue.toString(),
@@ -213,8 +141,6 @@
     stakedAssetsValue.toString(),
   ]);
 
-=======
->>>>>>> dc9d73ae
   return (
     <Overview
       title={isMobile ? "My Osmosis Assets" : <h4>My Osmosis Assets</h4>}
@@ -224,13 +150,19 @@
           : [
               {
                 label: "Deposit",
-                onClick: onDepositIntent,
+                onClick: () => {
+                  logEvent([EventName.Assets.depositClicked]);
+                  onDepositIntent();
+                },
               },
               {
                 label: "Withdraw",
                 type: "outline",
                 className: "bg-primary-200/30",
-                onClick: onWithdrawIntent,
+                onClick: () => {
+                  logEvent([EventName.Assets.withdrawClicked]);
+                  onWithdrawIntent();
+                },
               },
             ]
       }
@@ -258,6 +190,7 @@
 
 const PoolAssets: FunctionComponent = observer(() => {
   const { chainStore, accountStore, queriesStore } = useStore();
+  const { setUserProperty } = useAmplitudeAnalytics();
 
   const { chainId } = chainStore.osmosis;
   const { bech32Address } = accountStore.getAccount(chainId);
@@ -265,6 +198,10 @@
     .get(chainId)
     .osmosis!.queryGammPoolShare.getOwnPools(bech32Address);
   const [showAllPools, setShowAllPools] = useState(false);
+
+  useEffect(() => {
+    setUserProperty("myPoolsCount", ownedPoolIds.length);
+  }, [ownedPoolIds.length]);
 
   if (ownedPoolIds.length === 0) {
     return null;
@@ -284,26 +221,37 @@
   showAllPools: boolean;
   ownedPoolIds: string[];
   setShowAllPools: (show: boolean) => void;
-}> = observer(({ showAllPools, ownedPoolIds, setShowAllPools }) => (
-  <>
-    <div className="my-5 grid grid-cards">
-      <PoolCardsDisplayer
-        poolIds={
-          showAllPools
-            ? ownedPoolIds
-            : ownedPoolIds.slice(0, INIT_POOL_CARD_COUNT)
-        }
-      />
-    </div>
-    {ownedPoolIds.length > INIT_POOL_CARD_COUNT && (
-      <ShowMoreButton
-        className="m-auto"
-        isOn={showAllPools}
-        onToggle={() => setShowAllPools(!showAllPools)}
-      />
-    )}
-  </>
-));
+}> = observer(({ showAllPools, ownedPoolIds, setShowAllPools }) => {
+  const { logEvent } = useAmplitudeAnalytics();
+  return (
+    <>
+      <div className="my-5 grid grid-cards">
+        <PoolCardsDisplayer
+          poolIds={
+            showAllPools
+              ? ownedPoolIds
+              : ownedPoolIds.slice(0, INIT_POOL_CARD_COUNT)
+          }
+        />
+      </div>
+      {ownedPoolIds.length > INIT_POOL_CARD_COUNT && (
+        <ShowMoreButton
+          className="m-auto"
+          isOn={showAllPools}
+          onToggle={() => {
+            logEvent([
+              EventName.Assets.assetsListMoreClicked,
+              {
+                isOn: !showAllPools,
+              },
+            ]);
+            setShowAllPools(!showAllPools);
+          }}
+        />
+      )}
+    </>
+  );
+});
 
 const PoolCardsDisplayer: FunctionComponent<{ poolIds: string[] }> = observer(
   ({ poolIds }) => {
@@ -383,7 +331,7 @@
                 },
             {
               label: "Pool Liquidity",
-              value: pool.computeTotalValueLocked(priceStore).toString(),
+              value: priceFormatter(pool.computeTotalValueLocked(priceStore)),
             },
             queriesOsmosis.queryIncentivizedPools.isIncentivized(poolId)
               ? {
@@ -410,6 +358,7 @@
         if (aFiatValue.toDec().lt(bFiatValue.toDec())) return 1;
         return 0;
       });
+    const { logEvent } = useAmplitudeAnalytics();
 
     return (
       <>
@@ -422,6 +371,24 @@
             isSuperfluid={queriesOsmosis.querySuperfluidPools.isSuperfluidPool(
               pool.id
             )}
+            onClick={() =>
+              logEvent([
+                EventName.Assets.myPoolsCardClicked,
+                {
+                  poolId: pool.id,
+                  poolName: pool.poolAssets
+                    .map((poolAsset) => poolAsset.amount.denom)
+                    .join(" / "),
+                  poolWeight: pool.poolAssets
+                    .map((poolAsset) => poolAsset.weightFraction.toString())
+                    .join(" / "),
+                  isSuperfluidPool:
+                    queriesOsmosis.querySuperfluidPools.isSuperfluidPool(
+                      pool.id
+                    ),
+                },
+              ])
+            }
           />
         ))}
       </>
