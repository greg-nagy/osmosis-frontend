import type { NextPage } from "next";
import { observer } from "mobx-react-lite";
import {
  FunctionComponent,
  useState,
  useEffect,
  ComponentProps,
  useCallback,
} from "react";
import { PricePretty } from "@keplr-wallet/unit";
import { ObservableQueryPool } from "@osmosis-labs/stores";
import { makeLocalStorageKVStore } from "../../stores/kv-store";
import { useStore } from "../../stores";
import { ObservableTransferUIConfig } from "../../stores/assets";
import { AssetsTable } from "../../components/table/assets-table";
import { DepoolingTable } from "../../components/table/depooling-table";
import { ShowMoreButton } from "../../components/buttons/show-more";
import { PoolCard } from "../../components/cards/";
import { Metric } from "../../components/types";
import { MetricLoader } from "../../components/loaders";
import { priceFormatter } from "../../components/utils";
import { useTranslation } from "react-multi-lang";
import {
  IbcTransferModal,
  BridgeTransferModal,
  TransferAssetSelectModal,
} from "../../modals";
import { ConnectNonIbcWallet, PreTransferModal } from "../../modals";
import {
  useWindowSize,
  useAmplitudeAnalytics,
<<<<<<< HEAD
  useNavBar,
  useShowDustUserSetting,
=======
  useNavBarCtas,
>>>>>>> d75a0b5b
} from "../../hooks";
import { WalletConnectQRModal } from "../../modals";
import { EventName } from "../../config";

const INIT_POOL_CARD_COUNT = 6;

const Assets: NextPage = observer(() => {
  const { isMobile } = useWindowSize();
  const {
    assetsStore,
    chainStore: {
      osmosis: { chainId },
    },
    accountStore,
  } = useStore();
  const { nativeBalances, ibcBalances } = assetsStore;
  const account = accountStore.getAccount(chainId);

  const [transferConfig] = useState(
    () =>
      new ObservableTransferUIConfig(
        assetsStore,
        account,
        makeLocalStorageKVStore("transfer-ui-config")
      )
  );

  // set up user analytics
  const { logEvent, setUserProperty } = useAmplitudeAnalytics({
    onLoadEvent: [EventName.Assets.pageViewed],
  });
  // mobile only
  const [preTransferModalProps, setPreTransferModalProps] =
    useState<ComponentProps<typeof PreTransferModal> | null>(null);
  const launchPreTransferModal = useCallback(
    (coinDenom: string) => {
      const ibcBalance = ibcBalances.find(
        (ibcBalance) => ibcBalance.balance.denom === coinDenom
      );

      if (!ibcBalance) return;

      setPreTransferModalProps({
        isOpen: true,
        selectedToken: ibcBalance.balance,
        tokens: ibcBalances.map(({ balance }) => balance),
        externalDepositUrl: ibcBalance.depositUrlOverride,
        externalWithdrawUrl: ibcBalance.withdrawUrlOverride,
        isUnstable: ibcBalance.isUnstable,
        onSelectToken: launchPreTransferModal,
        onWithdraw: () => {
          transferConfig.transferAsset(
            "withdraw",
            ibcBalance.chainInfo.chainId,
            coinDenom
          );
          setPreTransferModalProps(null);
        },
        onDeposit: () => {
          transferConfig.transferAsset(
            "deposit",
            ibcBalance.chainInfo.chainId,
            coinDenom
          );
          setPreTransferModalProps(null);
        },
        onRequestClose: () => setPreTransferModalProps(null),
      });
    },
    [ibcBalances]
  );

  useEffect(() => {
    setUserProperty(
      "osmoBalance",
      Number(
        nativeBalances[0].balance.maxDecimals(6).hideDenom(true).toString()
      )
    );
  }, [nativeBalances[0].balance.maxDecimals(6).hideDenom(true).toString()]);

  // set nav bar ctas
<<<<<<< HEAD
  useNavBar({
    ctas: [
      {
        label: "Deposit",
        onClick: () => {
          transferConfig.startTransfer("deposit");
          logEvent([EventName.Assets.depositClicked]);
        },
      },
      {
        label: "Withdraw",
        onClick: () => {
          transferConfig.startTransfer("withdraw");
          logEvent([EventName.Assets.withdrawClicked]);
        },
      },
    ],
  });
=======
  useNavBarCtas([
    {
      label: "Deposit",
      onClick: () => {
        transferConfig.startTransfer("deposit");
        logEvent([EventName.Assets.depositClicked]);
      },
    },
    {
      label: "Withdraw",
      onClick: () => {
        transferConfig.startTransfer("withdraw");
        logEvent([EventName.Assets.withdrawClicked]);
      },
    },
  ]);
>>>>>>> d75a0b5b

  return (
    <main className="flex flex-col gap-20 bg-background p-8">
      <AssetsOverview />
      {isMobile && preTransferModalProps && (
        <PreTransferModal {...preTransferModalProps} />
      )}
      {transferConfig.assetSelectModal && (
        <TransferAssetSelectModal {...transferConfig.assetSelectModal} />
      )}
      {transferConfig.connectNonIbcWalletModal && (
        <ConnectNonIbcWallet {...transferConfig.connectNonIbcWalletModal} />
      )}
      {transferConfig.ibcTransferModal && (
        <IbcTransferModal {...transferConfig.ibcTransferModal} />
      )}
      {transferConfig.bridgeTransferModal && (
        <BridgeTransferModal {...transferConfig.bridgeTransferModal} />
      )}
      {transferConfig.walletConnectEth.sessionConnectUri && (
        <WalletConnectQRModal
          isOpen={true}
          uri={transferConfig.walletConnectEth.sessionConnectUri || ""}
          onRequestClose={() => transferConfig.walletConnectEth.disable()}
        />
      )}
      <AssetsTable
        nativeBalances={nativeBalances}
        ibcBalances={ibcBalances}
        onDepositIntent={() => transferConfig.startTransfer("deposit")}
        onWithdrawIntent={() => transferConfig.startTransfer("withdraw")}
        onDeposit={(chainId, coinDenom, externalDepositUrl) => {
          if (!externalDepositUrl) {
            isMobile
              ? launchPreTransferModal(coinDenom)
              : transferConfig.transferAsset("deposit", chainId, coinDenom);
          }
        }}
        onWithdraw={(chainId, coinDenom, externalWithdrawUrl) => {
          if (!externalWithdrawUrl) {
            transferConfig.transferAsset("withdraw", chainId, coinDenom);
          }
        }}
      />
      {!isMobile && <PoolAssets />}
      <section className="bg-surface">
        <DepoolingTable
          className="p-10 md:p-5 max-w-container mx-auto"
          tableClassName="md:w-screen md:-mx-5"
        />
      </section>
    </main>
  );
});

const AssetsOverview: FunctionComponent = observer(() => {
  const { assetsStore } = useStore();
<<<<<<< HEAD
=======
  const t = useTranslation();
>>>>>>> d75a0b5b

  const totalAssetsValue = assetsStore.calcValueOf([
    ...assetsStore.availableBalance,
    ...assetsStore.lockedCoins,
    assetsStore.stakedBalance,
    assetsStore.unstakingBalance,
  ]);
  const availableAssetsValue = assetsStore.calcValueOf(
    assetsStore.availableBalance
  );
  const bondedAssetsValue = assetsStore.calcValueOf(assetsStore.lockedCoins);
  const stakedAssetsValue = assetsStore.calcValueOf([
    assetsStore.stakedBalance,
    assetsStore.unstakingBalance,
  ]);

  // set up user analytics
  const { setUserProperty } = useAmplitudeAnalytics();
  useEffect(() => {
    setUserProperty(
      "totalAssetsPrice",
      Number(totalAssetsValue.trim(true).toDec().toString(2))
    );
    setUserProperty(
      "unbondedAssetsPrice",
      Number(availableAssetsValue.trim(true).toDec().toString(2))
    );
    setUserProperty(
      "bondedAssetsPrice",
      Number(bondedAssetsValue.trim(true).toDec().toString(2))
    );
    setUserProperty(
      "stakedOsmoPrice",
      Number(stakedAssetsValue.trim(true).toDec().toString(2))
    );
  }, [
    totalAssetsValue.toString(),
    availableAssetsValue.toString(),
    bondedAssetsValue.toString(),
    stakedAssetsValue.toString(),
  ]);

  const Metric: FunctionComponent<Metric> = ({ label, value }) => (
    <div className="flex flex-col gap-5">
      <h6>{label}</h6>
      <h2 className="text-wosmongton-100">{value}</h2>
    </div>
  );

  return (
    <div className="w-full flex items-center gap-[100px] bg-osmoverse-800 rounded-[32px] px-20 py-10">
<<<<<<< HEAD
      <Metric label="Total assets" value={totalAssetsValue.toString()} />
      <Metric label="Bonded" value={bondedAssetsValue.toString()} />
      <Metric label="Unbonded" value={availableAssetsValue.toString()} />
=======
      <Metric
        label={t("assets.totalAssets")}
        value={totalAssetsValue.toString()}
      />
      <Metric
        label={t("assets.bondedAssets")}
        value={bondedAssetsValue.toString()}
      />
      <Metric
        label={t("assets.unbondedAssets")}
        value={availableAssetsValue.toString()}
      />
>>>>>>> d75a0b5b
    </div>
  );
});

const PoolAssets: FunctionComponent = observer(() => {
  const { chainStore, accountStore, queriesStore, priceStore } = useStore();
  const { setUserProperty } = useAmplitudeAnalytics();
  const t = useTranslation();

  const { chainId } = chainStore.osmosis;
  const { bech32Address } = accountStore.getAccount(chainId);
  const queryOsmosis = queriesStore.get(chainId).osmosis!;

  const ownedPoolIds = queriesStore
    .get(chainId)
    .osmosis!.queryGammPoolShare.getOwnPools(bech32Address);
  const [showAllPools, setShowAllPools] = useState(false);

  useEffect(() => {
    setUserProperty("myPoolsCount", ownedPoolIds.length);
  }, [ownedPoolIds.length]);

  const dustedPoolIds = useShowDustUserSetting(ownedPoolIds, (poolId) =>
    queryOsmosis.queryGammPools
      .getPool(poolId)
      ?.computeTotalValueLocked(priceStore)
      .mul(
        queryOsmosis.queryGammPoolShare.getAllGammShareRatio(
          bech32Address,
          poolId
        )
      )
  );

  if (dustedPoolIds.length === 0) {
    return null;
  }

  return (
    <section>
<<<<<<< HEAD
      <h5>My Pools</h5>
      <PoolCards
        {...{ showAllPools, ownedPoolIds: dustedPoolIds, setShowAllPools }}
      />
=======
      <h5>{t("assets.myPools")}</h5>
      <PoolCards {...{ showAllPools, ownedPoolIds, setShowAllPools }} />
>>>>>>> d75a0b5b
    </section>
  );
});

const PoolCards: FunctionComponent<{
  showAllPools: boolean;
  ownedPoolIds: string[];
  setShowAllPools: (show: boolean) => void;
}> = observer(({ showAllPools, ownedPoolIds, setShowAllPools }) => {
  const { logEvent } = useAmplitudeAnalytics();
  return (
    <>
      <div className="my-5 grid grid-cards">
        <PoolCardsDisplayer
          poolIds={
            showAllPools
              ? ownedPoolIds
              : ownedPoolIds.slice(0, INIT_POOL_CARD_COUNT)
          }
        />
      </div>
      {ownedPoolIds.length > INIT_POOL_CARD_COUNT && (
        <ShowMoreButton
          className="m-auto"
          isOn={showAllPools}
          onToggle={() => {
            logEvent([
              EventName.Assets.assetsListMoreClicked,
              {
                isOn: !showAllPools,
              },
            ]);
            setShowAllPools(!showAllPools);
          }}
        />
      )}
    </>
  );
});

const PoolCardsDisplayer: FunctionComponent<{ poolIds: string[] }> = observer(
  ({ poolIds }) => {
    const {
      chainStore,
      queriesStore,
      queriesExternalStore,
      priceStore,
      accountStore,
    } = useStore();
    const t = useTranslation();

    const queriesOsmosis = queriesStore.get(chainStore.osmosis.chainId)
      .osmosis!;
    const { bech32Address } = accountStore.getAccount(
      chainStore.osmosis.chainId
    );

    const pools = poolIds
      .map((poolId) => {
        const pool = queriesOsmosis.queryGammPools.getPool(poolId);

        if (!pool) {
          return undefined;
        }
        const tvl = pool.computeTotalValueLocked(priceStore);
        const shareRatio =
          queriesOsmosis.queryGammPoolShare.getAllGammShareRatio(
            bech32Address,
            pool.id
          );
        const actualShareRatio = shareRatio.moveDecimalPointLeft(2);

        const lockedShareRatio =
          queriesOsmosis.queryGammPoolShare.getLockedGammShareRatio(
            bech32Address,
            pool.id
          );
        const actualLockedShareRatio =
          lockedShareRatio.moveDecimalPointRight(2);

        return [
          pool,
          tvl.mul(actualShareRatio).moveDecimalPointRight(2),
          [
            queriesOsmosis.queryIncentivizedPools.isIncentivized(poolId)
              ? {
                  label: t("assets.poolCards.APR"),
                  value: (
                    <MetricLoader
                      isLoading={
                        queriesOsmosis.queryIncentivizedPools.isAprFetching
                      }
                    >
                      {queriesOsmosis.queryIncentivizedPools
                        .computeMostAPY(poolId, priceStore)
                        .maxDecimals(2)
                        .toString()}
                    </MetricLoader>
                  ),
                }
              : {
                  label: t("assets.poolCards.FeeAPY"),
                  value: (() => {
<<<<<<< HEAD
                    return queriesExternalStore.queryGammPoolFeeMetrics.get7dPoolFeeApr(
=======
                    const queriesExternal = queriesExternalStore.get();
                    return queriesExternal.queryGammPoolFeeMetrics.get7dPoolFeeApy(
>>>>>>> d75a0b5b
                      pool,
                      priceStore
                    );
                  })()
                    .maxDecimals(2)
                    .toString(),
                },
            {
              label: t("assets.poolCards.liquidity"),
              value: priceFormatter(pool.computeTotalValueLocked(priceStore)),
            },
            queriesOsmosis.queryIncentivizedPools.isIncentivized(poolId)
              ? {
                  label: t("assets.poolCards.bonded"),
                  value: tvl.mul(actualLockedShareRatio).toString(),
                }
              : {
                  label: t("assets.poolCards.myLiquidity"),
                  value: tvl
                    .mul(actualShareRatio)
                    .moveDecimalPointRight(2)
                    .toString(),
                },
          ],
        ] as [ObservableQueryPool, PricePretty, Metric[]];
      })
      .filter(
        (p): p is [ObservableQueryPool, PricePretty, Metric[]] =>
          p !== undefined
      )
      .sort(([, aFiatValue], [, bFiatValue]) => {
        // desc by fiat value
        if (aFiatValue.toDec().gt(bFiatValue.toDec())) return -1;
        if (aFiatValue.toDec().lt(bFiatValue.toDec())) return 1;
        return 0;
      });
    const { logEvent } = useAmplitudeAnalytics();

    return (
      <>
        {pools.map(([pool, _, metrics]) => (
          <PoolCard
            key={pool.id}
            poolId={pool.id}
            poolAssets={pool.poolAssets.map((asset) => asset.amount.currency)}
            poolMetrics={metrics}
            isSuperfluid={queriesOsmosis.querySuperfluidPools.isSuperfluidPool(
              pool.id
            )}
            onClick={() =>
              logEvent([
                EventName.Assets.myPoolsCardClicked,
                {
                  poolId: pool.id,
                  poolName: pool.poolAssets
                    .map((poolAsset) => poolAsset.amount.denom)
                    .join(" / "),
                  poolWeight: pool.poolAssets
                    .map((poolAsset) => poolAsset.weightFraction.toString())
                    .join(" / "),
                  isSuperfluidPool:
                    queriesOsmosis.querySuperfluidPools.isSuperfluidPool(
                      pool.id
                    ),
                },
              ])
            }
          />
        ))}
      </>
    );
  }
);

export default Assets;<|MERGE_RESOLUTION|>--- conflicted
+++ resolved
@@ -29,12 +29,8 @@
 import {
   useWindowSize,
   useAmplitudeAnalytics,
-<<<<<<< HEAD
   useNavBar,
   useShowDustUserSetting,
-=======
-  useNavBarCtas,
->>>>>>> d75a0b5b
 } from "../../hooks";
 import { WalletConnectQRModal } from "../../modals";
 import { EventName } from "../../config";
@@ -117,7 +113,6 @@
   }, [nativeBalances[0].balance.maxDecimals(6).hideDenom(true).toString()]);
 
   // set nav bar ctas
-<<<<<<< HEAD
   useNavBar({
     ctas: [
       {
@@ -136,24 +131,6 @@
       },
     ],
   });
-=======
-  useNavBarCtas([
-    {
-      label: "Deposit",
-      onClick: () => {
-        transferConfig.startTransfer("deposit");
-        logEvent([EventName.Assets.depositClicked]);
-      },
-    },
-    {
-      label: "Withdraw",
-      onClick: () => {
-        transferConfig.startTransfer("withdraw");
-        logEvent([EventName.Assets.withdrawClicked]);
-      },
-    },
-  ]);
->>>>>>> d75a0b5b
 
   return (
     <main className="flex flex-col gap-20 bg-background p-8">
@@ -211,10 +188,7 @@
 
 const AssetsOverview: FunctionComponent = observer(() => {
   const { assetsStore } = useStore();
-<<<<<<< HEAD
-=======
   const t = useTranslation();
->>>>>>> d75a0b5b
 
   const totalAssetsValue = assetsStore.calcValueOf([
     ...assetsStore.availableBalance,
@@ -266,11 +240,6 @@
 
   return (
     <div className="w-full flex items-center gap-[100px] bg-osmoverse-800 rounded-[32px] px-20 py-10">
-<<<<<<< HEAD
-      <Metric label="Total assets" value={totalAssetsValue.toString()} />
-      <Metric label="Bonded" value={bondedAssetsValue.toString()} />
-      <Metric label="Unbonded" value={availableAssetsValue.toString()} />
-=======
       <Metric
         label={t("assets.totalAssets")}
         value={totalAssetsValue.toString()}
@@ -283,7 +252,6 @@
         label={t("assets.unbondedAssets")}
         value={availableAssetsValue.toString()}
       />
->>>>>>> d75a0b5b
     </div>
   );
 });
@@ -324,15 +292,10 @@
 
   return (
     <section>
-<<<<<<< HEAD
-      <h5>My Pools</h5>
+      <h5>{t("assets.myPools")}</h5>
       <PoolCards
         {...{ showAllPools, ownedPoolIds: dustedPoolIds, setShowAllPools }}
       />
-=======
-      <h5>{t("assets.myPools")}</h5>
-      <PoolCards {...{ showAllPools, ownedPoolIds, setShowAllPools }} />
->>>>>>> d75a0b5b
     </section>
   );
 });
@@ -436,12 +399,7 @@
               : {
                   label: t("assets.poolCards.FeeAPY"),
                   value: (() => {
-<<<<<<< HEAD
                     return queriesExternalStore.queryGammPoolFeeMetrics.get7dPoolFeeApr(
-=======
-                    const queriesExternal = queriesExternalStore.get();
-                    return queriesExternal.queryGammPoolFeeMetrics.get7dPoolFeeApy(
->>>>>>> d75a0b5b
                       pool,
                       priceStore
                     );
