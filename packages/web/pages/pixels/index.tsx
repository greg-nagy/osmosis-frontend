--- conflicted
+++ resolved
@@ -39,128 +39,6 @@
   "#9C6926",
 ];
 
-<<<<<<< HEAD
-=======
-const PixelsRuleModal: FunctionComponent<ModalBaseProps> = (props) => {
-  return (
-    <ModalBase
-      {...props}
-      isOpen={props.isOpen}
-      title={<div className="text-lg text-center">📚 Rulebook</div>}
-    >
-      <div className="mt-6 font-normal">
-        <p className="mb-3">
-          🔬 The account must have been active at June 20, 17:20 UTC to be
-          eligible
-        </p>
-
-        <p className="mb-3">🪙 Start staking OSMO to participate</p>
-        <p className="mb-3">
-          🎨 Stake to smaller validators to unlock more colors
-        </p>
-        <p className="mb-3">
-          {" "}
-          ⏱ Once you place a pixel, you must wait 30 blocks to place another
-        </p>
-        <p className="mb-3">
-          ⚔️ But remember, other people can place their pixel over your pixel
-        </p>
-      </div>
-    </ModalBase>
-  );
-};
-
-const ShareModal: FunctionComponent<
-  Omit<ModalBaseProps, "isOpen"> & {
-    shareInfo:
-      | {
-          numDots?: number;
-          numAccounts?: number;
-          x?: number;
-          y?: number;
-          colorIndex?: number;
-        }
-      | undefined;
-  }
-> = (props) => {
-  const [isCopied, setIsCopied] = useState(false);
-
-  useEffect(() => {
-    if (isCopied) {
-      const timeoutId = setTimeout(() => {
-        setIsCopied(false);
-      }, 3000);
-
-      return () => {
-        clearTimeout(timeoutId);
-      };
-    }
-  }, [isCopied]);
-
-  if (!props.shareInfo) {
-    return null;
-  }
-
-  return (
-    <ModalBase {...props} isOpen={props.shareInfo != null}>
-      <div className="flex justify-center text-2xl mb-2">{`${
-        props.shareInfo.numAccounts ? "👋" : "🎨"
-      }`}</div>
-      <div className="my-5">
-        <p className="flex justify-center items-center text-lg text-center">
-          {props.shareInfo.numAccounts
-            ? `${(
-                props.shareInfo.numAccounts ?? 0
-              ).toLocaleString()} wallets have placed ${(
-                props.shareInfo.numDots ?? 0
-              ).toLocaleString()} pixels so far`
-            : `(${props.shareInfo.x}, ${props.shareInfo.y})`}
-          {typeof props.shareInfo.colorIndex !== "undefined" && (
-            <div
-              className="ml-2 w-[28px] h-[28px] rounded-full border-0"
-              style={{ backgroundColor: COLOR_SET[props.shareInfo.colorIndex] }}
-            />
-          )}
-        </p>
-      </div>
-      <div className="mb-5">
-        <p className="text-center text-white-disabled">
-          Share this link to fellow Osmonauts so they can join the fun.
-        </p>
-      </div>
-      <div className="flex justify-center">
-        <Button
-          size="lg"
-          type="outline"
-          className="flex items-center"
-          onClick={async () => {
-            const copingLink =
-              typeof props.shareInfo?.colorIndex !== "undefined"
-                ? window.location.href
-                : window.location.origin + "/pixels";
-            await navigator.clipboard.writeText(copingLink);
-
-            setIsCopied(true);
-          }}
-        >
-          <div className="flex flex-shrink-0 items-center">
-            <Image
-              alt="copy"
-              src="/icons/copy-white.svg"
-              height={20}
-              width={20}
-            />
-            <span className="ml-2 flex-shrink-0">
-              {isCopied ? "Copied!" : "Copy link"}
-            </span>
-          </div>
-        </Button>
-      </div>
-    </ModalBase>
-  );
-};
-
->>>>>>> ecfb595b
 const focusScale = 1;
 
 const Pixels: NextPage = observer(function () {
