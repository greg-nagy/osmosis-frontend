--- conflicted
+++ resolved
@@ -25,17 +25,7 @@
 
 const Pool: FunctionComponent = observer(() => {
   const router = useRouter();
-<<<<<<< HEAD
-  const {
-    chainStore,
-    queriesStore,
-    queriesOsmosisStore,
-    accountStore,
-    priceStore,
-  } = useStore();
-=======
   const { chainStore, queriesStore, accountStore, priceStore } = useStore();
->>>>>>> 79b59b42
 
   const { id: poolId } = router.query;
   const { chainId } = chainStore.osmosis;
@@ -200,8 +190,9 @@
           chainStore.osmosis.chainId,
           pool.id,
           bech32Address,
-          queries.queryGammPoolShare,
-          queries.queryGammPools,
+          queriesStore,
+          queryOsmosis.queryGammPoolShare,
+          queryOsmosis.queryGammPools,
           queriesStore.get(chainStore.osmosis.chainId).queryBalances
         ),
         new ObservableRemoveLiquidityConfig(
@@ -209,13 +200,14 @@
           chainStore.osmosis.chainId,
           pool.id,
           bech32Address,
-          queries.queryGammPoolShare,
+          queriesStore,
+          queryOsmosis.queryGammPoolShare,
           "50"
         ),
       ];
     }
     return [undefined, undefined];
-  }, [pool, chainStore, bech32Address, queries, queriesStore]);
+  }, [pool, chainStore, bech32Address, queriesStore, queryOsmosis]);
 
   return (
     <main>
