import { CoinPretty, Dec, PricePretty, RatePretty } from "@keplr-wallet/unit";
import { Staking } from "@keplr-wallet/stores";
import {
  ObservableQueryGuageById,
  ObservableAddLiquidityConfig,
  ObservableRemoveLiquidityConfig,
  ObservableAmountConfig,
} from "@osmosis-labs/stores";
import { Duration } from "dayjs/plugin/duration";
import moment from "dayjs";
import { autorun } from "mobx";
import { observer } from "mobx-react-lite";
import Image from "next/image";
import { useRouter } from "next/router";
import { FunctionComponent, useEffect, useState, useMemo } from "react";
import { Button } from "../../components/buttons";
import {
  PoolCatalystCard,
  PoolGaugeBonusCard,
  PoolGaugeCard,
} from "../../components/cards";
import { MetricLoader } from "../../components/loaders";
import { Overview } from "../../components/overview";
import { BaseCell, Table } from "../../components/table";
import { ExternalIncentiveGaugeAllowList, EmbedChainInfos } from "../../config";
import {
  LockTokensModal,
  ManageLiquidityModal,
  SuperfluidValidatorModal,
} from "../../modals";
import { useStore } from "../../stores";

const Pool: FunctionComponent = observer(() => {
  const router = useRouter();
  const { chainStore, queriesStore, accountStore, priceStore } = useStore();

  const { id: poolId } = router.query;
  const { chainId } = chainStore.osmosis;

  const queryCosmos = queriesStore.get(chainId).cosmos;
  const queryOsmosis = queriesStore.get(chainId).osmosis;
  const account = accountStore.getAccount(chainStore.osmosis.chainId);
  const pool = queryOsmosis.queryGammPools.getPool(poolId as string);
  const { bech32Address } = accountStore.getAccount(chainId);
  const fiat = priceStore.getFiatCurrency(priceStore.defaultVsCurrency)!;

  // pool is loading if undefined
  let totalValueLocked: PricePretty | undefined;
  let userLockedValue: PricePretty | undefined;
  let userBondedValue: PricePretty | undefined;
  let userAvailableValue: PricePretty | undefined;
  let userPoolAssets: { ratio: RatePretty; asset: CoinPretty }[] | undefined;
  let userLockedAssets:
    | {
        duration: Duration;
        amount: CoinPretty;
        lockIds: string[];
        apr?: RatePretty;
      }[]
    | undefined;
  let userUnlockingAssets:
    | {
        duration: Duration;
        amount: CoinPretty;
        endTime: Date;
      }[]
    | undefined;
  let externalGuages:
    | {
        duration: string;
        rewardAmount?: CoinPretty;
        remainingEpochs: number;
      }[]
    | undefined;
  let guages: ObservableQueryGuageById[] | undefined;
  let superfluid:
    | "not-superfluid-pool" // code smell that we don't do loading right, consider other structure besides `undefined` for representing loading data
    | {
        // has superfluid-able shares locked, but has not chosen sfs validator
        upgradeableLPLockIds: {
          amount: CoinPretty;
          lockIds: string[];
        };
      }
    | {
        // has delegations or is undelegating
        delegations?: {
          validatorName?: string;
          validatorCommission?: RatePretty;
          validatorImgSrc: string;
          apr: RatePretty;
          amount: CoinPretty;
        }[];
        undelegations?: {
          validatorName?: string;
          amount: CoinPretty;
          endTime: Date;
        }[];
        superfluidLPShares: {
          amount: CoinPretty;
          lockIds: string[];
        };
      }
    | undefined;

  if (pool) {
    totalValueLocked = pool.computeTotalValueLocked(priceStore);
    userLockedValue = totalValueLocked?.mul(
      queryOsmosis.queryGammPoolShare.getAllGammShareRatio(
        bech32Address,
        pool.id
      )
    );
    userBondedValue = totalValueLocked
      ? queryOsmosis.queryGammPoolShare.getLockedGammShareValue(
          bech32Address,
          pool.id,
          totalValueLocked,
          fiat
        )
      : undefined;
    userAvailableValue = !pool.totalShare.toDec().equals(new Dec(0))
      ? totalValueLocked.mul(
          queryOsmosis.queryGammPoolShare
            .getAvailableGammShare(bech32Address, pool.id)
            .quo(pool.totalShare)
        )
      : new PricePretty(fiat, new Dec(0));
    userPoolAssets = pool.poolAssets.map((asset) => ({
      ratio: new RatePretty(asset.weight.quo(pool.totalWeight)),
      asset: asset.amount
        .mul(
          queryOsmosis.queryGammPoolShare.getAllGammShareRatio(
            bech32Address,
            pool.id
          )
        )
        .trim(true)
        .shrink(true),
    }));
    userLockedAssets = queryOsmosis.queryGammPoolShare
      .getShareLockedAssets(
        bech32Address,
        pool.id,
        queryOsmosis.queryLockableDurations.lockableDurations
      )
      .map((lockedAsset) =>
        // calculate APR% for this pool asset
        ({
          ...lockedAsset,
          apr: queryOsmosis.queryIncentivizedPools.isIncentivized(pool.id)
            ? new RatePretty(
                queryOsmosis.queryIncentivizedPools.computeAPY(
                  pool.id,
                  lockedAsset.duration,
                  priceStore,
                  fiat
                )
              )
            : undefined,
        })
      );
    const poolShareCurrency = queryOsmosis.queryGammPoolShare.getShareCurrency(
      pool.id
    );
    userUnlockingAssets = queryOsmosis.queryLockableDurations.lockableDurations
      .map(
        (duration) => {
          const unlockings = queryOsmosis.queryAccountLocked
            .get(bech32Address)
            .getUnlockingCoinWithDuration(poolShareCurrency, duration);

          return unlockings.map((unlocking) => ({
            ...unlocking,
            duration,
          }));
        },
        [] as {
          duration: Duration;
          amount: CoinPretty;
          endTime: Date;
        }[]
      )
      .flat();
    externalGuages = (ExternalIncentiveGaugeAllowList[pool.id] ?? []).map(
      ({ gaugeId, denom }) => {
        const observableGauge = queryOsmosis.queryGauge.get(gaugeId);
        const currency = chainStore
          .getChain(chainStore.osmosis.chainId)
          .findCurrency(denom);

        return {
          duration: observableGauge.lockupDuration.humanize(),
          rewardAmount: currency
            ? new CoinPretty(
                currency,
                observableGauge.getCoin(currency)
              ).moveDecimalPointRight(currency.coinDecimals)
            : undefined,
          remainingEpochs: observableGauge.remainingEpoch,
        };
      }
    );
    const lockableDurations =
      queryOsmosis.queryLockableDurations.lockableDurations;
    guages = lockableDurations.map((duration) => {
      const guageId =
        queryOsmosis.queryIncentivizedPools.getIncentivizedGaugeId(
          pool.id,
          duration
        )!;
      return queryOsmosis.queryGauge.get(guageId);
    });

    const isSuperfluid = queryOsmosis.querySuperfluidPools.isSuperfluidPool(
      pool.id
    );
    const upgradeableLPLockIds:
      | {
          amount: CoinPretty;
          lockIds: string[];
        }
      | undefined =
      lockableDurations.length > 0
        ? queryOsmosis.queryAccountLocked
            .get(bech32Address)
            .getLockedCoinWithDuration(
              poolShareCurrency,
              lockableDurations[lockableDurations.length - 1]
            )
        : undefined;
    const notDelegatedLockedSfsLpShares =
      queryOsmosis.querySuperfluidDelegations
        .getQuerySuperfluidDelegations(bech32Address)
        .getDelegations(poolShareCurrency)?.length === 0 &&
      upgradeableLPLockIds &&
      upgradeableLPLockIds.lockIds.length > 0;
    superfluid = isSuperfluid
      ? notDelegatedLockedSfsLpShares
        ? { upgradeableLPLockIds }
        : {
            delegations: queryOsmosis.querySuperfluidDelegations
              .getQuerySuperfluidDelegations(bech32Address)
              .getDelegations(poolShareCurrency)
              ?.map(({ validator_address, amount }) => {
                const queryValidators =
                  queryCosmos.queryValidators.getQueryStatus(
                    Staking.BondStatus.Bonded
                  );
                const validatorInfo =
                  queryValidators.getValidator(validator_address);
                let superfluidApr = queryCosmos.queryInflation.inflation.mul(
                  queryOsmosis.querySuperfluidOsmoEquivalent.estimatePoolAPROsmoEquivalentMultiplier(
                    pool.id
                  )
                );

                const lockableDurations =
                  queryOsmosis.queryLockableDurations.lockableDurations;

                if (lockableDurations.length > 0) {
                  const poolApr =
                    queryOsmosis.queryIncentivizedPools.computeAPY(
                      pool.id,
                      lockableDurations[lockableDurations.length - 1],
                      priceStore,
                      fiat
                    );
                  superfluidApr = superfluidApr.add(
                    poolApr.moveDecimalPointRight(2).toDec()
                  );
                }

                const commissionRateRaw =
                  validatorInfo?.commission.commission_rates.rate;

                return {
                  validatorName: validatorInfo?.description.moniker,
                  validatorCommission: commissionRateRaw
                    ? new RatePretty(new Dec(commissionRateRaw))
                    : undefined,
                  validatorImgSrc:
                    queryValidators.getValidatorThumbnail(validator_address),
                  apr: new RatePretty(superfluidApr.moveDecimalPointLeft(2)),
                  amount:
                    queryOsmosis.querySuperfluidOsmoEquivalent.calculateOsmoEquivalent(
                      amount
                    ),
                };
              }),
            undelegations: queryOsmosis.querySuperfluidUndelegations
              .getQuerySuperfluidDelegations(bech32Address)
              .getUndelegations(poolShareCurrency)
              ?.map(({ validator_address, amount, end_time }) => ({
                validatorName: queriesStore
                  .get(chainId)
                  .cosmos.queryValidators.getQueryStatus(
                    Staking.BondStatus.Bonded
                  )
                  .getValidator(validator_address)?.description.moniker,
                amount,
                endTime: end_time,
              })),
            superfluidLPShares: queryOsmosis.queryAccountLocked
              .get(bech32Address)
              .getLockedCoinWithDuration(
                poolShareCurrency,
                lockableDurations[lockableDurations.length - 1]
              ),
          }
      : "not-superfluid-pool";
  }

  // eject to pools page if pool does not exist
  useEffect(() => {
    return autorun(() => {
      // TODO: Bug- fix redirect to /pools when entering pool id (/pool/<id>) from url bar
      if (queryOsmosis.queryGammPools.poolExists(poolId as string) === false) {
        router.push("/pools");
      }
    });
  });

  // modals states
  const [showManageLiquidityDialog, setShowManageLiquidityDialog] =
    useState(false);
  const [showLockLPTokenModal, setShowLockLPTokenModal] = useState(false);
  const [addLiquidityConfig, removeLiquidityConfig, lockLPTokensAmountConfig] =
    useMemo(() => {
      if (pool) {
        return [
          new ObservableAddLiquidityConfig(
            chainStore,
            chainId,
            pool.id,
            bech32Address,
            queriesStore,
            queryOsmosis.queryGammPoolShare,
            queryOsmosis.queryGammPools,
            queriesStore.get(chainId).queryBalances
          ),
          new ObservableRemoveLiquidityConfig(
            chainStore,
            chainId,
            pool.id,
            bech32Address,
            queriesStore,
            queryOsmosis.queryGammPoolShare,
            "50"
          ),
          new ObservableAmountConfig(
            chainStore,
            queriesStore,
            chainId,
            bech32Address,
            queryOsmosis.queryGammPoolShare.getShareCurrency(pool.id)
          ),
        ];
      }
      return [undefined, undefined, undefined];
    }, [pool, chainStore, chainId, bech32Address, queriesStore, queryOsmosis]);

  const [showSuperfluidValidatorModal, setShowSuperfluidValidatorsModal] =
    useState(false);

  return (
    <main>
      {addLiquidityConfig && removeLiquidityConfig && (
        <ManageLiquidityModal
          isOpen={showManageLiquidityDialog}
          title="Manage Liquidity"
          onRequestClose={() => setShowManageLiquidityDialog(false)}
          addLiquidityConfig={addLiquidityConfig}
          removeLiquidityConfig={removeLiquidityConfig}
          getChainNetworkName={(coinDenom) =>
            EmbedChainInfos.find((chain) =>
              chain.currencies.find(
                (currency) => currency.coinDenom === coinDenom
              )
            )?.chainName
          }
          getFiatValue={(coin) => priceStore.calculatePrice(coin)}
          onAddLiquidity={() => {
            // TODO: send msgs w/ account store
            console.log("liquidity added");
          }}
          onRemoveLiquidity={() => console.log("liquidity removed")}
        />
      )}
      {lockLPTokensAmountConfig && (
        <LockTokensModal
          isOpen={showLockLPTokenModal}
          title="Bond LP Tokens"
          onRequestClose={() => setShowLockLPTokenModal(false)}
          amountConfig={lockLPTokensAmountConfig}
          availableToken={
            pool
              ? queryOsmosis.queryGammPoolShare.getAvailableGammShare(
                  bech32Address,
                  pool.id
                )
              : undefined
          }
          gauges={queryOsmosis.queryLockableDurations.lockableDurations.map(
            (duration, index, durations) => {
              const apr = pool
                ? queryOsmosis.queryIncentivizedPools.computeAPY(
                    pool.id,
                    duration,
                    priceStore,
                    fiat
                  )
                : undefined;

              return {
                id: index.toString(),
                apr: apr ?? new RatePretty(0),
                duration,
                superfluidApr:
                  pool &&
                  index === durations.length - 1 &&
                  queryOsmosis.querySuperfluidPools.isSuperfluidPool(pool.id)
                    ? new RatePretty(
                        queryCosmos.queryInflation.inflation
                          .mul(
                            queryOsmosis.querySuperfluidOsmoEquivalent.estimatePoolAPROsmoEquivalentMultiplier(
                              pool.id
                            )
                          )
                          .moveDecimalPointLeft(2)
                      )
                    : undefined,
              };
            }
          )}
<<<<<<< HEAD
          hasSuperfluidValidator={
            superfluid &&
            typeof superfluid !== "string" &&
            "delegations" in superfluid &&
            superfluid.delegations &&
            superfluid.delegations.length > 0
          }
          onLockToken={(_, electSuperfluid) => {
=======
          onLockToken={() => {
            // TODO: send lock token msg
>>>>>>> 65ca5b12
            setShowLockLPTokenModal(false);
            if (electSuperfluid) {
              setShowSuperfluidValidatorsModal(true);
              // `sendLockAndSuperfluidDelegateMsg` will be sent after superfluid modal
            } else {
              // TODO: merge send msg
              console.log("send normal lock msg");
            }
          }}
        />
      )}
      {superfluid &&
        superfluid !== "not-superfluid-pool" &&
        pool &&
        lockLPTokensAmountConfig && (
          <SuperfluidValidatorModal
            title="Select Superfluid Validator"
            availableBondAmount={
              "upgradeableLPLockIds" in superfluid
                ? superfluid.upgradeableLPLockIds.amount // is delegating amount from existing lockup
                : new CoinPretty(
                    pool.shareCurrency, // is delegating amount from new/pending lockup
                    lockLPTokensAmountConfig.amount !== ""
                      ? lockLPTokensAmountConfig.amount
                      : new Dec(0)
                  )
            }
            isOpen={showSuperfluidValidatorModal}
            onRequestClose={() => setShowSuperfluidValidatorsModal(false)}
            isSendingMsg={account.txTypeInProgress !== ""}
            onSelectValidator={async (validatorAddress) => {
              if (superfluid && typeof superfluid !== "string") {
                if ("upgradeableLPLockIds" in superfluid) {
                  // is delegating existing locked shares
                  try {
                    await account.osmosis.sendSuperfluidDelegateMsg(
                      superfluid.upgradeableLPLockIds.lockIds,
                      validatorAddress,
                      "",
                      () => setShowSuperfluidValidatorsModal(false)
                    );
                  } catch (e) {
                    console.error(e);
                  }
                } else if (
                  "superfluidLPShares" in superfluid &&
                  lockLPTokensAmountConfig
                ) {
                  try {
                    await account.osmosis.sendLockAndSuperfluidDelegateMsg(
                      [
                        {
                          currency: lockLPTokensAmountConfig.currency,
                          amount: lockLPTokensAmountConfig.amount,
                        },
                      ],
                      validatorAddress,
                      "",
                      () => setShowSuperfluidValidatorsModal(false)
                    );
                    // TODO: clear/reset LP lock amount config ??
                  } catch (e) {
                    console.error(e);
                  }
                }
              }
            }}
          />
        )}
      <Overview
        title={
          <MetricLoader
            className="h-7 w-64"
            isLoading={
              !pool ||
              pool?.poolAssets.some((asset) =>
                asset.amount.currency.coinDenom.startsWith("ibc")
              )
            }
          >
            <h5>{`Pool #${pool?.id} : ${pool?.poolAssets
              .map((asset) => asset.amount.currency.coinDenom)
              .join(" / ")}`}</h5>
          </MetricLoader>
        }
        titleButtons={[
          {
            label: "Add / Remove Liquidity",
            onClick: () => setShowManageLiquidityDialog(true),
          },
          { label: "Swap Tokens", onClick: console.log },
        ]}
        primaryOverviewLabels={[
          {
            label: "Pool Liquidity",
            value: (
              <MetricLoader
                className="h-7 w-56"
                isLoading={!pool || !totalValueLocked}
              >
                {totalValueLocked?.toString() || "0"}
              </MetricLoader>
            ),
          },
          {
            label: "My Liquidity",
            value: (
              <MetricLoader className="h-7 " isLoading={!userLockedValue}>
                {userLockedValue?.toString() || "0"}
              </MetricLoader>
            ),
          },
        ]}
        secondaryOverviewLabels={[
          {
            label: "Bonded",
            value: (
              <MetricLoader className="h-4" isLoading={!userBondedValue}>
                {userBondedValue?.toString() || "0"}
              </MetricLoader>
            ),
          },
          {
            label: "Swap Fee",
            value: (
              <MetricLoader className="h-4" isLoading={!pool}>
                {pool?.swapFee.toString() || "0"}
              </MetricLoader>
            ),
          },
        ]}
        bgImageUrl="/images/osmosis-guy-in-lab.png"
      />
      <section className="bg-surface">
        <div className="max-w-container mx-auto p-10">
          <div className="flex place-content-between">
            <div className="max-w-md">
              <div className="flex gap-3">
                <h5>Liquidity Mining</h5>
                {superfluid && superfluid !== "not-superfluid-pool" && (
                  <div className="bg-superfluid rounded-full px-4 py-1 text-xs md:text-base">
                    Superfluid Staking Enabled
                  </div>
                )}
              </div>
              <p className="text-white-mid py-2">
                Bond liquidity to various minimum unbonding periods to earn OSMO
                liquidity rewards and swap fees
              </p>
            </div>
            <div className="flex flex-col gap-2 text-right">
              <span className="text-white-mid">Available LP tokens</span>
              <h5>
                <MetricLoader className="h-6" isLoading={!userAvailableValue}>
                  {userAvailableValue?.toString() || "$0"}
                </MetricLoader>
              </h5>
              <Button
                className="h-8"
                onClick={() => setShowLockLPTokenModal(true)}
              >
                Start Earning
              </Button>
            </div>
          </div>
          {pool &&
            guages &&
            queryOsmosis.queryIncentivizedPools.isIncentivized(pool.id) && (
              <>
                <div className="flex gap-9 place-content-between pt-10">
                  {externalGuages?.map(
                    (
                      { rewardAmount, duration: durationDays, remainingEpochs },
                      index
                    ) => (
                      <PoolGaugeBonusCard
                        key={index}
                        bonusValue={
                          rewardAmount?.maxDecimals(0).trim(true).toString() ??
                          "0"
                        }
                        days={durationDays}
                        remainingEpochs={remainingEpochs.toString()}
                      />
                    )
                  )}
                </div>
                <div className="flex gap-9 place-content-between pt-10">
                  {guages.map((guage, i) => (
                    <PoolGaugeCard
                      key={i}
                      days={guage.lockupDuration.humanize()}
                      apr={queryOsmosis.queryIncentivizedPools
                        .computeAPY(
                          pool.id,
                          guage.lockupDuration,
                          priceStore,
                          fiat
                        )
                        .maxDecimals(2)
                        .toString()}
                      isLoading={
                        guage.isFetching ||
                        queryOsmosis.queryIncentivizedPools.isAprFetching
                      }
                      superfluidApr={
                        guages &&
                        i === guages.length - 1 &&
                        superfluid &&
                        superfluid !== "not-superfluid-pool"
                          ? new RatePretty(
                              queryCosmos.queryInflation.inflation
                                .mul(
                                  queryOsmosis.querySuperfluidOsmoEquivalent.estimatePoolAPROsmoEquivalentMultiplier(
                                    pool.id
                                  )
                                )
                                .moveDecimalPointLeft(2)
                            )
                              .maxDecimals(0)
                              .trim(true)
                              .toString()
                          : undefined
                      }
                    />
                  ))}
                </div>
              </>
            )}
        </div>
        {superfluid &&
          superfluid !== "not-superfluid-pool" &&
          ("upgradeableLPLockIds" in superfluid ||
            ("delegations" in superfluid &&
              superfluid.delegations &&
              superfluid.delegations.length > 0)) && (
            <div className="max-w-container mx-auto p-10 flex flex-col gap-4">
              <h5>Superfluid Staking</h5>
              {"upgradeableLPLockIds" in superfluid ? (
                <div className="mt-5 bg-card p-5 rounded-2xl flex items-center justify-between font-body">
                  <div>
                    <div className="text-base font-semibold text-white-high">
                      Superfluid Staking Inactive
                    </div>
                    <div className="mt-2 text-sm font-medium text-iconDefault">
                      You have superfluid eligible bonded liquidity.
                      <br />
                      Choose a Superfluid Staking validator to earn additional
                      rewards.
                    </div>
                  </div>
                  <button
                    className="bg-superfluid rounded-lg py-2 px-8 text-white-high font-semibold text-sm shadow-elevation-04dp"
                    type="button"
                    onClick={(e) => {
                      e.preventDefault();

                      setShowSuperfluidValidatorsModal(true);
                    }}
                  >
                    Go Superfluid
                  </button>
                </div>
              ) : (
                "delegations" in superfluid &&
                superfluid.delegations?.map(
                  (
                    {
                      validatorName,
                      validatorCommission,
                      validatorImgSrc,
                      amount,
                      apr,
                    },
                    index
                  ) => (
                    <div
                      key={index}
                      className="w-full p-0.5 rounded-xl bg-superfluid"
                    >
                      <div className="flex flex-col w-full gap-1 bg-card rounded-xl py-5 px-7">
                        <div className="flex place-content-between text-subtitle1">
                          <span>My Superfluid Validator</span>
                          <span>My Superfluid Delegation</span>
                        </div>
                        <hr className="my-3 text-white-faint" />
                        <div className="flex place-content-between">
                          <div className="flex gap-3">
                            <div className="rounded-full border border-enabledGold w-14 h-14 p-1 flex shrink-0">
                              {validatorImgSrc && (
                                <img
                                  className="rounded-full"
                                  alt="validator image"
                                  src={validatorImgSrc}
                                />
                              )}
                            </div>
                            <div className="flex flex-col place-content-evenly">
                              <span className="text-lg text-white-high">
                                <MetricLoader isLoading={!validatorName}>
                                  {validatorName}
                                </MetricLoader>
                              </span>
                              <span className="text-sm text-iconDefault">
                                Commission -{" "}
                                <MetricLoader isLoading={!validatorCommission}>
                                  {validatorCommission?.toString() ?? ""}
                                </MetricLoader>
                              </span>
                            </div>
                          </div>
                          <div>
                            <h6 className="text-white-high">
                              ~{amount.maxDecimals(0).trim(true).toString()}
                            </h6>
                            <span className="float-right text-sm text-iconDefault">
                              ~{apr.maxDecimals(0).trim(true).toString()} APR
                            </span>
                          </div>
                        </div>
                      </div>
                    </div>
                  )
                )
              )}
            </div>
          )}
        <div className="max-w-container mx-auto p-10">
          <h6>My Bondings</h6>
          <Table<
            BaseCell & {
              duration: Duration;
              amount: CoinPretty;
              apr?: RatePretty;
              lockIds: string[];
              isSuperfluidDuration: boolean;
            }
          >
            className="w-full my-5"
            columnDefs={[
              {
                display: "Unbonding Duration",
                displayCell:
                  superfluid && superfluid !== "not-superfluid-pool"
                    ? ({ value, isSuperfluidDuration }) => (
                        <div className="flex gap-3">
                          <span>{value ?? ""}</span>
                          {isSuperfluidDuration && (
                            <Image
                              alt="superfluid"
                              src="/icons/superfluid-osmo.svg"
                              height={20}
                              width={20}
                            />
                          )}
                        </div>
                      )
                    : undefined,
              },
              { display: "Current APR" },
              { display: "Amount" },
              {
                display: "Action",
                displayCell: ({ amount, lockIds, isSuperfluidDuration }) => (
                  <Button
                    type="arrow"
                    size="xs"
                    disabled={
                      account.txTypeInProgress !== "" ||
                      amount?.toDec().equals(new Dec(0))
                    }
                    onClick={async () => {
                      if (!lockIds) return;
                      try {
                        if (isSuperfluidDuration) {
                          const blockGasLimitLockIds = lockIds.slice(0, 4);

                          blockGasLimitLockIds.forEach((lockId) =>
                            queryOsmosis.querySyntheticLockupsByLockId
                              .get(lockId)
                              .fetch()
                          );

                          await account.osmosis.sendBeginUnlockingMsgOrSuperfluidUnbondLockMsgIfSyntheticLock(
                            blockGasLimitLockIds.map((lockId) => ({
                              lockId,
                              isSyntheticLock:
                                queryOsmosis.querySyntheticLockupsByLockId.get(
                                  lockId
                                ).isSyntheticLock,
                            }))
                          );
                        } else {
                          const blockGasLimitLockIds = lockIds.slice(0, 10);
                          await account.osmosis.sendBeginUnlockingMsg(
                            blockGasLimitLockIds
                          );
                        }
                      } catch (e) {
                        console.error(e);
                      }
                    }}
                  >
                    Unbond All
                  </Button>
                ),
              },
            ]}
            data={
              userLockedAssets?.map((lockedAsset, index) => [
                {
                  value: lockedAsset.duration.humanize(),
                  isSuperfluidDuration:
                    index === (userLockedAssets?.length ?? 0) - 1 &&
                    superfluid &&
                    typeof superfluid !== "string" &&
                    "delegations" in superfluid &&
                    superfluid.delegations &&
                    superfluid.delegations.length > 0,
                }, // Unbonding Duration
                {
                  value:
                    lockedAsset.apr?.maxDecimals(2).trim(true).toString() ??
                    "0%",
                }, // Current APR
                {
                  value: lockedAsset.amount
                    .maxDecimals(6)
                    .trim(true)
                    .toString(),
                }, // Amount
                {
                  ...lockedAsset,
                  value: lockedAsset.duration.humanize(),
                  isSuperfluidDuration:
                    index === (userLockedAssets?.length ?? 0) - 1 &&
                    superfluid &&
                    typeof superfluid !== "string" &&
                    "delegations" in superfluid &&
                    superfluid.delegations &&
                    superfluid.delegations.length > 0,
                }, // Unbond All button
              ]) ?? [[{ value: "" }], [{ value: "" }], [{ value: "" }]]
            }
          />
        </div>
        {userUnlockingAssets && userUnlockingAssets.length > 0 && (
          <div className="max-w-container mx-auto p-10">
            <h6>Unbondings</h6>
            <Table
              className="w-full my-5"
              columnDefs={[
                {
                  display: "Unbonding Duration",
                  className: "w-1/3",
                },
                { display: "Amount", className: "w-1/3" },
                {
                  display: "Unbonding Complete",
                  className: "w-1/3",
                },
              ]}
              data={
                userUnlockingAssets?.map(({ duration, amount, endTime }) => [
                  {
                    value: duration.humanize(),
                  },
                  {
                    value: amount.maxDecimals(6).trim(true).toString(),
                  },
                  {
                    value: moment(endTime).fromNow(),
                  },
                ]) ?? [[{ value: "" }], [{ value: "" }], [{ value: "" }]]
              }
            />
          </div>
        )}
        {superfluid &&
          superfluid !== "not-superfluid-pool" &&
          !("upgradeableLPLockIds" in superfluid) &&
          superfluid.undelegations &&
          superfluid.undelegations.length > 0 && (
            <div className="max-w-container mx-auto p-10">
              <h6>Superfluid Unbondings</h6>
              <Table
                className="w-full my-5 justify-left"
                columnDefs={[
                  {
                    display: "Validator",
                    className: "w-1/3",
                  },
                  { display: "Amount", className: "w-1/3" },
                  {
                    display: "Unbonding Complete",
                    className: "w-1/3",
                  },
                ]}
                data={
                  superfluid.undelegations?.map(
                    ({ validatorName, amount, endTime }) => [
                      {
                        value: validatorName ?? "",
                      },
                      {
                        value: amount.maxDecimals(6).trim(true).toString(),
                      },
                      {
                        value: moment(endTime).fromNow(),
                      },
                    ]
                  ) ?? [[{ value: "" }], [{ value: "" }], [{ value: "" }]]
                }
              />
            </div>
          )}
        <div className="max-w-container mx-auto p-10">
          <h5>Pool Catalyst</h5>
          <div className="flex gap-5 my-5">
            {(userPoolAssets ?? [undefined, undefined]).map(
              (userAsset, index) => (
                <PoolCatalystCard
                  key={index}
                  colorKey={Number(pool?.id ?? "0") + index}
                  isLoading={!pool || !userPoolAssets}
                  className="w-1/2 max-w-md"
                  percentDec={userAsset?.ratio.toString()}
                  tokenMinimalDenom={userAsset?.asset.currency.coinDenom}
                  metrics={[
                    {
                      label: "Total amount",
                      value: (
                        <MetricLoader isLoading={!userPoolAssets}>
                          {pool?.poolAssets
                            .find(
                              (asset) =>
                                asset.amount.currency.coinDenom ===
                                userAsset?.asset.currency.coinDenom
                            )
                            ?.amount.maxDecimals(0)
                            .toString() ?? "0"}
                        </MetricLoader>
                      ),
                    },
                    {
                      label: "My amount",
                      value: (
                        <MetricLoader isLoading={!userPoolAssets}>
                          {userAsset?.asset.maxDecimals(0).toString()}
                        </MetricLoader>
                      ),
                    },
                  ]}
                />
              )
            )}
          </div>
        </div>
      </section>
    </main>
  );
});

export default Pool;<|MERGE_RESOLUTION|>--- conflicted
+++ resolved
@@ -433,7 +433,6 @@
               };
             }
           )}
-<<<<<<< HEAD
           hasSuperfluidValidator={
             superfluid &&
             typeof superfluid !== "string" &&
@@ -442,10 +441,6 @@
             superfluid.delegations.length > 0
           }
           onLockToken={(_, electSuperfluid) => {
-=======
-          onLockToken={() => {
-            // TODO: send lock token msg
->>>>>>> 65ca5b12
             setShowLockLPTokenModal(false);
             if (electSuperfluid) {
               setShowSuperfluidValidatorsModal(true);
