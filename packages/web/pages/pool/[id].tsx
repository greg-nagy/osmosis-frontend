--- conflicted
+++ resolved
@@ -19,22 +19,18 @@
   PoolGaugeBonusCard,
   PoolGaugeCard,
   SuperfluidValidatorCard,
+  GoSuperfluidCard,
 } from "../../components/cards";
 import { MetricLoader } from "../../components/loaders";
 import { Overview } from "../../components/overview";
 import { BaseCell, Table, ColumnDef } from "../../components/table";
 import { ExternalIncentiveGaugeAllowList, EmbedChainInfos } from "../../config";
-<<<<<<< HEAD
 import { useWindowSize } from "../../hooks";
-import { LockTokensModal } from "../../modals/lock-tokens";
-import { ManageLiquidityModal } from "../../modals/manage-liquidity";
-=======
 import {
   LockTokensModal,
   ManageLiquidityModal,
   SuperfluidValidatorModal,
 } from "../../modals";
->>>>>>> db8f6498
 import { useStore } from "../../stores";
 
 const Pool: FunctionComponent = observer(() => {
@@ -454,7 +450,7 @@
               setShowSuperfluidValidatorsModal(true);
               // `sendLockAndSuperfluidDelegateMsg` will be sent after superfluid modal
             } else {
-              // TODO: merge send msg
+              // TODO: merge send msg: https://github.com/osmosis-labs/osmosis-frontend/pull/393
               console.log("send normal lock msg");
             }
           }}
@@ -599,15 +595,10 @@
                 liquidity rewards and swap fees
               </p>
             </div>
-<<<<<<< HEAD
             <div className="flex flex-col gap-2 lg:text-right">
               <span className="caption text-white-mid">
                 Available LP tokens
               </span>
-=======
-            <div className="flex flex-col gap-2 text-right">
-              <span className="text-white-mid">Available LP tokens</span>
->>>>>>> db8f6498
               <h5>
                 <MetricLoader className="h-6" isLoading={!userAvailableValue}>
                   {userAvailableValue?.toString() || "$0"}
@@ -686,26 +677,50 @@
               </>
             )}
         </div>
-<<<<<<< HEAD
-        {superfluid && superfluid !== "not-superfluid-pool" && (
-          <div className="max-w-container mx-auto p-10 flex flex-col gap-4">
-            {isMobile ? (
-              <span className="subtitle2">My Superfluid Stake</span>
-            ) : (
-              <h5>Superfluid Staking</h5>
-            )}
-            <SuperfluidValidatorCard
-              {...superfluid}
-              validatorCommission={superfluid.validatorCommission.toString()}
-              delegation={superfluid.delegation
-                .maxDecimals(2)
-                .trim(true)
-                .toString()}
-              apr={superfluid.apr.toString()}
-              isMobile={isMobile}
-            />
-          </div>
-        )}
+        {superfluid &&
+          superfluid !== "not-superfluid-pool" &&
+          ("upgradeableLPLockIds" in superfluid ||
+            ("delegations" in superfluid &&
+              superfluid.delegations &&
+              superfluid.delegations.length > 0)) && (
+            <div className="max-w-container mx-auto p-10 flex flex-col gap-4">
+              {isMobile ? (
+                <span className="subtitle2">My Superfluid Stake</span>
+              ) : (
+                <h5>Superfluid Staking</h5>
+              )}
+              {"upgradeableLPLockIds" in superfluid ? (
+                <GoSuperfluidCard
+                  goSuperfluid={() => setShowSuperfluidValidatorsModal(true)}
+                  isMobile={isMobile}
+                />
+              ) : (
+                "delegations" in superfluid &&
+                superfluid.delegations?.map(
+                  (
+                    {
+                      validatorName,
+                      validatorImgSrc,
+                      validatorCommission,
+                      amount,
+                      apr,
+                    },
+                    index
+                  ) => (
+                    <SuperfluidValidatorCard
+                      key={index}
+                      validatorName={validatorName}
+                      validatorImgSrc={validatorImgSrc}
+                      validatorCommission={validatorCommission?.toString()}
+                      delegation={amount.maxDecimals(2).trim(true).toString()}
+                      apr={apr.toString()}
+                      isMobile={isMobile}
+                    />
+                  )
+                )
+              )}
+            </div>
+          )}
         <div className="max-w-container mx-auto p-10">
           {isMobile ? (
             <span className="subtitle2">My Bondings</span>
@@ -716,198 +731,6 @@
             className="-mx-10 md:mx-0 w-screen md:w-full my-5"
             columnDefs={(
               [
-=======
-        {superfluid &&
-          superfluid !== "not-superfluid-pool" &&
-          ("upgradeableLPLockIds" in superfluid ||
-            ("delegations" in superfluid &&
-              superfluid.delegations &&
-              superfluid.delegations.length > 0)) && (
-            <div className="max-w-container mx-auto p-10 flex flex-col gap-4">
-              <h5>Superfluid Staking</h5>
-              {"upgradeableLPLockIds" in superfluid ? (
-                <div className="mt-5 bg-card p-5 rounded-2xl flex items-center justify-between font-body">
-                  <div>
-                    <div className="text-base font-semibold text-white-high">
-                      Superfluid Staking Inactive
-                    </div>
-                    <div className="mt-2 text-sm font-medium text-iconDefault">
-                      You have superfluid eligible bonded liquidity.
-                      <br />
-                      Choose a Superfluid Staking validator to earn additional
-                      rewards.
-                    </div>
-                  </div>
-                  <button
-                    className="bg-superfluid rounded-lg py-2 px-8 text-white-high font-semibold text-sm shadow-elevation-04dp"
-                    type="button"
-                    onClick={(e) => {
-                      e.preventDefault();
-
-                      setShowSuperfluidValidatorsModal(true);
-                    }}
-                  >
-                    Go Superfluid
-                  </button>
-                </div>
-              ) : (
-                "delegations" in superfluid &&
-                superfluid.delegations?.map(
-                  (
-                    {
-                      validatorName,
-                      validatorCommission,
-                      validatorImgSrc,
-                      amount,
-                      apr,
-                    },
-                    index
-                  ) => (
-                    <div
-                      key={index}
-                      className="w-full p-0.5 rounded-xl bg-superfluid"
-                    >
-                      <div className="flex flex-col w-full gap-1 bg-card rounded-xl py-5 px-7">
-                        <div className="flex place-content-between text-subtitle1">
-                          <span>My Superfluid Validator</span>
-                          <span>My Superfluid Delegation</span>
-                        </div>
-                        <hr className="my-3 text-white-faint" />
-                        <div className="flex place-content-between">
-                          <div className="flex gap-3">
-                            <div className="rounded-full border border-enabledGold w-14 h-14 p-1 flex shrink-0">
-                              {validatorImgSrc && (
-                                <img
-                                  className="rounded-full"
-                                  alt="validator image"
-                                  src={validatorImgSrc}
-                                />
-                              )}
-                            </div>
-                            <div className="flex flex-col place-content-evenly">
-                              <span className="text-lg text-white-high">
-                                <MetricLoader isLoading={!validatorName}>
-                                  {validatorName}
-                                </MetricLoader>
-                              </span>
-                              <span className="text-sm text-iconDefault">
-                                Commission -{" "}
-                                <MetricLoader isLoading={!validatorCommission}>
-                                  {validatorCommission?.toString() ?? ""}
-                                </MetricLoader>
-                              </span>
-                            </div>
-                          </div>
-                          <div>
-                            <h6 className="text-white-high">
-                              ~{amount.maxDecimals(0).trim(true).toString()}
-                            </h6>
-                            <span className="float-right text-sm text-iconDefault">
-                              ~{apr.maxDecimals(0).trim(true).toString()} APR
-                            </span>
-                          </div>
-                        </div>
-                      </div>
-                    </div>
-                  )
-                )
-              )}
-            </div>
-          )}
-        <div className="max-w-container mx-auto p-10">
-          <h6>My Bondings</h6>
-          <Table<
-            BaseCell & {
-              duration: Duration;
-              amount: CoinPretty;
-              apr?: RatePretty;
-              lockIds: string[];
-              isSuperfluidDuration: boolean;
-            }
-          >
-            className="w-full my-5"
-            columnDefs={[
-              {
-                display: "Unbonding Duration",
-                displayCell:
-                  superfluid && superfluid !== "not-superfluid-pool"
-                    ? ({ value, isSuperfluidDuration }) => (
-                        <div className="flex gap-3">
-                          <span>{value ?? ""}</span>
-                          {isSuperfluidDuration && (
-                            <Image
-                              alt="superfluid"
-                              src="/icons/superfluid-osmo.svg"
-                              height={20}
-                              width={20}
-                            />
-                          )}
-                        </div>
-                      )
-                    : undefined,
-              },
-              { display: "Current APR" },
-              { display: "Amount" },
-              {
-                display: "Action",
-                displayCell: ({ amount, lockIds, isSuperfluidDuration }) => (
-                  <Button
-                    type="arrow"
-                    size="xs"
-                    disabled={
-                      account.txTypeInProgress !== "" ||
-                      amount?.toDec().equals(new Dec(0))
-                    }
-                    onClick={async () => {
-                      if (!lockIds) return;
-                      try {
-                        if (isSuperfluidDuration) {
-                          const blockGasLimitLockIds = lockIds.slice(0, 4);
-
-                          blockGasLimitLockIds.forEach((lockId) =>
-                            queryOsmosis.querySyntheticLockupsByLockId
-                              .get(lockId)
-                              .fetch()
-                          );
-
-                          await account.osmosis.sendBeginUnlockingMsgOrSuperfluidUnbondLockMsgIfSyntheticLock(
-                            blockGasLimitLockIds.map((lockId) => ({
-                              lockId,
-                              isSyntheticLock:
-                                queryOsmosis.querySyntheticLockupsByLockId.get(
-                                  lockId
-                                ).isSyntheticLock,
-                            }))
-                          );
-                        } else {
-                          const blockGasLimitLockIds = lockIds.slice(0, 10);
-                          await account.osmosis.sendBeginUnlockingMsg(
-                            blockGasLimitLockIds
-                          );
-                        }
-                      } catch (e) {
-                        console.error(e);
-                      }
-                    }}
-                  >
-                    Unbond All
-                  </Button>
-                ),
-              },
-            ]}
-            data={
-              userLockedAssets?.map((lockedAsset, index) => [
-                {
-                  value: lockedAsset.duration.humanize(),
-                  isSuperfluidDuration:
-                    index === (userLockedAssets?.length ?? 0) - 1 &&
-                    superfluid &&
-                    typeof superfluid !== "string" &&
-                    "delegations" in superfluid &&
-                    superfluid.delegations &&
-                    superfluid.delegations.length > 0,
-                }, // Unbonding Duration
->>>>>>> db8f6498
                 {
                   display: "Unbonding Duration",
                   className: "!pl-8",
@@ -931,21 +754,48 @@
                 { display: "Current APR" },
                 { display: "Amount" },
                 {
-<<<<<<< HEAD
                   display: "Action",
                   className:
                     "text-right justify-right md:text-center md:justify-center",
-                  displayCell: ({ value, amount, lockIds }) => (
+                  displayCell: ({ amount, lockIds, isSuperfluidDuration }) => (
                     <Button
                       className="ml-auto pr-0 !justify-right md:justify-center md:m-auto md:p-0"
                       type={isMobile ? undefined : "arrow"}
                       size="xs"
                       disabled={
-                        !account.isReadyToSendMsgs ||
+                        account.txTypeInProgress !== "" ||
                         amount?.toDec().equals(new Dec(0))
                       }
-                      onClick={() => {
-                        console.log(value, lockIds);
+                      onClick={async () => {
+                        if (!lockIds) return;
+                        try {
+                          if (isSuperfluidDuration) {
+                            const blockGasLimitLockIds = lockIds.slice(0, 4);
+
+                            blockGasLimitLockIds.forEach((lockId) =>
+                              queryOsmosis.querySyntheticLockupsByLockId
+                                .get(lockId)
+                                .fetch()
+                            );
+
+                            await account.osmosis.sendBeginUnlockingMsgOrSuperfluidUnbondLockMsgIfSyntheticLock(
+                              blockGasLimitLockIds.map((lockId) => ({
+                                lockId,
+                                isSyntheticLock:
+                                  queryOsmosis.querySyntheticLockupsByLockId.get(
+                                    lockId
+                                  ).isSyntheticLock,
+                              }))
+                            );
+                          } else {
+                            const blockGasLimitLockIds = lockIds.slice(0, 10);
+                            await account.osmosis.sendBeginUnlockingMsg(
+                              blockGasLimitLockIds
+                            );
+                          }
+                        } catch (e) {
+                          console.error(e);
+                        }
                       }}
                     >
                       {isMobile ? "Unbond" : "Unbond All"}
@@ -965,12 +815,18 @@
               isMobile ? display !== "Current APR" : true
             )}
             data={
-              userLockedAssets?.map((lockedAsset, index) =>
-                [
+              userLockedAssets?.map((lockedAsset, index) => {
+                const isSuperfluidDuration =
+                  index === (userLockedAssets?.length ?? 0) - 1 &&
+                  superfluid &&
+                  typeof superfluid !== "string" &&
+                  "delegations" in superfluid &&
+                  superfluid.delegations &&
+                  superfluid.delegations.length > 0;
+                return [
                   {
                     value: lockedAsset.duration.humanize(),
-                    isSuperfluidDuration:
-                      index === (userLockedAssets?.length ?? 0) - 1,
+                    isSuperfluidDuration,
                   }, // Unbonding Duration
                   {
                     value:
@@ -983,28 +839,13 @@
                       .trim(true)
                       .toString(),
                   }, // Amount
-                  { ...lockedAsset, value: lockedAsset.duration.humanize() }, // Unbond All button
-                ].filter((_row, index) => (isMobile ? index !== 1 : true))
-              ) ?? []
-=======
-                  value: lockedAsset.amount
-                    .maxDecimals(6)
-                    .trim(true)
-                    .toString(),
-                }, // Amount
-                {
-                  ...lockedAsset,
-                  value: lockedAsset.duration.humanize(),
-                  isSuperfluidDuration:
-                    index === (userLockedAssets?.length ?? 0) - 1 &&
-                    superfluid &&
-                    typeof superfluid !== "string" &&
-                    "delegations" in superfluid &&
-                    superfluid.delegations &&
-                    superfluid.delegations.length > 0,
-                }, // Unbond All button
-              ]) ?? [[{ value: "" }], [{ value: "" }], [{ value: "" }]]
->>>>>>> db8f6498
+                  {
+                    ...lockedAsset,
+                    value: lockedAsset.duration.humanize(),
+                    isSuperfluidDuration,
+                  }, // Unbond All button
+                ].filter((_row, index) => (isMobile ? index !== 1 : true));
+              }) ?? []
             }
           />
         </div>
@@ -1012,7 +853,7 @@
           <div className="max-w-container mx-auto p-10">
             <h6>Unbondings</h6>
             <Table
-              className="w-full my-5"
+              className="-mx-10 md:mx-0 w-screen md:w-full my-5"
               columnDefs={[
                 {
                   display: "Unbonding Duration",
@@ -1035,7 +876,7 @@
                   {
                     value: moment(endTime).fromNow(),
                   },
-                ]) ?? [[{ value: "" }], [{ value: "" }], [{ value: "" }]]
+                ]) ?? []
               }
             />
           </div>
@@ -1048,7 +889,7 @@
             <div className="max-w-container mx-auto p-10">
               <h6>Superfluid Unbondings</h6>
               <Table
-                className="w-full my-5 justify-left"
+                className="-mx-10 md:mx-0 w-screen md:w-full my-5"
                 columnDefs={[
                   {
                     display: "Validator",
@@ -1073,7 +914,7 @@
                         value: moment(endTime).fromNow(),
                       },
                     ]
-                  ) ?? [[{ value: "" }], [{ value: "" }], [{ value: "" }]]
+                  ) ?? []
                 }
               />
             </div>
