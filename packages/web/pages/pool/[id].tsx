--- conflicted
+++ resolved
@@ -1,19 +1,6 @@
 import { observer } from "mobx-react-lite";
-<<<<<<< HEAD
-import Image from "next/image";
-import { useRouter } from "next/router";
-import { NextSeo } from "next-seo";
-import {
-  FunctionComponent,
-  useCallback,
-  useEffect,
-  useMemo,
-  useState,
-} from "react";
-=======
 import { useRouter } from "next/router";
 import { FunctionComponent, useEffect, useMemo, useState } from "react";
->>>>>>> c3f775d8
 import { useTranslation } from "react-multi-lang";
 
 import { ConcentratedLiquidityPool, SharePool } from "~/components/pool-detail";
@@ -29,14 +16,8 @@
   const t = useTranslation();
 
   const queryOsmosis = queriesStore.get(chainId).osmosis!;
-<<<<<<< HEAD
-  const address =
-    accountStore.getWallet(chainStore.osmosis.chainId)?.address ?? "";
-  const queryAccountPoolRewards = queryAccountsPoolRewards.get(address);
-=======
 
   const [showTradeModal, setShowTradeModal] = useState(false);
->>>>>>> c3f775d8
 
   // eject to pools page if pool does not exist
   const poolExists =
@@ -64,33 +45,8 @@
   );
 
   return (
-<<<<<<< HEAD
-    <main className="m-auto flex min-h-screen max-w-container flex-col gap-8 bg-osmoverse-900 px-8 py-4 md:gap-4 md:p-4">
-      <NextSeo
-        title={t("seo.pool.title", { id: poolId ? poolId.toString() : "-" })}
-        description={t("seo.pool.description")}
-      />
-      {pool && showAddLiquidityModal && (
-        <AddLiquidityModal
-          isOpen={true}
-          poolId={pool.id}
-          onRequestClose={() => setShowAddLiquidityModal(false)}
-          onAddLiquidity={onAddLiquidity}
-        />
-      )}
-      {pool && showRemoveLiquidityModal && (
-        <RemoveLiquidityModal
-          isOpen={true}
-          poolId={pool.id}
-          onRequestClose={() => setShowRemoveLiquidityModal(false)}
-          onRemoveLiquidity={onRemoveLiquidity}
-        />
-      )}
-      {pool && showTradeTokenModal && (
-=======
     <>
       {showTradeModal && queryPool && (
->>>>>>> c3f775d8
         <TradeTokens
           className="md:!p-0"
           isOpen={showTradeModal}
@@ -105,475 +61,7 @@
       ) : (
         queryPool && <SharePool poolId={poolId} />
       )}
-<<<<<<< HEAD
-      {superfluidPoolDetail?.superfluid &&
-        pool &&
-        lockLPTokensConfig &&
-        showSuperfluidValidatorModal && (
-          <SuperfluidValidatorModal
-            title={
-              isMobile
-                ? t("superfluidValidator.titleMobile")
-                : t("superfluidValidator.title")
-            }
-            availableBondAmount={
-              superfluidPoolDetail?.superfluid.upgradeableLpLockIds
-                ? superfluidPoolDetail.superfluid.upgradeableLpLockIds.amount // is delegating amount from existing lockup
-                : new CoinPretty(
-                    pool.shareCurrency, // is delegating amount from new/pending lockup
-                    lockLPTokensConfig.amount !== ""
-                      ? lockLPTokensConfig.getAmountPrimitive().amount
-                      : new Dec(0)
-                  )
-            }
-            isOpen={showSuperfluidValidatorModal}
-            onRequestClose={() => setShowSuperfluidValidatorsModal(false)}
-            onSelectValidator={handleSuperfluidDelegateToValidator}
-          />
-        )}
-      <section className="flex flex-col gap-4">
-        <div className="flex flex-col gap-4 rounded-4xl bg-osmoverse-1000 pb-4">
-          <div
-            ref={poolDetailsContainerRef}
-            className={classNames(
-              "flex flex-col gap-3 overflow-hidden px-8 pt-8 transition-height duration-300 ease-inOutBack md:px-5 md:pt-7"
-            )}
-            style={{
-              height: showPoolDetails
-                ? poolBreakdownHeight +
-                    poolHeaderHeight +
-                    poolDetailsContainerOffset +
-                    12 ?? // gap between header and breakdown
-                  178
-                : poolHeaderHeight + poolDetailsContainerOffset ?? 100,
-            }}
-          >
-            <div
-              ref={poolHeaderRef}
-              className="flex place-content-between items-start gap-2 xl:flex-col"
-            >
-              <div className="flex flex-col gap-2">
-                <div className="flex flex-wrap items-center gap-2">
-                  {pool && (
-                    <PoolAssetsIcon
-                      assets={pool.poolAssets.map((asset) => ({
-                        coinDenom: asset.amount.denom,
-                        coinImageUrl: asset.amount.currency.coinImageUrl,
-                      }))}
-                      size="sm"
-                    />
-                  )}
-                  <h5>{poolName}</h5>
-                </div>
-                {superfluidPoolDetail?.isSuperfluid && (
-                  <span className="body2 text-superfluid-gradient">
-                    {t("pool.superfluidEnabled")}
-                  </span>
-                )}
-                {pool?.type === "stable" && (
-                  <div className="body2 text-gradient-positive flex items-center gap-1.5">
-                    <Image
-                      alt=""
-                      src="/icons/stableswap-pool.svg"
-                      height={24}
-                      width={24}
-                    />
-                    <span>{t("pool.stableswapEnabled")}</span>
-                  </div>
-                )}
-              </div>
-              <div className="flex items-center gap-10 xl:w-full xl:place-content-between lg:w-fit lg:flex-col lg:items-start lg:gap-3">
-                <div className="space-y-2">
-                  <span className="body2 gap-2 text-osmoverse-400">
-                    {t("pool.24hrTradingVolume")}
-                  </span>
-                  <h4 className="text-osmoverse-100">
-                    {queryGammPoolFeeMetrics
-                      .getPoolFeesMetrics(poolId, priceStore)
-                      .volume24h.toString()}
-                  </h4>
-                </div>
-                <div className="space-y-2">
-                  <span className="body2 gap-2 text-osmoverse-400">
-                    {t("pool.liquidity")}
-                  </span>
-                  <h4 className="text-osmoverse-100">
-                    {poolDetail?.totalValueLocked.toString()}
-                  </h4>
-                </div>
-                <div className="space-y-2">
-                  <span className="body2 gap-2 text-osmoverse-400">
-                    {t("pool.swapFee")}
-                  </span>
-                  <h4 className="text-osmoverse-100">
-                    {pool?.swapFee.toString()}
-                  </h4>
-                </div>
-              </div>
-            </div>
-            <div ref={poolBreakdownRef}>
-              <AssetBreakdownChart
-                assets={
-                  pool?.poolAssets.map((poolAsset) => {
-                    const weights: {
-                      weight: IntPretty;
-                      weightFraction: RatePretty;
-                    } = pool.weightedPoolInfo?.assets.find(
-                      (asset) =>
-                        asset.denom ===
-                        poolAsset.amount.currency.coinMinimalDenom
-                    ) ?? {
-                      weight: new IntPretty(1), // Assume stable pools have even weight
-                      weightFraction: new RatePretty(
-                        new Dec(1).quo(new Dec(pool.poolAssets.length))
-                      ),
-                    };
-
-                    return {
-                      ...weights,
-                      ...poolAsset,
-                    };
-                  }) ?? []
-                }
-                totalWeight={
-                  pool?.weightedPoolInfo?.totalWeight ??
-                  new IntPretty(pool?.poolAssets.length ?? 0)
-                }
-              />
-            </div>
-          </div>
-          <Button
-            mode="text"
-            className="subtitle2 mx-auto gap-1"
-            onClick={() => {
-              logEvent([E.showHidePoolDetails]);
-              setShowPoolDetails(!showPoolDetails);
-            }}
-          >
-            <span>
-              {showPoolDetails
-                ? t("pool.collapseDetails")
-                : t("pool.showDetails")}
-            </span>
-            <div
-              className={classNames("flex items-center transition-transform", {
-                "rotate-180": showPoolDetails,
-              })}
-            >
-              <Icon id="chevron-down" width="14" height="8" />
-            </div>
-          </Button>
-        </div>
-        {poolDetail?.userStats && (
-          <div className="flex w-full gap-4 1.5lg:flex-col">
-            <div className="flex flex-col gap-3 rounded-4xl bg-osmoverse-1000 px-8 py-7">
-              <span className="body2 text-osmoverse-300">
-                {t("pool.yourStats")}
-              </span>
-              <div className="flex place-content-between  gap-6 sm:flex-col sm:items-start">
-                <div className="flex shrink-0 flex-col gap-1">
-                  <h4 className="text-osmoverse-100">
-                    {poolDetail.userStats.totalShareValue.toString()}
-                  </h4>
-                  <h6 className="subtitle1 text-osmoverse-300">
-                    {t("pool.sharesAmount", {
-                      shares: poolDetail.userStats.totalShares
-                        .maxDecimals(6)
-                        .hideDenom(true)
-                        .toString(),
-                    })}
-                  </h6>
-                </div>
-
-                <PoolComposition assets={poolDetail.userPoolAssets} />
-              </div>
-            </div>
-
-            <div className="flex flex-1 gap-4 1.5md:flex-col">
-              <div className="flex flex-1 flex-col space-y-3 rounded-4xl bg-osmoverse-1000 px-8 pt-2 pb-4">
-                <PriceBreakdownChart
-                  prices={[
-                    {
-                      label: t("pool.bonded"),
-                      price: poolDetail.userStats.bondedValue,
-                    },
-                    {
-                      label: t("pool.available"),
-                      price: poolDetail.userStats.unbondedValue,
-                    },
-                  ]}
-                />
-              </div>
-
-              <div className="flex flex-col place-content-between gap-3 rounded-4xl bg-osmoverse-1000 px-8 py-7">
-                <div className="flex flex-col gap-2">
-                  <span className="body2 text-osmoverse-300">
-                    {t("pool.currentDailyEarn")}
-                  </span>
-                  <h4 className="text-osmoverse-100">
-                    {t("pool.dailyEarnAmount", {
-                      amount:
-                        queryAccountPoolRewards
-                          .getUsdRewardsForPool(poolId)
-                          ?.day.toString() ?? "$0",
-                    })}
-                  </h4>
-                </div>
-
-                {poolDetail?.userAvailableValue.toDec().gt(new Dec(0)) &&
-                  bondDurations.some((duration) => duration.bondable) && (
-                    <ArrowButton
-                      className="text-left"
-                      onClick={() => {
-                        logEvent([E.earnMoreByBondingClicked, baseEventInfo]);
-                        setShowLockLPTokenModal(true);
-                      }}
-                    >
-                      {t("pool.earnMore", {
-                        amount: additionalRewardsByBonding
-                          ?.toDec()
-                          .gte(new Dec(0.001))
-                          ? `$${additionalRewardsByBonding?.toString()}/${t(
-                              "pool.day"
-                            )}`
-                          : "",
-                      })}
-                    </ArrowButton>
-                  )}
-              </div>
-            </div>
-          </div>
-        )}
-      </section>
-      <section className="flex flex-col gap-4 md:gap-4">
-        <div className="flex flex-col flex-wrap px-8 md:gap-3">
-          <h6 className="text-h6 font-h6">{t("pool.putAssetsToWork")}</h6>
-          <span className="body2 text-osmoverse-300">
-            {t("pool.putAssetsToWorkCaption")}{" "}
-            <a
-              rel="noreferrer"
-              className="text-wosmongton-300 underline"
-              target="_blank"
-              onClick={() => {
-                logEvent([E.PutYourAssetsToWork.learnMoreClicked]);
-              }}
-              href="https://docs.osmosis.zone/overview/getting-started#bonded-liquidity-gauges"
-            >
-              {t("pool.learnMore")}
-            </a>
-          </span>
-        </div>
-        <div className="flex flex-col gap-10 md:gap-4">
-          <div
-            className={classNames(
-              "rounded-4xl p-1",
-              levelCta === 1 ? "bg-gradient-positive" : "bg-osmoverse-800"
-            )}
-          >
-            <div className="flex flex-col gap-10 rounded-4x4pxlinset bg-osmoverse-800 p-8 md:p-5">
-              <div className="flex place-content-between items-start gap-2 lg:flex-col lg:gap-14">
-                <div className="flex flex-col gap-4">
-                  <div className="flex flex-wrap items-baseline gap-4 md:gap-3">
-                    <LevelBadge level={1} />
-                    <div className="flex shrink flex-wrap items-center gap-3">
-                      <h6 className="md:text-h6 md:font-h6">
-                        {t("pool.earnSwapFees")}
-                      </h6>
-                      <h6 className="text-bullish-400 md:text-h6 md:font-h6">{`${
-                        pool
-                          ? queryGammPoolFeeMetrics
-                              .get7dPoolFeeApr(pool, priceStore)
-                              .maxDecimals(2)
-                              .toString()
-                          : ""
-                      } ${t("pool.APR")}`}</h6>
-                    </div>
-                  </div>
-                  <span className="body2 text-osmoverse-200">
-                    {t("pool.earnSwapFeesCaption")}
-                  </span>
-                </div>
-                <div className="flex flex-col gap-4 lg:w-full">
-                  <div className="hidden flex-col items-end lg:flex">
-                    <h4 className="text-osmoverse-100">
-                      {poolDetail?.userAvailableValue.toString()}
-                    </h4>
-                    <h6 className="subtitle1 text-osmoverse-300">
-                      {t("pool.sharesAmount", {
-                        shares: queryOsmosis.queryGammPoolShare
-                          .getAvailableGammShare(address, poolId)
-                          .trim(true)
-                          .hideDenom(true)
-                          .maxDecimals(4)
-                          .toString(),
-                      })}
-                    </h6>
-                  </div>
-                  <div className="flex shrink-0 flex-wrap place-content-end gap-4 xs:shrink">
-                    <Button
-                      className="w-fit shrink-0 xs:w-full"
-                      mode="secondary"
-                      disabled={queryOsmosis.queryGammPoolShare
-                        .getAvailableGammShare(address, poolId)
-                        .toDec()
-                        .isZero()}
-                      onClick={() => {
-                        logEvent([
-                          E.removeLiquidityClicked,
-                          { ...baseEventInfo, isSuperfluidEnabled },
-                        ]);
-                        setShowRemoveLiquidityModal(true);
-                      }}
-                    >
-                      {t("removeLiquidity.title")}
-                    </Button>
-                    <Button
-                      mode={levelCta === 1 ? "special-1" : "primary"}
-                      className="w-fit shrink-0 xs:w-full"
-                      onClick={() => {
-                        logEvent([
-                          E.addLiquidityClicked,
-                          { ...baseEventInfo, isSuperfluidEnabled },
-                        ]);
-                        setShowAddLiquidityModal(true);
-                      }}
-                    >
-                      {t("addLiquidity.title")}
-                    </Button>
-                  </div>
-                </div>
-              </div>
-              <div className="flex flex-col items-end text-right lg:hidden">
-                <h4 className="text-osmoverse-100">
-                  {poolDetail?.userAvailableValue.toString()}
-                </h4>
-                <h6 className="subtitle1 text-osmoverse-300">
-                  {t("pool.sharesAmount", {
-                    shares: queryOsmosis.queryGammPoolShare
-                      .getAvailableGammShare(address, poolId)
-                      .trim(true)
-                      .hideDenom(true)
-                      .maxDecimals(4)
-                      .toString(),
-                  })}
-                </h6>
-              </div>
-            </div>
-          </div>
-          <div
-            className={classNames(
-              "rounded-4xl p-1",
-              levelCta === 2 ? "bg-gradient-positive" : "bg-osmoverse-800"
-            )}
-          >
-            <div
-              className={classNames(
-                "flex flex-col rounded-4x4pxlinset bg-osmoverse-800 p-8 md:p-5",
-                {
-                  "gap-10": !level2Disabled || bondDurations.length > 0,
-                }
-              )}
-            >
-              <div className="flex place-content-between lg:flex-col lg:gap-4 md:gap-3">
-                <div className="flex flex-col gap-3">
-                  <div className="flex flex-wrap items-baseline gap-4 md:flex-col md:gap-3">
-                    <LevelBadge level={2} disabled={level2Disabled} />
-                    <h6>
-                      {level2Disabled
-                        ? t("pool.bondLiquidityUnavailable")
-                        : t("pool.bondLiquidity")}
-                    </h6>
-                  </div>
-                  <span className="body2 text-osmoverse-200">
-                    {t("pool.bondLiquidityCaption")}
-                    {superfluidPoolDetail?.isSuperfluid &&
-                      ` ${t("pool.bondSuperfluidLiquidityCaption")}`}
-                  </span>
-                </div>
-                {level2Disabled ? (
-                  <h6 className="text-osmoverse-100">
-                    {t("pool.checkBackForBondingRewards")}
-                  </h6>
-                ) : (
-                  <Button
-                    className={classNames("w-64 border-none md:w-full", {
-                      "!border-0 bg-gradient-positive text-osmoverse-900":
-                        levelCta === 2,
-                    })}
-                    disabled={levelCta !== 2}
-                    onClick={() => {
-                      logEvent([E.bondSharesClicked, baseEventInfo]);
-                      setShowLockLPTokenModal(true);
-                    }}
-                  >
-                    {t("pool.bondShares")}
-                  </Button>
-                )}
-              </div>
-              <div className="grid grid-cols-3 gap-4 1.5xl:grid-cols-1">
-                {bondDurations.map((bondDuration) => (
-                  <BondCard
-                    key={bondDuration.duration.asMilliseconds()}
-                    {...bondDuration}
-                    onUnbond={() => {
-                      logEvent([
-                        E.unbondClicked,
-                        {
-                          ...baseEventInfo,
-                          unbondingPeriod: bondDuration.duration.asDays(),
-                        },
-                      ]);
-                      onUnlockTokens(bondDuration.duration);
-                    }}
-                    onToggleDetails={(nextValue) => {
-                      if (nextValue)
-                        logEvent([
-                          E.cardDetailsExpanded,
-                          {
-                            ...baseEventInfo,
-                            unbondingPeriod: bondDuration.duration.asDays(),
-                          },
-                        ]);
-                    }}
-                    onGoSuperfluid={() => {
-                      logEvent([
-                        E.goSuperfluidClicked,
-                        {
-                          ...baseEventInfo,
-                          unbondingPeriod: bondDuration.duration.asDays(),
-                          isSuperfluidEnabled,
-                        },
-                      ]);
-                      setShowSuperfluidValidatorsModal(true);
-                    }}
-                    splashImageSrc={
-                      poolDetail && poolDetail.isIncentivized
-                        ? poolDetail.lockableDurations.length > 0 &&
-                          poolDetail.lockableDurations[0].asDays() ===
-                            bondDuration.duration.asDays()
-                          ? "/images/small-vial.svg"
-                          : poolDetail.lockableDurations.length > 1 &&
-                            poolDetail.lockableDurations[1].asDays() ===
-                              bondDuration.duration.asDays()
-                          ? "/images/medium-vial.svg"
-                          : poolDetail.lockableDurations.length > 2 &&
-                            poolDetail.lockableDurations[2].asDays() ===
-                              bondDuration.duration.asDays()
-                          ? "/images/large-vial.svg"
-                          : undefined
-                        : undefined
-                    }
-                  />
-                ))}
-              </div>
-            </div>
-          </div>
-        </div>
-      </section>
-    </main>
-=======
     </>
->>>>>>> c3f775d8
   );
 });
 
