import { CoinPretty, Dec, PricePretty, RatePretty } from "@keplr-wallet/unit";
import { Staking } from "@keplr-wallet/stores";
import {
  ObservableQueryGuageById,
  ObservableAddLiquidityConfig,
  ObservableRemoveLiquidityConfig,
  ObservableAmountConfig,
} from "@osmosis-labs/stores";
import { Duration } from "dayjs/plugin/duration";
import moment from "dayjs";
import { autorun } from "mobx";
import { observer } from "mobx-react-lite";
import Image from "next/image";
import { useRouter } from "next/router";
import { FunctionComponent, useEffect, useState, useMemo } from "react";
import { Button } from "../../components/buttons";
import {
  PoolCatalystCard,
  PoolGaugeBonusCard,
  PoolGaugeCard,
  SuperfluidValidatorCard,
  GoSuperfluidCard,
} from "../../components/cards";
import { MetricLoader } from "../../components/loaders";
import { Overview } from "../../components/overview";
<<<<<<< HEAD
import { BaseCell, Table, ColumnDef } from "../../components/table";
=======
import { BaseCell, Table } from "../../components/table";
import { truncateString } from "../../components/utils";
>>>>>>> 8ae16236
import { ExternalIncentiveGaugeAllowList, EmbedChainInfos } from "../../config";
import { useWindowSize } from "../../hooks";
import {
  LockTokensModal,
  ManageLiquidityModal,
  SuperfluidValidatorModal,
} from "../../modals";
import { useStore } from "../../stores";

const Pool: FunctionComponent = observer(() => {
  const router = useRouter();
  const { chainStore, queriesStore, accountStore, priceStore } = useStore();
  const { isMobile } = useWindowSize();

  const { id: poolId } = router.query;
  const { chainId } = chainStore.osmosis;

  const queryCosmos = queriesStore.get(chainId).cosmos;
  const queryOsmosis = queriesStore.get(chainId).osmosis;
  const account = accountStore.getAccount(chainStore.osmosis.chainId);
  const pool = queryOsmosis.queryGammPools.getPool(poolId as string);
  const { bech32Address } = accountStore.getAccount(chainId);
  const fiat = priceStore.getFiatCurrency(priceStore.defaultVsCurrency)!;

  // pool is loading if undefined
  let totalValueLocked: PricePretty | undefined;
  let userLockedValue: PricePretty | undefined;
  let userBondedValue: PricePretty | undefined;
  let userAvailableValue: PricePretty | undefined;
  let userPoolAssets: { ratio: RatePretty; asset: CoinPretty }[] | undefined;
  let userLockedAssets:
    | {
        duration: Duration;
        amount: CoinPretty;
        lockIds: string[];
        apr?: RatePretty;
      }[]
    | undefined;
  let userUnlockingAssets:
    | {
        duration: Duration;
        amount: CoinPretty;
        endTime: Date;
      }[]
    | undefined;
  let externalGuages:
    | {
        duration: string;
        rewardAmount?: CoinPretty;
        remainingEpochs: number;
      }[]
    | undefined;
  let guages: ObservableQueryGuageById[] | undefined;
  let superfluid:
    | "not-superfluid-pool" // code smell that we don't do loading right, consider other structure besides `undefined` for representing loading data
    | {
        // has superfluid-able shares locked, but has not chosen sfs validator
        upgradeableLPLockIds: {
          amount: CoinPretty;
          lockIds: string[];
        };
      }
    | {
        // has delegations or is undelegating
        delegations?: {
          validatorName?: string;
          validatorCommission?: RatePretty;
          validatorImgSrc: string;
          apr: RatePretty;
          amount: CoinPretty;
        }[];
        undelegations?: {
          validatorName?: string;
          amount: CoinPretty;
          endTime: Date;
        }[];
        superfluidLPShares: {
          amount: CoinPretty;
          lockIds: string[];
        };
      }
    | undefined;

  if (pool) {
    totalValueLocked = pool.computeTotalValueLocked(priceStore);
    userLockedValue = totalValueLocked?.mul(
      queryOsmosis.queryGammPoolShare.getAllGammShareRatio(
        bech32Address,
        pool.id
      )
    );
    userBondedValue = totalValueLocked
      ? queryOsmosis.queryGammPoolShare.getLockedGammShareValue(
          bech32Address,
          pool.id,
          totalValueLocked,
          fiat
        )
      : undefined;
    userAvailableValue = !pool.totalShare.toDec().equals(new Dec(0))
      ? totalValueLocked.mul(
          queryOsmosis.queryGammPoolShare
            .getAvailableGammShare(bech32Address, pool.id)
            .quo(pool.totalShare)
        )
      : new PricePretty(fiat, new Dec(0));
    userPoolAssets = pool.poolAssets.map((asset) => ({
      ratio: new RatePretty(asset.weight.quo(pool.totalWeight)),
      asset: asset.amount
        .mul(
          queryOsmosis.queryGammPoolShare.getAllGammShareRatio(
            bech32Address,
            pool.id
          )
        )
        .trim(true)
        .shrink(true),
    }));
    userLockedAssets = queryOsmosis.queryGammPoolShare
      .getShareLockedAssets(
        bech32Address,
        pool.id,
        queryOsmosis.queryLockableDurations.lockableDurations
      )
      .map((lockedAsset) =>
        // calculate APR% for this pool asset
        ({
          ...lockedAsset,
          apr: queryOsmosis.queryIncentivizedPools.isIncentivized(pool.id)
            ? new RatePretty(
                queryOsmosis.queryIncentivizedPools.computeAPY(
                  pool.id,
                  lockedAsset.duration,
                  priceStore,
                  fiat
                )
              )
            : undefined,
        })
      );
    const poolShareCurrency = queryOsmosis.queryGammPoolShare.getShareCurrency(
      pool.id
    );
    userUnlockingAssets = queryOsmosis.queryLockableDurations.lockableDurations
      .map(
        (duration) => {
          const unlockings = queryOsmosis.queryAccountLocked
            .get(bech32Address)
            .getUnlockingCoinWithDuration(poolShareCurrency, duration);

          return unlockings.map((unlocking) => ({
            ...unlocking,
            duration,
          }));
        },
        [] as {
          duration: Duration;
          amount: CoinPretty;
          endTime: Date;
        }[]
      )
      .flat();
    externalGuages = (ExternalIncentiveGaugeAllowList[pool.id] ?? []).map(
      ({ gaugeId, denom }) => {
        const observableGauge = queryOsmosis.queryGauge.get(gaugeId);
        const currency = chainStore
          .getChain(chainStore.osmosis.chainId)
          .findCurrency(denom);

        return {
          duration: observableGauge.lockupDuration.humanize(),
          rewardAmount: currency
            ? new CoinPretty(
                currency,
                observableGauge.getCoin(currency)
              ).moveDecimalPointRight(currency.coinDecimals)
            : undefined,
          remainingEpochs: observableGauge.remainingEpoch,
        };
      }
    );
    const lockableDurations =
      queryOsmosis.queryLockableDurations.lockableDurations;
    guages = lockableDurations.map((duration) => {
      const guageId =
        queryOsmosis.queryIncentivizedPools.getIncentivizedGaugeId(
          pool.id,
          duration
        )!;
      return queryOsmosis.queryGauge.get(guageId);
    });

    const isSuperfluid = queryOsmosis.querySuperfluidPools.isSuperfluidPool(
      pool.id
    );
    const upgradeableLPLockIds:
      | {
          amount: CoinPretty;
          lockIds: string[];
        }
      | undefined =
      lockableDurations.length > 0
        ? queryOsmosis.queryAccountLocked
            .get(bech32Address)
            .getLockedCoinWithDuration(
              poolShareCurrency,
              lockableDurations[lockableDurations.length - 1]
            )
        : undefined;
    const notDelegatedLockedSfsLpShares =
      queryOsmosis.querySuperfluidDelegations
        .getQuerySuperfluidDelegations(bech32Address)
        .getDelegations(poolShareCurrency)?.length === 0 &&
      upgradeableLPLockIds &&
      upgradeableLPLockIds.lockIds.length > 0;
    superfluid = isSuperfluid
      ? notDelegatedLockedSfsLpShares
        ? { upgradeableLPLockIds }
        : {
            delegations: queryOsmosis.querySuperfluidDelegations
              .getQuerySuperfluidDelegations(bech32Address)
              .getDelegations(poolShareCurrency)
              ?.map(({ validator_address, amount }) => {
                const queryValidators =
                  queryCosmos.queryValidators.getQueryStatus(
                    Staking.BondStatus.Bonded
                  );
                const validatorInfo =
                  queryValidators.getValidator(validator_address);
                let superfluidApr = queryCosmos.queryInflation.inflation.mul(
                  queryOsmosis.querySuperfluidOsmoEquivalent.estimatePoolAPROsmoEquivalentMultiplier(
                    pool.id
                  )
                );

                const lockableDurations =
                  queryOsmosis.queryLockableDurations.lockableDurations;

                if (lockableDurations.length > 0) {
                  const poolApr =
                    queryOsmosis.queryIncentivizedPools.computeAPY(
                      pool.id,
                      lockableDurations[lockableDurations.length - 1],
                      priceStore,
                      fiat
                    );
                  superfluidApr = superfluidApr.add(
                    poolApr.moveDecimalPointRight(2).toDec()
                  );
                }

                const commissionRateRaw =
                  validatorInfo?.commission.commission_rates.rate;

                return {
                  validatorName: validatorInfo?.description.moniker,
                  validatorCommission: commissionRateRaw
                    ? new RatePretty(new Dec(commissionRateRaw))
                    : undefined,
                  validatorImgSrc:
                    queryValidators.getValidatorThumbnail(validator_address),
                  apr: new RatePretty(superfluidApr.moveDecimalPointLeft(2)),
                  amount:
                    queryOsmosis.querySuperfluidOsmoEquivalent.calculateOsmoEquivalent(
                      amount
                    ),
                };
              }),
            undelegations: queryOsmosis.querySuperfluidUndelegations
              .getQuerySuperfluidDelegations(bech32Address)
              .getUndelegations(poolShareCurrency)
              ?.map(({ validator_address, amount, end_time }) => ({
                validatorName: queriesStore
                  .get(chainId)
                  .cosmos.queryValidators.getQueryStatus(
                    Staking.BondStatus.Bonded
                  )
                  .getValidator(validator_address)?.description.moniker,
                amount,
                endTime: end_time,
              })),
            superfluidLPShares: queryOsmosis.queryAccountLocked
              .get(bech32Address)
              .getLockedCoinWithDuration(
                poolShareCurrency,
                lockableDurations[lockableDurations.length - 1]
              ),
          }
      : "not-superfluid-pool";
  }

  // eject to pools page if pool does not exist
  useEffect(() => {
    return autorun(() => {
      if (queryOsmosis.queryGammPools.poolExists(poolId as string) === false) {
        router.push("/pools");
      }
    });
  });

  // Manage liquidity + bond LP tokens (modals) state
  const [showManageLiquidityDialog, setShowManageLiquidityDialog] =
    useState(false);
  const [showLockLPTokenModal, setShowLockLPTokenModal] = useState(false);
  const [
    addLiquidityConfig,
    removeLiquidityConfig,
    lockLPTokensConfig,
    lockupGauges,
  ] = useMemo(() => {
    if (pool) {
      return [
        new ObservableAddLiquidityConfig(
          chainStore,
          chainId,
          pool.id,
          bech32Address,
          queriesStore,
          queryOsmosis.queryGammPoolShare,
          queryOsmosis.queryGammPools,
          queriesStore.get(chainId).queryBalances
        ),
        new ObservableRemoveLiquidityConfig(
          chainStore,
          chainId,
          pool.id,
          bech32Address,
          queriesStore,
          queryOsmosis.queryGammPoolShare,
          queryOsmosis.queryGammPools,
          "50"
        ),
        new ObservableAmountConfig(
          chainStore,
          queriesStore,
          chainId,
          bech32Address,
          queryOsmosis.queryGammPoolShare.getShareCurrency(pool.id)
        ),
        queryOsmosis.queryLockableDurations.lockableDurations.map(
          (duration, index, durations) => {
            const apr = pool
              ? queryOsmosis.queryIncentivizedPools.computeAPY(
                  pool.id,
                  duration,
                  priceStore,
                  fiat
                )
              : undefined;

            return {
              id: index.toString(),
              apr: apr ?? new RatePretty(0),
              duration,
              superfluidApr:
                pool &&
                index === durations.length - 1 &&
                queryOsmosis.querySuperfluidPools.isSuperfluidPool(pool.id)
                  ? new RatePretty(
                      queryCosmos.queryInflation.inflation
                        .mul(
                          queryOsmosis.querySuperfluidOsmoEquivalent.estimatePoolAPROsmoEquivalentMultiplier(
                            pool.id
                          )
                        )
                        .moveDecimalPointLeft(2)
                    )
                  : undefined,
            };
          }
        ),
      ];
    }
    return [undefined, undefined, undefined, undefined];
  }, [
    pool,
    chainStore,
    chainId,
    bech32Address,
    queriesStore,
    queryOsmosis,
    queryCosmos,
    priceStore,
    fiat,
  ]);

  const [showSuperfluidValidatorModal, setShowSuperfluidValidatorsModal] =
    useState(false);

  return (
    <main>
      {pool && addLiquidityConfig && removeLiquidityConfig && (
        <ManageLiquidityModal
          isOpen={showManageLiquidityDialog}
          title="Manage Liquidity"
          onRequestClose={() => setShowManageLiquidityDialog(false)}
          addLiquidityConfig={addLiquidityConfig}
          removeLiquidityConfig={removeLiquidityConfig}
          isSendingMsg={account.txTypeInProgress !== ""}
          getChainNetworkName={(coinDenom) =>
            EmbedChainInfos.find((chain) =>
              chain.currencies.find(
                (currency) => currency.coinDenom === coinDenom
              )
            )?.chainName
          }
          getFiatValue={(coin) => priceStore.calculatePrice(coin)}
          onAddLiquidity={async () => {
            try {
              if (
                addLiquidityConfig.isSingleAmountIn &&
                addLiquidityConfig.singleAmountInConfig
              ) {
                await account.osmosis.sendJoinSwapExternAmountInMsg(
                  addLiquidityConfig.poolId,
                  addLiquidityConfig.singleAmountInConfig,
                  undefined,
                  undefined,
                  () => setShowManageLiquidityDialog(false)
                );
              } else if (addLiquidityConfig.shareOutAmount) {
                await account.osmosis.sendJoinPoolMsg(
                  addLiquidityConfig.poolId,
                  addLiquidityConfig.shareOutAmount.toDec().toString(),
                  undefined,
                  undefined,
                  () => setShowManageLiquidityDialog(false)
                );
              }
            } catch (e) {
              console.error(e);
            }
          }}
          onRemoveLiquidity={async () => {
            try {
              await account.osmosis.sendExitPoolMsg(
                removeLiquidityConfig.poolId,
                removeLiquidityConfig.poolShareWithPercentage
                  .toDec()
                  .toString(),
                undefined,
                undefined,
                () => setShowManageLiquidityDialog(false)
              );
            } catch (e) {
              console.error(e);
            }
          }}
        />
      )}
      {lockLPTokensConfig && lockupGauges && (
        <LockTokensModal
          isOpen={showLockLPTokenModal}
          title="Liquidity Bonding"
          onRequestClose={() => setShowLockLPTokenModal(false)}
<<<<<<< HEAD
          amountConfig={lockLPTokensAmountConfig}
          isMobile={isMobile}
=======
          isSendingMsg={account.txTypeInProgress !== ""}
          amountConfig={lockLPTokensConfig}
>>>>>>> 8ae16236
          availableToken={
            pool
              ? queryOsmosis.queryGammPoolShare.getAvailableGammShare(
                  bech32Address,
                  pool.id
                )
              : undefined
          }
          gauges={lockupGauges}
          hasSuperfluidValidator={
            superfluid &&
            typeof superfluid !== "string" &&
            "delegations" in superfluid &&
            superfluid.delegations &&
            superfluid.delegations.length > 0
          }
          onLockToken={async (gaugeId, electSuperfluid) => {
            setShowLockLPTokenModal(false);
            if (electSuperfluid) {
              setShowSuperfluidValidatorsModal(true);
              // `sendLockAndSuperfluidDelegateMsg` will be sent after superfluid modal
            } else {
<<<<<<< HEAD
              // TODO: merge send msg: https://github.com/osmosis-labs/osmosis-frontend/pull/393
              console.log("send normal lock msg");
=======
              const gauge = lockupGauges.find((gauge) => gauge.id === gaugeId);
              try {
                if (gauge) {
                  await account.osmosis.sendLockTokensMsg(
                    gauge.duration.asSeconds(),
                    [
                      {
                        currency: lockLPTokensConfig.sendCurrency,
                        amount: lockLPTokensConfig.amount,
                      },
                    ],
                    undefined,
                    () => setShowLockLPTokenModal(false)
                  );
                } else {
                  console.error("Gauge ID not found:", gaugeId);
                  setShowLockLPTokenModal(false);
                }
              } catch (e) {
                console.error(e);
              }
>>>>>>> 8ae16236
            }
          }}
        />
      )}
      {superfluid &&
        superfluid !== "not-superfluid-pool" &&
        pool &&
        lockLPTokensConfig && (
          <SuperfluidValidatorModal
            title={
              isMobile ? "Select Validator" : "Select Superfluid Validator"
            }
            availableBondAmount={
              "upgradeableLPLockIds" in superfluid
                ? superfluid.upgradeableLPLockIds.amount // is delegating amount from existing lockup
                : new CoinPretty(
                    pool.shareCurrency, // is delegating amount from new/pending lockup
                    lockLPTokensConfig.amount !== ""
                      ? lockLPTokensConfig.amount
                      : new Dec(0)
                  )
            }
            isOpen={showSuperfluidValidatorModal}
            onRequestClose={() => setShowSuperfluidValidatorsModal(false)}
            isSendingMsg={account.txTypeInProgress !== ""}
            onSelectValidator={async (validatorAddress) => {
              if (superfluid && typeof superfluid !== "string") {
                if ("upgradeableLPLockIds" in superfluid) {
                  // is delegating existing locked shares
                  try {
                    await account.osmosis.sendSuperfluidDelegateMsg(
                      superfluid.upgradeableLPLockIds.lockIds,
                      validatorAddress,
                      "",
                      () => setShowSuperfluidValidatorsModal(false)
                    );
                  } catch (e) {
                    console.error(e);
                  }
                } else if (
                  "superfluidLPShares" in superfluid &&
                  lockLPTokensConfig
                ) {
                  try {
                    await account.osmosis.sendLockAndSuperfluidDelegateMsg(
                      [
                        {
                          currency: lockLPTokensConfig.currency,
                          amount: lockLPTokensConfig.amount,
                        },
                      ],
                      validatorAddress,
                      "",
                      () => setShowSuperfluidValidatorsModal(false)
                    );
                    // TODO: clear/reset LP lock amount config ??
                  } catch (e) {
                    console.error(e);
                  }
                }
              }
            }}
          />
        )}
      <Overview
        title={
          <MetricLoader className="h-7 w-64" isLoading={!pool}>
            <h5>
              {`Pool #${pool?.id} : ${pool?.poolAssets
                .map((asset) => asset.amount.currency.coinDenom)
                .map((denom) => truncateString(denom, 8))
                .join(" / ")}`}
            </h5>
          </MetricLoader>
        }
        titleButtons={[
          {
            label: "Add / Remove Liquidity",
            onClick: () => setShowManageLiquidityDialog(true),
          },
          { label: "Swap Tokens", onClick: console.log },
        ]}
        primaryOverviewLabels={[
          {
            label: "Pool Liquidity",
            value: (
              <MetricLoader
                className="h-7 w-56"
                isLoading={!pool || !totalValueLocked}
              >
                {totalValueLocked?.toString() || "0"}
              </MetricLoader>
            ),
          },
          {
            label: "My Liquidity",
            value: (
              <MetricLoader className="h-7 " isLoading={!userLockedValue}>
                {userLockedValue?.toString() || "0"}
              </MetricLoader>
            ),
          },
        ]}
        secondaryOverviewLabels={[
          {
            label: "Bonded",
            value: (
              <MetricLoader className="h-4" isLoading={!userBondedValue}>
                {userBondedValue?.toString() || "0"}
              </MetricLoader>
            ),
          },
          {
            label: "Swap Fee",
            value: (
              <MetricLoader className="h-4" isLoading={!pool}>
                {pool?.swapFee.toString() || "0"}
              </MetricLoader>
            ),
          },
        ]}
        bgImageUrl="/images/osmosis-guy-in-lab.png"
      />
      <section className="bg-surface">
        <div className="max-w-container mx-auto p-10">
          <div className="flex lg:flex-col gap-6 place-content-between">
            <div className="max-w-md">
              <div className="flex lg:flex-col gap-3">
                <h5>Liquidity Mining</h5>
                {superfluid && superfluid !== "not-superfluid-pool" && (
                  <div className="bg-superfluid w-fit rounded-full px-4 py-1 md:text-xs text-base">
                    Superfluid Staking Enabled
                  </div>
                )}
              </div>
              <p className="text-white-mid py-2">
                Bond liquidity to various minimum unbonding periods to earn OSMO
                liquidity rewards and swap fees
              </p>
            </div>
            <div className="flex flex-col gap-2 lg:text-left">
              <span className="caption text-white-mid">
                Available LP tokens
              </span>
              <h5>
                <MetricLoader className="h-6" isLoading={!userAvailableValue}>
                  {userAvailableValue?.toString() || "$0"}
                </MetricLoader>
              </h5>
              <Button
                className="h-8 lg:w-fit w-full"
                onClick={() => setShowLockLPTokenModal(true)}
              >
                Start Earning
              </Button>
            </div>
          </div>
          {pool &&
            guages &&
            queryOsmosis.queryIncentivizedPools.isIncentivized(pool.id) && (
              <>
                <div className="flex lg:flex-col md:gap-3 gap-9 place-content-between pt-10">
                  {externalGuages?.map(
                    (
                      { rewardAmount, duration: durationDays, remainingEpochs },
                      index
                    ) => (
                      <PoolGaugeBonusCard
                        key={index}
                        bonusValue={
                          rewardAmount?.maxDecimals(0).trim(true).toString() ??
                          "0"
                        }
                        days={durationDays}
                        remainingEpochs={remainingEpochs.toString()}
                        isMobile={isMobile}
                      />
                    )
                  )}
                </div>
                <div className="flex lg:flex-col md:gap-3 gap-9 place-content-between pt-10">
                  {guages.map((guage, i) => (
                    <PoolGaugeCard
                      key={i}
                      days={guage.lockupDuration.humanize()}
                      apr={queryOsmosis.queryIncentivizedPools
                        .computeAPY(
                          pool.id,
                          guage.lockupDuration,
                          priceStore,
                          fiat
                        )
                        .maxDecimals(2)
                        .toString()}
                      isLoading={
                        guage.isFetching ||
                        queryOsmosis.queryIncentivizedPools.isAprFetching
                      }
                      superfluidApr={
                        guages &&
                        i === guages.length - 1 &&
                        superfluid &&
                        superfluid !== "not-superfluid-pool"
                          ? new RatePretty(
                              queryCosmos.queryInflation.inflation
                                .mul(
                                  queryOsmosis.querySuperfluidOsmoEquivalent.estimatePoolAPROsmoEquivalentMultiplier(
                                    pool.id
                                  )
                                )
                                .moveDecimalPointLeft(2)
                            )
                              .maxDecimals(0)
                              .trim(true)
                              .toString()
                          : undefined
                      }
                      isMobile={isMobile}
                    />
                  ))}
                </div>
              </>
            )}
        </div>
        {superfluid &&
          superfluid !== "not-superfluid-pool" &&
          ("upgradeableLPLockIds" in superfluid ||
            ("delegations" in superfluid &&
              superfluid.delegations &&
              superfluid.delegations.length > 0)) && (
            <div className="max-w-container mx-auto p-10 flex flex-col gap-4">
              {isMobile ? (
                <span className="subtitle2">My Superfluid Stake</span>
              ) : (
                <h5>Superfluid Staking</h5>
              )}
              {"upgradeableLPLockIds" in superfluid ? (
                <GoSuperfluidCard
                  goSuperfluid={() => setShowSuperfluidValidatorsModal(true)}
                  isMobile={isMobile}
                />
              ) : (
                "delegations" in superfluid &&
                superfluid.delegations?.map(
                  (
                    {
                      validatorName,
                      validatorImgSrc,
                      validatorCommission,
                      amount,
                      apr,
                    },
                    index
                  ) => (
                    <SuperfluidValidatorCard
                      key={index}
                      validatorName={validatorName}
                      validatorImgSrc={validatorImgSrc}
                      validatorCommission={validatorCommission?.toString()}
                      delegation={amount.maxDecimals(2).trim(true).toString()}
                      apr={apr.maxDecimals(2).trim(true).toString()}
                      isMobile={isMobile}
                    />
                  )
                )
              )}
            </div>
          )}
        <div className="max-w-container mx-auto p-10">
          {isMobile ? (
            <span className="subtitle2">My Bondings</span>
          ) : (
            <h6>My Bondings</h6>
          )}
          <Table
            className="md:-mx-10 md:w-screen w-full my-5"
            columnDefs={(
              [
                {
                  display: "Unbonding Duration",
                  className: "!pl-8",
                  displayCell:
                    superfluid && superfluid !== "not-superfluid-pool"
                      ? ({ value, isSuperfluidDuration }) => (
                          <div className="flex gap-3">
                            <span>{value ?? ""}</span>
                            {isSuperfluidDuration && (
                              <Image
                                alt="superfluid"
                                src="/icons/superfluid-osmo.svg"
                                height={20}
                                width={20}
                              />
                            )}
                          </div>
                        )
                      : undefined,
                },
                { display: "Current APR" },
                { display: "Amount" },
                {
                  display: "Action",
                  className:
                    "md:text-right text-center md:justify-right justify-center",
                  displayCell: ({ amount, lockIds, isSuperfluidDuration }) => (
                    <Button
                      className="md:ml-auto m-auto pr-0 !md:justify-right !justify-center"
                      type={isMobile ? undefined : "arrow"}
                      size="xs"
                      disabled={
                        account.txTypeInProgress !== "" ||
                        amount?.toDec().equals(new Dec(0))
                      }
                      onClick={async () => {
                        if (!lockIds) return;
                        try {
                          if (isSuperfluidDuration) {
                            const blockGasLimitLockIds = lockIds.slice(0, 4);

<<<<<<< HEAD
                            blockGasLimitLockIds.forEach((lockId) =>
                              queryOsmosis.querySyntheticLockupsByLockId
                                .get(lockId)
                                .fetch()
                            );

                            await account.osmosis.sendBeginUnlockingMsgOrSuperfluidUnbondLockMsgIfSyntheticLock(
                              blockGasLimitLockIds.map((lockId) => ({
                                lockId,
                                isSyntheticLock:
                                  queryOsmosis.querySyntheticLockupsByLockId.get(
                                    lockId
                                  ).isSyntheticLock,
                              }))
                            );
                          } else {
                            const blockGasLimitLockIds = lockIds.slice(0, 10);
                            await account.osmosis.sendBeginUnlockingMsg(
                              blockGasLimitLockIds
                            );
                          }
                        } catch (e) {
                          console.error(e);
=======
                          for (const lockId of blockGasLimitLockIds) {
                            await queryOsmosis.querySyntheticLockupsByLockId
                              .get(lockId)
                              .waitFreshResponse();
                          }

                          await account.osmosis.sendBeginUnlockingMsgOrSuperfluidUnbondLockMsgIfSyntheticLock(
                            blockGasLimitLockIds.map((lockId) => ({
                              lockId,
                              isSyntheticLock:
                                queryOsmosis.querySyntheticLockupsByLockId.get(
                                  lockId
                                ).isSyntheticLock === true,
                            }))
                          );
                        } else {
                          const blockGasLimitLockIds = lockIds.slice(0, 10);
                          await account.osmosis.sendBeginUnlockingMsg(
                            blockGasLimitLockIds
                          );
>>>>>>> 8ae16236
                        }
                      }}
                    >
                      {isMobile ? "Unbond" : "Unbond All"}
                    </Button>
                  ),
                },
              ] as ColumnDef<
                BaseCell & {
                  duration: Duration;
                  amount: CoinPretty;
                  apr?: RatePretty;
                  lockIds: string[];
                  isSuperfluidDuration: boolean;
                }
              >[]
            ).filter(({ display }) =>
              isMobile ? display !== "Current APR" : true
            )}
            data={
              userLockedAssets?.map((lockedAsset, index) => {
                const isSuperfluidDuration =
                  index === (userLockedAssets?.length ?? 0) - 1 &&
                  superfluid &&
                  typeof superfluid !== "string" &&
                  "delegations" in superfluid &&
                  superfluid.delegations &&
                  superfluid.delegations.length > 0;
                return [
                  {
                    value: lockedAsset.duration.humanize(),
                    isSuperfluidDuration,
                  }, // Unbonding Duration
                  {
                    value:
                      lockedAsset.apr?.maxDecimals(2).trim(true).toString() ??
                      "0%",
                  }, // Current APR
                  {
                    value: lockedAsset.amount
                      .maxDecimals(6)
                      .trim(true)
                      .toString(),
                  }, // Amount
                  {
                    ...lockedAsset,
                    value: lockedAsset.duration.humanize(),
                    isSuperfluidDuration,
                  }, // Unbond All button
                ].filter((_row, index) => (isMobile ? index !== 1 : true));
              }) ?? []
            }
          />
        </div>
        {userUnlockingAssets && userUnlockingAssets.length > 0 && (
          <div className="max-w-container mx-auto p-10">
            {isMobile ? (
              <span className="subtitle2">Unbondings</span>
            ) : (
              <h6>Unbondings</h6>
            )}
            <Table
              className="md:-mx-10 md:w-screen w-full my-5"
              columnDefs={[
                {
                  display: "Unbonding Duration",
                  className: "w-1/3 !pl-8",
                },
                { display: "Amount", className: "w-1/3" },
                {
                  display: "Unbonding Complete",
                  className: "w-1/3",
                },
              ]}
              data={
                userUnlockingAssets?.map(({ duration, amount, endTime }) => [
                  {
                    value: duration.humanize(),
                  },
                  {
                    value: amount.maxDecimals(6).trim(true).toString(),
                  },
                  {
                    value: moment(endTime).fromNow(),
                  },
                ]) ?? []
              }
            />
          </div>
        )}
        {superfluid &&
          superfluid !== "not-superfluid-pool" &&
          !("upgradeableLPLockIds" in superfluid) &&
          superfluid.undelegations &&
          superfluid.undelegations.length > 0 && (
            <div className="max-w-container mx-auto p-10">
              {isMobile ? (
                <span className="subtitle2">Superfluid Unbondings</span>
              ) : (
                <h6>Superfluid Unbondings</h6>
              )}
              <Table
                className="md:-mx-10 md:w-screen w-full my-5"
                columnDefs={[
                  {
                    display: "Validator",
                    className: "w-1/3 !pl-8",
                  },
                  { display: "Amount", className: "w-1/3" },
                  {
                    display: "Unbonding Complete",
                    className: "w-1/3",
                  },
                ]}
                data={
                  superfluid.undelegations?.map(
                    ({ validatorName, amount, endTime }) => [
                      {
                        value: validatorName ?? "",
                      },
                      {
                        value: amount.maxDecimals(6).trim(true).toString(),
                      },
                      {
                        value: moment(endTime).fromNow(),
                      },
                    ]
                  ) ?? []
                }
              />
            </div>
          )}
        <div className="max-w-container mx-auto p-10">
          {isMobile ? (
            <span className="subtitle2">Pool Catalyst</span>
          ) : (
            <h5>Pool Catalyst</h5>
          )}
          <div className="flex md:flex-col gap-5 my-5">
            {(userPoolAssets ?? [undefined, undefined]).map(
              (userAsset, index) => (
                <PoolCatalystCard
                  key={index}
                  colorKey={Number(pool?.id ?? "0") + index}
                  isLoading={!pool || !userPoolAssets}
                  className="md:w-full w-1/2 max-w-md"
                  percentDec={userAsset?.ratio.toString()}
                  tokenMinimalDenom={userAsset?.asset.currency.coinDenom}
                  metrics={[
                    {
                      label: "Total amount",
                      value: (
                        <MetricLoader isLoading={!userPoolAssets}>
                          {pool?.poolAssets
                            .find(
                              (asset) =>
                                asset.amount.currency.coinDenom ===
                                userAsset?.asset.currency.coinDenom
                            )
                            ?.amount.maxDecimals(0)
                            .toString() ?? "0"}
                        </MetricLoader>
                      ),
                    },
                    {
                      label: "My amount",
                      value: (
                        <MetricLoader isLoading={!userPoolAssets}>
                          {userAsset?.asset.maxDecimals(0).toString()}
                        </MetricLoader>
                      ),
                    },
                  ]}
                />
              )
            )}
          </div>
        </div>
      </section>
    </main>
  );
});

export default Pool;<|MERGE_RESOLUTION|>--- conflicted
+++ resolved
@@ -23,12 +23,8 @@
 } from "../../components/cards";
 import { MetricLoader } from "../../components/loaders";
 import { Overview } from "../../components/overview";
-<<<<<<< HEAD
 import { BaseCell, Table, ColumnDef } from "../../components/table";
-=======
-import { BaseCell, Table } from "../../components/table";
 import { truncateString } from "../../components/utils";
->>>>>>> 8ae16236
 import { ExternalIncentiveGaugeAllowList, EmbedChainInfos } from "../../config";
 import { useWindowSize } from "../../hooks";
 import {
@@ -484,13 +480,9 @@
           isOpen={showLockLPTokenModal}
           title="Liquidity Bonding"
           onRequestClose={() => setShowLockLPTokenModal(false)}
-<<<<<<< HEAD
-          amountConfig={lockLPTokensAmountConfig}
-          isMobile={isMobile}
-=======
           isSendingMsg={account.txTypeInProgress !== ""}
           amountConfig={lockLPTokensConfig}
->>>>>>> 8ae16236
+          isMobile={isMobile}
           availableToken={
             pool
               ? queryOsmosis.queryGammPoolShare.getAvailableGammShare(
@@ -513,10 +505,6 @@
               setShowSuperfluidValidatorsModal(true);
               // `sendLockAndSuperfluidDelegateMsg` will be sent after superfluid modal
             } else {
-<<<<<<< HEAD
-              // TODO: merge send msg: https://github.com/osmosis-labs/osmosis-frontend/pull/393
-              console.log("send normal lock msg");
-=======
               const gauge = lockupGauges.find((gauge) => gauge.id === gaugeId);
               try {
                 if (gauge) {
@@ -538,7 +526,6 @@
               } catch (e) {
                 console.error(e);
               }
->>>>>>> 8ae16236
             }
           }}
         />
@@ -858,12 +845,11 @@
                           if (isSuperfluidDuration) {
                             const blockGasLimitLockIds = lockIds.slice(0, 4);
 
-<<<<<<< HEAD
-                            blockGasLimitLockIds.forEach((lockId) =>
-                              queryOsmosis.querySyntheticLockupsByLockId
+                            for (const lockId of blockGasLimitLockIds) {
+                              await queryOsmosis.querySyntheticLockupsByLockId
                                 .get(lockId)
-                                .fetch()
-                            );
+                                .waitFreshResponse();
+                            }
 
                             await account.osmosis.sendBeginUnlockingMsgOrSuperfluidUnbondLockMsgIfSyntheticLock(
                               blockGasLimitLockIds.map((lockId) => ({
@@ -871,7 +857,7 @@
                                 isSyntheticLock:
                                   queryOsmosis.querySyntheticLockupsByLockId.get(
                                     lockId
-                                  ).isSyntheticLock,
+                                  ).isSyntheticLock === true,
                               }))
                             );
                           } else {
@@ -881,29 +867,7 @@
                             );
                           }
                         } catch (e) {
-                          console.error(e);
-=======
-                          for (const lockId of blockGasLimitLockIds) {
-                            await queryOsmosis.querySyntheticLockupsByLockId
-                              .get(lockId)
-                              .waitFreshResponse();
-                          }
-
-                          await account.osmosis.sendBeginUnlockingMsgOrSuperfluidUnbondLockMsgIfSyntheticLock(
-                            blockGasLimitLockIds.map((lockId) => ({
-                              lockId,
-                              isSyntheticLock:
-                                queryOsmosis.querySyntheticLockupsByLockId.get(
-                                  lockId
-                                ).isSyntheticLock === true,
-                            }))
-                          );
-                        } else {
-                          const blockGasLimitLockIds = lockIds.slice(0, 10);
-                          await account.osmosis.sendBeginUnlockingMsg(
-                            blockGasLimitLockIds
-                          );
->>>>>>> 8ae16236
+                          console.log(e);
                         }
                       }}
                     >
