--- conflicted
+++ resolved
@@ -293,8 +293,7 @@
   const levelCta = bondLiquidityConfig?.calculateBondLevel(bondDurations);
   const level2Disabled = !bondDurations.some((duration) => duration.bondable);
 
-  const highestAPRBondableDuration =
-    bondableDurations[bondableDurations?.length - 1];
+  const highestAPRBondableDuration = bondDurations[bondDurations?.length - 1];
 
   const highestAPRDailyPeriodicRate =
     highestAPRBondableDuration?.aggregateApr
@@ -309,11 +308,7 @@
     .inequalitySymbol(false);
 
   return (
-<<<<<<< HEAD
     <main className="m-auto flex min-h-screen max-w-container flex-col gap-8 bg-osmoverse-900 px-8 py-4 md:gap-4 md:p-4">
-=======
-    <main className="m-auto flex min-h-screen max-w-container flex-col gap-8 bg-osmoverse-900 p-8 md:gap-4 md:p-4">
->>>>>>> 6744f810
       <Head>
         <title>
           {t("pool.title", { id: poolId ? poolId.toString() : "-" })}
@@ -505,21 +500,12 @@
           </div>
         </div>
         {poolDetailConfig?.userStats && (
-<<<<<<< HEAD
           <div className="flex w-full gap-4 1.5lg:flex-col">
             <div className="flex flex-col gap-3 rounded-4xl bg-osmoverse-1000 px-8 py-7">
               <span className="body2 text-osmoverse-300">
                 {t("pool.yourStats")}
               </span>
               <div className="flex place-content-between items-center gap-6 sm:flex-col sm:items-start">
-=======
-          <div className="grid w-full grid-cols-[2fr_1fr] gap-4 lg:flex lg:flex-col">
-            <div className="flex w-full flex-col gap-3 rounded-4xl bg-osmoverse-1000 px-10 py-7">
-              <span className="body2 text-osmoverse-300">
-                {t("pool.yourStats")}
-              </span>
-              <div className="flex place-content-between items-center gap-3 md:flex-col md:items-start">
->>>>>>> 6744f810
                 <div className="flex shrink-0 flex-col gap-1">
                   <h4 className="text-osmoverse-100">
                     {poolDetailConfig.userStats.totalShareValue.toString()}
@@ -537,7 +523,6 @@
                 <PoolComposition assets={poolDetailConfig.userPoolAssets} />
               </div>
             </div>
-<<<<<<< HEAD
 
             <div className="flex flex-1 gap-4 1.5md:flex-col">
               <div className="flex flex-1 flex-col space-y-3 rounded-4xl bg-osmoverse-1000 px-8 py-7">
@@ -588,21 +573,6 @@
                     })}
                   </ArrowButton>
                 )}
-=======
-            <div className="flex w-full flex-col place-content-between gap-3 rounded-4xl bg-osmoverse-1000 px-10 py-7">
-              <div className="flex flex-col gap-2">
-                <span className="body2 text-osmoverse-300">
-                  {t("pool.currentDailyEarn")}
-                </span>
-                <h4 className="text-osmoverse-100">
-                  {t("pool.dailyEarnAmount", {
-                    amount:
-                      queryAccountPoolRewards
-                        .getUsdRewardsForPool(poolId)
-                        ?.day.toString() ?? "$0",
-                  })}
-                </h4>
->>>>>>> 6744f810
               </div>
             </div>
           </div>
@@ -711,7 +681,6 @@
           </div>
           <div
             className={classNames(
-<<<<<<< HEAD
               "rounded-4xl p-1",
               levelCta === 2 ? "bg-gradient-positive" : "bg-osmoverse-800"
             )}
@@ -720,7 +689,7 @@
               className={classNames(
                 "flex flex-col rounded-4x4pxlinset bg-osmoverse-800 p-8 md:p-5",
                 {
-                  "gap-10": !level2Disabled,
+                  "gap-10": !level2Disabled || bondDurations.length > 0,
                 }
               )}
             >
@@ -739,23 +708,6 @@
                     {superfluidPoolConfig?.isSuperfluid &&
                       ` ${t("pool.bondSuperfluidLiquidityCaption")}`}
                   </span>
-=======
-              "flex flex-col rounded-4x4pxlinset bg-osmoverse-800 p-9 md:p-5",
-              {
-                "gap-10": !level2Disabled || bondDurations.length > 0,
-              }
-            )}
-          >
-            <div className="flex place-content-between gap-4 lg:flex-col">
-              <div className="flex flex-col gap-4">
-                <div className="flex flex-wrap items-baseline gap-4 md:flex-col">
-                  <LevelBadge level={2} disabled={level2Disabled} />
-                  <h5 className="md:text-h6 md:font-h6">
-                    {level2Disabled
-                      ? t("pool.bondLiquidityUnavailable")
-                      : t("pool.bondLiquidity")}
-                  </h5>
->>>>>>> 6744f810
                 </div>
                 {level2Disabled ? (
                   <h6 className="text-osmoverse-100">
@@ -774,71 +726,30 @@
                   </Button>
                 )}
               </div>
-<<<<<<< HEAD
               <div className="grid grid-cols-3 gap-4 1.5xl:grid-cols-1">
-                {bondableDurations.map((bondableDuration) => (
+                {bondDurations.map((bondDuration) => (
                   <BondCard
-                    key={bondableDuration.duration.asMilliseconds()}
-                    {...bondableDuration}
-                    onUnbond={() => onUnlockTokens(bondableDuration.duration)}
+                    key={bondDuration.duration.asMilliseconds()}
+                    {...bondDuration}
+                    onUnbond={() => onUnlockTokens(bondDuration.duration)}
                     onGoSuperfluid={() =>
                       setShowSuperfluidValidatorsModal(true)
                     }
                     splashImageSrc={
-                      poolDetailConfig
+                      poolDetailConfig && poolDetailConfig.isIncentivized
                         ? poolDetailConfig.lockableDurations.length > 0 &&
                           poolDetailConfig.lockableDurations[0].asDays() ===
-                            bondableDuration.duration.asDays()
+                            bondDuration.duration.asDays()
                           ? "/images/small-vial.svg"
                           : poolDetailConfig.lockableDurations.length > 1 &&
                             poolDetailConfig.lockableDurations[1].asDays() ===
-                              bondableDuration.duration.asDays()
+                              bondDuration.duration.asDays()
                           ? "/images/medium-vial.svg"
                           : poolDetailConfig.lockableDurations.length > 2 &&
                             poolDetailConfig.lockableDurations[2].asDays() ===
-                              bondableDuration.duration.asDays()
+                              bondDuration.duration.asDays()
                           ? "/images/large-vial.svg"
                           : undefined
-=======
-              {level2Disabled ? (
-                <h6 className="text-osmoverse-100">
-                  {t("pool.checkBackForBondingRewards")}
-                </h6>
-              ) : (
-                <Button
-                  className={classNames("w-96 border-none md:w-full", {
-                    "!border-0 bg-gradient-positive text-osmoverse-900":
-                      levelCta === 2,
-                  })}
-                  disabled={levelCta !== 2}
-                  onClick={() => setShowLockLPTokenModal(true)}
-                >
-                  {t("pool.bondShares")}
-                </Button>
-              )}
-            </div>
-            <div className="grid grid-cols-3 gap-4 1.5xl:grid-cols-1">
-              {bondDurations.map((bondDuration) => (
-                <BondCard
-                  key={bondDuration.duration.asMilliseconds()}
-                  {...bondDuration}
-                  onUnbond={() => onUnlockTokens(bondDuration.duration)}
-                  onGoSuperfluid={() => setShowSuperfluidValidatorsModal(true)}
-                  splashImageSrc={
-                    poolDetailConfig && poolDetailConfig.isIncentivized
-                      ? poolDetailConfig.lockableDurations.length > 0 &&
-                        poolDetailConfig.lockableDurations[0].asDays() ===
-                          bondDuration.duration.asDays()
-                        ? "/images/small-vial.svg"
-                        : poolDetailConfig.lockableDurations.length > 1 &&
-                          poolDetailConfig.lockableDurations[1].asDays() ===
-                            bondDuration.duration.asDays()
-                        ? "/images/medium-vial.svg"
-                        : poolDetailConfig.lockableDurations.length > 2 &&
-                          poolDetailConfig.lockableDurations[2].asDays() ===
-                            bondDuration.duration.asDays()
-                        ? "/images/large-vial.svg"
->>>>>>> 6744f810
                         : undefined
                     }
                   />
@@ -859,13 +770,13 @@
   const t = useTranslation();
   return (
     <div
-      className={classNames("rounded-lg bg-wosmongton-400 px-5 py-1", {
+      className={classNames("rounded-xl bg-wosmongton-400 px-5 py-1", {
         "bg-osmoverse-600 text-osmoverse-100": disabled,
       })}
     >
-      <h6 className="md:text-h6 md:font-h6">
+      <h5 className="md:text-h6 md:font-h6">
         {t("pool.level", { level: level.toString() })}
-      </h6>
+      </h5>
     </div>
   );
 };
