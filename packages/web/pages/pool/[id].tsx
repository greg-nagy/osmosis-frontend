import { Staking } from "@keplr-wallet/stores";
import { CoinPretty, Dec, IntPretty, RatePretty } from "@keplr-wallet/unit";
import {
  ObservableAddLiquidityConfig,
  ObservableRemoveLiquidityConfig,
} from "@osmosis-labs/stores";
import classNames from "classnames";
import { Duration } from "dayjs/plugin/duration";
import { useFlags } from "launchdarkly-react-client-sdk";
import { observer } from "mobx-react-lite";
import Head from "next/head";
import Image from "next/image";
import { useRouter } from "next/router";
import {
  FunctionComponent,
  useCallback,
  useEffect,
  useMemo,
  useState,
} from "react";
import { useTranslation } from "react-multi-lang";
import { useMeasure } from "react-use";

import ConcentratedLiquidityPool from "~/pages/pool/concentrated-liquidity-pool";

import { Icon, PoolAssetsIcon } from "../../components/assets";
import { ArrowButton, Button } from "../../components/buttons";
import { BondCard } from "../../components/cards";
import {
  AssetBreakdownChart,
  PriceBreakdownChart,
} from "../../components/chart";
import PoolComposition from "../../components/chart/pool-composition";
import { Disableable } from "../../components/types";
import { EventName } from "../../config";
import {
  useAmplitudeAnalytics,
  useLockTokenConfig,
  useNavBar,
  useSuperfluidPool,
  useWindowSize,
} from "../../hooks";
import {
  AddLiquidityModal,
  LockTokensModal,
  RemoveLiquidityModal,
  SuperfluidValidatorModal,
  TradeTokens,
} from "../../modals";
import { useStore } from "../../stores";

const E = EventName.PoolDetail;

const Pool: FunctionComponent = observer(() => {
  const router = useRouter();
  const {
    chainStore,
    queriesStore,
    accountStore,
    priceStore,
    queriesExternalStore: { queryGammPoolFeeMetrics, queryAccountsPoolRewards },
    derivedDataStore,
  } = useStore();
  const t = useTranslation();
  const { isMobile } = useWindowSize();
  const featureFlags = useFlags();

  const [poolDetailsContainerRef, { y: poolDetailsContainerOffset }] =
    useMeasure<HTMLDivElement>();
  const [poolHeaderRef, { height: poolHeaderHeight }] =
    useMeasure<HTMLDivElement>();
  const [poolBreakdownRef, { height: poolBreakdownHeight }] =
    useMeasure<HTMLDivElement>();

  const { id: poolId } = router.query as { id: string };
  const { chainId } = chainStore.osmosis;

  const queryCosmos = queriesStore.get(chainId).cosmos;
  const queryOsmosis = queriesStore.get(chainId).osmosis!;
  const { bech32Address } = accountStore.getAccount(chainStore.osmosis.chainId);
  const queryAccountPoolRewards = queryAccountsPoolRewards.get(bech32Address);

  // eject to pools page if pool does not exist
  const poolExists =
    typeof poolId === "string"
      ? queryOsmosis.queryGammPools.poolExists(poolId)
      : undefined;
  useEffect(() => {
    if (poolExists === false) {
      router.push("/pools");
    }
  }, [poolExists, router]);

  // initialize pool data stores once root pool store is loaded
  const { poolDetail, superfluidPoolDetail, poolBonding } =
    typeof poolId === "string"
      ? derivedDataStore.getForPool(poolId as string)
      : {
          poolDetail: undefined,
          superfluidPoolDetail: undefined,
          poolBonding: undefined,
        };
  const pool = poolDetail?.pool;
  const { superfluidDelegateToValidator } = useSuperfluidPool();

  // feature flag check
  useEffect(() => {
    // redirect if CL pool and CL feature is off
    if (
      poolDetail?.pool?.type === "concentrated" &&
      !featureFlags.concentratedLiquidity
    ) {
      router.push("/pools");
    }
  }, [poolDetail?.pool?.type, featureFlags.concentratedLiquidity, router]);

  // user analytics
  const { poolName, poolWeight } = useMemo(
    () => ({
      poolName: pool?.poolAssets
        .map((poolAsset) => poolAsset.amount.denom)
        .join(" / "),
      poolWeight: pool?.weightedPoolInfo?.assets
        .map((poolAsset) => poolAsset.weightFraction.toString())
        .join(" / "),
    }),
    [pool?.poolAssets, pool?.weightedPoolInfo?.assets]
  );
  const { logEvent } = useAmplitudeAnalytics({
    onLoadEvent: [
      E.pageViewed,
      {
        poolId,
        poolName,
        poolWeight,
        ...(superfluidPoolDetail && {
          isSuperfluidPool: superfluidPoolDetail.isSuperfluid,
        }),
      },
    ],
  });

  // Manage liquidity + bond LP tokens (modals) state
  const [showAddLiquidityModal, setShowAddLiquidityModal] = useState(false);
  const [showRemoveLiquidityModal, setShowRemoveLiquidityModal] =
    useState(false);
  const [showLockLPTokenModal, setShowLockLPTokenModal] = useState(false);
  const {
    config: lockLPTokensConfig,
    lockToken,
    unlockTokens,
  } = useLockTokenConfig(
    pool ? queryOsmosis.queryGammPoolShare.getShareCurrency(pool.id) : undefined
  );
  const [showSuperfluidValidatorModal, setShowSuperfluidValidatorsModal] =
    useState(false);
  const [showPoolDetails, setShowPoolDetails] = useState(false);
  const bondDurations = pool ? poolBonding?.bondDurations ?? [] : [];

  // swap modal
  const [showTradeTokenModal, setShowTradeTokenModal] = useState(false);

  const highestAPRBondableDuration = bondDurations[bondDurations?.length - 1];

  const highestAPRDailyPeriodicRate =
    highestAPRBondableDuration?.aggregateApr
      .sub(highestAPRBondableDuration?.swapFeeApr)
      .quo(new Dec(365)) // get daily periodic rate
      .toDec() ?? new Dec(0);

  /**
   * In mainnet, highestAPRBondableDuration should be superfluid as the highest gauge index.
   */
  const isSuperfluidEnabled =
    highestAPRBondableDuration?.userShares?.toDec().gt(new Dec(0)) &&
    (Boolean(highestAPRBondableDuration?.superfluid?.delegated) ||
      Boolean(highestAPRBondableDuration?.superfluid?.undelegating));

  // handle user actions
  const baseEventInfo = useMemo(
    () => ({
      poolId,
      poolName,
      poolWeight,
      isSuperfluidPool: superfluidPoolDetail?.isSuperfluid ?? false,
      isStableswapPool: pool?.type === "stable",
    }),
    [
      pool?.type,
      poolId,
      poolName,
      poolWeight,
      superfluidPoolDetail?.isSuperfluid,
    ]
  );
  const onAddLiquidity = useCallback(
    (result: Promise<void>, config: ObservableAddLiquidityConfig) => {
      const poolInfo = {
        ...baseEventInfo,
        isSingleAsset: config.isSingleAmountIn,
        isSuperfluidEnabled,
        providingLiquidity:
          config.isSingleAmountIn && config.singleAmountInConfig
            ? {
                [config.singleAmountInConfig?.sendCurrency.coinDenom]: Number(
                  config.singleAmountInConfig.amount
                ),
              }
            : config.poolAssetConfigs.reduce(
                (acc, cur) => ({
                  ...acc,
                  [cur.sendCurrency.coinDenom]: Number(cur.amount),
                }),
                {}
              ),
      };

      logEvent([E.addLiquidityStarted, poolInfo]);

      result
        .then(() => logEvent([E.addLiquidityCompleted, poolInfo]))
        .finally(() => setShowAddLiquidityModal(false));
    },
    [baseEventInfo, isSuperfluidEnabled, logEvent]
  );
  const onRemoveLiquidity = useCallback(
    (result: Promise<void>, config: ObservableRemoveLiquidityConfig) => {
      const removeLiqInfo = {
        ...baseEventInfo,
        isSuperfluidEnabled,
        poolSharePercentage: config.percentage,
      };

      logEvent([E.removeLiquidityStarted, removeLiqInfo]);

      result
        .then(() => logEvent([E.removeLiquidityCompleted, removeLiqInfo]))
        .finally(() => setShowRemoveLiquidityModal(false));
    },
    [baseEventInfo, isSuperfluidEnabled, logEvent]
  );
  const onLockToken = useCallback(
    (duration: Duration, electSuperfluid?: boolean) => {
      const lockInfo = {
        ...baseEventInfo,
        isSuperfluidEnabled: Boolean(electSuperfluid),
        unbondingPeriod: duration.asDays(),
      };

      logEvent([E.bondingStarted, lockInfo]);

      if (electSuperfluid) {
        setShowSuperfluidValidatorsModal(true);
        setShowLockLPTokenModal(false);
        // `sendLockAndSuperfluidDelegateMsg` will be sent after superfluid modal
      } else {
        lockToken(duration)
          .then(() => logEvent([E.bondingCompleted, lockInfo]))
          .finally(() => setShowLockLPTokenModal(false));
      }
    },
    [baseEventInfo, logEvent, lockToken]
  );
  const onUnlockTokens = useCallback(
    (duration: Duration) => {
      const lockIds = poolDetail?.userLockedAssets.reduce<string[]>(
        (foundLockIds, lock) => {
          if (lock.duration.asMilliseconds() === duration.asMilliseconds()) {
            return foundLockIds.concat(...lock.lockIds);
          }
          return foundLockIds;
        },
        []
      );
      if (!lockIds) {
        console.warn("No lock ids found");
        return;
      }

      const unlockEvent = {
        ...baseEventInfo,
        unbondingPeriod: duration?.asDays(),
      };
      logEvent([E.unbondAllStarted, unlockEvent]);

      unlockTokens(lockIds, duration).then(() => {
        logEvent([E.unbondAllCompleted, unlockEvent]);
      });
    },
    [poolDetail?.userLockedAssets, baseEventInfo, logEvent, unlockTokens]
  );
  // TODO: re-add unpool functionality
  const handleSuperfluidDelegateToValidator = useCallback(
    (validatorAddress) => {
      if (!baseEventInfo.isSuperfluidPool || !poolId) return;

      const poolInfo = {
        ...baseEventInfo,
        unbondingPeriod: 14,
        validatorName: queryCosmos.queryValidators
          .getQueryStatus(Staking.BondStatus.Bonded)
          .getValidator(validatorAddress)?.description.moniker,
        isSuperfluidEnabled,
      };

      logEvent([E.superfluidStakeStarted, poolInfo]);

      superfluidDelegateToValidator(
        poolId,
        validatorAddress,
        lockLPTokensConfig
      )
        .then(() => logEvent([E.superfluidStakeCompleted, poolInfo]))
        .finally(() => setShowSuperfluidValidatorsModal(false));
    },
    [
      baseEventInfo,
      poolId,
      queryCosmos.queryValidators,
      isSuperfluidEnabled,
      logEvent,
      superfluidDelegateToValidator,
      lockLPTokensConfig,
    ]
  );

  const pageTitle = pool ? t("pool.title", { id: pool.id }) : undefined;
  useNavBar({
    title: pageTitle,
    ctas: [
      {
        label: t("pool.swap"),
        onClick: () => {
          logEvent([E.swapTokensClicked, baseEventInfo]);
          setShowTradeTokenModal(true);
        },
      },
    ],
  });

  const levelCta = poolBonding?.calculateBondLevel(bondDurations);
  const level2Disabled = !bondDurations.some((duration) => duration.bondable);

  const additionalRewardsByBonding = queryAccountPoolRewards
    .getUsdRewardsForPool(poolId)
    ?.day.mul(highestAPRDailyPeriodicRate)
    .maxDecimals(3)
    .inequalitySymbol(false);

  const setShowModal = useCallback(
    (setter: Function, show: boolean) => () => setter(show),
    []
  );

<<<<<<< HEAD
  if (pool?.type === "concentrated") {
    return <ConcentratedLiquidityPool poolId={poolId} />;
  }
=======
  const tradePools = useMemo(() => (pool ? [pool] : []), [pool]);
>>>>>>> 75f8b7fe

  return (
    <main className="m-auto flex min-h-screen max-w-container flex-col gap-8 bg-osmoverse-900 px-8 py-4 md:gap-4 md:p-4">
      <Head>
        <title>
          {t("pool.title", { id: poolId ? poolId.toString() : "-" })}
        </title>
      </Head>
      {pool && showAddLiquidityModal && (
        <AddLiquidityModal
          isOpen={true}
          poolId={pool.id}
          onRequestClose={setShowModal(setShowAddLiquidityModal, false)}
          onAddLiquidity={onAddLiquidity}
        />
      )}
      {pool && showRemoveLiquidityModal && (
        <RemoveLiquidityModal
          isOpen={true}
          poolId={pool.id}
          onRequestClose={setShowModal(setShowRemoveLiquidityModal, false)}
          onRemoveLiquidity={onRemoveLiquidity}
        />
      )}
      {pool && showTradeTokenModal && (
        <TradeTokens
          className="md:!p-0"
          hideCloseButton={isMobile}
          isOpen={showTradeTokenModal}
          onRequestClose={setShowModal(setShowTradeTokenModal, false)}
          memoedPools={tradePools}
        />
      )}
      {lockLPTokensConfig && showLockLPTokenModal && (
        <LockTokensModal
          poolId={poolId}
          isOpen={showLockLPTokenModal}
          title={t("lockToken.title")}
          onRequestClose={() => setShowLockLPTokenModal(false)}
          amountConfig={lockLPTokensConfig}
          onLockToken={onLockToken}
        />
      )}
      {superfluidPoolDetail?.superfluid &&
        pool &&
        lockLPTokensConfig &&
        showSuperfluidValidatorModal && (
          <SuperfluidValidatorModal
            title={
              isMobile
                ? t("superfluidValidator.titleMobile")
                : t("superfluidValidator.title")
            }
            availableBondAmount={
              superfluidPoolDetail?.superfluid.upgradeableLpLockIds
                ? superfluidPoolDetail.superfluid.upgradeableLpLockIds.amount // is delegating amount from existing lockup
                : new CoinPretty(
                    pool.shareCurrency, // is delegating amount from new/pending lockup
                    lockLPTokensConfig.amount !== ""
                      ? lockLPTokensConfig.getAmountPrimitive().amount
                      : new Dec(0)
                  )
            }
            isOpen={showSuperfluidValidatorModal}
            onRequestClose={() => setShowSuperfluidValidatorsModal(false)}
            onSelectValidator={handleSuperfluidDelegateToValidator}
          />
        )}
      <section className="flex flex-col gap-4">
        <div className="flex flex-col gap-4 rounded-4xl bg-osmoverse-1000 pb-4">
          <div
            ref={poolDetailsContainerRef}
            className={classNames(
              "flex flex-col gap-3 overflow-hidden px-8 pt-8 transition-height duration-300 ease-inOutBack md:px-5 md:pt-7"
            )}
            style={{
              height: showPoolDetails
                ? poolBreakdownHeight +
                    poolHeaderHeight +
                    poolDetailsContainerOffset +
                    12 ?? // gap between header and breakdown
                  178
                : poolHeaderHeight + poolDetailsContainerOffset ?? 100,
            }}
          >
            <div
              ref={poolHeaderRef}
              className="flex place-content-between items-start gap-2 xl:flex-col"
            >
              <div className="flex flex-col gap-2">
                <div className="flex flex-wrap items-center gap-2">
                  {pool && (
                    <PoolAssetsIcon
                      assets={pool.poolAssets.map((asset) => ({
                        coinDenom: asset.amount.denom,
                        coinImageUrl: asset.amount.currency.coinImageUrl,
                      }))}
                      size="sm"
                    />
                  )}
                  <h5>{poolName}</h5>
                </div>
                {superfluidPoolDetail?.isSuperfluid && (
                  <span className="body2 text-superfluid-gradient">
                    {t("pool.superfluidEnabled")}
                  </span>
                )}
                {pool?.type === "stable" && (
                  <div className="body2 text-gradient-positive flex items-center gap-1.5">
                    <Image
                      alt=""
                      src="/icons/stableswap-pool.svg"
                      height={24}
                      width={24}
                    />
                    <span>{t("pool.stableswapEnabled")}</span>
                  </div>
                )}
              </div>
              <div className="flex items-center gap-10 xl:w-full xl:place-content-between lg:w-fit lg:flex-col lg:items-start lg:gap-3">
                <div className="space-y-2">
                  <span className="body2 gap-2 text-osmoverse-400">
                    {t("pool.24hrTradingVolume")}
                  </span>
                  <h4 className="text-osmoverse-100">
                    {queryGammPoolFeeMetrics
                      .getPoolFeesMetrics(poolId, priceStore)
                      .volume24h.toString()}
                  </h4>
                </div>
                <div className="space-y-2">
                  <span className="body2 gap-2 text-osmoverse-400">
                    {t("pool.liquidity")}
                  </span>
                  <h4 className="text-osmoverse-100">
                    {poolDetail?.totalValueLocked.toString()}
                  </h4>
                </div>
                <div className="space-y-2">
                  <span className="body2 gap-2 text-osmoverse-400">
                    {t("pool.swapFee")}
                  </span>
                  <h4 className="text-osmoverse-100">
                    {pool?.swapFee.toString() ?? ""}
                  </h4>
                </div>
              </div>
            </div>
            <div ref={poolBreakdownRef}>
              <AssetBreakdownChart
                assets={
                  pool?.poolAssets.map((poolAsset) => {
                    const weights: {
                      weight: IntPretty;
                      weightFraction: RatePretty;
                    } = pool.weightedPoolInfo?.assets.find(
                      (asset) =>
                        asset.denom ===
                        poolAsset.amount.currency.coinMinimalDenom
                    ) ?? {
                      weight: new IntPretty(1), // Assume stable pools have even weight
                      weightFraction: new RatePretty(
                        new Dec(1).quo(new Dec(pool.poolAssets.length))
                      ),
                    };

                    return {
                      ...weights,
                      ...poolAsset,
                    };
                  }) ?? []
                }
                totalWeight={
                  pool?.weightedPoolInfo?.totalWeight ??
                  new IntPretty(pool?.poolAssets.length ?? 0)
                }
              />
            </div>
          </div>
          <Button
            mode="text"
            className="subtitle2 mx-auto gap-1"
            onClick={() => {
              logEvent([E.showHidePoolDetails]);
              setShowPoolDetails(!showPoolDetails);
            }}
          >
            <span>
              {showPoolDetails
                ? t("pool.collapseDetails")
                : t("pool.showDetails")}
            </span>
            <div
              className={classNames("flex items-center transition-transform", {
                "rotate-180": showPoolDetails,
              })}
            >
              <Icon id="chevron-down" width="14" height="8" />
            </div>
          </Button>
        </div>
        {poolDetail?.userStats && (
          <div className="flex w-full gap-4 1.5lg:flex-col">
            <div className="flex flex-col gap-3 rounded-4xl bg-osmoverse-1000 px-8 py-7">
              <span className="body2 text-osmoverse-300">
                {t("pool.yourStats")}
              </span>
              <div className="flex place-content-between  gap-6 sm:flex-col sm:items-start">
                <div className="flex shrink-0 flex-col gap-1">
                  <h4 className="text-osmoverse-100">
                    {poolDetail.userStats.totalShareValue.toString()}
                  </h4>
                  <h6 className="subtitle1 text-osmoverse-300">
                    {t("pool.sharesAmount", {
                      shares: poolDetail.userStats.totalShares
                        .maxDecimals(6)
                        .hideDenom(true)
                        .toString(),
                    })}
                  </h6>
                </div>

                <PoolComposition assets={poolDetail.userPoolAssets} />
              </div>
            </div>

            <div className="flex flex-1 gap-4 1.5md:flex-col">
              <div className="flex flex-1 flex-col space-y-3 rounded-4xl bg-osmoverse-1000 px-8 pt-2 pb-4">
                <PriceBreakdownChart
                  prices={[
                    {
                      label: t("pool.bonded"),
                      price: poolDetail.userStats.bondedValue,
                    },
                    {
                      label: t("pool.available"),
                      price: poolDetail.userStats.unbondedValue,
                    },
                  ]}
                />
              </div>

              <div className="flex flex-col place-content-between gap-3 rounded-4xl bg-osmoverse-1000 px-8 py-7">
                <div className="flex flex-col gap-2">
                  <span className="body2 text-osmoverse-300">
                    {t("pool.currentDailyEarn")}
                  </span>
                  <h4 className="text-osmoverse-100">
                    {t("pool.dailyEarnAmount", {
                      amount:
                        queryAccountPoolRewards
                          .getUsdRewardsForPool(poolId)
                          ?.day.toString() ?? "$0",
                    })}
                  </h4>
                </div>

                {poolDetail?.userAvailableValue.toDec().gt(new Dec(0)) &&
                  bondDurations.some((duration) => duration.bondable) && (
                    <ArrowButton
                      className="text-left"
                      onClick={() => {
                        logEvent([E.earnMoreByBondingClicked, baseEventInfo]);
                        setShowLockLPTokenModal(true);
                      }}
                    >
                      {t("pool.earnMore", {
                        amount: additionalRewardsByBonding
                          ?.toDec()
                          .gte(new Dec(0.001))
                          ? `$${additionalRewardsByBonding?.toString()}/${t(
                              "pool.day"
                            )}`
                          : "",
                      })}
                    </ArrowButton>
                  )}
              </div>
            </div>
          </div>
        )}
      </section>
      <section className="flex flex-col gap-4 md:gap-4">
        <div className="flex flex-col flex-wrap px-8 md:gap-3">
          <h6 className="text-h6 font-h6">{t("pool.putAssetsToWork")}</h6>
          <span className="body2 text-osmoverse-300">
            {t("pool.putAssetsToWorkCaption")}{" "}
            <a
              rel="noreferrer"
              className="text-wosmongton-300 underline"
              target="_blank"
              onClick={() => {
                logEvent([E.PutYourAssetsToWork.learnMoreClicked]);
              }}
              href="https://docs.osmosis.zone/overview/getting-started#bonded-liquidity-gauges"
            >
              {t("pool.learnMore")}
            </a>
          </span>
        </div>
        <div className="flex flex-col gap-10 md:gap-4">
          <div
            className={classNames(
              "rounded-4xl p-1",
              levelCta === 1 ? "bg-gradient-positive" : "bg-osmoverse-800"
            )}
          >
            <div className="flex flex-col gap-10 rounded-4x4pxlinset bg-osmoverse-800 p-8 md:p-5">
              <div className="flex place-content-between items-start gap-2 lg:flex-col lg:gap-14">
                <div className="flex flex-col gap-4">
                  <div className="flex flex-wrap items-baseline gap-4 md:gap-3">
                    <LevelBadge level={1} />
                    <div className="flex shrink flex-wrap items-center gap-3">
                      <h6 className="md:text-h6 md:font-h6">
                        {t("pool.earnSwapFees")}
                      </h6>
                      <h6 className="text-bullish-400 md:text-h6 md:font-h6">{`${
                        pool
                          ? queryGammPoolFeeMetrics
                              .get7dPoolFeeApr(pool, priceStore)
                              .maxDecimals(2)
                              .toString()
                          : ""
                      } ${t("pool.APR")}`}</h6>
                    </div>
                  </div>
                  <span className="body2 text-osmoverse-200">
                    {t("pool.earnSwapFeesCaption")}
                  </span>
                </div>
                <div className="flex flex-col gap-4 lg:w-full">
                  <div className="hidden flex-col items-end lg:flex">
                    <h4 className="text-osmoverse-100">
                      {poolDetail?.userAvailableValue.toString()}
                    </h4>
                    <h6 className="subtitle1 text-osmoverse-300">
                      {t("pool.sharesAmount", {
                        shares: queryOsmosis.queryGammPoolShare
                          .getAvailableGammShare(bech32Address, poolId)
                          .trim(true)
                          .hideDenom(true)
                          .maxDecimals(4)
                          .toString(),
                      })}
                    </h6>
                  </div>
                  <div className="flex shrink-0 flex-wrap place-content-end gap-4 xs:shrink">
                    <Button
                      className="w-fit shrink-0 xs:w-full"
                      mode="secondary"
                      disabled={queryOsmosis.queryGammPoolShare
                        .getAvailableGammShare(bech32Address, poolId)
                        .toDec()
                        .isZero()}
                      onClick={() => {
                        logEvent([
                          E.removeLiquidityClicked,
                          { ...baseEventInfo, isSuperfluidEnabled },
                        ]);
                        setShowRemoveLiquidityModal(true);
                      }}
                    >
                      {t("removeLiquidity.title")}
                    </Button>
                    <Button
                      mode={levelCta === 1 ? "special-1" : "primary"}
                      className="w-fit shrink-0 xs:w-full"
                      onClick={() => {
                        logEvent([
                          E.addLiquidityClicked,
                          { ...baseEventInfo, isSuperfluidEnabled },
                        ]);
                        setShowAddLiquidityModal(true);
                      }}
                    >
                      {t("addLiquidity.title")}
                    </Button>
                  </div>
                </div>
              </div>
              <div className="flex flex-col items-end text-right lg:hidden">
                <h4 className="text-osmoverse-100">
                  {poolDetail?.userAvailableValue.toString()}
                </h4>
                <h6 className="subtitle1 text-osmoverse-300">
                  {t("pool.sharesAmount", {
                    shares: queryOsmosis.queryGammPoolShare
                      .getAvailableGammShare(bech32Address, poolId)
                      .trim(true)
                      .hideDenom(true)
                      .maxDecimals(4)
                      .toString(),
                  })}
                </h6>
              </div>
            </div>
          </div>
          <div
            className={classNames(
              "rounded-4xl p-1",
              levelCta === 2 ? "bg-gradient-positive" : "bg-osmoverse-800"
            )}
          >
            <div
              className={classNames(
                "flex flex-col rounded-4x4pxlinset bg-osmoverse-800 p-8 md:p-5",
                {
                  "gap-10": !level2Disabled || bondDurations.length > 0,
                }
              )}
            >
              <div className="flex place-content-between lg:flex-col lg:gap-4 md:gap-3">
                <div className="flex flex-col gap-3">
                  <div className="flex flex-wrap items-baseline gap-4 md:flex-col md:gap-3">
                    <LevelBadge level={2} disabled={level2Disabled} />
                    <h6>
                      {level2Disabled
                        ? t("pool.bondLiquidityUnavailable")
                        : t("pool.bondLiquidity")}
                    </h6>
                  </div>
                  <span className="body2 text-osmoverse-200">
                    {t("pool.bondLiquidityCaption")}
                    {superfluidPoolDetail?.isSuperfluid &&
                      ` ${t("pool.bondSuperfluidLiquidityCaption")}`}
                  </span>
                </div>
                {level2Disabled ? (
                  <h6 className="text-osmoverse-100">
                    {t("pool.checkBackForBondingRewards")}
                  </h6>
                ) : (
                  <Button
                    className={classNames("w-64 border-none md:w-full", {
                      "!border-0 bg-gradient-positive text-osmoverse-900":
                        levelCta === 2,
                    })}
                    disabled={levelCta !== 2}
                    onClick={() => {
                      logEvent([E.bondSharesClicked, baseEventInfo]);
                      setShowLockLPTokenModal(true);
                    }}
                  >
                    {t("pool.bondShares")}
                  </Button>
                )}
              </div>
              <div className="grid grid-cols-3 gap-4 1.5xl:grid-cols-1">
                {bondDurations.map((bondDuration) => (
                  <BondCard
                    key={bondDuration.duration.asMilliseconds()}
                    {...bondDuration}
                    onUnbond={() => {
                      logEvent([
                        E.unbondClicked,
                        {
                          ...baseEventInfo,
                          unbondingPeriod: bondDuration.duration.asDays(),
                        },
                      ]);
                      onUnlockTokens(bondDuration.duration);
                    }}
                    onToggleDetails={(nextValue) => {
                      if (nextValue)
                        logEvent([
                          E.cardDetailsExpanded,
                          {
                            ...baseEventInfo,
                            unbondingPeriod: bondDuration.duration.asDays(),
                          },
                        ]);
                    }}
                    onGoSuperfluid={() => {
                      logEvent([
                        E.goSuperfluidClicked,
                        {
                          ...baseEventInfo,
                          unbondingPeriod: bondDuration.duration.asDays(),
                          isSuperfluidEnabled,
                        },
                      ]);
                      setShowSuperfluidValidatorsModal(true);
                    }}
                    splashImageSrc={
                      poolDetail && poolDetail.isIncentivized
                        ? poolDetail.lockableDurations.length > 0 &&
                          poolDetail.lockableDurations[0].asDays() ===
                            bondDuration.duration.asDays()
                          ? "/images/small-vial.svg"
                          : poolDetail.lockableDurations.length > 1 &&
                            poolDetail.lockableDurations[1].asDays() ===
                              bondDuration.duration.asDays()
                          ? "/images/medium-vial.svg"
                          : poolDetail.lockableDurations.length > 2 &&
                            poolDetail.lockableDurations[2].asDays() ===
                              bondDuration.duration.asDays()
                          ? "/images/large-vial.svg"
                          : undefined
                        : undefined
                    }
                  />
                ))}
              </div>
            </div>
          </div>
        </div>
      </section>
    </main>
  );
});

const LevelBadge: FunctionComponent<{ level: number } & Disableable> = ({
  level,
  disabled,
}) => {
  const t = useTranslation();
  return (
    <div
      className={classNames("rounded-xl bg-wosmongton-400 px-5 py-1", {
        "bg-osmoverse-600 text-osmoverse-100": disabled,
      })}
    >
      <h5 className="md:text-h6 md:font-h6">
        {t("pool.level", { level: level.toString() })}
      </h5>
    </div>
  );
};

export default Pool;<|MERGE_RESOLUTION|>--- conflicted
+++ resolved
@@ -352,13 +352,11 @@
     []
   );
 
-<<<<<<< HEAD
+  const tradePools = useMemo(() => (pool ? [pool] : []), [pool]);
+
   if (pool?.type === "concentrated") {
     return <ConcentratedLiquidityPool poolId={poolId} />;
   }
-=======
-  const tradePools = useMemo(() => (pool ? [pool] : []), [pool]);
->>>>>>> 75f8b7fe
 
   return (
     <main className="m-auto flex min-h-screen max-w-container flex-col gap-8 bg-osmoverse-900 px-8 py-4 md:gap-4 md:p-4">
