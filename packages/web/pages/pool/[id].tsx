--- conflicted
+++ resolved
@@ -217,11 +217,7 @@
           ),
         ];
       }
-<<<<<<< HEAD
-      return [undefined, undefined, undefined];
-=======
       return [undefined, undefined];
->>>>>>> 359a22de
     }, [pool, chainStore, chainId, bech32Address, queriesStore, queryOsmosis]);
 
   return (
