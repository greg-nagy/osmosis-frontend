--- conflicted
+++ resolved
@@ -290,11 +290,7 @@
   const level2Disabled = bondableDurations.length === 0;
 
   return (
-<<<<<<< HEAD
-    <main className="flex flex-col gap-10 md:gap-4 bg-osmoverse-900 min-h-screen p-8 md:p-4">
-=======
     <main className="max-w-container m-auto flex flex-col gap-10 md:gap-4 bg-osmoverse-900 min-h-screen p-8 md:p-4">
->>>>>>> 5568871e
       <Head>
         <title>
           {t("pool.title", { id: poolId ? poolId.toString() : "-" })}
@@ -511,11 +507,7 @@
         )}
       </div>
       <div className="flex flex-col gap-7 md:gap-4">
-<<<<<<< HEAD
-        <div className="flex flex-wrap md:gap-3">
-=======
         <div className="flex flex-col flex-wrap md:gap-3">
->>>>>>> 5568871e
           <h5 className="md:text-h6 md:font-h6">{t("pool.putAssetsToWork")}</h5>
           <span className="subtitle1 md:text-body1 md:font-body1 text-osmoverse-300">
             {t("pool.putAssetsToWorkCaption")}{" "}
@@ -663,14 +655,6 @@
                   onUnbond={() => onUnlockTokens(bondableDuration.duration)}
                   onGoSuperfluid={() => setShowSuperfluidValidatorsModal(true)}
                   splashImageSrc={
-<<<<<<< HEAD
-                    bondableDuration.duration.asDays() === 1
-                      ? "/images/small-vial.svg"
-                      : bondableDuration.duration.asDays() === 7
-                      ? "/images/medium-vial.svg"
-                      : bondableDuration.duration.asDays() === 14
-                      ? "/images/large-vial.svg"
-=======
                     poolDetailConfig
                       ? poolDetailConfig.lockableDurations.length > 0 &&
                         poolDetailConfig.lockableDurations[0].asDays() ===
@@ -685,7 +669,6 @@
                             bondableDuration.duration.asDays()
                         ? "/images/large-vial.svg"
                         : undefined
->>>>>>> 5568871e
                       : undefined
                   }
                 />
