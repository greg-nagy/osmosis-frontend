--- conflicted
+++ resolved
@@ -1,12 +1,4 @@
 import Head from "next/head";
-<<<<<<< HEAD
-=======
-import { CoinPretty, Dec, RatePretty } from "@keplr-wallet/unit";
-import { Staking } from "@keplr-wallet/stores";
-import moment from "dayjs";
-import { Duration } from "dayjs/plugin/duration";
-import { observer } from "mobx-react-lite";
->>>>>>> d75a0b5b
 import Image from "next/image";
 import { observer } from "mobx-react-lite";
 import { useRouter } from "next/router";
@@ -21,33 +13,20 @@
 import { CoinPretty, Dec } from "@keplr-wallet/unit";
 import { Staking } from "@keplr-wallet/stores";
 import {
-<<<<<<< HEAD
   ObservableAddLiquidityConfig,
   ObservableRemoveLiquidityConfig,
 } from "@osmosis-labs/stores";
 import { Duration } from "dayjs/plugin/duration";
 import { EventName, ExternalIncentiveGaugeAllowList } from "../../config";
 import {
-=======
-  UnPoolWhitelistedPoolIds,
-  EventName,
-  PromotedLBPPoolIds,
-} from "../../config";
-import {
-  useAddLiquidityConfig,
-  useRemoveLiquidityConfig,
->>>>>>> d75a0b5b
   useLockTokenConfig,
   useSuperfluidPoolConfig,
   useWindowSize,
   useAmplitudeAnalytics,
   usePoolGauges,
   usePoolDetailConfig,
-<<<<<<< HEAD
   useNavBar,
   useBondLiquidityConfig,
-=======
->>>>>>> d75a0b5b
 } from "../../hooks";
 import {
   AddLiquidityModal,
@@ -57,19 +36,15 @@
   TradeTokens,
 } from "../../modals";
 import { useStore } from "../../stores";
-<<<<<<< HEAD
 import { PoolAssetsIcon } from "../../components/assets";
 import { BondCard } from "../../components/cards";
 import { NewButton } from "../../components/buttons";
-=======
 import { useTranslation } from "react-multi-lang";
->>>>>>> d75a0b5b
 
 const E = EventName.PoolDetail;
 
 const Pool: FunctionComponent = observer(() => {
   const router = useRouter();
-<<<<<<< HEAD
   const {
     chainStore,
     queriesStore,
@@ -77,11 +52,7 @@
     priceStore,
     queriesExternalStore,
   } = useStore();
-=======
   const t = useTranslation();
-  const { chainStore, queriesStore, accountStore, priceStore, userSettings } =
-    useStore();
->>>>>>> d75a0b5b
   const { isMobile } = useWindowSize();
 
   const { id: poolId } = router.query as { id: string };
@@ -89,13 +60,8 @@
 
   const queryCosmos = queriesStore.get(chainId).cosmos;
   const queryOsmosis = queriesStore.get(chainId).osmosis!;
-<<<<<<< HEAD
   const { bech32Address } = accountStore.getAccount(chainStore.osmosis.chainId);
   const queryGammPoolFeeMetrics = queriesExternalStore.queryGammPoolFeeMetrics;
-=======
-  const account = accountStore.getAccount(chainStore.osmosis.chainId);
-  const fiat = priceStore.getFiatCurrency(priceStore.defaultVsCurrency)!;
->>>>>>> d75a0b5b
 
   // eject to pools page if pool does not exist
   const poolExists = queryOsmosis.queryGammPools.poolExists(poolId as string);
@@ -110,7 +76,6 @@
   const { poolDetailConfig, pool } = usePoolDetailConfig(poolId);
   const { superfluidPoolConfig, superfluidDelegateToValidator } =
     useSuperfluidPoolConfig(poolDetailConfig);
-<<<<<<< HEAD
   const bondLiquidityConfig = useBondLiquidityConfig(bech32Address, pool?.id);
 
   // user analytics
@@ -138,15 +103,12 @@
       },
     ],
   });
-=======
->>>>>>> d75a0b5b
 
   // Manage liquidity + bond LP tokens (modals) state
   const [showAddLiquidityModal, setShowAddLiquidityModal] = useState(false);
   const [showRemoveLiquidityModal, setShowRemoveLiquidityModal] =
     useState(false);
   const [showLockLPTokenModal, setShowLockLPTokenModal] = useState(false);
-<<<<<<< HEAD
   const {
     config: lockLPTokensConfig,
     lockToken,
@@ -154,34 +116,11 @@
   } = useLockTokenConfig(
     pool ? queryOsmosis.queryGammPoolShare.getShareCurrency(pool.id) : undefined
   );
-=======
-  const { config: addLiquidityConfig, addLiquidity } = useAddLiquidityConfig(
-    chainStore,
-    chainId,
-    pool?.id ?? "",
-    queriesStore
-  );
-  const { config: removeLiquidityConfig, removeLiquidity } =
-    useRemoveLiquidityConfig(chainStore, chainId, pool?.id ?? "", queriesStore);
-  const { config: lockLPTokensConfig, lockToken } = useLockTokenConfig(
-    chainStore,
-    queriesStore,
-    chainId,
-    pool ? queryOsmosis.queryGammPoolShare.getShareCurrency(pool.id) : undefined
-  );
-
->>>>>>> d75a0b5b
   const {
     allAggregatedGauges,
     allowedAggregatedGauges,
     internalGauges: _,
-<<<<<<< HEAD
   } = usePoolGauges(poolId);
-=======
-    externalGauges,
-  } = usePoolGauges(poolId);
-
->>>>>>> d75a0b5b
   const [showSuperfluidValidatorModal, setShowSuperfluidValidatorsModal] =
     useState(false);
   const [showPoolDetails, setShowPoolDetails] = useState(false);
@@ -195,43 +134,13 @@
   // swap modal
   const [showTradeTokenModal, setShowTradeTokenModal] = useState(false);
 
-<<<<<<< HEAD
   // handle user actions
   const baseEventInfo = useMemo(
     () => ({
-=======
-  // show sections
-  const showDepoolButton =
-    (pool &&
-      UnPoolWhitelistedPoolIds[pool.id] !== undefined &&
-      poolDetailConfig?.userCanDepool) ||
-    account.txTypeInProgress === "unPoolWhitelistedPool";
-
-  const showLiquidityMiningSection =
-    poolDetailConfig?.isIncentivized ||
-    (allAggregatedGauges && allAggregatedGauges.length > 0) ||
-    (allowedAggregatedGauges && allowedAggregatedGauges.length > 0) ||
-    false;
-
-  const showPoolBondingTables =
-    showLiquidityMiningSection ||
-    (poolDetailConfig?.userLockedAssets &&
-      poolDetailConfig.userLockedAssets?.some((lockedAsset) =>
-        lockedAsset.amount.toDec().gt(new Dec(0))
-      )) ||
-    (poolDetailConfig?.userUnlockingAssets &&
-      poolDetailConfig.userUnlockingAssets.length > 0) ||
-    false;
-
-  // handle user actions
-  const onAddLiquidity = () => {
-    const poolInfo = {
->>>>>>> d75a0b5b
       poolId,
       poolName,
       poolWeight,
       isSuperfluidPool: superfluidPoolConfig?.isSuperfluid ?? false,
-<<<<<<< HEAD
     }),
     [poolId, poolName, poolWeight, superfluidPoolConfig?.isSuperfluid]
   );
@@ -371,116 +280,6 @@
           logEvent([E.swapTokensClicked, baseEventInfo]);
           setShowTradeTokenModal(true);
         },
-=======
-      isSingleAsset: addLiquidityConfig.isSingleAmountIn,
-      providingLiquidity:
-        addLiquidityConfig.isSingleAmountIn &&
-        addLiquidityConfig.singleAmountInConfig
-          ? {
-              [addLiquidityConfig.singleAmountInConfig?.sendCurrency.coinDenom]:
-                Number(addLiquidityConfig.singleAmountInConfig.amount),
-            }
-          : addLiquidityConfig.poolAssetConfigs.reduce(
-              (acc, cur) => ({
-                ...acc,
-                [cur.sendCurrency.coinDenom]: Number(cur.amount),
-              }),
-              {}
-            ),
-    };
-
-    logEvent([E.addLiquidityStarted, poolInfo]);
-
-    addLiquidity()
-      .then(() => logEvent([E.addLiquidityCompleted, poolInfo]))
-      .finally(() => setShowManageLiquidityDialog(false));
-  };
-  const onRemoveLiquidity = () => {
-    const removeLiqInfo = {
-      poolId,
-      poolName,
-      poolWeight,
-      isSuperfluidPool: superfluidPoolConfig?.isSuperfluid ?? false,
-      poolSharePercentage: removeLiquidityConfig.percentage,
-    };
-
-    logEvent([E.removeLiquidityStarted, removeLiqInfo]);
-
-    removeLiquidity()
-      .then(() => logEvent([E.removeLiquidityCompleted, removeLiqInfo]))
-      .finally(() => setShowManageLiquidityDialog(false));
-  };
-  const onLockToken = (gaugeId: string, electSuperfluid?: boolean) => {
-    const gauge = allAggregatedGauges?.find((gauge) => gauge.id === gaugeId);
-    const lockInfo = {
-      poolId,
-      poolName,
-      poolWeight,
-      isSuperfluidPool: superfluidPoolConfig?.isSuperfluid ?? false,
-      isSuperfluidEnabled: electSuperfluid,
-      unbondingPeriod: gauge?.duration.asDays(),
-    };
-
-    logEvent([E.bondStarted, lockInfo]);
-
-    if (electSuperfluid) {
-      setShowSuperfluidValidatorsModal(true);
-      setShowLockLPTokenModal(false);
-      // `sendLockAndSuperfluidDelegateMsg` will be sent after superfluid modal
-    } else if (gauge) {
-      lockToken(gauge.duration)
-        .then(() => logEvent([E.bondCompleted, lockInfo]))
-        .finally(() => setShowLockLPTokenModal(false));
-    } else {
-      console.error("Gauge of id", gaugeId, "not found in allAggregatedGauges");
-    }
-  };
-  const handleSuperfluidDelegateToValidator = useCallback(
-    (validatorAddress) => {
-      if (!superfluidPoolConfig?.superfluid) return;
-
-      const poolInfo = {
-        poolId,
-        poolName,
-        poolWeight,
-        isSuperfluidPool: superfluidPoolConfig?.isSuperfluid ?? false,
-        unbondingPeriod: 14,
-        validatorName: queryCosmos.queryValidators
-          .getQueryStatus(Staking.BondStatus.Bonded)
-          .getValidator(validatorAddress)?.description.moniker,
-      };
-
-      logEvent([E.superfluidStakeStarted, poolInfo]);
-
-      superfluidDelegateToValidator(validatorAddress, lockLPTokensConfig)
-        .then(() => logEvent([E.superfluidStakeCompleted, poolInfo]))
-        .finally(() => setShowSuperfluidValidatorsModal(false));
-    },
-    [superfluidPoolConfig?.superfluid, lockLPTokensConfig]
-  );
-
-  const { poolName, poolWeight } = useMemo(
-    () => ({
-      poolName: pool?.poolAssets
-        .map((poolAsset) => poolAsset.amount.denom)
-        .join(" / "),
-      poolWeight: pool?.poolAssets
-        .map((poolAsset) => poolAsset.weightFraction.toString())
-        .join(" / "),
-    }),
-    [pool?.poolAssets]
-  );
-  const { logEvent } = useAmplitudeAnalytics({
-    onLoadEvent: [
-      E.pageViewed,
-      {
-        poolId,
-        poolName,
-        poolWeight,
-        ...(superfluidPoolConfig && {
-          isSuperfluidPool: superfluidPoolConfig.isSuperfluid,
-        }),
->>>>>>> d75a0b5b
       },
     ],
   });
@@ -498,33 +297,17 @@
   return (
     <main className="flex flex-col gap-10 bg-osmoverse-900 min-h-screen p-8">
       <Head>
-<<<<<<< HEAD
-        <title>{pageTitle}</title>
+        <title>
+          {t("pool.title", { id: poolId ? poolId.toString() : "-" })}
+        </title>
       </Head>
       {pool && showAddLiquidityModal && (
         <AddLiquidityModal
-          title="Add Liquidity"
+          title={t("pool.manageLiquidity.title")}
           isOpen={true}
           poolId={pool.id}
           onRequestClose={() => setShowAddLiquidityModal(false)}
           onAddLiquidity={onAddLiquidity}
-=======
-        <title>
-          {t("pool.title", { id: poolId ? poolId.toString() : "-" })}
-        </title>
-      </Head>
-      {pool && addLiquidityConfig && removeLiquidityConfig && (
-        <ManageLiquidityModal
-          isOpen={showManageLiquidityDialog}
-          title={t("pool.manageLiquidity.title")}
-          onRequestClose={() => setShowManageLiquidityDialog(false)}
-          addLiquidityConfig={addLiquidityConfig}
-          removeLiquidityConfig={removeLiquidityConfig}
-          isSendingMsg={account.txTypeInProgress !== ""}
-          getFiatValue={(coin) => priceStore.calculatePrice(coin)}
-          onAddLiquidity={onAddLiquidity}
-          onRemoveLiquidity={onRemoveLiquidity}
->>>>>>> d75a0b5b
         />
       )}
       {pool && showRemoveLiquidityModal && (
@@ -545,14 +328,13 @@
           pools={[pool.pool]}
         />
       )}
-<<<<<<< HEAD
       {lockLPTokensConfig &&
         allowedAggregatedGauges &&
         showLockLPTokenModal && (
           <LockTokensModal
             poolId={poolId}
             isOpen={showLockLPTokenModal}
-            title="Bond LP Shares"
+            title={t("pool.lockToken.title")}
             onRequestClose={() => setShowLockLPTokenModal(false)}
             amountConfig={lockLPTokensConfig}
             onLockToken={onLockToken}
@@ -564,7 +346,9 @@
         showSuperfluidValidatorModal && (
           <SuperfluidValidatorModal
             title={
-              isMobile ? "Select Validator" : "Select Superfluid Validator"
+              isMobile
+                ? t("pool.superfluidValidator.titleMobile")
+                : t("pool.superfluidValidator.title")
             }
             availableBondAmount={
               superfluidPoolConfig?.superfluid.upgradeableLpLockIds
@@ -604,7 +388,7 @@
               </div>
               {superfluidPoolConfig?.isSuperfluid && (
                 <span className="body2 text-osmoverse-300">
-                  Superfluid staking enabled
+                  {t("pool.superfluidEnabled")}
                 </span>
               )}
             </div>
@@ -652,239 +436,9 @@
                   </div>
                 ))}
               </div>
-=======
-      {lockLPTokensConfig && allowedAggregatedGauges && (
-        <LockTokensModal
-          poolId={poolId}
-          isOpen={showLockLPTokenModal}
-          title={t("pool.lockToken.title")}
-          onRequestClose={() => setShowLockLPTokenModal(false)}
-          amountConfig={lockLPTokensConfig}
-          onLockToken={onLockToken}
-        />
-      )}
-      {superfluidPoolConfig?.superfluid && pool && lockLPTokensConfig && (
-        <SuperfluidValidatorModal
-          title={
-            isMobile
-              ? t("pool.superfluidValidator.titleMobile")
-              : t("pool.superfluidValidator.title")
-          }
-          availableBondAmount={
-            superfluidPoolConfig?.superfluid.upgradeableLpLockIds
-              ? superfluidPoolConfig.superfluid.upgradeableLpLockIds.amount // is delegating amount from existing lockup
-              : new CoinPretty(
-                  pool.shareCurrency, // is delegating amount from new/pending lockup
-                  lockLPTokensConfig.amount !== ""
-                    ? lockLPTokensConfig.getAmountPrimitive().amount
-                    : new Dec(0)
-                )
-          }
-          isOpen={showSuperfluidValidatorModal}
-          onRequestClose={() => setShowSuperfluidValidatorsModal(false)}
-          onSelectValidator={handleSuperfluidDelegateToValidator}
-        />
-      )}
-
-      <Overview
-        title={
-          <MetricLoader className="h-7 w-64" isLoading={!pool}>
-            <h5>
-              {lbpConfig
-                ? lbpConfig.name
-                : t("pool.overview.title", {
-                    id: pool?.id ?? "-",
-                    name:
-                      pool?.poolAssets
-                        .map(
-                          (asset) =>
-                            asset.amount.currency.coinDenom.split(" ")[0]
-                        )
-                        .map((denom) => truncateString(denom))
-                        .join(" / ") ?? "-",
-                  })}
-            </h5>
-          </MetricLoader>
-        }
-        titleButtons={[
-          {
-            label: t("pool.overview.buttons.addRemoveLiquidity"),
-            onClick: () => {
-              logEvent([
-                E.addOrRemoveLiquidityClicked,
-                {
-                  poolId,
-                  poolName,
-                  poolWeight,
-                  isSuperfluidPool: superfluidPoolConfig?.isSuperfluid ?? false,
-                },
-              ]);
-              setShowManageLiquidityDialog(true);
-            },
-          },
-          {
-            label: t("pool.overview.buttons.swap"),
-            onClick: () => {
-              logEvent([
-                E.swapTokensClicked,
-                {
-                  poolId,
-                  poolName,
-                  poolWeight,
-                  isSuperfluidPool: superfluidPoolConfig?.isSuperfluid ?? false,
-                },
-              ]);
-              setShowTradeTokenModal(true);
-            },
-          },
-        ]}
-        primaryOverviewLabels={[
-          {
-            label: t("pool.overview.liquidity"),
-            value: (
-              <MetricLoader
-                className="h-7 w-56"
-                isLoading={!pool || !poolDetailConfig?.totalValueLocked}
-              >
-                {poolDetailConfig?.totalValueLocked?.toString()}
-              </MetricLoader>
-            ),
-          },
-          {
-            label: t("pool.overview.myLiquidity"),
-            value: (
-              <MetricLoader
-                className="h-7 "
-                isLoading={!poolDetailConfig?.userLockedValue}
-              >
-                {poolDetailConfig?.userLockedValue?.toString() ??
-                  `0${fiat.symbol}`}
-              </MetricLoader>
-            ),
-          },
-        ]}
-        secondaryOverviewLabels={[
-          {
-            label: t("pool.overview.bonded"),
-            value: (
-              <MetricLoader
-                className="h-4"
-                isLoading={!poolDetailConfig?.userBondedValue}
-              >
-                {poolDetailConfig?.userBondedValue?.toString() ??
-                  `0${fiat.symbol}`}
-              </MetricLoader>
-            ),
-          },
-          {
-            label: t("pool.overview.swapFee"),
-            value: (
-              <MetricLoader className="h-4" isLoading={!pool}>
-                {pool?.swapFee.toString() ?? "0%"}
-              </MetricLoader>
-            ),
-          },
-          ...(pool && pool.exitFee.toDec().gt(new Dec(0))
-            ? [{ label: "Exit Fee", value: pool.exitFee.toString() }]
-            : []),
-        ]}
-        bgImageUrl="/images/osmosis-guy-in-lab.png"
-      />
-      <section className="bg-surface min-h-screen">
-        <div className="max-w-container mx-auto md:p-5 p-10">
-          {showLiquidityMiningSection && (
-            <div className="flex lg:flex-col gap-6 place-content-between">
-              <div className="max-w-lg">
-                <div className="flex lg:flex-col gap-2">
-                  {isMobile ? (
-                    <span className="subtitle1 text-lg">
-                      {t("pool.liquidityMiningMobile")}
-                    </span>
-                  ) : (
-                    <h5>{t("pool.liquidityMiningMobile")}</h5>
-                  )}
-                  {superfluidPoolConfig?.superfluid && (
-                    <div className="bg-superfluid w-fit rounded-full px-4 py-1 md:caption text-base">
-                      {t("pool.superfluidEnabled")}
-                    </div>
-                  )}
-                </div>
-                <p className="text-white-mid md:caption py-2">
-                  {t("pool.liquidityMiningInfo")}
-                </p>
-              </div>
-              <div className="flex flex-col gap-2 text-right lg:text-left">
-                <span className="caption text-white-mid">
-                  {t("pool.availableLPToken")}
-                </span>
-                <span className="font-h5 text-h5 md:subtitle1">
-                  <MetricLoader
-                    className="h-6"
-                    isLoading={!poolDetailConfig?.userAvailableValue}
-                  >
-                    {poolDetailConfig?.userAvailableValue?.toString() || "$0"}
-                  </MetricLoader>
-                </span>
-                <Button
-                  className="h-8 lg:w-fit w-full md:caption"
-                  onClick={() => {
-                    logEvent([
-                      E.startEarningClicked,
-                      {
-                        poolId,
-                        poolName,
-                        poolWeight,
-                        isSuperfluidPool:
-                          superfluidPoolConfig?.isSuperfluid ?? false,
-                      },
-                    ]);
-                    setShowLockLPTokenModal(true);
-                  }}
-                >
-                  {t("pool.buttonStartEarning")}
-                </Button>
-              </div>
-            </div>
-          )}
-          {externalGauges && externalGauges.length > 0 && (
-            <div className="flex lg:flex-col overflow-x-auto md:gap-3 gap-9 place-content-between md:pt-8 pt-10">
-              {externalGauges.map(
-                (
-                  { rewardAmount, duration: durationDays, remainingEpochs },
-                  index
-                ) => (
-                  <PoolGaugeBonusCard
-                    key={index}
-                    bonusValue={
-                      rewardAmount?.maxDecimals(0).trim(true).toString() ?? "0"
-                    }
-                    days={durationDays.locale(currentLanguage).humanize()}
-                    remainingEpochs={remainingEpochs?.toString() ?? "0"}
-                    isMobile={isMobile}
-                  />
-                )
-              )}
-            </div>
-          )}
-          {allAggregatedGauges && pool && (
-            <div className="flex lg:flex-col md:gap-3 gap-9 place-content-between md:pt-8 pt-10">
-              {allAggregatedGauges.map(({ duration, superfluidApr }) => (
-                <PoolGaugeCard
-                  key={duration.locale(currentLanguage).humanize()}
-                  days={duration.locale(currentLanguage).humanize()}
-                  apr={queryOsmosis.queryIncentivizedPools
-                    .computeAPY(pool.id, duration, priceStore, fiat)
-                    .maxDecimals(2)
-                    .toString()}
-                  superfluidApr={superfluidApr?.maxDecimals(2).toString()}
-                  isMobile={isMobile}
-                />
-              ))}
->>>>>>> d75a0b5b
             </div>
           </div>
         </div>
-<<<<<<< HEAD
         <div
           className="flex items-center mx-auto gap-1 cursor-pointer select-none"
           onClick={() => setShowPoolDetails(!showPoolDetails)}
@@ -966,310 +520,6 @@
                   .maxDecimals(4)
                   .toString()} shares`}
               </h3>
-=======
-        {superfluidPoolConfig?.superfluid && (
-          <div className="max-w-container mx-auto md:p-5 p-10 flex flex-col gap-4">
-            {isMobile ? (
-              <span className="subtitle2">
-                {t("pool.superfluidStakingMobile")}
-              </span>
-            ) : (
-              <h5>{t("pool.superfluidStaking")}</h5>
-            )}
-            {superfluidPoolConfig.superfluid.upgradeableLpLockIds ? (
-              <GoSuperfluidCard
-                goSuperfluid={() => setShowSuperfluidValidatorsModal(true)}
-                isMobile={isMobile}
-              />
-            ) : (
-              superfluidPoolConfig.superfluid.delegations?.map(
-                (
-                  {
-                    validatorName,
-                    validatorImgSrc,
-                    validatorCommission,
-                    amount,
-                    apr,
-                  },
-                  index
-                ) => (
-                  <SuperfluidValidatorCard
-                    key={index}
-                    validatorName={validatorName}
-                    validatorImgSrc={validatorImgSrc}
-                    validatorCommission={validatorCommission?.toString()}
-                    delegation={amount.trim(true).toString()}
-                    apr={apr.maxDecimals(2).trim(true).toString()}
-                    isMobile={isMobile}
-                  />
-                )
-              )
-            )}
-          </div>
-        )}
-        {showPoolBondingTables && (
-          <div className="max-w-container mx-auto md:p-5 p-10">
-            <div className="flex items-center place-content-between">
-              {isMobile ? (
-                <span className="subtitle2">
-                  {t("pool.myBondings.titleMobile")}
-                </span>
-              ) : (
-                <h6>{t("pool.myBondings.title")}</h6>
-              )}
-              {showDepoolButton && pool && (
-                <Button
-                  className="h-8 px-2"
-                  onClick={async () => {
-                    try {
-                      await account.osmosis.sendUnPoolWhitelistedPoolMsg(
-                        pool.id,
-                        undefined
-                      );
-                    } catch (e) {
-                      console.error(e);
-                    }
-                  }}
-                  loading={account.txTypeInProgress === "unPoolWhitelistedPool"}
-                >
-                  {t("pool.myBondings.depoolButton")}
-                </Button>
-              )}
-            </div>
-            <Table
-              className="md:-mx-5 md:w-screen md:caption w-full my-5"
-              headerTrClassName="md:h-11"
-              columnDefs={(
-                [
-                  {
-                    display: t("pool.myBondings.unbondingDuration"),
-                    className: "!pl-8",
-                    displayCell: superfluidPoolConfig?.isSuperfluid
-                      ? ({ value, isSuperfluidDuration }) => (
-                          <div className="flex items-center gap-3">
-                            <span>{value ?? ""}</span>
-                            {isSuperfluidDuration && (
-                              <Image
-                                alt="superfluid"
-                                src="/icons/superfluid-osmo.svg"
-                                height={20}
-                                width={20}
-                              />
-                            )}
-                          </div>
-                        )
-                      : undefined,
-                  },
-                  { display: t("pool.myBondings.currentAPR") },
-                  { display: t("pool.myBondings.amount") },
-                  {
-                    display: t("pool.myBondings.action"),
-                    className:
-                      "md:text-right text-center md:justify-right justify-center",
-                    displayCell: ({
-                      amount,
-                      lockIds,
-                      isSuperfluidDuration,
-                      duration,
-                    }) => (
-                      <Button
-                        className="md:ml-auto md:caption m-auto pr-0 !md:justify-right !justify-center"
-                        type={isMobile ? undefined : "arrow"}
-                        size="xs"
-                        disabled={
-                          account.txTypeInProgress !== "" ||
-                          amount?.toDec().equals(new Dec(0))
-                        }
-                        onClick={async () => {
-                          if (!lockIds) return;
-                          logEvent([
-                            E.unbondAllStarted,
-                            {
-                              poolId,
-                              poolName,
-                              poolWeight,
-                              isSuperfluidPool:
-                                superfluidPoolConfig?.isSuperfluid ?? false,
-                              unbondingPeriod: duration?.asDays(),
-                            },
-                          ]);
-                          try {
-                            const blockGasLimitLockIds = lockIds.slice(0, 4);
-
-                            // refresh locks
-                            for (const lockId of blockGasLimitLockIds) {
-                              await queryOsmosis.querySyntheticLockupsByLockId
-                                .get(lockId)
-                                .waitFreshResponse();
-                            }
-
-                            // make msg lock objects
-                            const locks = blockGasLimitLockIds.map(
-                              (lockId) => ({
-                                lockId,
-                                isSyntheticLock:
-                                  queryOsmosis.querySyntheticLockupsByLockId.get(
-                                    lockId
-                                  ).isSyntheticLock === true,
-                              })
-                            );
-
-                            if (
-                              isSuperfluidDuration ||
-                              locks.some((lock) => lock.isSyntheticLock)
-                            ) {
-                              await account.osmosis.sendBeginUnlockingMsgOrSuperfluidUnbondLockMsgIfSyntheticLock(
-                                locks,
-                                undefined,
-                                () => {
-                                  logEvent([
-                                    E.unbondAllCompleted,
-                                    {
-                                      poolId,
-                                      poolName,
-                                      poolWeight,
-                                      isSuperfluidPool:
-                                        superfluidPoolConfig?.isSuperfluid ??
-                                        false,
-                                      unbondingPeriod: duration?.asDays(),
-                                    },
-                                  ]);
-                                }
-                              );
-                            } else {
-                              const blockGasLimitLockIds = lockIds.slice(0, 10);
-                              await account.osmosis.sendBeginUnlockingMsg(
-                                blockGasLimitLockIds,
-                                undefined,
-                                () => {
-                                  logEvent([
-                                    E.unbondAllCompleted,
-                                    {
-                                      poolId,
-                                      poolName,
-                                      poolWeight,
-                                      isSuperfluidPool:
-                                        superfluidPoolConfig?.isSuperfluid ??
-                                        false,
-                                      unbondingPeriod: duration?.asDays(),
-                                    },
-                                  ]);
-                                }
-                              );
-                            }
-                          } catch (e) {
-                            console.error(e);
-                          }
-                        }}
-                      >
-                        {isMobile
-                          ? t("pool.myBondings.actionUnbondMobile")
-                          : t("pool.myBondings.actionUnbondMobile")}
-                      </Button>
-                    ),
-                  },
-                ] as ColumnDef<
-                  BaseCell & {
-                    duration: Duration;
-                    amount: CoinPretty;
-                    apr?: RatePretty;
-                    lockIds: string[];
-                    isSuperfluidDuration: boolean;
-                  }
-                >[]
-              ).filter(({ display }) =>
-                isMobile ? display !== t("pool.myBondings.currentAPR") : true
-              )}
-              data={
-                poolDetailConfig?.userLockedAssets?.map(
-                  (lockedAsset, index) => {
-                    const isSuperfluidDuration =
-                      index ===
-                        (poolDetailConfig.userLockedAssets?.length ?? 0) - 1 &&
-                      superfluidPoolConfig?.superfluid?.delegations &&
-                      superfluidPoolConfig.superfluid.delegations.length > 0;
-                    return [
-                      {
-                        value: lockedAsset.duration
-                          .locale(currentLanguage)
-                          .humanize(),
-                        isSuperfluidDuration,
-                      }, // Unbonding Duration
-                      {
-                        value:
-                          lockedAsset.apr
-                            ?.maxDecimals(2)
-                            .trim(true)
-                            .toString() ?? "0%",
-                      }, // Current APR
-                      {
-                        value: lockedAsset.amount
-                          .maxDecimals(6)
-                          .trim(true)
-                          .toString(),
-                      }, // Amount
-                      {
-                        ...lockedAsset,
-                        value: lockedAsset.duration
-                          .locale(currentLanguage)
-                          .humanize(),
-                        isSuperfluidDuration,
-                      }, // Unbond All button
-                    ].filter((_row, index) => (isMobile ? index !== 1 : true));
-                  }
-                ) ?? []
-              }
-            />
-          </div>
-        )}
-        {pool && (
-          <DepoolingTable
-            className="w-full p-10 md:p-5 max-w-container py-5 mx-auto"
-            tableClassName="md:w-screen md:-mx-5"
-            poolId={pool.id}
-          />
-        )}
-        {poolDetailConfig?.userUnlockingAssets &&
-          poolDetailConfig.userUnlockingAssets.length > 0 && (
-            <div className="max-w-container mx-auto md:p-5 p-10">
-              {isMobile ? (
-                <span className="subtitle2">
-                  {t("pool.unlock.titleMobile")}
-                </span>
-              ) : (
-                <h6>{t("pool.unlock.title")}</h6>
-              )}
-              <Table
-                className="md:-mx-5 md:w-screen md:caption w-full my-5"
-                headerTrClassName="md:h-11"
-                columnDefs={[
-                  {
-                    display: t("pool.unlock.unbondingDuration"),
-                    className: "w-1/3 !pl-8",
-                  },
-                  { display: t("pool.unlock.amount"), className: "w-1/3" },
-                  {
-                    display: t("pool.unlock.unbondingComplete"),
-                    className: "w-1/3",
-                  },
-                ]}
-                data={
-                  poolDetailConfig?.userUnlockingAssets?.map(
-                    ({ duration, amount, endTime }) => [
-                      {
-                        value: duration.locale(currentLanguage).humanize(),
-                      },
-                      {
-                        value: amount.maxDecimals(6).trim(true).toString(),
-                      },
-                      {
-                        value: moment(endTime).fromNow(),
-                      },
-                    ]
-                  ) ?? []
-                }
-              />
->>>>>>> d75a0b5b
             </div>
           </div>
         </div>
@@ -1278,7 +528,6 @@
             "rounded-4xl p-1",
             levelCta === 2 ? "bg-gradient-positive" : "bg-osmoverse-800"
           )}
-<<<<<<< HEAD
         >
           <div className="flex flex-col gap-10 bg-osmoverse-800 rounded-4x4pxlinset p-9">
             <div className="flex place-content-between">
@@ -1322,137 +571,6 @@
                 />
               ))}
             </div>
-=======
-        {superfluidPoolConfig?.superfluid?.undelegations &&
-          superfluidPoolConfig.superfluid.undelegations.length > 0 && (
-            <div className="max-w-container mx-auto md:p-5 p-10">
-              {isMobile ? (
-                <span className="subtitle2">
-                  {t("pool.superfluidUnlock.titleMobile")}
-                </span>
-              ) : (
-                <h6>{t("pool.superfluidUnlock.title")}</h6>
-              )}
-              <Table
-                className="md:-mx-5 md:w-screen md:caption w-full my-5"
-                headerTrClassName="md:h-11"
-                columnDefs={[
-                  {
-                    display: t("pool.superfluidUnlock.validator"),
-                    className: "w-1/3 !pl-8",
-                  },
-                  {
-                    display: t("pool.superfluidUnlock.amount"),
-                    className: "w-1/3",
-                  },
-                  {
-                    display: t("pool.superfluidUnlock.unbondingComplete"),
-                    className: "w-1/3",
-                  },
-                ]}
-                data={
-                  superfluidPoolConfig.superfluid.undelegations.map(
-                    ({ validatorName, inactive, amount, endTime }) => [
-                      {
-                        value: `${validatorName ?? ""}${
-                          inactive
-                            ? inactive === "jailed"
-                              ? " (Jailed)"
-                              : " (Inactive)"
-                            : ""
-                        }`,
-                      },
-                      {
-                        value: amount.maxDecimals(6).trim(true).toString(),
-                      },
-                      {
-                        value: moment(endTime).fromNow(),
-                      },
-                    ]
-                  ) ?? []
-                }
-              />
-            </div>
-          )}
-        <div className="max-w-container mx-auto md:p-5 p-10">
-          {isMobile ? (
-            <span className="subtitle2">{t("pool.catalyst.titleMobile")}</span>
-          ) : (
-            <h5>{t("pool.catalyst.title")}</h5>
-          )}
-          <div className="flex flex-wrap md:flex-col gap-5 my-5">
-            {(poolDetailConfig?.userPoolAssets ?? [undefined, undefined]).map(
-              (userAsset, index) => {
-                const totalAmount = pool?.poolAssets
-                  .find(
-                    (asset) =>
-                      asset.amount.currency.coinDenom ===
-                      userAsset?.asset.currency.coinDenom
-                  )
-                  ?.amount.trim(true);
-                const myAmount = userAsset?.asset.maxDecimals(6).trim(true);
-
-                const totalAmountAdjusted = totalAmount
-                  ? truncateString(
-                      totalAmount
-                        .maxDecimals(
-                          totalAmount.toDec().lte(new Dec(1))
-                            ? totalAmount.currency.coinDecimals
-                            : 6
-                        )
-                        .toString(),
-                      30
-                    )
-                  : "0";
-                const myAmountAdjusted = myAmount
-                  ? truncateString(
-                      myAmount
-                        .maxDecimals(
-                          myAmount.toDec().lte(new Dec(1))
-                            ? myAmount.currency.coinDecimals
-                            : 6
-                        )
-                        .toString(),
-                      30
-                    )
-                  : "0";
-
-                return (
-                  <PoolCatalystCard
-                    key={index}
-                    colorKey={Number(pool?.id ?? "0") + index}
-                    isLoading={!pool || !poolDetailConfig?.userPoolAssets}
-                    className="md:w-full w-1/2 max-w-md"
-                    percentDec={userAsset?.ratio.toString()}
-                    tokenDenom={userAsset?.asset.currency.coinDenom}
-                    isMobile={isMobile}
-                    metrics={[
-                      {
-                        label: t("pool.catalyst.amount"),
-                        value: (
-                          <MetricLoader
-                            isLoading={!poolDetailConfig?.userPoolAssets}
-                          >
-                            {totalAmountAdjusted}
-                          </MetricLoader>
-                        ),
-                      },
-                      {
-                        label: t("pool.catalyst.myAmount"),
-                        value: (
-                          <MetricLoader
-                            isLoading={!poolDetailConfig?.userPoolAssets}
-                          >
-                            {myAmountAdjusted}
-                          </MetricLoader>
-                        ),
-                      },
-                    ]}
-                  />
-                );
-              }
-            )}
->>>>>>> d75a0b5b
           </div>
         </div>
       </div>
