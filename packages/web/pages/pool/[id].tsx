--- conflicted
+++ resolved
@@ -184,41 +184,6 @@
   // Manage liquidity state
   const [showManageLiquidityDialog, setShowManageLiquidityDialog] =
     useState(false);
-<<<<<<< HEAD
-  const [showLockLPTokenModal, setShowLockLPTokenModal] = useState(false);
-  const [addLiquidityConfig, removeLiquidityConfig, lockLPTokens] =
-    useMemo(() => {
-      if (pool) {
-        return [
-          new ObservableAddLiquidityConfig(
-            chainStore,
-            chainStore.osmosis.chainId,
-            pool.id,
-            bech32Address,
-            queries.queryGammPoolShare,
-            queries.queryGammPools,
-            queriesStore.get(chainStore.osmosis.chainId).queryBalances
-          ),
-          new ObservableRemoveLiquidityConfig(
-            chainStore,
-            chainStore.osmosis.chainId,
-            pool.id,
-            bech32Address,
-            queries.queryGammPoolShare,
-            "50"
-          ),
-          new ObservableAmountConfig(
-            chainStore,
-            chainStore.osmosis.chainId,
-            bech32Address,
-            queries.queryGammPoolShare.getShareCurrency(pool.id),
-            queriesStore.get(chainStore.osmosis.chainId).queryBalances
-          ),
-        ];
-      }
-      return [undefined, undefined, undefined];
-    }, [pool, chainStore, bech32Address, queries, queriesStore]);
-=======
   const [addLiquidityConfig, removeLiquidityConfig] = useMemo(() => {
     if (pool) {
       return [
@@ -245,7 +210,6 @@
     }
     return [undefined, undefined];
   }, [pool, chainStore, bech32Address, queriesStore, queryOsmosis]);
->>>>>>> 1343b4f5
 
   return (
     <main>
