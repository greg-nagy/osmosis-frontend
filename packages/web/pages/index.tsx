import { Dec } from "@keplr-wallet/unit";
import { observer } from "mobx-react-lite";
import type { NextPage } from "next";
import { useEffect, useMemo, useRef } from "react";

import { ProgressiveSvgImage } from "~/components/progressive-svg-image";
import { TradeClipboard } from "~/components/trade-clipboard";
import { EventName, IS_FRONTIER, IS_TESTNET } from "~/config";
import { useAmplitudeAnalytics } from "~/hooks";
import { useStore } from "~/stores";

const Home: NextPage = observer(function () {
  const { chainStore, queriesStore, priceStore } = useStore();
  const { chainId } = chainStore.osmosis;

  const queries = queriesStore.get(chainId);
  const queryPools = queries.osmosis!.queryGammPools;

  // If pool has already passed once, it will be passed immediately without recalculation.
  const poolsPassed = useRef<Map<string, boolean>>(new Map());
  const allPools = queryPools.getAllPools();

  // Pools should be memoized before passing to trade in config
  const pools = useMemo(
    () =>
      allPools.filter((pool) => {
        // TODO: If not on production environment, this logic should pass all pools (or other selection standard).
        if (IS_TESTNET) return true;

        // Trim not useful pools.

        const passed = poolsPassed.current.get(pool.id);
        if (passed) {
          return true;
        }

        // https://github.com/osmosis-labs/osmosis-frontend/issues/843
        if (pool.id === "800") {
          return false;
        }

        // There is currently no good way to pick a pool that is worthwhile.
        // For now, based on the mainnet, only those pools with assets above a certain value are calculated for swap.

        let hasEnoughAssets = false;

        for (const asset of pool.poolAssets) {
          // Probably, the pools that include gamm token may be created mistakenly by users.
          if (asset.amount.currency.coinMinimalDenom.startsWith("gamm/pool/")) {
            return false;
          }

          // Only pools with at least 1000 osmo are dealt with.
          if (asset.amount.currency.coinMinimalDenom === "uosmo") {
            if (asset.amount.toDec().gt(new Dec(1000))) {
              hasEnoughAssets = true;
              break;
            }
          }

          // Only pools with at least 10 ion are dealt with.
          if (asset.amount.currency.coinMinimalDenom === "uion") {
            if (asset.amount.toDec().gt(new Dec(10))) {
              hasEnoughAssets = true;
              break;
            }
          }

          // Only pools with at least 1000 atom are dealt with.
          if (
            "originChainId" in asset.amount.currency &&
            asset.amount.currency.coinMinimalDenom ===
              "ibc/27394FB092D2ECCD56123C74F36E4C1F926001CEADA9CA97EA622B25F41E5EB2"
          ) {
            if (asset.amount.toDec().gt(new Dec(1000))) {
              hasEnoughAssets = true;
              break;
            }
          }

          // only pools with at least 10,000 USDC
          if (
            "originChainId" in asset.amount.currency &&
            asset.amount.currency.coinMinimalDenom ===
              "ibc/D189335C6E4A68B513C10AB227BF1C1D38C746766278BA3EEB4FB14124F1D858"
          ) {
            if (asset.amount.toDec().gt(new Dec(10_000))) {
              hasEnoughAssets = true;
              break;
            }
          }

          // only pools with at least 10,000 DAI
          if (
            "originChainId" in asset.amount.currency &&
            asset.amount.currency.coinMinimalDenom ===
              "ibc/0CD3A0285E1341859B5E86B6AB7682F023D03E97607CCC1DC95706411D866DF7"
          ) {
            if (asset.amount.toDec().gt(new Dec(10_000))) {
              hasEnoughAssets = true;
              break;
            }
          }

          // only pools with at least 10,000 USDT
          if (
            "originChainId" in asset.amount.currency &&
            asset.amount.currency.coinMinimalDenom ===
              "ibc/8242AD24008032E457D2E12D46588FD39FB54FB29680C6C7663D296B383C37C4"
          ) {
            if (asset.amount.toDec().gt(new Dec(10_000))) {
              hasEnoughAssets = true;
              break;
            }
          }

          // only pools with at least 1,000,000 STARS
          if (
            "originChainId" in asset.amount.currency &&
            asset.amount.currency.coinMinimalDenom ===
              "ibc/987C17B11ABC2B20019178ACE62929FE9840202CE79498E29FE8E5CB02B7C0A4"
          ) {
            if (asset.amount.toDec().gt(new Dec(1_000))) {
              hasEnoughAssets = true;
              break;
            }
          }

          // only pools with at least 10,000 JUNO
          if (
            "originChainId" in asset.amount.currency &&
            asset.amount.currency.coinMinimalDenom ===
              "ibc/46B44899322F3CD854D2D46DEEF881958467CDD4B3B10086DA49296BBED94BED"
          ) {
            if (asset.amount.toDec().gt(new Dec(10_000))) {
              hasEnoughAssets = true;
              break;
            }

            // only pools with at least 100,000 REGEN
            if (
              "originChainId" in asset.amount.currency &&
              asset.amount.currency.coinMinimalDenom ===
                "ibc/1DCC8A6CB5689018431323953344A9F6CC4D0BFB261E88C9F7777372C10CD076"
            ) {
              if (asset.amount.toDec().gt(new Dec(100_000))) {
                hasEnoughAssets = true;
                break;
              }
            }
          }

          // only pools with at least 35,000 EVMOS
          if (
            "originChainId" in asset.amount.currency &&
            asset.amount.currency.coinMinimalDenom ===
              "ibc/6AE98883D4D5D5FF9E50D7130F1305DA2FFA0C652D1DD9C123657C6B4EB2DF8A"
          ) {
            if (asset.amount.toDec().gt(new Dec(35_000))) {
              hasEnoughAssets = true;
              break;
            }
          }
        }

        if (hasEnoughAssets) {
          poolsPassed.current.set(pool.id, true);
        }

<<<<<<< HEAD
        return hasEnoughAssets;
      }),
=======
          return Number(bTVL.sub(aTVL).toDec().toString());
        })
        .map((pool) => pool.pool),
    // eslint-disable-next-line react-hooks/exhaustive-deps
>>>>>>> 25cb7142
    [allPools, priceStore.response]
  );

  const requestedRemaining = useRef(false);
  useEffect(() => {
    if (requestedRemaining.current) return;
    queryPools.fetchRemainingPools();
    requestedRemaining.current = true;
  }, [queryPools]);

  useAmplitudeAnalytics({
    onLoadEvent: [EventName.Swap.pageViewed, { isOnHome: true }],
  });

  return (
    <main className="relative h-full bg-osmoverse-900">
      <div className="absolute h-full w-full bg-home-bg-pattern bg-cover bg-repeat-x">
        <svg
          className="absolute h-full w-full lg:hidden"
          pointerEvents="none"
          viewBox="0 0 1300 900"
          height="900"
          preserveAspectRatio="xMidYMid slice"
        >
          <g>
            {!IS_FRONTIER && (
              <ProgressiveSvgImage
                lowResXlinkHref="/images/osmosis-home-bg-low.png"
                xlinkHref="/images/osmosis-home-bg.png"
                x="56"
                y="220"
                width="578.7462"
                height="725.6817"
              />
            )}
            <ProgressiveSvgImage
              lowResXlinkHref={
                IS_FRONTIER
                  ? "/images/osmosis-cowboy-woz-low.png"
                  : "/images/osmosis-home-fg-low.png"
              }
              xlinkHref={
                IS_FRONTIER
                  ? "/images/osmosis-cowboy-woz.png"
                  : "/images/osmosis-home-fg.png"
              }
              x={IS_FRONTIER ? "-100" : "61"}
              y={IS_FRONTIER ? "100" : "682"}
              width={IS_FRONTIER ? "800" : "448.8865"}
              height={IS_FRONTIER ? "800" : "285.1699"}
            />
          </g>
        </svg>
      </div>
      <div className="flex h-full w-full items-center overflow-y-auto overflow-x-hidden">
        <TradeClipboard
          containerClassName="w-[27rem] md:mt-mobile-header ml-auto mr-[15%] lg:mx-auto"
          pools={pools}
        />
      </div>
    </main>
  );
});

export default Home;<|MERGE_RESOLUTION|>--- conflicted
+++ resolved
@@ -167,15 +167,8 @@
           poolsPassed.current.set(pool.id, true);
         }
 
-<<<<<<< HEAD
         return hasEnoughAssets;
       }),
-=======
-          return Number(bTVL.sub(aTVL).toDec().toString());
-        })
-        .map((pool) => pool.pool),
-    // eslint-disable-next-line react-hooks/exhaustive-deps
->>>>>>> 25cb7142
     [allPools, priceStore.response]
   );
 
