import { Dec } from "@keplr-wallet/unit";
import axios from "axios";
import { observer } from "mobx-react-lite";
import type { GetStaticProps, InferGetServerSidePropsType } from "next";
import { useEffect, useMemo, useRef } from "react";

import { Ad, AdCMS } from "~/components/ad-banner/ad-banner-types";
import { ProgressiveSvgImage } from "~/components/progressive-svg-image";
import { SwapTool } from "~/components/swap-tool";
import { ADS_BANNER_URL, EventName, IS_TESTNET } from "~/config";
import { useAmplitudeAnalytics } from "~/hooks";
import { useFeatureFlags } from "~/hooks/use-feature-flags";
import { useWalletSelect } from "~/hooks/wallet-select";
import { useStore } from "~/stores";
import { UnverifiedAssetsState } from "~/stores/user-settings";

interface HomeProps {
  ads: Ad[];
}

export const getStaticProps: GetStaticProps<HomeProps> = async () => {
  let ads: Ad[] = [];

  try {
    const { data: adCMS }: { data: AdCMS } = await axios.get(ADS_BANNER_URL);
    ads = adCMS.banners.filter(({ featured }) => featured);
  } catch (error) {
    console.error("Error fetching ads:", error);
  }

  return { props: { ads }, revalidate: 3600 };
};

const Home = ({ ads }: InferGetServerSidePropsType<typeof getStaticProps>) => {
  const { chainStore, queriesStore, priceStore, userSettings } = useStore();
  const { chainId } = chainStore.osmosis;

  const { isLoading: isWalletLoading } = useWalletSelect();

  const queries = queriesStore.get(chainId);
  const queryPools = queries.osmosis!.queryPools;
  const showUnverified =
    userSettings.getUserSettingById<UnverifiedAssetsState>("unverified-assets")
      ?.state?.showUnverifiedAssets;

  const allPools = queryPools.getAllPools();

  const flags = useFeatureFlags();

  // Pools should be memoized before passing to trade in config
  const pools = useMemo(
    () =>
      allPools
        .filter((pool) => {
          // include all pools on testnet env
          if (IS_TESTNET) return true;

          if (pool.id === "895") return false;

          // filter concentrated pools if feature flag is not enabled
          if (pool.type === "concentrated" && !flags.concentratedLiquidity)
            return false;

          if (pool.type === "concentrated" || pool.type === "stable")
            return true;

          // some min TVL for balancer pools
          return pool
            .computeTotalValueLocked(priceStore)
            .toDec()
            .gte(new Dec(showUnverified ? 1_000 : 10_000));
        })
        .sort((a, b) => {
          // sort by TVL to find routes amongst most valuable pools
          const aTVL = a.computeTotalValueLocked(priceStore);
          const bTVL = b.computeTotalValueLocked(priceStore);

          return Number(bTVL.sub(aTVL).toDec().toString());
        }),
    // eslint-disable-next-line react-hooks/exhaustive-deps
    [allPools, priceStore.response, flags.concentratedLiquidity]
  );

  const requestedRemaining = useRef(false);
  useEffect(() => {
    if (requestedRemaining.current) return;
    queryPools.fetchRemainingPools();
    requestedRemaining.current = true;
  }, [queryPools]);

  useAmplitudeAnalytics({
    onLoadEvent: [EventName.Swap.pageViewed, { isOnHome: true }],
  });

  return (
    <main className="relative flex h-full items-center overflow-auto bg-osmoverse-900 py-2">
      <div className="pointer-events-none fixed h-full w-full bg-home-bg-pattern bg-cover bg-repeat-x">
        <svg
          className="absolute h-full w-full lg:hidden"
          pointerEvents="none"
          viewBox="0 0 1300 900"
          height="900"
          preserveAspectRatio="xMidYMid slice"
        >
          <g>
            <ProgressiveSvgImage
<<<<<<< HEAD
              lowResXlinkHref="/images/supercharged-wosmongton-low.png"
              xlinkHref="/images/supercharged-wosmongton.png"
              x="56"
              y="175"
              width="578.7462"
              height="725.6817"
=======
              lowResXlinkHref={
                IS_FRONTIER
                  ? "/images/osmosis-cowboy-woz-low.png"
                  : "/images/osmo-levana-low.png"
              }
              xlinkHref={
                IS_FRONTIER
                  ? "/images/osmosis-cowboy-woz.png"
                  : "/images/osmo-levana.png"
              }
              x={IS_FRONTIER ? "-100" : "56"}
              y={IS_FRONTIER ? "100" : "175"}
              width={IS_FRONTIER ? "800" : "578.7462"}
              height={IS_FRONTIER ? "800" : "725.6817"}
>>>>>>> 3c137af6
            />
          </g>
        </svg>
      </div>
      <div className="my-auto flex h-auto w-full items-center">
        <div className="ml-auto mr-[15%] flex w-[27rem] flex-col gap-4 lg:mx-auto md:mt-mobile-header">
          <SwapTool
            containerClassName="w-full"
            memoedPools={pools}
            isDataLoading={
              queryPools.isFetching || priceStore.isFetching || isWalletLoading
            }
            ads={ads}
          />
        </div>
      </div>
    </main>
  );
};

export default observer(Home);<|MERGE_RESOLUTION|>--- conflicted
+++ resolved
@@ -104,14 +104,6 @@
         >
           <g>
             <ProgressiveSvgImage
-<<<<<<< HEAD
-              lowResXlinkHref="/images/supercharged-wosmongton-low.png"
-              xlinkHref="/images/supercharged-wosmongton.png"
-              x="56"
-              y="175"
-              width="578.7462"
-              height="725.6817"
-=======
               lowResXlinkHref={
                 IS_FRONTIER
                   ? "/images/osmosis-cowboy-woz-low.png"
@@ -126,7 +118,6 @@
               y={IS_FRONTIER ? "100" : "175"}
               width={IS_FRONTIER ? "800" : "578.7462"}
               height={IS_FRONTIER ? "800" : "725.6817"}
->>>>>>> 3c137af6
             />
           </g>
         </svg>
