import { Dec } from "@keplr-wallet/unit";
import { useFlags } from "launchdarkly-react-client-sdk";
import { observer } from "mobx-react-lite";
import type { NextPage } from "next";
import { useEffect, useMemo, useRef } from "react";

import { ProgressiveSvgImage } from "~/components/progressive-svg-image";
import { SwapTool } from "~/components/swap-tool";
import { EventName, IS_FRONTIER, IS_TESTNET } from "~/config";
import { useAmplitudeAnalytics } from "~/hooks";
import { useStore } from "~/stores";

const Home: NextPage = observer(function () {
  const featureFlags = useFlags();

  const { chainStore, queriesStore, priceStore } = useStore();
  const { chainId } = chainStore.osmosis;

  const queries = queriesStore.get(chainId);
  const queryPools = queries.osmosis!.queryGammPools;

  const allPools = queryPools.getAllPools();

  // Pools should be memoized before passing to trade in config
  const pools = useMemo(
    () =>
      allPools
<<<<<<< HEAD
        .filter(
          (pool) =>
            IS_TESTNET ||
            pool
              .computeTotalValueLocked(priceStore)
              .toDec()
              .gte(new Dec(IS_FRONTIER ? 1_000 : 10_000))
        )
=======
        .filter((pool) => {
          // include all pools on testnet env
          if (IS_TESTNET) return true;

          // filter concentrated pools if feature flag is not enabled
          if (
            pool.type === "concentrated" &&
            !featureFlags.concentratedLiquidity
          )
            return false;

          // some min TVL
          return pool
            .computeTotalValueLocked(priceStore)
            .toDec()
            .gte(new Dec(IS_FRONTIER ? 1_000 : 10_000));
        })
>>>>>>> 6ebdfc12
        .sort((a, b) => {
          // sort by TVL to find routes amongst most valuable pools
          const aTVL = a.computeTotalValueLocked(priceStore);
          const bTVL = b.computeTotalValueLocked(priceStore);

          return Number(bTVL.sub(aTVL).toDec().toString());
        }),
    // eslint-disable-next-line react-hooks/exhaustive-deps
    [allPools, priceStore.response, featureFlags.concentratedLiquidity]
  );

  const requestedRemaining = useRef(false);
  useEffect(() => {
    if (requestedRemaining.current) return;
    queryPools.fetchRemainingPools();
    requestedRemaining.current = true;
  }, [queryPools]);

  useAmplitudeAnalytics({
    onLoadEvent: [EventName.Swap.pageViewed, { isOnHome: true }],
  });

  return (
    <main className="relative h-full bg-osmoverse-900">
      <div className="absolute h-full w-full bg-home-bg-pattern bg-cover bg-repeat-x">
        <svg
          className="absolute h-full w-full lg:hidden"
          pointerEvents="none"
          viewBox="0 0 1300 900"
          height="900"
          preserveAspectRatio="xMidYMid slice"
        >
          <g>
            <ProgressiveSvgImage
              lowResXlinkHref={
                IS_FRONTIER ? "/images/osmosis-cowboy-woz-low.png" : undefined
              }
              xlinkHref={
                IS_FRONTIER
                  ? "/images/osmosis-cowboy-woz.png"
                  : "/images/ibcx-web-bg.png"
              }
              x={IS_FRONTIER ? "-100" : "-140"}
              y={IS_FRONTIER ? "100" : "0"}
              width={IS_FRONTIER ? "800" : "130%"}
              height={IS_FRONTIER ? "800" : "100%"}
            />
          </g>
        </svg>
      </div>
      <div className="flex h-full w-full items-center overflow-y-auto overflow-x-hidden">
        <SwapTool
          containerClassName="w-[27rem] md:mt-mobile-header ml-auto mr-[15%] lg:mx-auto"
          pools={pools}
        />
      </div>
    </main>
  );
});

export default Home;<|MERGE_RESOLUTION|>--- conflicted
+++ resolved
@@ -25,16 +25,6 @@
   const pools = useMemo(
     () =>
       allPools
-<<<<<<< HEAD
-        .filter(
-          (pool) =>
-            IS_TESTNET ||
-            pool
-              .computeTotalValueLocked(priceStore)
-              .toDec()
-              .gte(new Dec(IS_FRONTIER ? 1_000 : 10_000))
-        )
-=======
         .filter((pool) => {
           // include all pools on testnet env
           if (IS_TESTNET) return true;
@@ -52,7 +42,6 @@
             .toDec()
             .gte(new Dec(IS_FRONTIER ? 1_000 : 10_000));
         })
->>>>>>> 6ebdfc12
         .sort((a, b) => {
           // sort by TVL to find routes amongst most valuable pools
           const aTVL = a.computeTotalValueLocked(priceStore);
