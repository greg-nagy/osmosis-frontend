--- conflicted
+++ resolved
@@ -89,30 +89,17 @@
               lowResXlinkHref={
                 IS_FRONTIER
                   ? "/images/osmosis-cowboy-woz-low.png"
-<<<<<<< HEAD
-                  : "/images/osmosis-home-fg-low.png"
-=======
                   : "/images/supercharged-wosmongton-low.png"
->>>>>>> c3f775d8
               }
               xlinkHref={
                 IS_FRONTIER
                   ? "/images/osmosis-cowboy-woz.png"
-<<<<<<< HEAD
-                  : "/images/osmosis-home-fg.png"
-              }
-              x={IS_FRONTIER ? "-100" : "61"}
-              y={IS_FRONTIER ? "100" : "682"}
-              width={IS_FRONTIER ? "800" : "448.8865"}
-              height={IS_FRONTIER ? "800" : "285.1699"}
-=======
                   : "/images/supercharged-wosmongton.png"
               }
               x={IS_FRONTIER ? "-100" : "56"}
               y={IS_FRONTIER ? "100" : "175"}
               width={IS_FRONTIER ? "800" : "578.7462"}
               height={IS_FRONTIER ? "800" : "725.6817"}
->>>>>>> c3f775d8
             />
           </g>
         </svg>
