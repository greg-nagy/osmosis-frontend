--- conflicted
+++ resolved
@@ -84,29 +84,6 @@
             }
           />
         )}
-<<<<<<< HEAD
-        {!IS_FRONTIER && (
-          <TempBanner
-            localStorageKey="show_luna_moved_frontier"
-            title="LUNC and USTC have moved to Osmosis Frontier"
-            message={
-              <>
-                These assets have been removed from app.osmosis.zone. Find LUNC
-                and USTC on{" "}
-                <a
-                  className="underline inline"
-                  href="https://frontier.osmosis.zone/"
-                  target="_self"
-                >
-                  frontier.osmosis.zone
-                </a>
-                .
-              </>
-            }
-          />
-        )}
-=======
->>>>>>> 43f2ba05
         <MainLayout menus={menus}>
           <Component {...pageProps} />
           <ToastContainer
