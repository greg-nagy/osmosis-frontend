import "../styles/globals.css";
import "react-toastify/dist/ReactToastify.css"; // some styles overridden in globals.css
import Head from "next/head";
import type { AppProps } from "next/app";
import { enableStaticRendering } from "mobx-react-lite";
import { ToastContainer, Bounce } from "react-toastify";
import { StoreProvider } from "../stores";
import { MainLayout, MainLayoutMenu } from "../components/layouts";
import { TempBanner } from "../components/alert/temp-banner";
import { OgpMeta } from "../components/ogp-meta";
import dayjs from "dayjs";
import duration from "dayjs/plugin/duration";
import relativeTime from "dayjs/plugin/relativeTime";
import utc from "dayjs/plugin/utc";
import { GetKeplrProvider } from "../hooks";
import { IbcNotifier } from "../stores/ibc-notifier";
import {
  AmplitudeEvent,
  EventName,
  IS_FRONTIER,
<<<<<<< HEAD
=======
  IS_HALTED,
  NavBarEvents,
>>>>>>> c492f231
  PromotedLBPPoolIds,
} from "../config";
import { useAmplitudeAnalytics } from "../hooks/use-amplitude-analytics";

dayjs.extend(relativeTime);
dayjs.extend(duration);
dayjs.extend(utc);
enableStaticRendering(typeof window === "undefined");

function MyApp({ Component, pageProps }: AppProps) {
  const menus: MainLayoutMenu[] = [
    {
      label: "Swap",
      link: "/",
      icon: IS_FRONTIER ? "/icons/trade-white.svg" : "/icons/trade.svg",
      iconSelected: "/icons/trade-selected.svg",
      selectionTest: /\/$/,
    },
    {
      label: "Pools",
      link: "/pools",
      icon: IS_FRONTIER ? "/icons/pool-white.svg" : "/icons/pool.svg",
      iconSelected: "/icons/pool-selected.svg",
      selectionTest: /\/pools/,
    },
    {
      label: "Assets",
      link: "/assets",
      icon: IS_FRONTIER ? "/icons/asset-white.svg" : "/icons/asset.svg",
      iconSelected: "/icons/asset-selected.svg",
      selectionTest: /\/assets/,
    },
  ];

  if (PromotedLBPPoolIds.length > 0) {
    menus.push({
      label: "Bootstrap",
      link: "/bootstrap",
      icon: "/icons/pool-white.svg",
      selectionTest: /\/bootstrap/,
    });
  }

  menus.push(
    ...[
      {
        label: "Stake",
        link: "https://wallet.keplr.app/chains/osmosis",
        icon: IS_FRONTIER ? "/icons/ticket-white.svg" : "/icons/ticket.svg",
        amplitudeEvent: [EventName.Sidebar.stakeClicked] as AmplitudeEvent,
      },
      {
        label: "Vote",
        link: "https://wallet.keplr.app/chains/osmosis?tab=governance",
        icon: IS_FRONTIER ? "/icons/vote-white.svg" : "/icons/vote.svg",
        amplitudeEvent: [EventName.Sidebar.voteClicked] as AmplitudeEvent,
      },
      {
        label: "Info",
        link: "https://info.osmosis.zone",
        icon: IS_FRONTIER ? "/icons/chart-white.svg" : "/icons/chart.svg",
        amplitudeEvent: [EventName.Sidebar.infoClicked] as AmplitudeEvent,
      },
    ]
  );

  useAmplitudeAnalytics({ init: true });

  return (
    <GetKeplrProvider>
      <StoreProvider>
        <Head>
          {/* metamask Osmosis app icon */}
          <link
            rel="shortcut icon"
            href={`${
              typeof window !== "undefined" ? window.origin : ""
            }/osmosis-logo-wc.png`}
          />
        </Head>
        <OgpMeta />
        <IbcNotifier />
        {IS_FRONTIER && !IS_HALTED && (
          <TempBanner
            localStorageKey="show_frontier_banner"
            title="You're viewing all permissionless assets"
            message={
              <>
                <a
                  className="items-center underline"
                  href="https://app.osmosis.zone/"
                  target="_self"
                >
                  Click here to return to the main app
                </a>
                .
              </>
            }
          />
        )}
        {IS_HALTED && (
          <TempBanner
            localStorageKey="show_halted_banner"
            shouldPersist
            title="Chain is halted"
            message="Transactions are temporarily disabled"
          />
        )}
        <MainLayout menus={menus}>
          <Component {...pageProps} />
          <ToastContainer
            toastStyle={{
              backgroundColor: IS_FRONTIER ? "#2E2C2F" : "#2d2755",
            }}
            transition={Bounce}
          />
        </MainLayout>
      </StoreProvider>
    </GetKeplrProvider>
  );
}

export default MyApp;<|MERGE_RESOLUTION|>--- conflicted
+++ resolved
@@ -18,11 +18,7 @@
   AmplitudeEvent,
   EventName,
   IS_FRONTIER,
-<<<<<<< HEAD
-=======
   IS_HALTED,
-  NavBarEvents,
->>>>>>> c492f231
   PromotedLBPPoolIds,
 } from "../config";
 import { useAmplitudeAnalytics } from "../hooks/use-amplitude-analytics";
