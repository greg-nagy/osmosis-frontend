--- conflicted
+++ resolved
@@ -122,14 +122,6 @@
             }
           />
         )}
-<<<<<<< HEAD
-        <ToastContainer
-          toastStyle={{
-            backgroundColor: IS_FRONTIER ? "#2E2C2F" : "#2d2755",
-          }}
-          transition={Bounce}
-        />
-=======
         {IS_HALTED && (
           <TempBanner
             localStorageKey="show_halted_banner"
@@ -138,7 +130,12 @@
             message="Transactions are temporarily disabled"
           />
         )}
->>>>>>> e2d31e1c
+        <ToastContainer
+          toastStyle={{
+            backgroundColor: IS_FRONTIER ? "#2E2C2F" : "#2d2755",
+          }}
+          transition={Bounce}
+        />
         <MainLayout menus={menus}>
           <Component {...pageProps} />
         </MainLayout>
