--- conflicted
+++ resolved
@@ -1,10 +1,6 @@
 import "../styles/globals.css";
 import "react-toastify/dist/ReactToastify.css"; // some styles overridden in globals.css
-<<<<<<< HEAD
-import { useEffect } from "react";
 import Head from "next/head";
-=======
->>>>>>> b969aa77
 import type { AppProps } from "next/app";
 import { enableStaticRendering } from "mobx-react-lite";
 import { ToastContainer, Bounce } from "react-toastify";
