--- conflicted
+++ resolved
@@ -17,11 +17,8 @@
 } from "react-multi-lang";
 import { Bounce, ToastContainer } from "react-toastify";
 
-<<<<<<< HEAD
+import { Icon } from "~/components/assets";
 import { WalletSelectProvider } from "~/hooks/wallet-select";
-=======
-import { Icon } from "~/components/assets";
->>>>>>> cb7ae908
 
 import { MainLayout } from "../components/layouts";
 import { OgpMeta } from "../components/ogp-meta";
