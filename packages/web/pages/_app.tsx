import "../styles/globals.css";
import "react-toastify/dist/ReactToastify.css"; // some styles overridden in globals.css
import { enableStaticRendering } from "mobx-react-lite";
import type { AppProps } from "next/app";
import { ToastContainer, Bounce } from "react-toastify";
import { StoreProvider } from "../stores";
import { MainLayout } from "../components/layouts";
import { FrontierBanner } from "../components/alert/frontier-banner";
import dayjs from "dayjs";
import duration from "dayjs/plugin/duration";
import relativeTime from "dayjs/plugin/relativeTime";
import utc from "dayjs/plugin/utc";
import { GetKeplrProvider } from "../hooks";
import { IbcNotifier } from "../stores/ibc-notifier";
import { IS_FRONTIER } from "../config";
import { FunctionComponent, useState } from "react";
import { ModalBase } from "../modals";

dayjs.extend(relativeTime);
dayjs.extend(duration);
dayjs.extend(utc);
enableStaticRendering(typeof window === "undefined");

const TemporalChainHaltModal: FunctionComponent = () => {
  const [isOpen, setIsOpen] = useState(true);

  return (
    <ModalBase
      className="!max-w-[34rem]"
      isOpen={isOpen}
      onRequestClose={() => setIsOpen(false)}
    >
      <h6 className="mb-3">Announcement</h6>
      <div className="bg-background rounded-2xl p-5">
        <p className="text-white-emphasis">
          The chain has temporarily halted due to technical issues caused during
          the recent update. The bug has been fixed and devs and validators are
          preparing to restore the chain.
        </p>
      </div>
    </ModalBase>
  );
};

function MyApp({ Component, pageProps }: AppProps) {
  return (
    <GetKeplrProvider>
      <StoreProvider>
        <IbcNotifier />
<<<<<<< HEAD
=======
        <Terms />
        <TemporalChainHaltModal />
>>>>>>> 43149e9e
        <FrontierBanner />
        <MainLayout
          menus={[
            {
              label: "Trade",
              link: "/",
              icon: IS_FRONTIER ? "/icons/trade-white.svg" : "/icons/trade.svg",
              iconSelected: "/icons/trade-selected.svg",
              selectionTest: /\/$/,
            },
            {
              label: "Pools",
              link: "/pools",
              icon: IS_FRONTIER ? "/icons/pool-white.svg" : "/icons/pool.svg",
              iconSelected: "/icons/pool-selected.svg",
              selectionTest: /\/pools/,
            },
            {
              label: "Assets",
              link: "/assets",
              icon: IS_FRONTIER ? "/icons/asset-white.svg" : "/icons/asset.svg",
              iconSelected: "/icons/asset-selected.svg",
              selectionTest: /\/assets/,
            },
            {
              label: "Stake",
              link: "https://wallet.keplr.app/#/osmosis/stake",
              icon: IS_FRONTIER
                ? "/icons/ticket-white.svg"
                : "/icons/ticket.svg",
            },
            {
              label: "Vote",
              link: "https://wallet.keplr.app/#/osmosis/governance",
              icon: IS_FRONTIER ? "/icons/vote-white.svg" : "/icons/vote.svg",
            },
            {
              label: "Info",
              link: "https://info.osmosis.zone",
              icon: IS_FRONTIER ? "/icons/chart-white.svg" : "/icons/chart.svg",
            },
          ]}
        >
          <Component {...pageProps} />
          <ToastContainer transition={Bounce} />
        </MainLayout>
      </StoreProvider>
    </GetKeplrProvider>
  );
}

export default MyApp;<|MERGE_RESOLUTION|>--- conflicted
+++ resolved
@@ -47,11 +47,7 @@
     <GetKeplrProvider>
       <StoreProvider>
         <IbcNotifier />
-<<<<<<< HEAD
-=======
-        <Terms />
         <TemporalChainHaltModal />
->>>>>>> 43149e9e
         <FrontierBanner />
         <MainLayout
           menus={[
