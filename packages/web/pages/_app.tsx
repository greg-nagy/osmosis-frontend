import "../styles/globals.css";
import "react-toastify/dist/ReactToastify.css"; // some styles overridden in globals.css
import Head from "next/head";
import type { AppProps } from "next/app";
import { useMemo } from "react";
import { enableStaticRendering } from "mobx-react-lite";
import { ToastContainer, Bounce } from "react-toastify";
import { StoreProvider } from "../stores";
import { MainLayout, MainLayoutMenu } from "../components/layouts";
import { TempBanner } from "../components/alert/temp-banner";
import { OgpMeta } from "../components/ogp-meta";
import dayjs from "dayjs";
import duration from "dayjs/plugin/duration";
import relativeTime from "dayjs/plugin/relativeTime";
import utc from "dayjs/plugin/utc";
import { GetKeplrProvider } from "../hooks";
import { IbcNotifier } from "../stores/ibc-notifier";
import {
  AmplitudeEvent,
  EventName,
  IS_FRONTIER,
  IS_HALTED,
  PromotedLBPPoolIds,
} from "../config";
import { useAmplitudeAnalytics } from "../hooks/use-amplitude-analytics";
import {
  setDefaultLanguage,
  setTranslations,
  useTranslation,
} from "react-multi-lang";

import en from "../localizations/en.json";
import { Formatted } from "../components/localization";

dayjs.extend(relativeTime);
dayjs.extend(duration);
dayjs.extend(utc);
enableStaticRendering(typeof window === "undefined");

const DEFAULT_LANGUAGE = "en";
setTranslations({ en });
setDefaultLanguage(DEFAULT_LANGUAGE);

function MyApp({ Component, pageProps }: AppProps) {
<<<<<<< HEAD
  const menus = useMemo(() => {
    let m: MainLayoutMenu[] = [
      {
        label: "Swap",
=======
  const t = useTranslation();
  const menus = useMemo(() => {
    let m: MainLayoutMenu[] = [
      {
        label: t("menu.swap"),
>>>>>>> d75a0b5b
        link: "/",
        icon: IS_FRONTIER ? "/icons/trade-white.svg" : "/icons/trade.svg",
        iconSelected: "/icons/trade-white.svg",
        selectionTest: /\/$/,
      },
      {
<<<<<<< HEAD
        label: "Pools",
=======
        label: t("menu.pools"),
>>>>>>> d75a0b5b
        link: "/pools",
        icon: IS_FRONTIER ? "/icons/pool-white.svg" : "/icons/pool.svg",
        iconSelected: "/icons/pool-white.svg",
        selectionTest: /\/pools/,
      },
      {
<<<<<<< HEAD
        label: "Assets",
=======
        label: t("menu.assets"),
>>>>>>> d75a0b5b
        link: "/assets",
        icon: IS_FRONTIER ? "/icons/asset-white.svg" : "/icons/asset.svg",
        iconSelected: "/icons/asset-white.svg",
        selectionTest: /\/assets/,
      },
    ];

    if (PromotedLBPPoolIds.length > 0) {
      m.push({
        label: "Bootstrap",
        link: "/bootstrap",
        icon: "/icons/pool-white.svg",
        selectionTest: /\/bootstrap/,
      });
    }

    m.push(
      {
        label: t("menu.stake"),
        link: "https://wallet.keplr.app/chains/osmosis",
        icon: "/icons/ticket-white.svg",
        amplitudeEvent: [EventName.Sidebar.stakeClicked] as AmplitudeEvent,
      },
      {
        label: t("menu.vote"),
        link: "https://wallet.keplr.app/chains/osmosis?tab=governance",
        icon: "/icons/vote-white.svg",
        amplitudeEvent: [EventName.Sidebar.voteClicked] as AmplitudeEvent,
      },
      {
        label: t("menu.info"),
        link: "https://info.osmosis.zone",
        icon: "/icons/chart-white.svg",
        amplitudeEvent: [EventName.Sidebar.infoClicked] as AmplitudeEvent,
      }
    );
<<<<<<< HEAD

    return m;
  }, []);
=======
>>>>>>> d75a0b5b

    return m;
  }, [t]);

  useAmplitudeAnalytics({ init: true });
  return (
    <GetKeplrProvider>
      <StoreProvider>
        <Head>
          {/* metamask Osmosis app icon */}
          <link
            rel="shortcut icon"
            href={`${
              typeof window !== "undefined" ? window.origin : ""
            }/osmosis-logo-wc.png`}
          />
        </Head>
        <OgpMeta />
        <IbcNotifier />
        {IS_FRONTIER && !IS_HALTED && (
          <TempBanner
            localStorageKey="show_frontier_banner"
            title={t("app.banner.title")}
            message={
              <>
                <Formatted
                  translationKey="app.banner.linkText"
                  components={{
                    "<text>": <></>,
                    "<link>": (
                      <a
                        className="items-center underline"
                        href="https://app.osmosis.zone/"
                        target="_self"
                      />
                    ),
                  }}
                />
              </>
            }
          />
        )}
        {IS_HALTED && (
          <TempBanner
            localStorageKey="show_halted_banner"
            shouldPersist
            title="Chain is halted"
            message="Transactions are temporarily disabled"
          />
        )}
        <ToastContainer
          toastStyle={{
            backgroundColor: IS_FRONTIER ? "#2E2C2F" : "#2d2755",
          }}
          transition={Bounce}
        />
        <MainLayout menus={menus}>
          <Component {...pageProps} />
        </MainLayout>
      </StoreProvider>
    </GetKeplrProvider>
  );
}

export default MyApp;<|MERGE_RESOLUTION|>--- conflicted
+++ resolved
@@ -42,40 +42,25 @@
 setDefaultLanguage(DEFAULT_LANGUAGE);
 
 function MyApp({ Component, pageProps }: AppProps) {
-<<<<<<< HEAD
-  const menus = useMemo(() => {
-    let m: MainLayoutMenu[] = [
-      {
-        label: "Swap",
-=======
   const t = useTranslation();
   const menus = useMemo(() => {
     let m: MainLayoutMenu[] = [
       {
         label: t("menu.swap"),
->>>>>>> d75a0b5b
         link: "/",
         icon: IS_FRONTIER ? "/icons/trade-white.svg" : "/icons/trade.svg",
         iconSelected: "/icons/trade-white.svg",
         selectionTest: /\/$/,
       },
       {
-<<<<<<< HEAD
-        label: "Pools",
-=======
         label: t("menu.pools"),
->>>>>>> d75a0b5b
         link: "/pools",
         icon: IS_FRONTIER ? "/icons/pool-white.svg" : "/icons/pool.svg",
         iconSelected: "/icons/pool-white.svg",
         selectionTest: /\/pools/,
       },
       {
-<<<<<<< HEAD
-        label: "Assets",
-=======
         label: t("menu.assets"),
->>>>>>> d75a0b5b
         link: "/assets",
         icon: IS_FRONTIER ? "/icons/asset-white.svg" : "/icons/asset.svg",
         iconSelected: "/icons/asset-white.svg",
@@ -112,12 +97,6 @@
         amplitudeEvent: [EventName.Sidebar.infoClicked] as AmplitudeEvent,
       }
     );
-<<<<<<< HEAD
-
-    return m;
-  }, []);
-=======
->>>>>>> d75a0b5b
 
     return m;
   }, [t]);
