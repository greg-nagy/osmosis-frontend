--- conflicted
+++ resolved
@@ -19,12 +19,9 @@
 import { Bounce, ToastContainer } from "react-toastify";
 
 import { Icon } from "~/components/assets";
-<<<<<<< HEAD
-import { WalletSelectProvider } from "~/hooks/wallet-select";
-=======
 import ErrorBoundary from "~/components/error/error-boundary";
 import ErrorFallback from "~/components/error/error-fallback";
->>>>>>> 756376c1
+import { WalletSelectProvider } from "~/hooks/wallet-select";
 
 import { MainLayout } from "../components/layouts";
 import { OgpMeta } from "../components/ogp-meta";
