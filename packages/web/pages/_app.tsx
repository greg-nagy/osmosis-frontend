import "../styles/globals.css";
import "react-toastify/dist/ReactToastify.css"; // some styles overridden in globals.css
import Head from "next/head";
import type { AppProps } from "next/app";
import { enableStaticRendering } from "mobx-react-lite";
import { ToastContainer, Bounce } from "react-toastify";
import { StoreProvider } from "../stores";
import { MainLayout } from "../components/layouts";
import { TempBanner } from "../components/alert/temp-banner";
import { OgpMeta } from "../components/ogp-meta";
import dayjs from "dayjs";
import duration from "dayjs/plugin/duration";
import relativeTime from "dayjs/plugin/relativeTime";
import utc from "dayjs/plugin/utc";
import { GetKeplrProvider, useMatomoAnalytics } from "../hooks";
import { IbcNotifier } from "../stores/ibc-notifier";
import { IS_FRONTIER, NavBarEvents } from "../config";

dayjs.extend(relativeTime);
dayjs.extend(duration);
dayjs.extend(utc);
enableStaticRendering(typeof window === "undefined");

function MyApp({ Component, pageProps }: AppProps) {
  const menus = [
    {
      label: "Swap",
      link: "/",
      icon: IS_FRONTIER ? "/icons/trade-white.svg" : "/icons/trade.svg",
      iconSelected: "/icons/trade-selected.svg",
      selectionTest: /\/$/,
    },
    {
      label: "Pools",
      link: "/pools",
      icon: IS_FRONTIER ? "/icons/pool-white.svg" : "/icons/pool.svg",
      iconSelected: "/icons/pool-selected.svg",
      selectionTest: /\/pools/,
    },
    {
      label: "Assets",
      link: "/assets",
      icon: IS_FRONTIER ? "/icons/asset-white.svg" : "/icons/asset.svg",
      iconSelected: "/icons/asset-selected.svg",
      selectionTest: /\/assets/,
    },
    {
      label: "Stake",
      link: "https://wallet.keplr.app/chains/osmosis",
      icon: IS_FRONTIER ? "/icons/ticket-white.svg" : "/icons/ticket.svg",
      userAnalyticsEvent: NavBarEvents.stakeLink,
    },
    {
      label: "Vote",
      link: "https://wallet.keplr.app/chains/osmosis?tab=governance",
      icon: IS_FRONTIER ? "/icons/vote-white.svg" : "/icons/vote.svg",
      userAnalyticsEvent: NavBarEvents.voteLink,
    },
    {
      label: "Info",
      link: "https://info.osmosis.zone",
      icon: IS_FRONTIER ? "/icons/chart-white.svg" : "/icons/chart.svg",
      userAnalyticsEvent: NavBarEvents.infoLink,
    },
  ];

  useMatomoAnalytics({ init: true });

  return (
    <GetKeplrProvider>
      <StoreProvider>
        <Head>
          {/* metamask Osmosis app icon */}
          <link
            rel="shortcut icon"
            href={`${
              typeof window !== "undefined" ? window.origin : ""
            }/osmosis-logo-wc.png`}
          />
        </Head>
        <OgpMeta />
        <IbcNotifier />
<<<<<<< HEAD
        {IS_FRONTIER && (
          <TempBanner
            localStorageKey="show_frontier_banner"
            title="You're viewing all permissionless assets"
            message={
              <>
                You{"'"}re viewing all permissionless assets.{" "}
                <a
                  className="items-center underline"
                  href="https://app.osmosis.zone/"
                  target="_self"
                >
                  Click here to return to the main app
                </a>
                .
              </>
            }
          />
        )}
=======
        <TempBanner
          localStorageKey="ack_is_testnet"
          title="Welcome to the Osmosis Testnet."
          message={
            <>
              Head over to{" "}
              <a
                className="inline underline mr-1"
                href="https://faucet.osmosis.zone/"
                rel="noreferrer"
                target="_blank"
              >
                faucet.osmosis.zone
              </a>
              <Image
                className="opacity-50"
                alt="link"
                src="/icons/external-link-white.svg"
                height={10}
                width={10}
              />{" "}
              to get some tokens to play with. Practice good citizenry, don{"'"}
              t abuse this service--the number of available tokens is limited.
            </>
          }
        />
>>>>>>> ecfb595b
        <MainLayout menus={menus}>
          <Component {...pageProps} />
          <ToastContainer
            toastStyle={{
              backgroundColor: IS_FRONTIER ? "#2E2C2F" : "#2d2755",
            }}
            transition={Bounce}
          />
        </MainLayout>
      </StoreProvider>
    </GetKeplrProvider>
  );
}

export default MyApp;<|MERGE_RESOLUTION|>--- conflicted
+++ resolved
@@ -5,7 +5,7 @@
 import { enableStaticRendering } from "mobx-react-lite";
 import { ToastContainer, Bounce } from "react-toastify";
 import { StoreProvider } from "../stores";
-import { MainLayout } from "../components/layouts";
+import { MainLayout, MainLayoutMenu } from "../components/layouts";
 import { TempBanner } from "../components/alert/temp-banner";
 import { OgpMeta } from "../components/ogp-meta";
 import dayjs from "dayjs";
@@ -14,7 +14,14 @@
 import utc from "dayjs/plugin/utc";
 import { GetKeplrProvider, useMatomoAnalytics } from "../hooks";
 import { IbcNotifier } from "../stores/ibc-notifier";
-import { IS_FRONTIER, NavBarEvents } from "../config";
+import {
+  AmplitudeEvent,
+  EventName,
+  IS_FRONTIER,
+  NavBarEvents,
+  PromotedLBPPoolIds,
+} from "../config";
+import { useAmplitudeAnalytics } from "../hooks/use-amplitude-analytics";
 
 dayjs.extend(relativeTime);
 dayjs.extend(duration);
@@ -22,7 +29,7 @@
 enableStaticRendering(typeof window === "undefined");
 
 function MyApp({ Component, pageProps }: AppProps) {
-  const menus = [
+  const menus: MainLayoutMenu[] = [
     {
       label: "Swap",
       link: "/",
@@ -44,27 +51,45 @@
       iconSelected: "/icons/asset-selected.svg",
       selectionTest: /\/assets/,
     },
-    {
-      label: "Stake",
-      link: "https://wallet.keplr.app/chains/osmosis",
-      icon: IS_FRONTIER ? "/icons/ticket-white.svg" : "/icons/ticket.svg",
-      userAnalyticsEvent: NavBarEvents.stakeLink,
-    },
-    {
-      label: "Vote",
-      link: "https://wallet.keplr.app/chains/osmosis?tab=governance",
-      icon: IS_FRONTIER ? "/icons/vote-white.svg" : "/icons/vote.svg",
-      userAnalyticsEvent: NavBarEvents.voteLink,
-    },
-    {
-      label: "Info",
-      link: "https://info.osmosis.zone",
-      icon: IS_FRONTIER ? "/icons/chart-white.svg" : "/icons/chart.svg",
-      userAnalyticsEvent: NavBarEvents.infoLink,
-    },
   ];
 
+  if (PromotedLBPPoolIds.length > 0) {
+    menus.push({
+      label: "Bootstrap",
+      link: "/bootstrap",
+      icon: "/icons/pool-white.svg",
+      selectionTest: /\/bootstrap/,
+    });
+  }
+
+  menus.push(
+    ...[
+      {
+        label: "Stake",
+        link: "https://wallet.keplr.app/chains/osmosis",
+        icon: IS_FRONTIER ? "/icons/ticket-white.svg" : "/icons/ticket.svg",
+        userAnalyticsEvent: NavBarEvents.stakeLink,
+        amplitudeEvent: [EventName.Sidebar.stakeClicked] as AmplitudeEvent,
+      },
+      {
+        label: "Vote",
+        link: "https://wallet.keplr.app/chains/osmosis?tab=governance",
+        icon: IS_FRONTIER ? "/icons/vote-white.svg" : "/icons/vote.svg",
+        userAnalyticsEvent: NavBarEvents.voteLink,
+        amplitudeEvent: [EventName.Sidebar.voteClicked] as AmplitudeEvent,
+      },
+      {
+        label: "Info",
+        link: "https://info.osmosis.zone",
+        icon: IS_FRONTIER ? "/icons/chart-white.svg" : "/icons/chart.svg",
+        userAnalyticsEvent: NavBarEvents.infoLink,
+        amplitudeEvent: [EventName.Sidebar.infoClicked] as AmplitudeEvent,
+      },
+    ]
+  );
+
   useMatomoAnalytics({ init: true });
+  useAmplitudeAnalytics({ init: true });
 
   return (
     <GetKeplrProvider>
@@ -80,14 +105,12 @@
         </Head>
         <OgpMeta />
         <IbcNotifier />
-<<<<<<< HEAD
         {IS_FRONTIER && (
           <TempBanner
             localStorageKey="show_frontier_banner"
             title="You're viewing all permissionless assets"
             message={
               <>
-                You{"'"}re viewing all permissionless assets.{" "}
                 <a
                   className="items-center underline"
                   href="https://app.osmosis.zone/"
@@ -100,34 +123,6 @@
             }
           />
         )}
-=======
-        <TempBanner
-          localStorageKey="ack_is_testnet"
-          title="Welcome to the Osmosis Testnet."
-          message={
-            <>
-              Head over to{" "}
-              <a
-                className="inline underline mr-1"
-                href="https://faucet.osmosis.zone/"
-                rel="noreferrer"
-                target="_blank"
-              >
-                faucet.osmosis.zone
-              </a>
-              <Image
-                className="opacity-50"
-                alt="link"
-                src="/icons/external-link-white.svg"
-                height={10}
-                width={10}
-              />{" "}
-              to get some tokens to play with. Practice good citizenry, don{"'"}
-              t abuse this service--the number of available tokens is limited.
-            </>
-          }
-        />
->>>>>>> ecfb595b
         <MainLayout menus={menus}>
           <Component {...pageProps} />
           <ToastContainer
