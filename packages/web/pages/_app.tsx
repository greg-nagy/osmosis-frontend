--- conflicted
+++ resolved
@@ -66,34 +66,19 @@
       {
         label: "Stake",
         link: "https://wallet.keplr.app/chains/osmosis",
-<<<<<<< HEAD
         icon: "/icons/ticket-white.svg",
-        userAnalyticsEvent: NavBarEvents.stakeLink,
-=======
-        icon: IS_FRONTIER ? "/icons/ticket-white.svg" : "/icons/ticket.svg",
->>>>>>> 3fbffbd9
         amplitudeEvent: [EventName.Sidebar.stakeClicked] as AmplitudeEvent,
       },
       {
         label: "Vote",
         link: "https://wallet.keplr.app/chains/osmosis?tab=governance",
-<<<<<<< HEAD
         icon: "/icons/vote-white.svg",
-        userAnalyticsEvent: NavBarEvents.voteLink,
-=======
-        icon: IS_FRONTIER ? "/icons/vote-white.svg" : "/icons/vote.svg",
->>>>>>> 3fbffbd9
         amplitudeEvent: [EventName.Sidebar.voteClicked] as AmplitudeEvent,
       },
       {
         label: "Info",
         link: "https://info.osmosis.zone",
-<<<<<<< HEAD
         icon: "/icons/chart-white.svg",
-        userAnalyticsEvent: NavBarEvents.infoLink,
-=======
-        icon: IS_FRONTIER ? "/icons/chart-white.svg" : "/icons/chart.svg",
->>>>>>> 3fbffbd9
         amplitudeEvent: [EventName.Sidebar.infoClicked] as AmplitudeEvent,
       },
       {
