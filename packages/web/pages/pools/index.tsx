--- conflicted
+++ resolved
@@ -50,7 +50,7 @@
   const createPoolConfig = useCreatePoolConfig(
     chainStore,
     chainId,
-    account?.address ?? "",
+    account.address ?? "",
     queriesStore
   );
 
@@ -146,7 +146,7 @@
   const onCreatePool = useCallback(async () => {
     try {
       if (createPoolConfig.poolType === "weighted") {
-        await account?.osmosis.sendCreateBalancerPoolMsg(
+        await account.osmosis.sendCreateBalancerPoolMsg(
           createPoolConfig.swapFee,
           createPoolConfig.assets.map((asset) => {
             if (!asset.percentage)
@@ -175,7 +175,7 @@
           createPoolConfig.scalingFactorControllerAddress
             ? createPoolConfig.scalingFactorControllerAddress
             : undefined;
-        await account?.osmosis.sendCreateStableswapPoolMsg(
+        await account.osmosis.sendCreateStableswapPoolMsg(
           createPoolConfig.swapFee,
           createPoolConfig.assets.map((asset) => {
             if (!asset.scalingFactor)
@@ -206,7 +206,7 @@
 
   // my pools
   const myPoolIds = queryOsmosis.queryGammPoolShare.getOwnPools(
-    account?.address ?? ""
+    account.address ?? ""
   );
   const poolCountShowMoreThreshold = isMobile ? 3 : 6;
   const myPools = useMemo(
@@ -225,26 +225,6 @@
       derivedDataStore.poolDetails,
     ]
   );
-<<<<<<< HEAD
-  const dustFilteredPools = useHideDustUserSetting(myPools, (pool) => {
-    const _queryPool = pool.pool;
-    if (!_queryPool) return;
-    return pool.totalValueLocked.mul(
-      queryOsmosis.queryGammPoolShare.getAllGammShareRatio(
-        account?.address ?? "",
-        _queryPool.id
-      )
-    );
-  });
-
-  const [mobilePoolsTabIndex, _setMobilePoolsTabIndex] = useState(0);
-  const setMobilePoolsTabIndex = useCallback((tabIndex: number) => {
-    if (tabIndex === 1) {
-      queryOsmosis.queryGammPools.fetchRemainingPools();
-    }
-    _setMobilePoolsTabIndex(tabIndex);
-  }, []);
-=======
   const dustFilteredPools = useHideDustUserSetting(
     myPools,
     useCallback(
@@ -253,7 +233,7 @@
         if (!_queryPool) return;
         return pool.totalValueLocked.mul(
           queryOsmosis.queryGammPoolShare.getAllGammShareRatio(
-            account.bech32Address,
+            account.address ?? "",
             _queryPool.id
           )
         );
@@ -261,7 +241,6 @@
       [queryOsmosis, account]
     )
   );
->>>>>>> 50374547
 
   return (
     <main className="m-auto max-w-container bg-osmoverse-900 px-8 md:px-3">
@@ -270,7 +249,7 @@
         onRequestClose={useCallback(() => setIsCreatingPool(false), [])}
         title={t("pools.createPool.title")}
         createPoolConfig={createPoolConfig}
-        isSendingMsg={account?.txTypeInProgress !== ""}
+        isSendingMsg={account.txTypeInProgress !== ""}
         onCreatePool={onCreatePool}
       />
       {addLiquidityModalPoolId && (
