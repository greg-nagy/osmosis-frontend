--- conflicted
+++ resolved
@@ -16,16 +16,16 @@
 import { ComponentProps, useCallback, useMemo, useState } from "react";
 import { useTranslation } from "react-multi-lang";
 
-import { ShowMoreButton } from "../../components/buttons/show-more";
-import { PoolCard } from "../../components/cards";
-import { POOLS_PER_PAGE } from "../../components/complex";
-import { AllPoolsTableSet } from "../../components/complex/all-pools-table-set";
-import { CompactPoolTableDisplay } from "../../components/complex/compact-pool-table-display";
-import { ExternalIncentivizedPoolsTableSet } from "../../components/complex/external-incentivized-pools-table-set";
-import { TabBox } from "../../components/control";
-import { MetricLoader } from "../../components/loaders";
-import { PoolsOverview } from "../../components/overview/pools";
-import { EventName } from "../../config";
+import { ShowMoreButton } from "~/components/buttons/show-more";
+import { PoolCard } from "~/components/cards";
+import { POOLS_PER_PAGE } from "~/components/complex";
+import { AllPoolsTableSet } from "~/components/complex/all-pools-table-set";
+import { CompactPoolTableDisplay } from "~/components/complex/compact-pool-table-display";
+import { ExternalIncentivizedPoolsTableSet } from "~/components/complex/external-incentivized-pools-table-set";
+import { TabBox } from "~/components/control";
+import { MetricLoader } from "~/components/loaders";
+import { PoolsOverview } from "~/components/overview/pools";
+import { EventName, UserAction } from "~/config";
 import {
   useAmplitudeAnalytics,
   useCreatePoolConfig,
@@ -36,26 +36,17 @@
   useSortedData,
   useSuperfluidPool,
   useWindowSize,
-} from "../../hooks";
-<<<<<<< HEAD
-import { DataSorter } from "../../hooks/data/data-sorter";
+} from "~/hooks";
+import { DataSorter } from "~/hooks/data/data-sorter";
 import {
   AddLiquidityModal,
   CreatePoolModal,
   LockTokensModal,
   RemoveLiquidityModal,
   SuperfluidValidatorModal,
-} from "../../modals";
-import { useStore } from "../../stores";
-import { formatPretty } from "../../utils/formatter";
-=======
-import { CompactPoolTableDisplay } from "../../components/complex/compact-pool-table-display";
-import { ShowMoreButton } from "../../components/buttons/show-more";
-import { EventName, UserAction } from "../../config";
-import { POOLS_PER_PAGE } from "../../components/complex";
-import { useTranslation } from "react-multi-lang";
-import { priceFormatter } from "../../utils/formatter";
->>>>>>> a6569bf5
+} from "~/modals";
+import { useStore } from "~/stores";
+import { formatPretty } from "~/utils/formatter";
 
 const TVL_FILTER_THRESHOLD = 1000;
 
