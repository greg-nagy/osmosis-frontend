--- conflicted
+++ resolved
@@ -284,43 +284,7 @@
   );
 
   return (
-<<<<<<< HEAD
     <main className="m-auto max-w-container bg-osmoverse-900 px-8 md:px-3">
-      {isCreatingPool && (
-        <CreatePoolModal
-          isOpen={isCreatingPool}
-          onRequestClose={() => setIsCreatingPool(false)}
-          title={t("pools.createPool.title")}
-          createPoolConfig={createPoolConfig}
-          isSendingMsg={account.txTypeInProgress !== ""}
-          onCreatePool={async () => {
-            try {
-              await account.osmosis.sendCreatePoolMsg(
-                createPoolConfig.swapFee,
-                createPoolConfig.assets.map((asset) => ({
-                  weight: new Dec(asset.percentage)
-                    .mul(DecUtils.getTenExponentNInPrecisionRange(4))
-                    .truncate()
-                    .toString(),
-                  token: {
-                    amount: asset.amountConfig.amount,
-                    currency: asset.amountConfig.sendCurrency,
-                  },
-                })),
-                undefined,
-                () => {
-                  setIsCreatingPool(false);
-                }
-              );
-            } catch (e) {
-              setIsCreatingPool(false);
-              console.error(e);
-            }
-          }}
-        />
-      )}
-=======
-    <main className="max-w-container m-auto bg-osmoverse-900 px-8 md:px-3">
       <CreatePoolModal
         isOpen={isCreatingPool}
         onRequestClose={() => setIsCreatingPool(false)}
@@ -329,7 +293,6 @@
         isSendingMsg={account.txTypeInProgress !== ""}
         onCreatePool={onCreatePool}
       />
->>>>>>> 6744f810
       {addLiquidityModalPoolId && (
         <AddLiquidityModal
           title={t("addLiquidity.titleInPool", {
@@ -363,7 +326,7 @@
       {superfluidDelegateModalProps && (
         <SuperfluidValidatorModal {...superfluidDelegateModalProps} />
       )}
-      <section className="pt-4 pb-10 md:pb-5">
+      <section className="pt-8 pb-10 md:pt-4 md:pb-5">
         <PoolsOverview className="mx-auto" />
       </section>
       <section>
