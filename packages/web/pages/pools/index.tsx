--- conflicted
+++ resolved
@@ -4,11 +4,8 @@
 import { useFlags } from "launchdarkly-react-client-sdk";
 import { observer } from "mobx-react-lite";
 import type { NextPage } from "next";
-<<<<<<< HEAD
+import { useRouter } from "next/router";
 import { NextSeo } from "next-seo";
-=======
-import { useRouter } from "next/router";
->>>>>>> 25755491
 import { ComponentProps, useCallback, useMemo, useState } from "react";
 import { useTranslation } from "react-multi-lang";
 
@@ -226,7 +223,7 @@
   const [showConcentratedLiqIntro, setShowConcentratedLiqIntro] =
     useState(false);
   const userMigrateableClPoolId = queryOsmosis.queryGammPoolShare
-    .getOwnPools(account.bech32Address)
+    .getOwnPools(account?.address ?? "")
     .map((poolId) =>
       queryOsmosis.queryCfmmToConcentratedLiquidityPoolLinks.get(poolId)
     )
