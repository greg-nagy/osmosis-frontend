import type { NextPage } from "next";
import { CoinPretty, Dec, DecUtils, PricePretty } from "@keplr-wallet/unit";
import dayjs from "dayjs";
import { observer } from "mobx-react-lite";
import { useCallback, useState } from "react";
import { ObservableQueryPool, isError } from "@osmosis-labs/stores";
import { PoolCard } from "../../components/cards";
import { AllPoolsTableSet } from "../../components/complex/all-pools-table-set";
import { ExternalIncentivizedPoolsTableSet } from "../../components/complex/external-incentivized-pools-table-set";
import { CreatePoolModal } from "../../modals/create-pool";
import { LeftTime } from "../../components/left-time";
import { MetricLoader } from "../../components/loaders";
import { Overview } from "../../components/overview";
import { TabBox } from "../../components/control";
import { priceFormatter } from "../../components/utils";
import { useStore } from "../../stores";
import { DataSorter } from "../../hooks/data/data-sorter";
import {
  useWindowSize,
  useFilteredData,
  usePaginatedData,
  useSortedData,
  useCreatePoolConfig,
  useMatomoAnalytics,
  useAmplitudeAnalytics,
} from "../../hooks";
import { CompactPoolTableDisplay } from "../../components/complex/compact-pool-table-display";
import { ShowMoreButton } from "../../components/buttons/show-more";
import { UserAction, PoolsPageEvents, EventName } from "../../config";
import { POOLS_PER_PAGE } from "../../components/complex";

const REWARD_EPOCH_IDENTIFIER = "day";
const TVL_FILTER_THRESHOLD = 1000;

const LESS_SUPERFLUID_POOLS_COUNT = 6;

const Pools: NextPage = observer(function () {
  const {
    chainStore,
    accountStore,
    priceStore,
    queriesStore,
    queriesExternalStore,
  } = useStore();
  const { isMobile } = useWindowSize();
  const { trackEvent } = useMatomoAnalytics();
  const { logEvent } = useAmplitudeAnalytics({
    onLoadEvent: [EventName.Pools.pageViewed],
  });

  const { chainId } = chainStore.osmosis;
  const queryOsmosis = queriesStore.get(chainId).osmosis!;
  const queriesExternal = queriesExternalStore.get();

  const account = accountStore.getAccount(chainId);

  const queryEpoch = queryOsmosis.queryEpochs.getEpoch(REWARD_EPOCH_IDENTIFIER);
  const now = new Date();
  const epochRemainingTime = dayjs.duration(
    dayjs(queryEpoch.endTime).diff(dayjs(now), "second"),
    "second"
  );
  const epochRemainingTimeString =
    epochRemainingTime.asSeconds() <= 0
      ? dayjs.duration(0, "seconds").format("HH-mm")
      : epochRemainingTime.format("HH-mm");
  const [epochRemainingHour, epochRemainingMinute] =
    epochRemainingTimeString.split("-");

  const myPoolIds = queryOsmosis.queryGammPoolShare.getOwnPools(
    account.bech32Address
  );

  const superfluidPoolIds = queryOsmosis.querySuperfluidPools.superfluidPoolIds;
  const superfluidPools = new DataSorter(
    superfluidPoolIds
      ?.map((poolId) => queryOsmosis.queryGammPools.getPool(poolId))
      .filter((pool): pool is ObservableQueryPool => pool !== undefined)
      .map((superfluidPool) => ({
        id: superfluidPool.id,
        poolFeesMetrics:
          queriesExternal.queryGammPoolFeeMetrics.getPoolFeesMetrics(
            superfluidPool.id,
            priceStore
          ),
        apr: queryOsmosis.queryIncentivizedPools.computeMostAPY(
          superfluidPool.id,
          priceStore
        ),
        poolLiquidity: superfluidPool.computeTotalValueLocked(priceStore),
        assets: superfluidPool.poolAssets.map((poolAsset) => ({
          coinImageUrl: poolAsset.amount.currency.coinImageUrl,
          coinDenom: poolAsset.amount.currency.coinDenom,
          weightFraction: poolAsset.weightFraction,
        })),
      })) ?? []
  )
    .process("poolLiquidity")
    .reverse();
  const [showMoreSfsPools, setShowMoreSfsPools] = useState(false);

  const osmoPrice = priceStore.calculatePrice(
    new CoinPretty(
      chainStore.osmosis.stakeCurrency,
      DecUtils.getTenExponentNInPrecisionRange(
        chainStore.osmosis.stakeCurrency.coinDecimals
      )
    )
  );

  const poolCountShowMoreThreshold = isMobile ? 3 : 6;

  // create pool dialog
  const [isCreatingPool, do_setIsCreatingPool] = useState(false);
  const setIsCreatingPool = useCallback(
    (isCreating: boolean) => {
      if (isCreating) trackEvent(PoolsPageEvents.startCreatePool);

      do_setIsCreatingPool(isCreating);
    },
    [do_setIsCreatingPool]
  );

  const createPoolConfig = useCreatePoolConfig(
    chainStore,
    chainId,
    account.bech32Address,
    queriesStore
  );

  // Mobile only - pools (superfluid) pools sorting/filtering
  const [showMoreMyPools, setShowMoreMyPools] = useState(false);
  const [query, setQuery, fiteredSfsPools] = useFilteredData(
    superfluidPools ?? [],
    ["id", "assets.coinDenom"]
  );

  const [
    sortKeyPath,
    do_setSortKeyPath,
    ,
    ,
    toggleSortDirection,
    sortedSfsPools,
  ] = useSortedData(fiteredSfsPools, "apr", "descending");
  const setSortKeyPath = useCallback(
    (terms: string) => {
      trackEvent(PoolsPageEvents.sortPools);
      do_setSortKeyPath(terms);
    },
    [do_setSortKeyPath]
  );

  const [page, setPage, minPage, numPages, sfsPoolsPage] = usePaginatedData(
    sortedSfsPools,
    POOLS_PER_PAGE
  );
  /// show pools > $1k TVL
  const [isPoolTvlFiltered, setIsPoolTvlFiltered] = useState(false);

  return (
    <main>
      {isCreatingPool && (
        <CreatePoolModal
          isOpen={isCreatingPool}
          onRequestClose={() => setIsCreatingPool(false)}
          title="Create New Pool"
          createPoolConfig={createPoolConfig}
          isSendingMsg={account.txTypeInProgress !== ""}
          onCreatePool={async () => {
            try {
              await account.osmosis.sendCreatePoolMsg(
                createPoolConfig.swapFee,
                createPoolConfig.assets.map((asset) => ({
                  weight: new Dec(asset.percentage)
                    .mul(DecUtils.getTenExponentNInPrecisionRange(4))
                    .truncate()
                    .toString(),
                  token: {
                    amount: asset.amountConfig.amount,
                    currency: asset.amountConfig.sendCurrency,
                  },
                })),
                undefined,
                (tx) => {
                  if (isError(tx))
                    trackEvent(PoolsPageEvents.createPoolFailure);
                  else trackEvent(PoolsPageEvents.createPoolSuccess);

                  setIsCreatingPool(false);
                }
              );
            } catch (e) {
              setIsCreatingPool(false);
              console.error(e);
            }
          }}
        />
      )}
      <Overview
        title="Active Pools"
        titleButtons={
          UserAction.CreateNewPool
            ? [
                {
                  label: "Create New Pool",
                  onClick: () => {
                    logEvent([EventName.Pools.createNewPoolClicked]);
                    setIsCreatingPool(true);
                  },
                },
              ]
            : []
        }
        primaryOverviewLabels={[
          {
            label: "OSMO Price",
            value: (
              <MetricLoader
                className="h-[2.5rem] !mt-0"
                isLoading={!osmoPrice || osmoPrice.toDec().isZero()}
              >
                <div className="h-[2.5rem]">{osmoPrice?.toString()}</div>
              </MetricLoader>
            ),
          },
          {
            label: "Reward distribution in",
            value: (
              <LeftTime
                className="-mt-1 md:mt-0"
                hour={epochRemainingHour}
                minute={epochRemainingMinute}
                isMobile={isMobile}
              />
            ),
          },
        ]}
      />
      <section className="bg-background">
        <div className="max-w-container mx-auto md:p-4 p-10 pb-[3.75rem]">
          {isMobile ? (
            <span className="subtitle2">My Pools</span>
          ) : (
            <h5>My Pools</h5>
          )}
          <div className="flex flex-col gap-4">
            <div className="mt-5 grid grid-cards md:gap-3">
              {(isMobile && !showMoreMyPools
                ? myPoolIds.slice(0, poolCountShowMoreThreshold)
                : myPoolIds
              ).map((myPoolId) => {
                const myPool = queryOsmosis.queryGammPools.getPool(myPoolId);
                if (myPool) {
                  const apr =
                    queryOsmosis.queryIncentivizedPools.computeMostAPY(
                      myPool.id,
                      priceStore
                    );
                  const poolLiquidity =
                    myPool.computeTotalValueLocked(priceStore);
                  const myBonded =
                    queryOsmosis.queryGammPoolShare.getLockedGammShareValue(
                      account.bech32Address,
                      myPoolId,
                      poolLiquidity,
                      priceStore.getFiatCurrency(priceStore.defaultVsCurrency)!
                    );

                  let myPoolMetrics = [
                    {
                      label: "APR",
                      value: isMobile ? (
                        apr.maxDecimals(2).toString()
                      ) : (
                        <MetricLoader
                          isLoading={
                            queryOsmosis.queryIncentivizedPools.isAprFetching
                          }
                        >
                          {apr.maxDecimals(2).toString()}
                        </MetricLoader>
                      ),
                    },
                    {
                      label: isMobile ? "Available" : "Pool Liquidity",
                      value: isMobile ? (
                        (!myPool.totalShare.toDec().equals(new Dec(0))
                          ? myPool
                              .computeTotalValueLocked(priceStore)
                              .mul(
                                queryOsmosis.queryGammPoolShare
                                  .getAvailableGammShare(
                                    account.bech32Address,
                                    myPoolId
                                  )
                                  .quo(myPool.totalShare)
                              )
                          : new PricePretty(
                              priceStore.getFiatCurrency(
                                priceStore.defaultVsCurrency
                              )!,
                              new Dec(0)
                            )
                        )
                          .maxDecimals(2)
                          .toString()
                      ) : (
                        <MetricLoader
                          isLoading={poolLiquidity.toDec().isZero()}
                        >
                          {priceFormatter(poolLiquidity)}
                        </MetricLoader>
                      ),
                    },
                    {
                      label: "Bonded",
                      value: isMobile ? (
                        myBonded.toString()
                      ) : (
                        <MetricLoader
                          isLoading={poolLiquidity.toDec().isZero()}
                        >
                          {priceFormatter(myBonded)}
                        </MetricLoader>
                      ),
                    },
                  ];

                  // rearrange metrics for mobile pool card
                  if (isMobile) {
                    myPoolMetrics = [
                      myPoolMetrics[2], // Bonded
                      myPoolMetrics[1], // Available
                      myPoolMetrics[0], // APR
                    ];
                  }

                  return (
                    <PoolCard
                      key={myPoolId}
                      poolId={myPoolId}
                      poolAssets={myPool.poolAssets.map((poolAsset) => ({
                        coinImageUrl: poolAsset.amount.currency.coinImageUrl,
                        coinDenom: poolAsset.amount.currency.coinDenom,
                      }))}
                      poolMetrics={myPoolMetrics}
                      isSuperfluid={queryOsmosis.querySuperfluidPools.isSuperfluidPool(
                        myPoolId
                      )}
                      mobileShowFirstLabel
                      onClick={() =>
                        logEvent([
                          EventName.Pools.myPoolsCardClicked,
                          {
                            poolId: myPoolId,
                            poolName: myPool.poolAssets
                              .map(
                                (poolAsset) =>
                                  poolAsset.amount.currency.coinDenom
                              )
                              .join(" / "),
                            poolWeight: myPool.poolAssets
                              .map((poolAsset) =>
                                poolAsset.weightFraction.toString()
                              )
                              .join(" / "),
                            isSuperfluidPool:
                              queryOsmosis.querySuperfluidPools.isSuperfluidPool(
                                myPoolId
                              ),
                          },
                        ])
                      }
                    />
                  );
                }
              })}
            </div>
            {isMobile && myPoolIds.length > poolCountShowMoreThreshold && (
              <div className="mx-auto">
                <ShowMoreButton
                  isOn={showMoreMyPools}
                  onToggle={() => setShowMoreMyPools(!showMoreMyPools)}
                />
              </div>
            )}
          </div>
        </div>
      </section>
      {isMobile ? (
        <section className="bg-background">
          <TabBox
            tabs={[
              {
                title: "Incentivized Pools",
                content: <AllPoolsTableSet tableSet="incentivized-pools" />,
              },
              {
                title: "All Pools",
                content: <AllPoolsTableSet tableSet="all-pools" />,
              },
              {
                title: "External Incentive Pools",
                content: <ExternalIncentivizedPoolsTableSet />,
              },
              {
                title: (
                  <span className="superfluid caption">Superfluid Pools</span>
                ),
                content: (
                  <CompactPoolTableDisplay
                    title="Superfluid Pools"
                    pools={
                      sfsPoolsPage?.map(
                        ({ id, poolLiquidity, apr, assets }) => ({
                          id,
                          assets: assets ?? [],
                          metrics: [
                            ...[
                              sortKeyPath === "poolLiquidity"
                                ? {
                                    label: "",
                                    value: poolLiquidity.toString(),
                                  }
                                : sortKeyPath === "apr"
                                ? {
                                    label: "",
                                    value: apr
                                      .maxDecimals(2)
                                      .trim(true)
                                      .toString(),
                                  }
                                : {
                                    label: "APR",
                                    value: apr
                                      .maxDecimals(2)
                                      .trim(true)
                                      .toString(),
                                  },
                            ],
                            ...[
                              sortKeyPath === "poolLiquidity"
                                ? {
                                    label: "APR",
                                    value: apr
                                      .maxDecimals(2)
                                      .trim(true)
                                      .toString(),
                                  }
                                : {
                                    label: "TVL",
                                    value: poolLiquidity.toString(),
                                  },
                            ],
                          ],
                          isSuperfluid: true,
                        })
                      ) ?? []
                    }
                    searchBoxProps={{
                      currentValue: query,
                      onInput: setQuery,
                      onFocus: () =>
                        trackEvent(PoolsPageEvents.startPoolsSearch),
                      placeholder: "Filter by symbol",
                    }}
                    sortMenuProps={{
                      options: [
                        { id: "id", display: "Pool ID" },
                        { id: "apr", display: "APR" },
                        { id: "poolLiquidity", display: "Liquidity" },
                      ],
                      selectedOptionId: sortKeyPath,
                      onSelect: (id) =>
                        id === sortKeyPath
                          ? setSortKeyPath("")
                          : setSortKeyPath(id),
                      onToggleSortDirection: toggleSortDirection,
                    }}
                    pageListProps={{
                      currentValue: page,
                      max: numPages,
                      min: minPage,
                      onInput: setPage,
                    }}
                    minTvlToggleProps={{
                      isOn: isPoolTvlFiltered,
                      onToggle: setIsPoolTvlFiltered,
                      label: `Show pools less than ${new PricePretty(
                        priceStore.getFiatCurrency(
                          priceStore.defaultVsCurrency
                        )!,
                        TVL_FILTER_THRESHOLD
                      ).toString()}`,
                    }}
                  />
                ),
                className: "!border-superfluid",
              },
            ]}
          />
        </section>
      ) : (
        <>
          <section className="bg-surface">
            <div className="max-w-container mx-auto p-10">
              <h5>Superfluid Pools</h5>
              <div className="my-5 grid grid-cards">
                {superfluidPools &&
                  (showMoreSfsPools
                    ? superfluidPools
                    : superfluidPools.slice(0, LESS_SUPERFLUID_POOLS_COUNT)
                  ).map(
                    ({ id, apr, assets, poolFeesMetrics, poolLiquidity }) => (
                      <div
                        key={id}
<<<<<<< HEAD
                        poolId={id}
                        poolAssets={assets}
                        poolMetrics={[
                          {
                            label: "APR",
                            value: (
                              <MetricLoader
                                isLoading={
                                  queryOsmosis.queryIncentivizedPools
                                    .isAprFetching
                                }
                              >
                                {apr.maxDecimals(2).toString()}
                              </MetricLoader>
                            ),
                          },
                          {
                            label: "Pool Liquidity",
                            value: (
                              <MetricLoader
                                isLoading={poolLiquidity.toDec().isZero()}
                              >
                                {priceFormatter(poolLiquidity)}
                              </MetricLoader>
                            ),
                          },
                          {
                            label: "Fees (7D)",
                            value: (
                              <MetricLoader
                                isLoading={poolFeesMetrics.feesSpent7d
                                  .toDec()
                                  .isZero()}
                              >
                                {poolFeesMetrics.feesSpent7d.toString()}
                              </MetricLoader>
                            ),
                          },
                        ]}
                        isSuperfluid
                      />
=======
                        onClick={() =>
                          logEvent([
                            EventName.Pools.superfluidPoolsCardClicked,
                            {
                              poolId: id,
                              poolName: assets
                                .map((asset) => asset.coinDenom)
                                .join(" / "),
                              poolWeight: assets
                                .map((asset) => asset.weightFraction.toString())
                                .join(" / "),
                            },
                          ])
                        }
                      >
                        <PoolCard
                          poolId={id}
                          poolAssets={assets}
                          poolMetrics={[
                            {
                              label: "APR",
                              value: (
                                <MetricLoader
                                  isLoading={
                                    queryOsmosis.queryIncentivizedPools
                                      .isAprFetching
                                  }
                                >
                                  {apr.maxDecimals(2).toString()}
                                </MetricLoader>
                              ),
                            },
                            {
                              label: "Pool Liquidity",
                              value: (
                                <MetricLoader
                                  isLoading={poolLiquidity.toDec().isZero()}
                                >
                                  {poolLiquidity.toString()}
                                </MetricLoader>
                              ),
                            },
                            {
                              label: "Fees (7D)",
                              value: (
                                <MetricLoader
                                  isLoading={poolFeesMetrics.feesSpent7d
                                    .toDec()
                                    .isZero()}
                                >
                                  {poolFeesMetrics.feesSpent7d.toString()}
                                </MetricLoader>
                              ),
                            },
                          ]}
                          isSuperfluid
                        />
                      </div>
>>>>>>> 993cff75
                    )
                  )}
              </div>
              {superfluidPools.length > LESS_SUPERFLUID_POOLS_COUNT && (
                <ShowMoreButton
                  className="mx-auto"
                  isOn={showMoreSfsPools}
                  onToggle={() => setShowMoreSfsPools(!showMoreSfsPools)}
                />
              )}
            </div>
          </section>
          <section className="bg-surface shadow-separator">
            <div className="max-w-container mx-auto md:p-4 p-10 py-[3.75rem]">
              <AllPoolsTableSet />
            </div>
          </section>
          <section className="bg-surface shadow-separator min-h-screen">
            <div className="max-w-container mx-auto md:p-4 p-10 py-[3.75rem]">
              <ExternalIncentivizedPoolsTableSet />
            </div>
          </section>
        </>
      )}
    </main>
  );
});

export default Pools;<|MERGE_RESOLUTION|>--- conflicted
+++ resolved
@@ -513,9 +513,8 @@
                     : superfluidPools.slice(0, LESS_SUPERFLUID_POOLS_COUNT)
                   ).map(
                     ({ id, apr, assets, poolFeesMetrics, poolLiquidity }) => (
-                      <div
+                      <PoolCard
                         key={id}
-<<<<<<< HEAD
                         poolId={id}
                         poolAssets={assets}
                         poolMetrics={[
@@ -556,8 +555,6 @@
                           },
                         ]}
                         isSuperfluid
-                      />
-=======
                         onClick={() =>
                           logEvent([
                             EventName.Pools.superfluidPoolsCardClicked,
@@ -572,51 +569,7 @@
                             },
                           ])
                         }
-                      >
-                        <PoolCard
-                          poolId={id}
-                          poolAssets={assets}
-                          poolMetrics={[
-                            {
-                              label: "APR",
-                              value: (
-                                <MetricLoader
-                                  isLoading={
-                                    queryOsmosis.queryIncentivizedPools
-                                      .isAprFetching
-                                  }
-                                >
-                                  {apr.maxDecimals(2).toString()}
-                                </MetricLoader>
-                              ),
-                            },
-                            {
-                              label: "Pool Liquidity",
-                              value: (
-                                <MetricLoader
-                                  isLoading={poolLiquidity.toDec().isZero()}
-                                >
-                                  {poolLiquidity.toString()}
-                                </MetricLoader>
-                              ),
-                            },
-                            {
-                              label: "Fees (7D)",
-                              value: (
-                                <MetricLoader
-                                  isLoading={poolFeesMetrics.feesSpent7d
-                                    .toDec()
-                                    .isZero()}
-                                >
-                                  {poolFeesMetrics.feesSpent7d.toString()}
-                                </MetricLoader>
-                              ),
-                            },
-                          ]}
-                          isSuperfluid
-                        />
-                      </div>
->>>>>>> 993cff75
+                      />
                     )
                   )}
               </div>
