import type { NextPage } from "next";
import { CoinPretty, DecUtils } from "@keplr-wallet/unit";
import dayjs from "dayjs";
import { observer } from "mobx-react-lite";
import { useState, useMemo } from "react";
import { ObservableCreatePoolConfig } from "@osmosis-labs/stores";
import { PoolCard } from "../../components/cards";
import { AllPoolsTableSet } from "../../components/complex/all-pools-table-set";
import { ExternalIncentivizedPoolsTableSet } from "../../components/complex/external-incentivized-pools-table-set";
import { CreatePoolModal } from "../../modals/create-pool";
import { LeftTime } from "../../components/left-time";
import { MetricLoader } from "../../components/loaders";
import { Overview } from "../../components/overview";
import { useStore } from "../../stores";

const REWARD_EPOCH_IDENTIFIER = "day";

const Pools: NextPage = observer(function () {
  const {
    chainStore,
    accountStore,
    priceStore,
    queriesStore,
<<<<<<< HEAD
    queriesOsmosisStore,
=======
>>>>>>> fb6c984e
    queriesExternalStore,
  } = useStore();

  const chainInfo = chainStore.osmosis;
  const queryOsmosis = queriesStore.get(chainInfo.chainId).osmosis;
  const queriesExternal = queriesExternalStore.get();

  const account = accountStore.getAccount(chainInfo.chainId);

  const queryEpoch = queryOsmosis.queryEpochs.getEpoch(REWARD_EPOCH_IDENTIFIER);
  const now = new Date();
  const epochRemainingTime = dayjs.duration(
    dayjs(queryEpoch.endTime).diff(dayjs(now), "second"),
    "second"
  );
  const epochRemainingTimeString =
    epochRemainingTime.asSeconds() <= 0
      ? dayjs.duration(0, "seconds").format("HH-mm")
      : epochRemainingTime.format("HH-mm");
  const [epochRemainingHour, epochRemainingMinute] =
    epochRemainingTimeString.split("-");

  const myPoolIds = queryOsmosis.queryGammPoolShare.getOwnPools(
    account.bech32Address
  );

  // TODO: use real data after superfluid store is added
  const superfluidPoolIds = ["1", "560", "561"];

  const osmoPrice = priceStore.calculatePrice(
    new CoinPretty(
      chainStore.osmosis.stakeCurrency,
      DecUtils.getTenExponentNInPrecisionRange(
        chainStore.osmosis.stakeCurrency.coinDecimals
      )
    )
  );

  // create pool dialog
  const [isCreatingPool, setIsCreatingPool] = useState(true);
  const createPoolConfig = useMemo(() => {
    return new ObservableCreatePoolConfig(
      chainStore,
      chainInfo.chainId,
      account.bech32Address,
      queriesStore.get(chainInfo.chainId).queryBalances
    );
  }, [chainStore, chainInfo, account.bech32Address, queriesStore]);

  return (
    <main>
      {isCreatingPool && (
        <CreatePoolModal
          isOpen={isCreatingPool}
          onRequestClose={() => setIsCreatingPool(false)}
          title="Create New Pool"
          createPoolConfig={createPoolConfig}
          onCreatePool={() => {
            // TODO: send create pool msg
            console.log("pool created");
          }}
        />
      )}
      <Overview
        title="Active Pools"
        titleButtons={[
          { label: "Create New Pool", onClick: () => setIsCreatingPool(true) },
        ]}
        primaryOverviewLabels={[
          {
            label: "OSMO Price",
            value: (
              <MetricLoader
                className="h-[2.5rem] !mt-0"
                isLoading={!osmoPrice || osmoPrice.toDec().isZero()}
              >
                <div className="h-[2.5rem]">{osmoPrice?.toString()}</div>
              </MetricLoader>
            ),
          },
          {
            label: "Reward distribution in",
            value: (
              <LeftTime
                hour={epochRemainingHour}
                minute={epochRemainingMinute}
              />
            ),
          },
        ]}
      />
      <section className="bg-background">
        <div className="max-w-container mx-auto p-10 pb-[3.75rem]">
          <h5>My Pools</h5>
          <div className="mt-5 grid grid-cards gap-10">
            {myPoolIds.map((myPoolId) => {
              const myPool = queryOsmosis.queryGammPools.getPool(myPoolId);
              if (myPool) {
                const apr = queryOsmosis.queryIncentivizedPools.computeMostAPY(
                  myPool.id,
                  priceStore
                );
                const poolLiquidity =
                  myPool.computeTotalValueLocked(priceStore);
                const myBonded =
                  queryOsmosis.queryGammPoolShare.getLockedGammShareValue(
                    account.bech32Address,
                    myPoolId,
                    poolLiquidity,
                    priceStore.getFiatCurrency(priceStore.defaultVsCurrency)!
                  );

                return (
                  <PoolCard
                    key={myPoolId}
                    poolId={myPoolId}
                    poolAssets={myPool.poolAssets.map((poolAsset) => ({
                      coinImageUrl: poolAsset.amount.currency.coinImageUrl,
                      coinDenom: poolAsset.amount.currency.coinDenom,
                    }))}
                    poolMetrics={[
                      {
                        label: "APR",
                        value: (
                          <MetricLoader
                            isLoading={
                              queryOsmosis.queryIncentivizedPools.isAprFetching
                            }
                          >
                            {apr.maxDecimals(2).toString()}
                          </MetricLoader>
                        ),
                      },
                      {
                        label: "Pool Liquidity",
                        value: (
                          <MetricLoader
                            isLoading={poolLiquidity.toDec().isZero()}
                          >
                            {poolLiquidity.toString()}
                          </MetricLoader>
                        ),
                      },
                      {
                        label: "Bonded",
                        value: (
                          <MetricLoader
                            isLoading={poolLiquidity.toDec().isZero()}
                          >
                            {myBonded.toString()}
                          </MetricLoader>
                        ),
                      },
                    ]}
                  />
                );
              }
            })}
          </div>
        </div>
      </section>
      <section className="bg-surface">
        <div className="max-w-container mx-auto p-10">
          <h5>Superfluid Pools</h5>
          <div className="mt-5 grid grid-cards gap-10">
            {superfluidPoolIds.map((poolId) => {
              const superfluidPool =
                queryOsmosis.queryGammPools.getPool(poolId);
              if (superfluidPool) {
                const poolFeesMetrics =
                  queriesExternal.queryGammPoolFeeMetrics.getPoolFeesMetrics(
                    superfluidPool.id,
                    priceStore
                  );
                const apr = queryOsmosis.queryIncentivizedPools.computeMostAPY(
                  superfluidPool.id,
                  priceStore
                );
                const poolLiquidity =
                  superfluidPool.computeTotalValueLocked(priceStore);

                return (
                  <PoolCard
                    key={superfluidPool.id}
                    poolId={superfluidPool.id}
                    poolAssets={superfluidPool.poolAssets.map((poolAsset) => ({
                      coinImageUrl: poolAsset.amount.currency.coinImageUrl,
                      coinDenom: poolAsset.amount.currency.coinDenom,
                    }))}
                    poolMetrics={[
                      {
                        label: "APR",
                        value: (
                          <MetricLoader
                            isLoading={
                              queryOsmosis.queryIncentivizedPools.isAprFetching
                            }
                          >
                            {apr.maxDecimals(2).toString()}
                          </MetricLoader>
                        ),
                      },
                      {
                        label: "Pool Liquidity",
                        value: (
                          <MetricLoader
                            isLoading={poolLiquidity.toDec().isZero()}
                          >
                            {poolLiquidity.toString()}
                          </MetricLoader>
                        ),
                      },
                      {
                        label: "Fees (7D)",
                        value: (
                          <MetricLoader
                            isLoading={poolFeesMetrics.feesSpent7d
                              .toDec()
                              .isZero()}
                          >
                            {poolFeesMetrics.feesSpent7d.toString()}
                          </MetricLoader>
                        ),
                      },
                    ]}
                    isSuperfluid={true}
                  />
                );
              }
            })}
          </div>
        </div>
      </section>
      <section className="bg-surface shadow-separator">
        <div className="max-w-container mx-auto p-10 py-[3.75rem]">
          <AllPoolsTableSet />
        </div>
      </section>
      <section className="bg-surface shadow-separator">
        <div className="max-w-container mx-auto p-10 py-[3.75rem]">
          <ExternalIncentivizedPoolsTableSet />
        </div>
      </section>
    </main>
  );
});

export default Pools;<|MERGE_RESOLUTION|>--- conflicted
+++ resolved
@@ -21,18 +21,14 @@
     accountStore,
     priceStore,
     queriesStore,
-<<<<<<< HEAD
-    queriesOsmosisStore,
-=======
->>>>>>> fb6c984e
     queriesExternalStore,
   } = useStore();
 
-  const chainInfo = chainStore.osmosis;
-  const queryOsmosis = queriesStore.get(chainInfo.chainId).osmosis;
+  const { chainId } = chainStore.osmosis;
+  const queryOsmosis = queriesStore.get(chainId).osmosis;
   const queriesExternal = queriesExternalStore.get();
 
-  const account = accountStore.getAccount(chainInfo.chainId);
+  const account = accountStore.getAccount(chainId);
 
   const queryEpoch = queryOsmosis.queryEpochs.getEpoch(REWARD_EPOCH_IDENTIFIER);
   const now = new Date();
@@ -64,15 +60,16 @@
   );
 
   // create pool dialog
-  const [isCreatingPool, setIsCreatingPool] = useState(true);
+  const [isCreatingPool, setIsCreatingPool] = useState(false);
   const createPoolConfig = useMemo(() => {
     return new ObservableCreatePoolConfig(
       chainStore,
-      chainInfo.chainId,
+      chainId,
       account.bech32Address,
-      queriesStore.get(chainInfo.chainId).queryBalances
+      queriesStore,
+      queriesStore.get(chainId).queryBalances
     );
-  }, [chainStore, chainInfo, account.bech32Address, queriesStore]);
+  }, [chainStore, chainId, account.bech32Address, queriesStore]);
 
   return (
     <main>
