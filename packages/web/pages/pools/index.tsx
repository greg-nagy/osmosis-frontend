--- conflicted
+++ resolved
@@ -1,8 +1,5 @@
 import Image from "next/image";
 import type { NextPage } from "next";
-<<<<<<< HEAD
-import { CoinPretty, Dec, DecUtils, PricePretty } from "@keplr-wallet/unit";
-=======
 import {
   CoinPretty,
   Dec,
@@ -10,7 +7,6 @@
   PricePretty,
   RatePretty,
 } from "@keplr-wallet/unit";
->>>>>>> 5568871e
 import { observer } from "mobx-react-lite";
 import { useState, ComponentProps, useMemo } from "react";
 import { Duration } from "dayjs/plugin/duration";
@@ -45,11 +41,7 @@
 } from "../../hooks";
 import { CompactPoolTableDisplay } from "../../components/complex/compact-pool-table-display";
 import { ShowMoreButton } from "../../components/buttons/show-more";
-<<<<<<< HEAD
-import { EventName } from "../../config";
-=======
 import { EventName, ExternalIncentiveGaugeAllowList } from "../../config";
->>>>>>> 5568871e
 import { POOLS_PER_PAGE } from "../../components/complex";
 import { useTranslation } from "react-multi-lang";
 
@@ -219,11 +211,7 @@
   );
 
   return (
-<<<<<<< HEAD
-    <main className="bg-osmoverse-900 px-8 md:px-3">
-=======
     <main className="max-w-container m-auto bg-osmoverse-900 px-8 md:px-3">
->>>>>>> 5568871e
       {isCreatingPool && (
         <CreatePoolModal
           isOpen={isCreatingPool}
@@ -299,80 +287,6 @@
           <div className="flex flex-col gap-4">
             <div className="mt-5 grid grid-cards md:gap-3">
               {dustFilteredPools.map((myPool) => {
-<<<<<<< HEAD
-                const apr = queryOsmosis.queryIncentivizedPools.computeMostApr(
-                  myPool.id,
-                  priceStore
-                );
-                const poolLiquidity =
-                  myPool.computeTotalValueLocked(priceStore);
-                const myBonded =
-                  queryOsmosis.queryGammPoolShare.getLockedGammShareValue(
-                    account.bech32Address,
-                    myPool.id,
-                    poolLiquidity,
-                    priceStore.getFiatCurrency(priceStore.defaultVsCurrency)!
-                  );
-
-                let myPoolMetrics = [
-                  {
-                    label: t("pools.APR"),
-                    value: isMobile ? (
-                      apr.maxDecimals(2).toString()
-                    ) : (
-                      <MetricLoader
-                        isLoading={
-                          queryOsmosis.queryIncentivizedPools.isAprFetching
-                        }
-                      >
-                        {apr.maxDecimals(2).toString()}
-                      </MetricLoader>
-                    ),
-                  },
-                  {
-                    label: isMobile
-                      ? t("pools.available")
-                      : t("pools.liquidity"),
-                    value: isMobile ? (
-                      (!myPool.totalShare.toDec().equals(new Dec(0))
-                        ? myPool
-                            .computeTotalValueLocked(priceStore)
-                            .mul(
-                              queryOsmosis.queryGammPoolShare
-                                .getAvailableGammShare(
-                                  account.bech32Address,
-                                  myPool.id
-                                )
-                                .quo(myPool.totalShare)
-                            )
-                        : new PricePretty(
-                            priceStore.getFiatCurrency(
-                              priceStore.defaultVsCurrency
-                            )!,
-                            new Dec(0)
-                          )
-                      )
-                        .maxDecimals(2)
-                        .toString()
-                    ) : (
-                      <MetricLoader isLoading={poolLiquidity.toDec().isZero()}>
-                        {priceFormatter(poolLiquidity)}
-                      </MetricLoader>
-                    ),
-                  },
-                  {
-                    label: t("pools.bonded"),
-                    value: isMobile ? (
-                      myBonded.toString()
-                    ) : (
-                      <MetricLoader isLoading={poolLiquidity.toDec().isZero()}>
-                        {priceFormatter(myBonded)}
-                      </MetricLoader>
-                    ),
-                  },
-                ];
-
-=======
                 const internalIncentiveApr =
                   queryOsmosis.queryIncentivizedPools.computeMostApr(
                     myPool.id,
@@ -497,7 +411,6 @@
                   },
                 ];
 
->>>>>>> 5568871e
                 // rearrange metrics for mobile pool card
                 if (isMobile) {
                   myPoolMetrics = [
