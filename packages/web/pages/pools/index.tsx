import type { NextPage } from "next";
<<<<<<< HEAD
import { CoinPretty, Dec, DecUtils, PricePretty } from "@keplr-wallet/unit";
import { observer } from "mobx-react-lite";
import { useState, useEffect, ComponentProps } from "react";
=======
import { Dec, DecUtils, PricePretty } from "@keplr-wallet/unit";
import { observer } from "mobx-react-lite";
import { useState, useEffect } from "react";
>>>>>>> e2d31e1c
import { ObservableQueryPool } from "@osmosis-labs/stores";
import { PoolCard } from "../../components/cards";
import { AllPoolsTableSet } from "../../components/complex/all-pools-table-set";
import { ExternalIncentivizedPoolsTableSet } from "../../components/complex/external-incentivized-pools-table-set";
<<<<<<< HEAD
import {
  CreatePoolModal,
  AddLiquidityModal,
  RemoveLiquidityModal,
  SuperfluidValidatorModal,
  LockTokensModal,
} from "../../modals";
=======
import { CreatePoolModal } from "../../modals/create-pool";
>>>>>>> e2d31e1c
import { PoolsOverview } from "../../components/overview/pools";
import { MetricLoader } from "../../components/loaders";
import { TabBox } from "../../components/control";
import { priceFormatter } from "../../components/utils";
import { useStore } from "../../stores";
import { DataSorter } from "../../hooks/data/data-sorter";
import {
  useWindowSize,
  useFilteredData,
  usePaginatedData,
  useSortedData,
  useCreatePoolConfig,
  useAmplitudeAnalytics,
  useLockTokenConfig,
  usePoolDetailStore,
  useSuperfluidPoolStore,
  usePoolGauges,
} from "../../hooks";
import { CompactPoolTableDisplay } from "../../components/complex/compact-pool-table-display";
import { ShowMoreButton } from "../../components/buttons/show-more";
import { EventName } from "../../config";
import { POOLS_PER_PAGE } from "../../components/complex";

const TVL_FILTER_THRESHOLD = 1000;

const LESS_SUPERFLUID_POOLS_COUNT = 6;

const Pools: NextPage = observer(function () {
  const {
    chainStore,
    accountStore,
    priceStore,
    queriesStore,
    queriesExternalStore,
    navBarStore,
  } = useStore();
  const { isMobile } = useWindowSize();
  const { logEvent } = useAmplitudeAnalytics({
    onLoadEvent: [EventName.Pools.pageViewed],
  });

  const { chainId } = chainStore.osmosis;
  const queryOsmosis = queriesStore.get(chainId).osmosis!;
  const queriesExternal = queriesExternalStore.get();

  const account = accountStore.getAccount(chainId);

  const myPoolIds = queryOsmosis.queryGammPoolShare.getOwnPools(
    account.bech32Address
  );

  const superfluidPoolIds = queryOsmosis.querySuperfluidPools.superfluidPoolIds;
  const superfluidPools = new DataSorter(
    superfluidPoolIds
      ?.map((poolId) => queryOsmosis.queryGammPools.getPool(poolId))
      .filter((pool): pool is ObservableQueryPool => pool !== undefined)
      .map((superfluidPool) => ({
        id: superfluidPool.id,
        poolFeesMetrics:
          queriesExternal.queryGammPoolFeeMetrics.getPoolFeesMetrics(
            superfluidPool.id,
            priceStore
          ),
        apr: queryOsmosis.queryIncentivizedPools.computeMostAPY(
          superfluidPool.id,
          priceStore
        ),
        poolLiquidity: superfluidPool.computeTotalValueLocked(priceStore),
        assets: superfluidPool.poolAssets.map((poolAsset) => ({
          coinImageUrl: poolAsset.amount.currency.coinImageUrl,
          coinDenom: poolAsset.amount.currency.coinDenom,
          weightFraction: poolAsset.weightFraction,
        })),
      })) ?? []
  )
    .process("poolLiquidity")
    .reverse();
  const [showMoreSfsPools, setShowMoreSfsPools] = useState(false);

  const poolCountShowMoreThreshold = isMobile ? 3 : 6;

  // create pool dialog
  const [isCreatingPool, setIsCreatingPool] = useState(false);

  const createPoolConfig = useCreatePoolConfig(
    chainStore,
    chainId,
    account.bech32Address,
    queriesStore
  );

  // Mobile only - pools (superfluid) pools sorting/filtering
  const [showMoreMyPools, setShowMoreMyPools] = useState(false);
  const [query, setQuery, fiteredSfsPools] = useFilteredData(
    superfluidPools ?? [],
    ["id", "assets.coinDenom"]
  );

  const [sortKeyPath, setSortKeyPath, , , toggleSortDirection, sortedSfsPools] =
    useSortedData(fiteredSfsPools, "apr", "descending");

  const [page, setPage, minPage, numPages, sfsPoolsPage] = usePaginatedData(
    sortedSfsPools,
    POOLS_PER_PAGE
  );
  /// show pools > $1k TVL
  const [isPoolTvlFiltered, setIsPoolTvlFiltered] = useState(false);

  // set nav bar state
  useEffect(() => {
    navBarStore.callToActionButtons = [
      { label: "Create new Pool", onClick: () => setIsCreatingPool(true) },
    ];
  }, []);

<<<<<<< HEAD
  // pool quick action modals
  const [addLiquidityModalPoolId, setAddLiquidityModalPoolId] = useState<
    string | null
  >(null);
  const [removeLiquidityModalPoolId, setRemoveLiquidityModalPoolId] = useState<
    string | null
  >(null);
  const [lockLpTokenModalPoolId, setLockLpTokenModalPoolId] = useState<
    string | null
  >(null);
  const [superfluidDelegateModalProps, setSuperfluidDelegateModalProps] =
    useState<ComponentProps<typeof SuperfluidValidatorModal> | null>(null);

  // TODO: add amplitude events for quick actions on pool
  const quickActionProps = {
    quickAddLiquidity: (poolId: string) => setAddLiquidityModalPoolId(poolId),
    quickRemoveLiquidity: (poolId: string) =>
      setRemoveLiquidityModalPoolId(poolId),
    quickLockTokens: (poolId: string) => setLockLpTokenModalPoolId(poolId),
  };

  // lock tokens (& possibly select sfs validator) quick action state
  const { poolDetailStore } = usePoolDetailStore(
    lockLpTokenModalPoolId ?? undefined
  );
  const { allAggregatedGauges } = usePoolGauges(
    lockLpTokenModalPoolId ?? undefined
  );
  const {
    superfluidPoolStore: _,
    superfluidDelegateToValidator: onSuperfluidDelegateToValidator,
  } = useSuperfluidPoolStore(poolDetailStore);
  const selectedPoolShareCurrency = lockLpTokenModalPoolId
    ? queryOsmosis.queryGammPoolShare.getShareCurrency(lockLpTokenModalPoolId)
    : undefined;
  const { config: lockLpTokenConfig, lockToken } = useLockTokenConfig(
    chainStore,
    queriesStore,
    chainId,
    selectedPoolShareCurrency
  );
  const onLockToken = (gaugeId: string, electSuperfluid?: boolean) => {
    const gauge = allAggregatedGauges?.find((gauge) => gauge.id === gaugeId);
    if (electSuperfluid && selectedPoolShareCurrency) {
      // open superfluid modal
      setSuperfluidDelegateModalProps({
        isOpen: true,
        availableBondAmount: new CoinPretty(
          selectedPoolShareCurrency,
          lockLpTokenConfig.getAmountPrimitive().amount
        ),
        onSelectValidator: (address) =>
          onSuperfluidDelegateToValidator(address, lockLpTokenConfig).finally(
            () => {
              setSuperfluidDelegateModalProps(null);
              lockLpTokenConfig.setAmount("");
            }
          ),
        onRequestClose: () => setSuperfluidDelegateModalProps(null),
      });
      setLockLpTokenModalPoolId(null);
    } else if (gauge) {
      lockToken(gauge.duration).finally(() => {
        setLockLpTokenModalPoolId(null);
        setSuperfluidDelegateModalProps(null);
        lockLpTokenConfig.setAmount("");
      });
    }
  };

=======
>>>>>>> e2d31e1c
  return (
    <main className="bg-background px-8">
      {isCreatingPool && (
        <CreatePoolModal
          isOpen={isCreatingPool}
          onRequestClose={() => setIsCreatingPool(false)}
          title="Create New Pool"
          createPoolConfig={createPoolConfig}
          isSendingMsg={account.txTypeInProgress !== ""}
          onCreatePool={async () => {
            try {
              await account.osmosis.sendCreatePoolMsg(
                createPoolConfig.swapFee,
                createPoolConfig.assets.map((asset) => ({
                  weight: new Dec(asset.percentage)
                    .mul(DecUtils.getTenExponentNInPrecisionRange(4))
                    .truncate()
                    .toString(),
                  token: {
                    amount: asset.amountConfig.amount,
                    currency: asset.amountConfig.sendCurrency,
                  },
                })),
                undefined,
                () => {
                  setIsCreatingPool(false);
                }
              );
            } catch (e) {
              setIsCreatingPool(false);
              console.error(e);
            }
          }}
        />
      )}
<<<<<<< HEAD
      {addLiquidityModalPoolId && (
        <AddLiquidityModal
          poolId={addLiquidityModalPoolId}
          isOpen={true}
          onRequestClose={() => setAddLiquidityModalPoolId(null)}
        />
      )}
      {removeLiquidityModalPoolId && (
        <RemoveLiquidityModal
          poolId={removeLiquidityModalPoolId}
          isOpen={true}
          onRequestClose={() => setRemoveLiquidityModalPoolId(null)}
        />
      )}
      {lockLpTokenModalPoolId && (
        <LockTokensModal
          title={`Lock shares in Pool #${lockLpTokenModalPoolId}`}
          isOpen={true}
          poolId={lockLpTokenModalPoolId}
          amountConfig={lockLpTokenConfig}
          onLockToken={onLockToken}
          onRequestClose={() => setLockLpTokenModalPoolId(null)}
        />
      )}
      {superfluidDelegateModalProps && (
        <SuperfluidValidatorModal {...superfluidDelegateModalProps} />
      )}
=======
>>>>>>> e2d31e1c
      <section className="pt-20 pb-10">
        <PoolsOverview className="mx-auto" />
      </section>
      <section>
        <div className="mx-auto pb-[3.75rem]">
          {isMobile ? (
            <span className="subtitle2">My Pools</span>
          ) : (
            <h5>My Pools</h5>
          )}
          <div className="flex flex-col gap-4">
            <div className="mt-5 grid grid-cards md:gap-3">
              {(isMobile && !showMoreMyPools
                ? myPoolIds.slice(0, poolCountShowMoreThreshold)
                : myPoolIds
              ).map((myPoolId) => {
                const myPool = queryOsmosis.queryGammPools.getPool(myPoolId);
                if (myPool) {
                  const apr =
                    queryOsmosis.queryIncentivizedPools.computeMostAPY(
                      myPool.id,
                      priceStore
                    );
                  const poolLiquidity =
                    myPool.computeTotalValueLocked(priceStore);
                  const myBonded =
                    queryOsmosis.queryGammPoolShare.getLockedGammShareValue(
                      account.bech32Address,
                      myPoolId,
                      poolLiquidity,
                      priceStore.getFiatCurrency(priceStore.defaultVsCurrency)!
                    );

                  let myPoolMetrics = [
                    {
                      label: "APR",
                      value: isMobile ? (
                        apr.maxDecimals(2).toString()
                      ) : (
                        <MetricLoader
                          isLoading={
                            queryOsmosis.queryIncentivizedPools.isAprFetching
                          }
                        >
                          {apr.maxDecimals(2).toString()}
                        </MetricLoader>
                      ),
                    },
                    {
                      label: isMobile ? "Available" : "Pool Liquidity",
                      value: isMobile ? (
                        (!myPool.totalShare.toDec().equals(new Dec(0))
                          ? myPool
                              .computeTotalValueLocked(priceStore)
                              .mul(
                                queryOsmosis.queryGammPoolShare
                                  .getAvailableGammShare(
                                    account.bech32Address,
                                    myPoolId
                                  )
                                  .quo(myPool.totalShare)
                              )
                          : new PricePretty(
                              priceStore.getFiatCurrency(
                                priceStore.defaultVsCurrency
                              )!,
                              new Dec(0)
                            )
                        )
                          .maxDecimals(2)
                          .toString()
                      ) : (
                        <MetricLoader
                          isLoading={poolLiquidity.toDec().isZero()}
                        >
                          {priceFormatter(poolLiquidity)}
                        </MetricLoader>
                      ),
                    },
                    {
                      label: "Bonded",
                      value: isMobile ? (
                        myBonded.toString()
                      ) : (
                        <MetricLoader
                          isLoading={poolLiquidity.toDec().isZero()}
                        >
                          {priceFormatter(myBonded)}
                        </MetricLoader>
                      ),
                    },
                  ];

                  // rearrange metrics for mobile pool card
                  if (isMobile) {
                    myPoolMetrics = [
                      myPoolMetrics[2], // Bonded
                      myPoolMetrics[1], // Available
                      myPoolMetrics[0], // APR
                    ];
                  }

                  return (
                    <PoolCard
                      key={myPoolId}
                      poolId={myPoolId}
                      poolAssets={myPool.poolAssets.map((poolAsset) => ({
                        coinImageUrl: poolAsset.amount.currency.coinImageUrl,
                        coinDenom: poolAsset.amount.currency.coinDenom,
                      }))}
                      poolMetrics={myPoolMetrics}
                      isSuperfluid={queryOsmosis.querySuperfluidPools.isSuperfluidPool(
                        myPoolId
                      )}
                      mobileShowFirstLabel
                      onClick={() =>
                        logEvent([
                          EventName.Pools.myPoolsCardClicked,
                          {
                            poolId: myPoolId,
                            poolName: myPool.poolAssets
                              .map(
                                (poolAsset) =>
                                  poolAsset.amount.currency.coinDenom
                              )
                              .join(" / "),
                            poolWeight: myPool.poolAssets
                              .map((poolAsset) =>
                                poolAsset.weightFraction.toString()
                              )
                              .join(" / "),
                            isSuperfluidPool:
                              queryOsmosis.querySuperfluidPools.isSuperfluidPool(
                                myPoolId
                              ),
                          },
                        ])
                      }
                    />
                  );
                }
              })}
            </div>
            {isMobile && myPoolIds.length > poolCountShowMoreThreshold && (
              <div className="mx-auto">
                <ShowMoreButton
                  isOn={showMoreMyPools}
                  onToggle={() => setShowMoreMyPools(!showMoreMyPools)}
                />
              </div>
            )}
          </div>
        </div>
      </section>
      {isMobile ? (
        <section>
          <TabBox
            tabs={[
              {
                title: "Incentivized Pools",
                content: (
                  <AllPoolsTableSet
                    tableSet="incentivized-pools"
                    {...quickActionProps}
                  />
                ),
              },
              {
                title: "All Pools",
                content: (
                  <AllPoolsTableSet
                    tableSet="all-pools"
                    {...quickActionProps}
                  />
                ),
              },
              {
                title: "External Incentive Pools",
                content: (
                  <ExternalIncentivizedPoolsTableSet {...quickActionProps} />
                ),
              },
              {
                title: (
                  <span className="superfluid caption">Superfluid Pools</span>
                ),
                content: (
                  <CompactPoolTableDisplay
                    title="Superfluid Pools"
                    pools={
                      sfsPoolsPage?.map(
                        ({ id, poolLiquidity, apr, assets }) => ({
                          id,
                          assets: assets ?? [],
                          metrics: [
                            ...[
                              sortKeyPath === "poolLiquidity"
                                ? {
                                    label: "",
                                    value: poolLiquidity.toString(),
                                  }
                                : sortKeyPath === "apr"
                                ? {
                                    label: "",
                                    value: apr
                                      .maxDecimals(2)
                                      .trim(true)
                                      .toString(),
                                  }
                                : {
                                    label: "APR",
                                    value: apr
                                      .maxDecimals(2)
                                      .trim(true)
                                      .toString(),
                                  },
                            ],
                            ...[
                              sortKeyPath === "poolLiquidity"
                                ? {
                                    label: "APR",
                                    value: apr
                                      .maxDecimals(2)
                                      .trim(true)
                                      .toString(),
                                  }
                                : {
                                    label: "TVL",
                                    value: poolLiquidity.toString(),
                                  },
                            ],
                          ],
                          isSuperfluid: true,
                        })
                      ) ?? []
                    }
                    searchBoxProps={{
                      currentValue: query,
                      onInput: setQuery,
                      placeholder: "Filter by symbol",
                    }}
                    sortMenuProps={{
                      options: [
                        { id: "id", display: "Pool ID" },
                        { id: "apr", display: "APR" },
                        { id: "poolLiquidity", display: "Liquidity" },
                      ],
                      selectedOptionId: sortKeyPath,
                      onSelect: (id) =>
                        id === sortKeyPath
                          ? setSortKeyPath("")
                          : setSortKeyPath(id),
                      onToggleSortDirection: toggleSortDirection,
                    }}
                    pageListProps={{
                      currentValue: page,
                      max: numPages,
                      min: minPage,
                      onInput: setPage,
                    }}
                    minTvlToggleProps={{
                      isOn: isPoolTvlFiltered,
                      onToggle: setIsPoolTvlFiltered,
                      label: `Show pools less than ${new PricePretty(
                        priceStore.getFiatCurrency(
                          priceStore.defaultVsCurrency
                        )!,
                        TVL_FILTER_THRESHOLD
                      ).toString()}`,
                    }}
                  />
                ),
                className: "!border-superfluid",
              },
            ]}
          />
        </section>
      ) : (
        <>
          <section>
            <div className="mx-auto">
              <h5>Superfluid Pools</h5>
              <div className="my-5 grid grid-cards">
                {superfluidPools &&
                  (showMoreSfsPools
                    ? superfluidPools
                    : superfluidPools.slice(0, LESS_SUPERFLUID_POOLS_COUNT)
                  ).map(
                    ({ id, apr, assets, poolFeesMetrics, poolLiquidity }) => (
                      <PoolCard
                        key={id}
                        poolId={id}
                        poolAssets={assets}
                        poolMetrics={[
                          {
                            label: "APR",
                            value: (
                              <MetricLoader
                                isLoading={
                                  queryOsmosis.queryIncentivizedPools
                                    .isAprFetching
                                }
                              >
                                {apr.maxDecimals(2).toString()}
                              </MetricLoader>
                            ),
                          },
                          {
                            label: "Pool Liquidity",
                            value: (
                              <MetricLoader
                                isLoading={poolLiquidity.toDec().isZero()}
                              >
                                {priceFormatter(poolLiquidity)}
                              </MetricLoader>
                            ),
                          },
                          {
                            label: "Fees (7D)",
                            value: (
                              <MetricLoader
                                isLoading={!poolFeesMetrics.feesSpent7d.isReady}
                              >
                                {poolFeesMetrics.feesSpent7d.toString()}
                              </MetricLoader>
                            ),
                          },
                        ]}
                        isSuperfluid
                        onClick={() =>
                          logEvent([
                            EventName.Pools.superfluidPoolsCardClicked,
                            {
                              poolId: id,
                              poolName: assets
                                .map((asset) => asset.coinDenom)
                                .join(" / "),
                              poolWeight: assets
                                .map((asset) => asset.weightFraction.toString())
                                .join(" / "),
                            },
                          ])
                        }
                      />
                    )
                  )}
              </div>
              {superfluidPools.length > LESS_SUPERFLUID_POOLS_COUNT && (
                <ShowMoreButton
                  className="mx-auto"
                  isOn={showMoreSfsPools}
                  onToggle={() => setShowMoreSfsPools(!showMoreSfsPools)}
                />
              )}
            </div>
          </section>
          <section>
            <div className="mx-auto py-[3.75rem]">
<<<<<<< HEAD
              <AllPoolsTableSet {...quickActionProps} />
=======
              <AllPoolsTableSet />
>>>>>>> e2d31e1c
            </div>
          </section>
          <section className="min-h-screen">
            <div className="mx-auto py-[3.75rem]">
<<<<<<< HEAD
              <ExternalIncentivizedPoolsTableSet {...quickActionProps} />
=======
              <ExternalIncentivizedPoolsTableSet />
>>>>>>> e2d31e1c
            </div>
          </section>
        </>
      )}
    </main>
  );
});

export default Pools;<|MERGE_RESOLUTION|>--- conflicted
+++ resolved
@@ -1,18 +1,11 @@
 import type { NextPage } from "next";
-<<<<<<< HEAD
 import { CoinPretty, Dec, DecUtils, PricePretty } from "@keplr-wallet/unit";
 import { observer } from "mobx-react-lite";
 import { useState, useEffect, ComponentProps } from "react";
-=======
-import { Dec, DecUtils, PricePretty } from "@keplr-wallet/unit";
-import { observer } from "mobx-react-lite";
-import { useState, useEffect } from "react";
->>>>>>> e2d31e1c
 import { ObservableQueryPool } from "@osmosis-labs/stores";
 import { PoolCard } from "../../components/cards";
 import { AllPoolsTableSet } from "../../components/complex/all-pools-table-set";
 import { ExternalIncentivizedPoolsTableSet } from "../../components/complex/external-incentivized-pools-table-set";
-<<<<<<< HEAD
 import {
   CreatePoolModal,
   AddLiquidityModal,
@@ -20,9 +13,6 @@
   SuperfluidValidatorModal,
   LockTokensModal,
 } from "../../modals";
-=======
-import { CreatePoolModal } from "../../modals/create-pool";
->>>>>>> e2d31e1c
 import { PoolsOverview } from "../../components/overview/pools";
 import { MetricLoader } from "../../components/loaders";
 import { TabBox } from "../../components/control";
@@ -138,7 +128,6 @@
     ];
   }, []);
 
-<<<<<<< HEAD
   // pool quick action modals
   const [addLiquidityModalPoolId, setAddLiquidityModalPoolId] = useState<
     string | null
@@ -209,8 +198,6 @@
     }
   };
 
-=======
->>>>>>> e2d31e1c
   return (
     <main className="bg-background px-8">
       {isCreatingPool && (
@@ -246,7 +233,6 @@
           }}
         />
       )}
-<<<<<<< HEAD
       {addLiquidityModalPoolId && (
         <AddLiquidityModal
           poolId={addLiquidityModalPoolId}
@@ -274,8 +260,6 @@
       {superfluidDelegateModalProps && (
         <SuperfluidValidatorModal {...superfluidDelegateModalProps} />
       )}
-=======
->>>>>>> e2d31e1c
       <section className="pt-20 pb-10">
         <PoolsOverview className="mx-auto" />
       </section>
@@ -634,20 +618,12 @@
           </section>
           <section>
             <div className="mx-auto py-[3.75rem]">
-<<<<<<< HEAD
               <AllPoolsTableSet {...quickActionProps} />
-=======
-              <AllPoolsTableSet />
->>>>>>> e2d31e1c
             </div>
           </section>
           <section className="min-h-screen">
             <div className="mx-auto py-[3.75rem]">
-<<<<<<< HEAD
               <ExternalIncentivizedPoolsTableSet {...quickActionProps} />
-=======
-              <ExternalIncentivizedPoolsTableSet />
->>>>>>> e2d31e1c
             </div>
           </section>
         </>
