--- conflicted
+++ resolved
@@ -1,13 +1,8 @@
 import type { NextPage } from "next";
 import { observer } from "mobx-react-lite";
 import { useStore } from "../../stores";
-<<<<<<< HEAD
 import { IncentivizedPoolCard, MyPoolCard } from "../../components/cards";
-import { OverviewLabelValue } from "../../components/overview-label-value";
-=======
-import { IncentivizedPoolCard, MyPools } from "../../components/cards";
 import { Overview } from "../../components/overview";
->>>>>>> bf4630ae
 import { LeftTime } from "../../components/left-time";
 
 const Pools: NextPage = observer(function () {
