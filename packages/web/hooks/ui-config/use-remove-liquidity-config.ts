--- conflicted
+++ resolved
@@ -51,28 +51,10 @@
   config.setPoolId(poolId);
   config.setQueryPoolShare(queryOsmosis.queryGammPoolShare);
 
-<<<<<<< HEAD
-  const removeLiquidity = useCallback(() => {
-    return new Promise<void>(async (resolve, reject) => {
-      try {
-        await account?.osmosis.sendExitPoolMsg(
-          config.poolId,
-          config.poolShareWithPercentage.toDec().toString(),
-          undefined,
-          undefined,
-          resolve
-        );
-      } catch (e) {
-        console.error(e);
-        reject();
-      }
-    });
-  }, [account?.osmosis]);
-=======
   const removeLiquidity = useCallback(
     () =>
       new Promise<void>((resolve, reject) => {
-        account.osmosis
+        account?.osmosis
           .sendExitPoolMsg(
             config.poolId,
             config.poolShareWithPercentage.toDec().toString(),
@@ -85,9 +67,8 @@
           )
           .catch(reject);
       }),
-    [account.osmosis, config.poolId, config.poolShareWithPercentage]
+    [account?.osmosis, config.poolId, config.poolShareWithPercentage]
   );
->>>>>>> 25755491
 
   return { config, removeLiquidity };
 }