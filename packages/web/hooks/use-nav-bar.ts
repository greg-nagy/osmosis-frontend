import { useEffect } from "react";
<<<<<<< HEAD

import { useStore } from "../stores";
import { CallToAction } from "../stores/nav-bar";
=======
import { CallToAction } from "~/stores/nav-bar";
import { useStore } from "~/stores";
>>>>>>> a7b3c625

export function useNavBar({
  title,
  ctas,
}: {
  title?: string;
  ctas?: CallToAction[];
}) {
  const { navBarStore } = useStore();

  useEffect(() => {
    if (title) navBarStore.title = title;
    if (ctas) navBarStore.callToActionButtons = ctas;
    return () => {
      navBarStore.title = undefined;
      navBarStore.callToActionButtons = [];
    };
  }, [title, ctas]);
}<|MERGE_RESOLUTION|>--- conflicted
+++ resolved
@@ -1,12 +1,7 @@
 import { useEffect } from "react";
-<<<<<<< HEAD
 
-import { useStore } from "../stores";
-import { CallToAction } from "../stores/nav-bar";
-=======
+import { useStore } from "~/stores";
 import { CallToAction } from "~/stores/nav-bar";
-import { useStore } from "~/stores";
->>>>>>> a7b3c625
 
 export function useNavBar({
   title,
