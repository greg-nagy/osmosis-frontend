--- conflicted
+++ resolved
@@ -1,17 +1,6 @@
-<<<<<<< HEAD
 import { WalletStatus } from "@cosmos-kit/core";
 import { AmountConfig } from "@keplr-wallet/hooks";
 import { getKeplrFromWindow } from "@keplr-wallet/stores";
-=======
-import { AmountConfig } from "@keplr-wallet/hooks";
-import {
-  AccountSetBase,
-  CosmosAccount,
-  CosmwasmAccount,
-  getKeplrFromWindow,
-  WalletStatus,
-} from "@keplr-wallet/stores";
->>>>>>> 50374547
 import {
   AccountStore,
   basicIbcTransfer,
@@ -23,10 +12,7 @@
 
 import { useStore } from "../../stores";
 import { useAmountConfig, useFakeFeeConfig } from "..";
-<<<<<<< HEAD
 import { useWalletSelect } from "../wallet-select";
-=======
->>>>>>> 50374547
 import { CustomCounterpartyConfig, IbcTransfer } from ".";
 import { useCustomBech32Address } from "./use-custom-bech32address";
 
@@ -128,6 +114,7 @@
     oldCounterpartyAccount,
     counterpartyChainId,
     onOpenWalletSelect,
+    counterpartyAccount,
   ]);
 
   useEffect(() => {
