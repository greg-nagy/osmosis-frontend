<<<<<<< HEAD
import { isArray, isDefined, isString } from "./types";
=======
import { isArray, isDefined, isString } from "~/hooks/data/types";
>>>>>>> a7b3c625

// adapted from https://github.com/krisk/Fuse/tree/master/src/helpers
export default function get(obj: any, path: any) {
  const list: any[] = [];
  let arr = false;

  const deepGet = (obj: any, path: any, index: number) => {
    if (!isDefined(obj)) {
      return;
    }
    if (!path[index]) {
      // If there's no path left, we've arrived at the object we care about.
      list.push(obj);
    } else {
      let key = path[index];

      const value = obj[key];

      if (!isDefined(value)) {
        return;
      }

      // If we're at the last value in the path, and if it's a string/number/bool,
      // add it to the list
      if (isArray(value)) {
        arr = true;
        // Search each item in the array.
        for (let i = 0, len = value.length; i < len; i += 1) {
          deepGet(value[i], path, index + 1);
        }
      } else if (path.length) {
        // An object. Recurse further.
        deepGet(value, path, index + 1);
      } else {
        list.push(value);
      }
    }
  };

  // Backwards compatibility (since path used to be a string)
  deepGet(obj, isString(path) ? path.split(".") : path, 0);

  return arr ? list : list[0];
}<|MERGE_RESOLUTION|>--- conflicted
+++ resolved
@@ -1,8 +1,4 @@
-<<<<<<< HEAD
-import { isArray, isDefined, isString } from "./types";
-=======
 import { isArray, isDefined, isString } from "~/hooks/data/types";
->>>>>>> a7b3c625
 
 // adapted from https://github.com/krisk/Fuse/tree/master/src/helpers
 export default function get(obj: any, path: any) {
