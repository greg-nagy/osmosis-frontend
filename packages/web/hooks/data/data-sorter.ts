import { Dec } from "@keplr-wallet/unit";
import { DataProcessor } from "./types";
import get from "./utils";

export type SortingData = string | Dec | { toDec(): Dec };

/** Sorts ascending a copy of an arbitrary list of objects via key paths. Key path example: `"attributes.color"` */
export class DataSorter<TData> implements DataProcessor<TData[]> {
  readonly _data: TData[];

  constructor(readonly data: TData[]) {
    this._data = [...data]; // we will use a copy of the data, since sort() mutates inplace.
  }

  /** Key is a path of arbitrary length. Example: `"attributes.color"` or `"attributes.color.shade"` */
  process(key: string) {
    this._data.sort((a: any, b: any) => {
      let aData: SortingData = get(a, key);
      let bData: SortingData = get(b, key);

      if (typeof aData === "string") aData = new Dec(aData);
      if (typeof bData === "string") bData = new Dec(bData);

<<<<<<< HEAD
        if (!Number.isNaN(aDataNumerical) && !Number.isNaN(bDataNumerical)) {
          aData = aDataNumerical;
          bData = bDataNumerical;
        } else {
          // sort strings locale aware
          return aData.localeCompare(bData);
        }
      }
=======
      if (!(aData instanceof Dec)) aData = aData.toDec();
      if (!(bData instanceof Dec)) bData = bData.toDec();
>>>>>>> 5a0ccd2c

      if (aData.lt(bData)) return -1;
      if (aData.gt(bData)) return 1;
      return 0;
    });
    return this._data;
  }
}<|MERGE_RESOLUTION|>--- conflicted
+++ resolved
@@ -21,19 +21,8 @@
       if (typeof aData === "string") aData = new Dec(aData);
       if (typeof bData === "string") bData = new Dec(bData);
 
-<<<<<<< HEAD
-        if (!Number.isNaN(aDataNumerical) && !Number.isNaN(bDataNumerical)) {
-          aData = aDataNumerical;
-          bData = bDataNumerical;
-        } else {
-          // sort strings locale aware
-          return aData.localeCompare(bData);
-        }
-      }
-=======
       if (!(aData instanceof Dec)) aData = aData.toDec();
       if (!(bData instanceof Dec)) bData = bData.toDec();
->>>>>>> 5a0ccd2c
 
       if (aData.lt(bData)) return -1;
       if (aData.gt(bData)) return 1;
