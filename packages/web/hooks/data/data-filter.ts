import Fuse from "fuse.js";

<<<<<<< HEAD
import { DataProcessor } from "./types";
=======
import { DataProcessor } from "~/hooks/data/types";
>>>>>>> a7b3c625

/** Use an instance of `DataFilter` to let a user search a list of data. Powered by fuse.js.
 *  Indexes are maintained by each instance.
 */
export class DataFilter<TData> implements DataProcessor<TData[]> {
  readonly searcher: Fuse<TData>;

  constructor(readonly data: TData[], keys?: string[]) {
    this.searcher = new Fuse(data, {
      keys: keys,
      findAllMatches: true,
      useExtendedSearch: true,
    });
  }

  process(userInput: string) {
    return this.searcher.search(userInput).map((result) => result.item);
  }
}<|MERGE_RESOLUTION|>--- conflicted
+++ resolved
@@ -1,10 +1,6 @@
 import Fuse from "fuse.js";
 
-<<<<<<< HEAD
-import { DataProcessor } from "./types";
-=======
 import { DataProcessor } from "~/hooks/data/types";
->>>>>>> a7b3c625
 
 /** Use an instance of `DataFilter` to let a user search a list of data. Powered by fuse.js.
  *  Indexes are maintained by each instance.
