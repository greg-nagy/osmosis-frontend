import { useRef } from "react";

<<<<<<< HEAD
import { isFunction } from "../utils/assertion";
=======
import { isFunction } from "~/utils/assertion";
>>>>>>> a7b3c625

type InitFn<T> = () => T;

/**
 * Creates a constant value over the lifecycle of a component.
 *
 * Even if `useMemo` is provided an empty array as its final argument, it doesn't offer
 * a guarantee that it won't re-run for performance reasons later on. By using `useConst`
 * you can ensure that initializers don't execute twice or more.
 */
export function useConst<T extends any>(init: T | InitFn<T>): T {
  const ref = useRef<T | null>(null);

  if (ref.current === null) {
    ref.current = isFunction(init) ? (init as InitFn<T>)() : init;
  }

  return ref.current as T;
}<|MERGE_RESOLUTION|>--- conflicted
+++ resolved
@@ -1,10 +1,6 @@
 import { useRef } from "react";
 
-<<<<<<< HEAD
-import { isFunction } from "../utils/assertion";
-=======
 import { isFunction } from "~/utils/assertion";
->>>>>>> a7b3c625
 
 type InitFn<T> = () => T;
 
