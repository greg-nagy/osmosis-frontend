import { IBCAsset } from "../stores/assets";
import { SourceChainConfigs as AxelarSourceChainConfigs } from "../integrations/axelar";

const IS_TESTNET = process.env.NEXT_PUBLIC_IS_TESTNET === "true";
export const IS_FRONTIER = process.env.NEXT_PUBLIC_IS_FRONTIER === "true";
export const UNSTABLE_MSG = "Transfers are disabled due to instability";

/**
 * Determine the channel info per the chain.
 * Guide users to use the same channel for convenience.
 */
export const IBCAssetInfos: (IBCAsset & {
  /** URL if the asset requires a custom deposit external link. Must include `https://...`. */
  depositUrlOverride?: string;

  /** URL if the asset requires a custom withdrawal external link. Must include `https://...`. */
  withdrawUrlOverride?: string;

  /** Alternative chain name to display as the source chain */
  sourceChainNameOverride?: string;

  /** Related to showing assets on main (canonical) vs frontier (permissionless). Verified means that governance has
   *  voted on its incentivization or general approval (amongst other possibilities).
   */
  isVerified?: boolean;
})[] = [
  {
<<<<<<< HEAD
    counterpartyChainId: IS_TESTNET
      ? "axelar-testnet-lisbon-3"
      : "axelar-dojo-1",
    sourceChannelId: IS_TESTNET ? "channel-312" : "channel-208",
    destChannelId: IS_TESTNET ? "channel-22" : "channel-3",
    coinMinimalDenom: IS_TESTNET ? "uausdc" : "uusdc",
    sourceChainNameOverride: IS_TESTNET ? "Ropsten Ethereum" : "Ethereum",
=======
    counterpartyChainId: "sit-5",
    sourceChannelId: "channel-278",
    destChannelId: "channel-0",
    coinMinimalDenom: "usge",
    isVerified: true,
  },
  {
    counterpartyChainId: "imversed-test-1",
    sourceChannelId: "channel-221",
    destChannelId: "channel-1",
    coinMinimalDenom: "nimv",
    isVerified: true,
  },
  {
    counterpartyChainId: "axelar-dojo-1",
    sourceChannelId: "channel-208",
    destChannelId: "channel-3",
    coinMinimalDenom: "uusdc",
    depositUrlOverride:
      "https://satellite.money/?source=ethereum&destination=osmosis&asset_denom=uusdc",
    withdrawUrlOverride:
      "https://satellite.money/?source=osmosis&destination=ethereum&asset_denom=uusdc",
    sourceChainNameOverride: "Ethereum",
>>>>>>> ecfb595b
    isVerified: true,
    originBridgeInfo: {
      bridge: "axelar" as const,
      wallets: ["metamask" as const, "walletconnect" as const],
      method: "deposit-address" as const,
      sourceChains: [AxelarSourceChainConfigs.usdc.ethereum],
      tokenMinDenom: IS_TESTNET ? "uausdc" : "uusdc", // test: "uausdc"
      transferFeeMinAmount: IS_TESTNET ? "150000" : "10500000", // From https://docs.axelar.dev/resources/mainnet#cross-chain-relayer-gas-fee
    },
  },
  {
    counterpartyChainId: "axelar-dojo-1",
    sourceChannelId: "channel-208",
    destChannelId: "channel-3",
    coinMinimalDenom: "weth-wei",
    depositUrlOverride:
      "https://satellite.money/?source=ethereum&destination=osmosis&asset_denom=weth-wei",
    withdrawUrlOverride:
      "https://satellite.money/?source=osmosis&destination=ethereum&asset_denom=weth-wei",
    sourceChainNameOverride: "Ethereum",
    isVerified: true,
  },
  {
    counterpartyChainId: "axelar-dojo-1",
    sourceChannelId: "channel-208",
    destChannelId: "channel-3",
    coinMinimalDenom: "wbtc-satoshi",
    depositUrlOverride:
      "https://satellite.money/?source=ethereum&destination=osmosis&asset_denom=wbtc-satoshi",
    withdrawUrlOverride:
      "https://satellite.money/?source=osmosis&destination=ethereum&asset_denom=wbtc-satoshi",
    sourceChainNameOverride: "Ethereum",
    isVerified: true,
  },
  {
    counterpartyChainId: "axelar-dojo-1",
    sourceChannelId: "channel-208",
    destChannelId: "channel-3",
    coinMinimalDenom: "dai-wei",
    depositUrlOverride:
      "https://satellite.money/?source=ethereum&destination=osmosis&asset_denom=dai-wei",
    withdrawUrlOverride:
      "https://satellite.money/?source=osmosis&destination=ethereum&asset_denom=dai-wei",
    sourceChainNameOverride: "Ethereum",
    isVerified: true,
  },
  {
    counterpartyChainId: "cosmoshub-4",
    sourceChannelId: "channel-0",
    destChannelId: "channel-141",
    coinMinimalDenom: "uatom",
    isVerified: true,
  },
  {
    counterpartyChainId: "crypto-org-chain-mainnet-1",
    sourceChannelId: "channel-5",
    destChannelId: "channel-10",
    coinMinimalDenom: "basecro",
    isVerified: true,
  },
  {
    counterpartyChainId: "juno-1",
    sourceChannelId: "channel-42",
    destChannelId: "channel-0",
    coinMinimalDenom: "ujuno",
    isVerified: true,
  },
  {
    counterpartyChainId: "axelar-dojo-1",
    sourceChannelId: "channel-208",
    destChannelId: "channel-3",
    coinMinimalDenom: "dot-planck",
    depositUrlOverride:
      "https://satellite.money/?source=moonbeam&destination=osmosis&asset_denom=dot-planck",
    withdrawUrlOverride:
      "https://satellite.money/?source=osmosis&destination=moonbeam&asset_denom=dot-planck",
    sourceChainNameOverride: "Moonbeam",
    isVerified: true,
  },
  {
    counterpartyChainId: "evmos_9001-2",
    sourceChannelId: "channel-204",
    destChannelId: "channel-0",
    coinMinimalDenom: "aevmos",
    depositUrlOverride: "https://app.evmos.org/transfer",
    withdrawUrlOverride: "https://app.evmos.org/transfer",
    isVerified: true,
  },
  {
    counterpartyChainId: "kava_2222-10",
    sourceChannelId: "channel-143",
    destChannelId: "channel-1",
    coinMinimalDenom: "ukava",
    isVerified: true,
  },
  {
    counterpartyChainId: "secret-4",
    sourceChannelId: "channel-88",
    destChannelId: "channel-1",
    coinMinimalDenom: "uscrt",
    isVerified: true,
  },
  {
    counterpartyChainId: "columbus-5",
    sourceChannelId: "channel-72",
    destChannelId: "channel-1",
    coinMinimalDenom: "uluna",
    isUnstable: true,
  },
  {
    counterpartyChainId: "columbus-5",
    sourceChannelId: "channel-72",
    destChannelId: "channel-1",
    coinMinimalDenom: "uusd",
    isUnstable: true,
  },
  {
    counterpartyChainId: "stargaze-1",
    sourceChannelId: "channel-75",
    destChannelId: "channel-0",
    coinMinimalDenom: "ustars",
    isVerified: true,
  },
  {
    counterpartyChainId: "chihuahua-1",
    sourceChannelId: "channel-113",
    destChannelId: "channel-7",
    coinMinimalDenom: "uhuahua",
    isVerified: true,
  },
  {
    counterpartyChainId: "core-1",
    sourceChannelId: "channel-4",
    destChannelId: "channel-6",
    coinMinimalDenom: "uxprt",
    isVerified: true,
  },
  {
    counterpartyChainId: "core-1",
    sourceChannelId: "channel-4",
    destChannelId: "channel-6",
    coinMinimalDenom:
      "ibc/A6E3AF63B3C906416A9AF7A556C59EA4BD50E617EFFE6299B99700CCB780E444",
    ibcTransferPathDenom:
      "transfer/channel-38/gravity0xfB5c6815cA3AC72Ce9F5006869AE67f18bF77006",
    isVerified: true,
  },
  {
    counterpartyChainId: "akashnet-2",
    sourceChannelId: "channel-1",
    destChannelId: "channel-9",
    coinMinimalDenom: "uakt",
    isVerified: true,
  },
  {
    counterpartyChainId: "regen-1",
    sourceChannelId: "channel-8",
    destChannelId: "channel-1",
    coinMinimalDenom: "uregen",
    isVerified: true,
  },
  {
    counterpartyChainId: "sentinelhub-2",
    sourceChannelId: "channel-2",
    destChannelId: "channel-0",
    coinMinimalDenom: "udvpn",
    isVerified: true,
  },
  {
    counterpartyChainId: "irishub-1",
    sourceChannelId: "channel-6",
    destChannelId: "channel-3",
    coinMinimalDenom: "uiris",
    isVerified: true,
  },
  {
    counterpartyChainId: "iov-mainnet-ibc",
    sourceChannelId: "channel-15",
    destChannelId: "channel-2",
    coinMinimalDenom: "uiov",
    isVerified: true,
  },
  {
    counterpartyChainId: "emoney-3",
    sourceChannelId: "channel-37",
    destChannelId: "channel-0",
    coinMinimalDenom: "ungm",
    isVerified: true,
  },
  {
    counterpartyChainId: "emoney-3",
    sourceChannelId: "channel-37",
    destChannelId: "channel-0",
    coinMinimalDenom: "eeur",
    isVerified: true,
  },
  {
    counterpartyChainId: "likecoin-mainnet-2",
    sourceChannelId: "channel-53",
    destChannelId: "channel-3",
    coinMinimalDenom: "nanolike",
    isVerified: true,
  },
  {
    counterpartyChainId: "impacthub-3",
    sourceChannelId: "channel-38",
    destChannelId: "channel-4",
    coinMinimalDenom: "uixo",
    isVerified: true,
  },
  {
    counterpartyChainId: "bitcanna-1",
    sourceChannelId: "channel-51",
    destChannelId: "channel-1",
    coinMinimalDenom: "ubcna",
    isVerified: true,
  },
  {
    counterpartyChainId: "bitsong-2b",
    sourceChannelId: "channel-73",
    destChannelId: "channel-0",
    coinMinimalDenom: "ubtsg",
    isVerified: true,
  },
  {
    counterpartyChainId: "kichain-2",
    sourceChannelId: "channel-77",
    destChannelId: "channel-0",
    coinMinimalDenom: "uxki",
    isVerified: true,
  },
  {
    counterpartyChainId: "panacea-3",
    sourceChannelId: "channel-82",
    destChannelId: "channel-1",
    coinMinimalDenom: "umed",
    isVerified: true,
  },
  {
    counterpartyChainId: "bostrom",
    sourceChannelId: "channel-95",
    destChannelId: "channel-2",
    coinMinimalDenom: "boot",
    isVerified: true,
  },
  {
    counterpartyChainId: "comdex-1",
    sourceChannelId: "channel-87",
    destChannelId: "channel-1",
    coinMinimalDenom: "ucmdx",
    isVerified: true,
  },
  {
    counterpartyChainId: "cheqd-mainnet-1",
    sourceChannelId: "channel-108",
    destChannelId: "channel-0",
    coinMinimalDenom: "ncheq",
    isVerified: true,
  },
  {
    counterpartyChainId: "lum-network-1",
    sourceChannelId: "channel-115",
    destChannelId: "channel-3",
    coinMinimalDenom: "ulum",
    isVerified: true,
  },
  {
    counterpartyChainId: "vidulum-1",
    sourceChannelId: "channel-124",
    destChannelId: "channel-0",
    coinMinimalDenom: "uvdl",
    isVerified: true,
  },
  {
    counterpartyChainId: "desmos-mainnet",
    sourceChannelId: "channel-135",
    destChannelId: "channel-2",
    coinMinimalDenom: "udsm",
    isVerified: true,
  },
  {
    counterpartyChainId: "dig-1",
    sourceChannelId: "channel-128",
    destChannelId: "channel-1",
    coinMinimalDenom: "udig",
    isVerified: true,
  },
  {
    counterpartyChainId: "sommelier-3",
    sourceChannelId: "channel-165",
    destChannelId: "channel-0",
    coinMinimalDenom: "usomm",
    isVerified: true,
  },
  {
    counterpartyChainId: "sifchain-1",
    sourceChannelId: "channel-47",
    destChannelId: "channel-17",
    coinMinimalDenom: "rowan",
    isVerified: true,
  },
  {
    counterpartyChainId: "laozi-mainnet",
    sourceChannelId: "channel-148",
    destChannelId: "channel-83",
    coinMinimalDenom: "uband",
    isVerified: true,
  },
  {
    counterpartyChainId: "darchub",
    sourceChannelId: "channel-171",
    destChannelId: "channel-0",
    coinMinimalDenom: "udarc",
    isVerified: true,
  },
  {
    counterpartyChainId: "umee-1",
    sourceChannelId: "channel-184",
    destChannelId: "channel-0",
    coinMinimalDenom: "uumee",
    isVerified: true,
  },
  {
    counterpartyChainId: "gravity-bridge-3",
    sourceChannelId: "channel-144",
    destChannelId: "channel-10",
    coinMinimalDenom: "ugraviton",
    isVerified: true,
  },
  {
    counterpartyChainId: "mainnet-3",
    sourceChannelId: "channel-181",
    destChannelId: "channel-1",
    coinMinimalDenom: "udec",
    isVerified: true,
  },
  {
    counterpartyChainId: "juno-1",
    sourceChannelId: "channel-169",
    destChannelId: "channel-47",
    coinMinimalDenom:
      "cw20:juno1g2g7ucurum66d42g8k5twk34yegdq8c82858gz0tq2fc75zy7khssgnhjl",
    ics20ContractAddress:
      "juno1v4887y83d6g28puzvt8cl0f3cdhd3y6y9mpysnsp3k8krdm7l6jqgm0rkn",
    isVerified: true,
  },
  {
    counterpartyChainId: "carbon-1",
    sourceChannelId: "channel-188",
    destChannelId: "channel-0",
    coinMinimalDenom: "swth",
    isVerified: true,
  },
  {
    counterpartyChainId: "cerberus-chain-1",
    sourceChannelId: "channel-212",
    destChannelId: "channel-1",
    coinMinimalDenom: "ucrbrus",
    isVerified: true,
  },
  {
    counterpartyChainId: "fetchhub-4",
    sourceChannelId: "channel-229",
    destChannelId: "channel-10",
    coinMinimalDenom: "afet",
    isVerified: true,
  },
  {
    counterpartyChainId: "mantle-1",
    sourceChannelId: "channel-232",
    destChannelId: "channel-0",
    coinMinimalDenom: "umntl",
    isVerified: true,
  },
  {
    counterpartyChainId: "juno-1",
    sourceChannelId: "channel-169",
    destChannelId: "channel-47",
    coinMinimalDenom:
      "cw20:juno168ctmpyppk90d34p3jjy658zf5a5l3w8wk35wht6ccqj4mr0yv8s4j5awr",
    ics20ContractAddress:
      "juno1v4887y83d6g28puzvt8cl0f3cdhd3y6y9mpysnsp3k8krdm7l6jqgm0rkn",
    isVerified: true,
  },
  {
    counterpartyChainId: "injective-1",
    sourceChannelId: "channel-122",
    destChannelId: "channel-8",
    coinMinimalDenom: "inj",
    depositUrlOverride:
      "https://hub.injective.network/bridge/?destination=osmosis&origin=injective&token=inj",
    withdrawUrlOverride:
      "https://hub.injective.network/bridge/?destination=injective&origin=osmosis&token=inj",
    isVerified: true,
  },
  {
    counterpartyChainId: "columbus-5",
    sourceChannelId: "channel-72",
    destChannelId: "channel-1",
    coinMinimalDenom: "ukrw",
    isUnstable: true,
  },
  {
    counterpartyChainId: "microtick-1",
    sourceChannelId: "channel-39",
    destChannelId: "channel-16",
    coinMinimalDenom: "utick",
    isUnstable: true,
  },
  {
    counterpartyChainId: "shentu-2.2",
    sourceChannelId: "channel-146",
    destChannelId: "channel-8",
    coinMinimalDenom: "uctk",
  },
  {
    counterpartyChainId: "juno-1",
    sourceChannelId: "channel-169",
    destChannelId: "channel-47",
    coinMinimalDenom:
      "cw20:juno1re3x67ppxap48ygndmrc7har2cnc7tcxtm9nplcas4v0gc3wnmvs3s807z",
    ics20ContractAddress:
      "juno1v4887y83d6g28puzvt8cl0f3cdhd3y6y9mpysnsp3k8krdm7l6jqgm0rkn",
  },
  {
    counterpartyChainId: "juno-1",
    sourceChannelId: "channel-169",
    destChannelId: "channel-47",
    coinMinimalDenom:
      "cw20:juno1r4pzw8f9z0sypct5l9j906d47z998ulwvhvqe5xdwgy8wf84583sxwh0pa",
    ics20ContractAddress:
      "juno1v4887y83d6g28puzvt8cl0f3cdhd3y6y9mpysnsp3k8krdm7l6jqgm0rkn",
  },
  {
    counterpartyChainId: "axelar-dojo-1",
    sourceChannelId: "channel-208",
    destChannelId: "channel-3",
    coinMinimalDenom: "uusdt",
    depositUrlOverride:
      "https://satellite.money/?source=ethereum&destination=osmosis&asset_denom=uusdt",
    withdrawUrlOverride:
      "https://satellite.money/?source=osmosis&destination=ethereum&asset_denom=uusdt",
    sourceChainNameOverride: "Ethereum",
  },
  {
    counterpartyChainId: "axelar-dojo-1",
    sourceChannelId: "channel-208",
    destChannelId: "channel-3",
    coinMinimalDenom: "frax-wei",
    depositUrlOverride:
      "https://satellite.money/?source=ethereum&destination=osmosis&asset_denom=frax-wei",
    withdrawUrlOverride:
      "https://satellite.money/?source=osmosis&destination=ethereum&asset_denom=frax-wei",
    sourceChainNameOverride: "Ethereum",
  },
  {
    counterpartyChainId: "gravity-bridge-3",
    sourceChannelId: "channel-144",
    destChannelId: "channel-10",
    coinMinimalDenom: "gravity0x2260FAC5E5542a773Aa44fBCfeDf7C193bc2C599",
    depositUrlOverride: "https://spacestation.zone/",
    withdrawUrlOverride: "https://spacestation.zone/",
  },
  {
    counterpartyChainId: "gravity-bridge-3",
    sourceChannelId: "channel-144",
    destChannelId: "channel-10",
    coinMinimalDenom: "gravity0xC02aaA39b223FE8D0A0e5C4F27eAD9083C756Cc2",
    depositUrlOverride: "https://spacestation.zone/",
    withdrawUrlOverride: "https://spacestation.zone/",
  },
  {
    counterpartyChainId: "gravity-bridge-3",
    sourceChannelId: "channel-144",
    destChannelId: "channel-10",
    coinMinimalDenom: "gravity0xA0b86991c6218b36c1d19D4a2e9Eb0cE3606eB48",
    depositUrlOverride: "https://spacestation.zone/",
    withdrawUrlOverride: "https://spacestation.zone/",
  },
  {
    counterpartyChainId: "gravity-bridge-3",
    sourceChannelId: "channel-144",
    destChannelId: "channel-10",
    coinMinimalDenom: "gravity0x6B175474E89094C44Da98b954EedeAC495271d0F",
    depositUrlOverride: "https://spacestation.zone/",
    withdrawUrlOverride: "https://spacestation.zone/",
  },
  {
    counterpartyChainId: "gravity-bridge-3",
    sourceChannelId: "channel-144",
    destChannelId: "channel-10",
    coinMinimalDenom: "gravity0xdAC17F958D2ee523a2206206994597C13D831ec7",
    depositUrlOverride: "https://spacestation.zone/",
    withdrawUrlOverride: "https://spacestation.zone/",
  },
  {
    counterpartyChainId: "juno-1",
    sourceChannelId: "channel-169",
    destChannelId: "channel-47",
    coinMinimalDenom:
      "cw20:juno1y9rf7ql6ffwkv02hsgd4yruz23pn4w97p75e2slsnkm0mnamhzysvqnxaq",
    ics20ContractAddress:
      "juno1v4887y83d6g28puzvt8cl0f3cdhd3y6y9mpysnsp3k8krdm7l6jqgm0rkn",
  },
  {
    counterpartyChainId: "pio-mainnet-1",
    sourceChannelId: "channel-222",
    destChannelId: "channel-7",
    coinMinimalDenom: "nhash",
  },
  {
    counterpartyChainId: "galaxy-1",
    sourceChannelId: "channel-236",
    destChannelId: "channel-0",
    coinMinimalDenom: "uglx",
  },
  {
    counterpartyChainId: "juno-1",
    sourceChannelId: "channel-169",
    destChannelId: "channel-47",
    coinMinimalDenom:
      "cw20:juno1tdjwrqmnztn2j3sj2ln9xnyps5hs48q3ddwjrz7jpv6mskappjys5czd49",
    ics20ContractAddress:
      "juno1v4887y83d6g28puzvt8cl0f3cdhd3y6y9mpysnsp3k8krdm7l6jqgm0rkn",
  },
  {
    counterpartyChainId: "juno-1",
    sourceChannelId: "channel-169",
    destChannelId: "channel-47",
    coinMinimalDenom:
      "cw20:juno15u3dt79t6sxxa3x3kpkhzsy56edaa5a66wvt3kxmukqjz2sx0hes5sn38g",
    ics20ContractAddress:
      "juno1v4887y83d6g28puzvt8cl0f3cdhd3y6y9mpysnsp3k8krdm7l6jqgm0rkn",
  },
  {
    counterpartyChainId: "meme-1",
    sourceChannelId: "channel-238",
    destChannelId: "channel-1",
    coinMinimalDenom: "umeme",
  },
  {
    counterpartyChainId: "juno-1",
    sourceChannelId: "channel-169",
    destChannelId: "channel-47",
    coinMinimalDenom:
      "cw20:juno17wzaxtfdw5em7lc94yed4ylgjme63eh73lm3lutp2rhcxttyvpwsypjm4w",
    ics20ContractAddress:
      "juno1v4887y83d6g28puzvt8cl0f3cdhd3y6y9mpysnsp3k8krdm7l6jqgm0rkn",
  },
  {
    counterpartyChainId: "juno-1",
    sourceChannelId: "channel-169",
    destChannelId: "channel-47",
    coinMinimalDenom:
      "cw20:juno1n7n7d5088qlzlj37e9mgmkhx6dfgtvt02hqxq66lcap4dxnzdhwqfmgng3",
    ics20ContractAddress:
      "juno1v4887y83d6g28puzvt8cl0f3cdhd3y6y9mpysnsp3k8krdm7l6jqgm0rkn",
  },
  {
    counterpartyChainId: "phoenix-1",
    sourceChannelId: "channel-251",
    destChannelId: "channel-1",
    coinMinimalDenom: "uluna",
    depositUrlOverride: "https://bridge.terra.money",
    withdrawUrlOverride: "https://bridge.terra.money",
  },
  {
    counterpartyChainId: "titan-1",
    sourceChannelId: "channel-221",
    destChannelId: "channel-1",
    coinMinimalDenom: "uatolo",
  },
  {
    counterpartyChainId: "kava_2222-10",
    sourceChannelId: "channel-143",
    destChannelId: "channel-1",
    coinMinimalDenom: "hard",
  },
  {
    counterpartyChainId: "kava_2222-10",
    sourceChannelId: "channel-143",
    destChannelId: "channel-1",
    coinMinimalDenom: "swp",
  },
  {
    counterpartyChainId: "axelar-dojo-1",
    sourceChannelId: "channel-208",
    destChannelId: "channel-3",
    coinMinimalDenom: "link-wei",
    depositUrlOverride:
      "https://satellite.money/?source=ethereum&destination=osmosis&asset_denom=link-wei",
    withdrawUrlOverride:
      "https://satellite.money/?source=osmosis&destination=ethereum&asset_denom=link-wei",
    sourceChainNameOverride: "Ethereum",
    isVerified: true,
  },
  {
    counterpartyChainId: "genesis_29-2",
    sourceChannelId: "channel-253",
    destChannelId: "channel-1",
    coinMinimalDenom: "el1",
  },
  {
    counterpartyChainId: "axelar-dojo-1",
    sourceChannelId: "channel-208",
    destChannelId: "channel-3",
    coinMinimalDenom: "aave-wei",
    depositUrlOverride:
      "https://satellite.money/?source=ethereum&destination=osmosis&asset_denom=aave-wei",
    withdrawUrlOverride:
      "https://satellite.money/?source=osmosis&destination=ethereum&asset_denom=aave-wei",
    sourceChainNameOverride: "Ethereum",
  },
  {
    counterpartyChainId: "axelar-dojo-1",
    sourceChannelId: "channel-208",
    destChannelId: "channel-3",
    coinMinimalDenom: "ape-wei",
    depositUrlOverride:
      "https://satellite.money/?source=ethereum&destination=osmosis&asset_denom=ape-wei",
    withdrawUrlOverride:
      "https://satellite.money/?source=osmosis&destination=ethereum&asset_denom=ape-wei",
    sourceChainNameOverride: "Ethereum",
  },
  {
    counterpartyChainId: "axelar-dojo-1",
    sourceChannelId: "channel-208",
    destChannelId: "channel-3",
    coinMinimalDenom: "axs-wei",
    depositUrlOverride:
      "https://satellite.money/?source=ethereum&destination=osmosis&asset_denom=axs-wei",
    withdrawUrlOverride:
      "https://satellite.money/?source=osmosis&destination=ethereum&asset_denom=axs-wei",
    sourceChainNameOverride: "Ethereum",
  },
  {
    counterpartyChainId: "axelar-dojo-1",
    sourceChannelId: "channel-208",
    destChannelId: "channel-3",
    coinMinimalDenom: "mkr-wei",
    depositUrlOverride:
      "https://satellite.money/?source=ethereum&destination=osmosis&asset_denom=mkr-wei",
    withdrawUrlOverride:
      "https://satellite.money/?source=osmosis&destination=ethereum&asset_denom=mkr-wei",
    sourceChainNameOverride: "Ethereum",
    isVerified: true,
  },
  {
    counterpartyChainId: "axelar-dojo-1",
    sourceChannelId: "channel-208",
    destChannelId: "channel-3",
    coinMinimalDenom: "rai-wei",
    depositUrlOverride:
      "https://satellite.money/?source=ethereum&destination=osmosis&asset_denom=rai-wei",
    withdrawUrlOverride:
      "https://satellite.money/?source=osmosis&destination=ethereum&asset_denom=rai-wei",
    sourceChainNameOverride: "Ethereum",
  },
  {
    counterpartyChainId: "axelar-dojo-1",
    sourceChannelId: "channel-208",
    destChannelId: "channel-3",
    coinMinimalDenom: "shib-wei",
    depositUrlOverride:
      "https://satellite.money/?source=ethereum&destination=osmosis&asset_denom=shib-wei",
    withdrawUrlOverride:
      "https://satellite.money/?source=osmosis&destination=ethereum&asset_denom=shib-wei",
    sourceChainNameOverride: "Ethereum",
  },
  {
    counterpartyChainId: "axelar-dojo-1",
    sourceChannelId: "channel-208",
    destChannelId: "channel-3",
    coinMinimalDenom: "uni-wei",
    depositUrlOverride:
      "https://satellite.money/?source=ethereum&destination=osmosis&asset_denom=uni-wei",
    withdrawUrlOverride:
      "https://satellite.money/?source=osmosis&destination=ethereum&asset_denom=uni-wei",
    sourceChainNameOverride: "Ethereum",
  },
  {
    counterpartyChainId: "axelar-dojo-1",
    sourceChannelId: "channel-208",
    destChannelId: "channel-3",
    coinMinimalDenom: "xcn-wei",
    depositUrlOverride:
      "https://satellite.money/?source=ethereum&destination=osmosis&asset_denom=xcn-wei",
    withdrawUrlOverride:
      "https://satellite.money/?source=osmosis&destination=ethereum&asset_denom=xcn-wei",
    sourceChainNameOverride: "Ethereum",
  },
  {
    counterpartyChainId: "kaiyo-1",
    sourceChannelId: "channel-259",
    destChannelId: "channel-3",
    coinMinimalDenom: "ukuji",
    isVerified: true,
  },
  {
    counterpartyChainId: "tgrade-mainnet-1",
    sourceChannelId: "channel-263",
    destChannelId: "channel-0",
    coinMinimalDenom: "utgd",
    isVerified: true,
  },
  {
    counterpartyChainId: "echelon_3000-3",
    sourceChannelId: "channel-262",
    destChannelId: "channel-8",
    coinMinimalDenom: "aechelon",
    depositUrlOverride: "https://app.ech.network/ibc",
    withdrawUrlOverride: "https://app.ech.network/ibc",
  },
  {
    counterpartyChainId: "odin-mainnet-freya",
    sourceChannelId: "channel-258",
    destChannelId: "channel-3",
    coinMinimalDenom: "loki",
  },
  {
    counterpartyChainId: "odin-mainnet-freya",
    sourceChannelId: "channel-258",
    destChannelId: "channel-3",
    coinMinimalDenom: "mGeo",
  },
  {
    counterpartyChainId: "odin-mainnet-freya",
    sourceChannelId: "channel-258",
    destChannelId: "channel-3",
    coinMinimalDenom: "mO9W",
  },
  {
    counterpartyChainId: "kichain-2",
    sourceChannelId: "channel-261",
    destChannelId: "channel-18",
    coinMinimalDenom:
      "cw20:ki1dt3lk455ed360pna38fkhqn0p8y44qndsr77qu73ghyaz2zv4whq83mwdy",
    ics20ContractAddress:
      "ki1hzz0s0ucrhdp6tue2lxk3c03nj6f60qy463we7lgx0wudd72ctmsd9kgha",
  },
  {
    counterpartyChainId: "axelar-dojo-1",
    sourceChannelId: "channel-208",
    destChannelId: "channel-3",
    coinMinimalDenom: "wglmr-wei",
    depositUrlOverride:
      "https://satellite.money/?source=moonbeam&destination=osmosis&asset_denom=wglmr-wei",
    withdrawUrlOverride:
      "https://satellite.money/?source=osmosis&destination=moonbeam&asset_denom=wglmr-wei",
    sourceChainNameOverride: "Moonbeam",
  },
  {
    counterpartyChainId: "juno-1",
    sourceChannelId: "channel-169",
    destChannelId: "channel-47",
    coinMinimalDenom:
      "cw20:juno1j0a9ymgngasfn3l5me8qpd53l5zlm9wurfdk7r65s5mg6tkxal3qpgf5se",
    ics20ContractAddress:
      "juno1v4887y83d6g28puzvt8cl0f3cdhd3y6y9mpysnsp3k8krdm7l6jqgm0rkn",
  },
  {
    counterpartyChainId: "juno-1",
    sourceChannelId: "channel-169",
    destChannelId: "channel-47",
    coinMinimalDenom:
      "cw20:juno1gz8cf86zr4vw9cjcyyv432vgdaecvr9n254d3uwwkx9rermekddsxzageh",
    ics20ContractAddress:
      "juno1v4887y83d6g28puzvt8cl0f3cdhd3y6y9mpysnsp3k8krdm7l6jqgm0rkn",
  },
  {
    counterpartyChainId: "crescent-1",
    sourceChannelId: "channel-297",
    destChannelId: "channel-9",
    coinMinimalDenom: "ucre",
  },
  {
    counterpartyChainId: "LumenX",
    sourceChannelId: "channel-286",
    destChannelId: "channel-3",
    coinMinimalDenom: "ulumen",
  },
  {
    counterpartyChainId: "Oraichain",
    sourceChannelId: "channel-216",
    destChannelId: "channel-13",
    coinMinimalDenom: "orai",
  },
  {
    counterpartyChainId: "cudos-1",
    sourceChannelId: "channel-298",
    destChannelId: "channel-1",
    coinMinimalDenom: "acudos",
  },
  {
    counterpartyChainId: "kava_2222-10",
    sourceChannelId: "channel-143",
    destChannelId: "channel-1",
    coinMinimalDenom: "usdx",
  },
  {
    counterpartyChainId: "agoric-3",
    sourceChannelId: "channel-320",
    destChannelId: "channel-1",
    coinMinimalDenom: "ubld",
    isVerified: true,
  },
  {
    counterpartyChainId: "juno-1",
    sourceChannelId: "channel-169",
    destChannelId: "channel-47",
    coinMinimalDenom:
      "cw20:juno1dd0k0um5rqncfueza62w9sentdfh3ec4nw4aq4lk5hkjl63vljqscth9gv",
    ics20ContractAddress:
      "juno1v4887y83d6g28puzvt8cl0f3cdhd3y6y9mpysnsp3k8krdm7l6jqgm0rkn",
  },
  {
    counterpartyChainId: "juno-1",
    sourceChannelId: "channel-169",
    destChannelId: "channel-47",
    coinMinimalDenom:
      "cw20:juno1wwnhkagvcd3tjz6f8vsdsw5plqnw8qy2aj3rrhqr2axvktzv9q2qz8jxn3",
    ics20ContractAddress:
      "juno1v4887y83d6g28puzvt8cl0f3cdhd3y6y9mpysnsp3k8krdm7l6jqgm0rkn",
  },
  {
    counterpartyChainId: "stride-1",
    sourceChannelId: "channel-326",
    destChannelId: "channel-5",
    coinMinimalDenom: "ustrd",
  },
  {
    counterpartyChainId: "stride-1",
    sourceChannelId: "channel-326",
    destChannelId: "channel-5",
    coinMinimalDenom: "stuatom",
  },
  {
    counterpartyChainId: "juno-1",
    sourceChannelId: "channel-169",
    destChannelId: "channel-47",
    coinMinimalDenom:
      "cw20:juno159q8t5g02744lxq8lfmcn6f78qqulq9wn3y9w7lxjgkz4e0a6kvsfvapse",
    ics20ContractAddress:
      "juno1v4887y83d6g28puzvt8cl0f3cdhd3y6y9mpysnsp3k8krdm7l6jqgm0rkn",
  },
  {
    counterpartyChainId: "juno-1",
    sourceChannelId: "channel-169",
    destChannelId: "channel-47",
    coinMinimalDenom:
      "cw20:juno19rqljkh95gh40s7qdx40ksx3zq5tm4qsmsrdz9smw668x9zdr3lqtg33mf",
    ics20ContractAddress:
      "juno1v4887y83d6g28puzvt8cl0f3cdhd3y6y9mpysnsp3k8krdm7l6jqgm0rkn",
  },
].filter((ibcAsset) => {
  // validate IBC asset config
  if (
    (ibcAsset.depositUrlOverride || ibcAsset.depositUrlOverride) &&
    ibcAsset.originBridgeInfo
  ) {
    throw new Error("Can't have URL overrides and origin bridge config");
  }

  if (ibcAsset.originBridgeInfo?.sourceChains.length === 0) {
    throw new Error("Must have at least one source chain");
  }

  // remove outstanding mainnet Axelar assets when using testnets
  if (IS_TESTNET && ibcAsset.counterpartyChainId === "axelar-dojo-1") {
    return false;
  }

  return IS_FRONTIER ? true : ibcAsset.isVerified;
});

if (IS_TESTNET && typeof window === "undefined") {
  console.warn(
    "Reminder: clear browser cache between testnet/mainnet config change."
  );
}

export default IBCAssetInfos;<|MERGE_RESOLUTION|>--- conflicted
+++ resolved
@@ -25,7 +25,6 @@
   isVerified?: boolean;
 })[] = [
   {
-<<<<<<< HEAD
     counterpartyChainId: IS_TESTNET
       ? "axelar-testnet-lisbon-3"
       : "axelar-dojo-1",
@@ -33,31 +32,6 @@
     destChannelId: IS_TESTNET ? "channel-22" : "channel-3",
     coinMinimalDenom: IS_TESTNET ? "uausdc" : "uusdc",
     sourceChainNameOverride: IS_TESTNET ? "Ropsten Ethereum" : "Ethereum",
-=======
-    counterpartyChainId: "sit-5",
-    sourceChannelId: "channel-278",
-    destChannelId: "channel-0",
-    coinMinimalDenom: "usge",
-    isVerified: true,
-  },
-  {
-    counterpartyChainId: "imversed-test-1",
-    sourceChannelId: "channel-221",
-    destChannelId: "channel-1",
-    coinMinimalDenom: "nimv",
-    isVerified: true,
-  },
-  {
-    counterpartyChainId: "axelar-dojo-1",
-    sourceChannelId: "channel-208",
-    destChannelId: "channel-3",
-    coinMinimalDenom: "uusdc",
-    depositUrlOverride:
-      "https://satellite.money/?source=ethereum&destination=osmosis&asset_denom=uusdc",
-    withdrawUrlOverride:
-      "https://satellite.money/?source=osmosis&destination=ethereum&asset_denom=uusdc",
-    sourceChainNameOverride: "Ethereum",
->>>>>>> ecfb595b
     isVerified: true,
     originBridgeInfo: {
       bridge: "axelar" as const,
@@ -893,6 +867,13 @@
     sourceChannelId: "channel-326",
     destChannelId: "channel-5",
     coinMinimalDenom: "stuatom",
+    isVerified: true,
+  },
+  {
+    counterpartyChainId: "stride-1",
+    sourceChannelId: "channel-326",
+    destChannelId: "channel-5",
+    coinMinimalDenom: "stustars",
   },
   {
     counterpartyChainId: "juno-1",
@@ -911,6 +892,19 @@
       "cw20:juno19rqljkh95gh40s7qdx40ksx3zq5tm4qsmsrdz9smw668x9zdr3lqtg33mf",
     ics20ContractAddress:
       "juno1v4887y83d6g28puzvt8cl0f3cdhd3y6y9mpysnsp3k8krdm7l6jqgm0rkn",
+  },
+  {
+    counterpartyChainId: "axelar-dojo-1",
+    sourceChannelId: "channel-208",
+    destChannelId: "channel-3",
+    coinMinimalDenom: "uaxl",
+    isVerified: true,
+  },
+  {
+    counterpartyChainId: "reb_1111-1",
+    sourceChannelId: "channel-355",
+    destChannelId: "channel-0",
+    coinMinimalDenom: "arebus",
   },
 ].filter((ibcAsset) => {
   // validate IBC asset config
