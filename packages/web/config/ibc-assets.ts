import { IBCAsset } from "../stores/assets";

export const IS_FRONTIER = process.env.NEXT_PUBLIC_IS_FRONTIER === "true";
export const UNSTABLE_MSG = "Transfers are disabled due to instability";

/**
 * Determine the channel info per the chain.
 * Guide users to use the same channel for convenience.
 */
export const IBCAssetInfos: (IBCAsset & {
  /** URL if the asset requires a custom deposit external link. Must include `https://...`. */
  depositUrlOverride?: string;

  /** URL if the asset requires a custom withdrawal external link. Must include `https://...`. */
  withdrawUrlOverride?: string;

  /** Related to showing assets on main (canonical) vs frontier (permissionless). Verified means that governance has
   *  voted on its incentivization or general approval (amongst other possibilities).
   */
  isVerified?: boolean;
})[] = [
  {
    counterpartyChainId: "axelar-dojo-1",
    sourceChannelId: "channel-208",
    destChannelId: "channel-3",
    coinMinimalDenom: "uusdc",
    depositUrlOverride:
      "https://satellite.money/?source=ethereum&destination=osmosis&token=usdc",
    withdrawUrlOverride:
      "https://satellite.money/?source=osmosis&destination=ethereum&token=usdc",
    isVerified: true,
  },
  {
    counterpartyChainId: "axelar-dojo-1",
    sourceChannelId: "channel-208",
    destChannelId: "channel-3",
    coinMinimalDenom: "weth-wei",
    depositUrlOverride:
      "https://satellite.money/?source=ethereum&destination=osmosis&token=weth",
    withdrawUrlOverride:
      "https://satellite.money/?source=osmosis&destination=ethereum&token=weth",
    isVerified: true,
  },
  {
<<<<<<< HEAD
    counterpartyChainId: 'axelar-dojo-1',
    sourceChannelId: 'channel-208',
    destChannelId: 'channel-3',
    coinMinimalDenom: 'wbtc-satoshi',
    depositUrlOverride: 'https://satellite.money/?source=ethereum&destination=osmosis&token=wbtc',
    withdrawUrlOverride: 'https://satellite.money/?source=osmosis&destination=ethereum&token=wbtc',
=======
    counterpartyChainId: "axelar-dojo-1",
    sourceChannelId: "channel-208",
    destChannelId: "channel-3",
    coinMinimalDenom: "wbtc-satoshi",
    depositUrlOverride:
      "https://satellite.money/?source=ethereum&destination=osmosis&token=wbtc",
    withdrawUrlOverride:
      "https://satellite.money/?source=osmosis&destination=ethereum&token=wbtc",
>>>>>>> ea005e05
    isVerified: true,
  },
  {
    counterpartyChainId: "axelar-dojo-1",
    sourceChannelId: "channel-208",
    destChannelId: "channel-3",
    coinMinimalDenom: "dai-wei",
    depositUrlOverride:
      "https://satellite.money/?source=ethereum&destination=osmosis&token=dai",
    withdrawUrlOverride:
      "https://satellite.money/?source=osmosis&destination=ethereum&token=dai",
    isVerified: true,
  },
  {
    counterpartyChainId: "cosmoshub-4",
    sourceChannelId: "channel-0",
    destChannelId: "channel-141",
    coinMinimalDenom: "uatom",
    isVerified: true,
  },
  {
    counterpartyChainId: "crypto-org-chain-mainnet-1",
    sourceChannelId: "channel-5",
    destChannelId: "channel-10",
    coinMinimalDenom: "basecro",
    isVerified: true,
  },
  {
    counterpartyChainId: "columbus-5",
    sourceChannelId: "channel-72",
    destChannelId: "channel-1",
    coinMinimalDenom: "uluna",
    isUnstable: true,
    isVerified: true,
  },
  {
    counterpartyChainId: "columbus-5",
    sourceChannelId: "channel-72",
    destChannelId: "channel-1",
    coinMinimalDenom: "uusd",
    isUnstable: true,
    isVerified: true,
  },
  {
    counterpartyChainId: "secret-4",
    sourceChannelId: "channel-88",
    destChannelId: "channel-1",
    coinMinimalDenom: "uscrt",
    isVerified: true,
  },
  {
    counterpartyChainId: "juno-1",
    sourceChannelId: "channel-42",
    destChannelId: "channel-0",
    coinMinimalDenom: "ujuno",
    isVerified: true,
  },
  {
    counterpartyChainId: "juno-1",
    sourceChannelId: "channel-169",
    destChannelId: "channel-47",
    coinMinimalDenom:
      "cw20:juno168ctmpyppk90d34p3jjy658zf5a5l3w8wk35wht6ccqj4mr0yv8s4j5awr",
    ics20ContractAddress:
      "juno1v4887y83d6g28puzvt8cl0f3cdhd3y6y9mpysnsp3k8krdm7l6jqgm0rkn",
    isVerified: true,
  },
  {
    counterpartyChainId: "stargaze-1",
    sourceChannelId: "channel-75",
    destChannelId: "channel-0",
    coinMinimalDenom: "ustars",
    isVerified: true,
  },
  {
    counterpartyChainId: "chihuahua-1",
    sourceChannelId: "channel-113",
    destChannelId: "channel-7",
    coinMinimalDenom: "uhuahua",
    isVerified: true,
  },
  {
    counterpartyChainId: "core-1",
    sourceChannelId: "channel-4",
    destChannelId: "channel-6",
    coinMinimalDenom: "uxprt",
    isVerified: true,
  },
  {
    counterpartyChainId: "core-1",
    sourceChannelId: "channel-4",
    destChannelId: "channel-6",
    coinMinimalDenom:
      "ibc/A6E3AF63B3C906416A9AF7A556C59EA4BD50E617EFFE6299B99700CCB780E444",
    ibcTransferPathDenom:
      "transfer/channel-38/gravity0xfB5c6815cA3AC72Ce9F5006869AE67f18bF77006",
    isVerified: true,
  },
  {
    counterpartyChainId: "akashnet-2",
    sourceChannelId: "channel-1",
    destChannelId: "channel-9",
    coinMinimalDenom: "uakt",
    isVerified: true,
  },
  {
    counterpartyChainId: "regen-1",
    sourceChannelId: "channel-8",
    destChannelId: "channel-1",
    coinMinimalDenom: "uregen",
    isVerified: true,
  },
  {
    counterpartyChainId: "sentinelhub-2",
    sourceChannelId: "channel-2",
    destChannelId: "channel-0",
    coinMinimalDenom: "udvpn",
    isVerified: true,
  },
  {
    counterpartyChainId: "irishub-1",
    sourceChannelId: "channel-6",
    destChannelId: "channel-3",
    coinMinimalDenom: "uiris",
    isVerified: true,
  },
  {
    counterpartyChainId: "iov-mainnet-ibc",
    sourceChannelId: "channel-15",
    destChannelId: "channel-2",
    coinMinimalDenom: "uiov",
    isVerified: true,
  },
  {
    counterpartyChainId: "emoney-3",
    sourceChannelId: "channel-37",
    destChannelId: "channel-0",
    coinMinimalDenom: "ungm",
    isVerified: true,
  },
  {
    counterpartyChainId: "emoney-3",
    sourceChannelId: "channel-37",
    destChannelId: "channel-0",
    coinMinimalDenom: "eeur",
    isVerified: true,
  },
  {
    counterpartyChainId: "likecoin-mainnet-2",
    sourceChannelId: "channel-53",
    destChannelId: "channel-3",
    coinMinimalDenom: "nanolike",
    isVerified: true,
  },
  {
    counterpartyChainId: "impacthub-3",
    sourceChannelId: "channel-38",
    destChannelId: "channel-4",
    coinMinimalDenom: "uixo",
    isVerified: true,
  },
  {
    counterpartyChainId: "bitcanna-1",
    sourceChannelId: "channel-51",
    destChannelId: "channel-1",
    coinMinimalDenom: "ubcna",
    isVerified: true,
  },
  {
    counterpartyChainId: "bitsong-2b",
    sourceChannelId: "channel-73",
    destChannelId: "channel-0",
    coinMinimalDenom: "ubtsg",
    isVerified: true,
  },
  {
    counterpartyChainId: "kichain-2",
    sourceChannelId: "channel-77",
    destChannelId: "channel-0",
    coinMinimalDenom: "uxki",
    isVerified: true,
  },
  {
    counterpartyChainId: "panacea-3",
    sourceChannelId: "channel-82",
    destChannelId: "channel-1",
    coinMinimalDenom: "umed",
    isVerified: true,
  },
  {
    counterpartyChainId: "bostrom",
    sourceChannelId: "channel-95",
    destChannelId: "channel-2",
    coinMinimalDenom: "boot",
    isVerified: true,
  },
  {
    counterpartyChainId: "comdex-1",
    sourceChannelId: "channel-87",
    destChannelId: "channel-1",
    coinMinimalDenom: "ucmdx",
    isVerified: true,
  },
  {
    counterpartyChainId: "cheqd-mainnet-1",
    sourceChannelId: "channel-108",
    destChannelId: "channel-0",
    coinMinimalDenom: "ncheq",
    isVerified: true,
  },
  {
    counterpartyChainId: "lum-network-1",
    sourceChannelId: "channel-115",
    destChannelId: "channel-3",
    coinMinimalDenom: "ulum",
    isVerified: true,
  },
  {
    counterpartyChainId: "vidulum-1",
    sourceChannelId: "channel-124",
    destChannelId: "channel-0",
    coinMinimalDenom: "uvdl",
    isVerified: true,
  },
  {
    counterpartyChainId: "desmos-mainnet",
    sourceChannelId: "channel-135",
    destChannelId: "channel-2",
    coinMinimalDenom: "udsm",
    isVerified: true,
  },
  {
    counterpartyChainId: "dig-1",
    sourceChannelId: "channel-128",
    destChannelId: "channel-1",
    coinMinimalDenom: "udig",
    isVerified: true,
  },
  {
    counterpartyChainId: "sommelier-3",
    sourceChannelId: "channel-165",
    destChannelId: "channel-0",
    coinMinimalDenom: "usomm",
    isVerified: true,
  },
  {
    counterpartyChainId: "sifchain-1",
    sourceChannelId: "channel-47",
    destChannelId: "channel-17",
    coinMinimalDenom: "rowan",
    isVerified: true,
  },
  {
    counterpartyChainId: "laozi-mainnet",
    sourceChannelId: "channel-148",
    destChannelId: "channel-83",
    coinMinimalDenom: "uband",
    isVerified: true,
  },
  {
    counterpartyChainId: "darchub",
    sourceChannelId: "channel-171",
    destChannelId: "channel-0",
    coinMinimalDenom: "udarc",
    isVerified: true,
  },
  {
    counterpartyChainId: "umee-1",
    sourceChannelId: "channel-184",
    destChannelId: "channel-0",
    coinMinimalDenom: "uumee",
    isVerified: true,
  },
  {
    counterpartyChainId: "gravity-bridge-3",
    sourceChannelId: "channel-144",
    destChannelId: "channel-10",
    coinMinimalDenom: "ugraviton",
    isVerified: true,
  },
  {
    counterpartyChainId: "mainnet-3",
    sourceChannelId: "channel-181",
    destChannelId: "channel-1",
    coinMinimalDenom: "udec",
    isVerified: true,
  },
  {
    counterpartyChainId: "juno-1",
    sourceChannelId: "channel-169",
    destChannelId: "channel-47",
    coinMinimalDenom:
      "cw20:juno1g2g7ucurum66d42g8k5twk34yegdq8c82858gz0tq2fc75zy7khssgnhjl",
    ics20ContractAddress:
      "juno1v4887y83d6g28puzvt8cl0f3cdhd3y6y9mpysnsp3k8krdm7l6jqgm0rkn",
    isVerified: true,
  },
  {
    counterpartyChainId: "carbon-1",
    sourceChannelId: "channel-188",
    destChannelId: "channel-0",
    coinMinimalDenom: "swth",
    isVerified: true,
  },
  {
    counterpartyChainId: "cerberus-chain-1",
    sourceChannelId: "channel-212",
    destChannelId: "channel-1",
    coinMinimalDenom: "ucrbrus",
    isVerified: true,
  },
  {
    counterpartyChainId: "fetchhub-4",
    sourceChannelId: "channel-229",
    destChannelId: "channel-10",
    coinMinimalDenom: "afet",
    isVerified: true,
  },
  {
    counterpartyChainId: "mantle-1",
    sourceChannelId: "channel-232",
    destChannelId: "channel-0",
    coinMinimalDenom: "umntl",
    isVerified: true,
  },
  {
    counterpartyChainId: "evmos_9001-2",
    sourceChannelId: "channel-204",
    destChannelId: "channel-0",
    coinMinimalDenom: "aevmos",
    depositUrlOverride: "https://app.evmos.org/transfer",
    withdrawUrlOverride: "https://app.evmos.org/transfer",
    isVerified: true,
  },
  {
    counterpartyChainId: "shentu-2.2",
    sourceChannelId: "channel-146",
    destChannelId: "channel-8",
    coinMinimalDenom: "uctk",
  },
  {
    counterpartyChainId: "juno-1",
    sourceChannelId: "channel-169",
    destChannelId: "channel-47",
    coinMinimalDenom:
      "cw20:juno1re3x67ppxap48ygndmrc7har2cnc7tcxtm9nplcas4v0gc3wnmvs3s807z",
    ics20ContractAddress:
      "juno1v4887y83d6g28puzvt8cl0f3cdhd3y6y9mpysnsp3k8krdm7l6jqgm0rkn",
  },
  {
    counterpartyChainId: "juno-1",
    sourceChannelId: "channel-169",
    destChannelId: "channel-47",
    coinMinimalDenom:
      "cw20:juno1r4pzw8f9z0sypct5l9j906d47z998ulwvhvqe5xdwgy8wf84583sxwh0pa",
    ics20ContractAddress:
      "juno1v4887y83d6g28puzvt8cl0f3cdhd3y6y9mpysnsp3k8krdm7l6jqgm0rkn",
  },
  {
    counterpartyChainId: "injective-1",
    sourceChannelId: "channel-122",
    destChannelId: "channel-8",
    coinMinimalDenom: "inj",
    depositUrlOverride:
      "https://hub.injective.network/bridge/?destination=osmosis&origin=injective&token=inj",
    withdrawUrlOverride:
      "https://hub.injective.network/bridge/?destination=injective&origin=osmosis&token=inj",
  },
  {
    counterpartyChainId: "axelar-dojo-1",
    sourceChannelId: "channel-208",
    destChannelId: "channel-3",
    coinMinimalDenom: "uusdt",
    depositUrlOverride:
      "https://satellite.money/?source=ethereum&destination=osmosis&token=usdt",
    withdrawUrlOverride:
      "https://satellite.money/?source=osmosis&destination=ethereum&token=usdt",
  },
  {
    counterpartyChainId: "axelar-dojo-1",
    sourceChannelId: "channel-208",
    destChannelId: "channel-3",
    coinMinimalDenom: "frax-wei",
    depositUrlOverride:
      "https://satellite.money/?source=ethereum&destination=osmosis&token=frax",
    withdrawUrlOverride:
      "https://satellite.money/?source=osmosis&destination=ethereum&token=frax",
  },
  {
    counterpartyChainId: "gravity-bridge-3",
    sourceChannelId: "channel-144",
    destChannelId: "channel-10",
    coinMinimalDenom: "gravity0x2260FAC5E5542a773Aa44fBCfeDf7C193bc2C599",
    depositUrlOverride: "https://spacestation.zone/",
    withdrawUrlOverride: "https://spacestation.zone/",
  },
  {
    counterpartyChainId: "gravity-bridge-3",
    sourceChannelId: "channel-144",
    destChannelId: "channel-10",
    coinMinimalDenom: "gravity0xC02aaA39b223FE8D0A0e5C4F27eAD9083C756Cc2",
    depositUrlOverride: "https://spacestation.zone/",
    withdrawUrlOverride: "https://spacestation.zone/",
  },
  {
    counterpartyChainId: "gravity-bridge-3",
    sourceChannelId: "channel-144",
    destChannelId: "channel-10",
    coinMinimalDenom: "gravity0xA0b86991c6218b36c1d19D4a2e9Eb0cE3606eB48",
    depositUrlOverride: "https://spacestation.zone/",
    withdrawUrlOverride: "https://spacestation.zone/",
  },
  {
    counterpartyChainId: "gravity-bridge-3",
    sourceChannelId: "channel-144",
    destChannelId: "channel-10",
    coinMinimalDenom: "gravity0x6B175474E89094C44Da98b954EedeAC495271d0F",
    depositUrlOverride: "https://spacestation.zone/",
    withdrawUrlOverride: "https://spacestation.zone/",
  },
  {
    counterpartyChainId: "gravity-bridge-3",
    sourceChannelId: "channel-144",
    destChannelId: "channel-10",
    coinMinimalDenom: "gravity0xdAC17F958D2ee523a2206206994597C13D831ec7",
    depositUrlOverride: "https://spacestation.zone/",
    withdrawUrlOverride: "https://spacestation.zone/",
  },
  {
    counterpartyChainId: "juno-1",
    sourceChannelId: "channel-169",
    destChannelId: "channel-47",
    coinMinimalDenom:
      "cw20:juno1y9rf7ql6ffwkv02hsgd4yruz23pn4w97p75e2slsnkm0mnamhzysvqnxaq",
    ics20ContractAddress:
      "juno1v4887y83d6g28puzvt8cl0f3cdhd3y6y9mpysnsp3k8krdm7l6jqgm0rkn",
  },
  {
    counterpartyChainId: "pio-mainnet-1",
    sourceChannelId: "channel-222",
    destChannelId: "channel-7",
    coinMinimalDenom: "nhash",
  },
  {
    counterpartyChainId: "galaxy-1",
    sourceChannelId: "channel-236",
    destChannelId: "channel-0",
    coinMinimalDenom: "uglx",
  },
  {
    counterpartyChainId: "juno-1",
    sourceChannelId: "channel-169",
    destChannelId: "channel-47",
    coinMinimalDenom:
      "cw20:juno1tdjwrqmnztn2j3sj2ln9xnyps5hs48q3ddwjrz7jpv6mskappjys5czd49",
    ics20ContractAddress:
      "juno1v4887y83d6g28puzvt8cl0f3cdhd3y6y9mpysnsp3k8krdm7l6jqgm0rkn",
  },
  {
    counterpartyChainId: "juno-1",
    sourceChannelId: "channel-169",
    destChannelId: "channel-47",
    coinMinimalDenom:
      "cw20:juno15u3dt79t6sxxa3x3kpkhzsy56edaa5a66wvt3kxmukqjz2sx0hes5sn38g",
    ics20ContractAddress:
      "juno1v4887y83d6g28puzvt8cl0f3cdhd3y6y9mpysnsp3k8krdm7l6jqgm0rkn",
  },
  {
    counterpartyChainId: "meme-1",
    sourceChannelId: "channel-238",
    destChannelId: "channel-1",
    coinMinimalDenom: "umeme",
  },
  {
    counterpartyChainId: "juno-1",
    sourceChannelId: "channel-169",
    destChannelId: "channel-47",
    coinMinimalDenom:
      "cw20:juno17wzaxtfdw5em7lc94yed4ylgjme63eh73lm3lutp2rhcxttyvpwsypjm4w",
    ics20ContractAddress:
      "juno1v4887y83d6g28puzvt8cl0f3cdhd3y6y9mpysnsp3k8krdm7l6jqgm0rkn",
  },
  {
    counterpartyChainId: "juno-1",
    sourceChannelId: "channel-169",
    destChannelId: "channel-47",
    coinMinimalDenom:
      "cw20:juno1n7n7d5088qlzlj37e9mgmkhx6dfgtvt02hqxq66lcap4dxnzdhwqfmgng3",
    ics20ContractAddress:
      "juno1v4887y83d6g28puzvt8cl0f3cdhd3y6y9mpysnsp3k8krdm7l6jqgm0rkn",
  },
  {
    counterpartyChainId: "titan-1",
    sourceChannelId: "channel-221",
    destChannelId: "channel-1",
    coinMinimalDenom: "uatolo",
  },
].filter((ibcAsset) => (IS_FRONTIER ? true : ibcAsset.isVerified));

export default IBCAssetInfos;<|MERGE_RESOLUTION|>--- conflicted
+++ resolved
@@ -42,14 +42,6 @@
     isVerified: true,
   },
   {
-<<<<<<< HEAD
-    counterpartyChainId: 'axelar-dojo-1',
-    sourceChannelId: 'channel-208',
-    destChannelId: 'channel-3',
-    coinMinimalDenom: 'wbtc-satoshi',
-    depositUrlOverride: 'https://satellite.money/?source=ethereum&destination=osmosis&token=wbtc',
-    withdrawUrlOverride: 'https://satellite.money/?source=osmosis&destination=ethereum&token=wbtc',
-=======
     counterpartyChainId: "axelar-dojo-1",
     sourceChannelId: "channel-208",
     destChannelId: "channel-3",
@@ -58,7 +50,6 @@
       "https://satellite.money/?source=ethereum&destination=osmosis&token=wbtc",
     withdrawUrlOverride:
       "https://satellite.money/?source=osmosis&destination=ethereum&token=wbtc",
->>>>>>> ea005e05
     isVerified: true,
   },
   {
