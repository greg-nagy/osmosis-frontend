--- conflicted
+++ resolved
@@ -1545,103 +1545,103 @@
         isVerified: true,
       },
       {
-        //GRDN
-        counterpartyChainId: "juno-1",
-        sourceChannelId: "channel-169",
-        destChannelId: "channel-47",
-        coinMinimalDenom:
-          "cw20:juno1xekkh27punj0uxruv3gvuydyt856fax0nu750xns99t2qcxp7xmsqwhfma",
-        ics20ContractAddress:
-          "juno1v4887y83d6g28puzvt8cl0f3cdhd3y6y9mpysnsp3k8krdm7l6jqgm0rkn",
-      },
-      {
-        //MNPU
-        counterpartyChainId: "juno-1",
-        sourceChannelId: "channel-169",
-        destChannelId: "channel-47",
-        coinMinimalDenom:
-          "cw20:juno166heaxlyntd33a5euh4rrz26svhean4klzw594esmd02l4atan6sazy2my",
-        ics20ContractAddress:
-          "juno1v4887y83d6g28puzvt8cl0f3cdhd3y6y9mpysnsp3k8krdm7l6jqgm0rkn",
-      },
-      {
-        //SHIBAC
-        counterpartyChainId: "juno-1",
-        sourceChannelId: "channel-169",
-        destChannelId: "channel-47",
-        coinMinimalDenom:
-          "cw20:juno1x5qt47rw84c4k6xvvywtrd40p8gxjt8wnmlahlqg07qevah3f8lqwxfs7z",
-        ics20ContractAddress:
-          "juno1v4887y83d6g28puzvt8cl0f3cdhd3y6y9mpysnsp3k8krdm7l6jqgm0rkn",
-      },
-      {
-        //SKOJ
-        counterpartyChainId: "juno-1",
-        sourceChannelId: "channel-169",
-        destChannelId: "channel-47",
-        coinMinimalDenom:
-          "cw20:juno1qqwf3lkfjhp77yja7gmg3y95pda0e5xctqrdhf3wvwdd79flagvqfgrgxp",
-        ics20ContractAddress:
-          "juno1v4887y83d6g28puzvt8cl0f3cdhd3y6y9mpysnsp3k8krdm7l6jqgm0rkn",
-      },
-      {
-        //CLST
-        counterpartyChainId: "juno-1",
-        sourceChannelId: "channel-169",
-        destChannelId: "channel-47",
-        coinMinimalDenom:
-          "cw20:juno1ngww7zxak55fql42wmyqrr4rhzpne24hhs4p3w4cwhcdgqgr3hxsmzl9zg",
-        ics20ContractAddress:
-          "juno1v4887y83d6g28puzvt8cl0f3cdhd3y6y9mpysnsp3k8krdm7l6jqgm0rkn",
-      },
-      {
-        //OSDOGE
-        counterpartyChainId: "juno-1",
-        sourceChannelId: "channel-169",
-        destChannelId: "channel-47",
-        coinMinimalDenom:
-          "cw20:juno1ytymtllllsp3hfmndvcp802p2xmy5s8m59ufel8xv9ahyxyfs4hs4kd4je",
-        ics20ContractAddress:
-          "juno1v4887y83d6g28puzvt8cl0f3cdhd3y6y9mpysnsp3k8krdm7l6jqgm0rkn",
-      },
-      {
-        //APEMOS
-        counterpartyChainId: "juno-1",
-        sourceChannelId: "channel-169",
-        destChannelId: "channel-47",
-        coinMinimalDenom:
-          "cw20:juno1jrr0tuuzxrrwcg6hgeqhw5wqpck2y55734e7zcrp745aardlp0qqg8jz06",
-        ics20ContractAddress:
-          "juno1v4887y83d6g28puzvt8cl0f3cdhd3y6y9mpysnsp3k8krdm7l6jqgm0rkn",
-      },
-      {
-        //INVDRS
-        counterpartyChainId: "juno-1",
-        sourceChannelId: "channel-169",
-        destChannelId: "channel-47",
-        coinMinimalDenom:
-          "cw20:juno1jwdy7v4egw36pd84aeks3ww6n8k7zhsumd4ac8q5lts83ppxueus4626e8",
-        ics20ContractAddress:
-          "juno1v4887y83d6g28puzvt8cl0f3cdhd3y6y9mpysnsp3k8krdm7l6jqgm0rkn",
-      },
-      {
-        //DOGA
-        counterpartyChainId: "juno-1",
-        sourceChannelId: "channel-169",
-        destChannelId: "channel-47",
-        coinMinimalDenom:
-          "cw20:juno1k2ruzzvvwwtwny6gq6kcwyfhkzahaunp685wmz4hafplduekj98q9hgs6d",
-        ics20ContractAddress:
-          "juno1v4887y83d6g28puzvt8cl0f3cdhd3y6y9mpysnsp3k8krdm7l6jqgm0rkn",
-      },
-      {
-<<<<<<< HEAD
         counterpartyChainId: "omniflixhub-1",
         sourceChannelId: "channel-199",
         destChannelId: "channel-1",
         coinMinimalDenom: "uflix",
         isVerified: true,
-=======
+      }
+      {
+        //GRDN
+        counterpartyChainId: "juno-1",
+        sourceChannelId: "channel-169",
+        destChannelId: "channel-47",
+        coinMinimalDenom:
+          "cw20:juno1xekkh27punj0uxruv3gvuydyt856fax0nu750xns99t2qcxp7xmsqwhfma",
+        ics20ContractAddress:
+          "juno1v4887y83d6g28puzvt8cl0f3cdhd3y6y9mpysnsp3k8krdm7l6jqgm0rkn",
+      },
+      {
+        //MNPU
+        counterpartyChainId: "juno-1",
+        sourceChannelId: "channel-169",
+        destChannelId: "channel-47",
+        coinMinimalDenom:
+          "cw20:juno166heaxlyntd33a5euh4rrz26svhean4klzw594esmd02l4atan6sazy2my",
+        ics20ContractAddress:
+          "juno1v4887y83d6g28puzvt8cl0f3cdhd3y6y9mpysnsp3k8krdm7l6jqgm0rkn",
+      },
+      {
+        //SHIBAC
+        counterpartyChainId: "juno-1",
+        sourceChannelId: "channel-169",
+        destChannelId: "channel-47",
+        coinMinimalDenom:
+          "cw20:juno1x5qt47rw84c4k6xvvywtrd40p8gxjt8wnmlahlqg07qevah3f8lqwxfs7z",
+        ics20ContractAddress:
+          "juno1v4887y83d6g28puzvt8cl0f3cdhd3y6y9mpysnsp3k8krdm7l6jqgm0rkn",
+      },
+      {
+        //SKOJ
+        counterpartyChainId: "juno-1",
+        sourceChannelId: "channel-169",
+        destChannelId: "channel-47",
+        coinMinimalDenom:
+          "cw20:juno1qqwf3lkfjhp77yja7gmg3y95pda0e5xctqrdhf3wvwdd79flagvqfgrgxp",
+        ics20ContractAddress:
+          "juno1v4887y83d6g28puzvt8cl0f3cdhd3y6y9mpysnsp3k8krdm7l6jqgm0rkn",
+      },
+      {
+        //CLST
+        counterpartyChainId: "juno-1",
+        sourceChannelId: "channel-169",
+        destChannelId: "channel-47",
+        coinMinimalDenom:
+          "cw20:juno1ngww7zxak55fql42wmyqrr4rhzpne24hhs4p3w4cwhcdgqgr3hxsmzl9zg",
+        ics20ContractAddress:
+          "juno1v4887y83d6g28puzvt8cl0f3cdhd3y6y9mpysnsp3k8krdm7l6jqgm0rkn",
+      },
+      {
+        //OSDOGE
+        counterpartyChainId: "juno-1",
+        sourceChannelId: "channel-169",
+        destChannelId: "channel-47",
+        coinMinimalDenom:
+          "cw20:juno1ytymtllllsp3hfmndvcp802p2xmy5s8m59ufel8xv9ahyxyfs4hs4kd4je",
+        ics20ContractAddress:
+          "juno1v4887y83d6g28puzvt8cl0f3cdhd3y6y9mpysnsp3k8krdm7l6jqgm0rkn",
+      },
+      {
+        //APEMOS
+        counterpartyChainId: "juno-1",
+        sourceChannelId: "channel-169",
+        destChannelId: "channel-47",
+        coinMinimalDenom:
+          "cw20:juno1jrr0tuuzxrrwcg6hgeqhw5wqpck2y55734e7zcrp745aardlp0qqg8jz06",
+        ics20ContractAddress:
+          "juno1v4887y83d6g28puzvt8cl0f3cdhd3y6y9mpysnsp3k8krdm7l6jqgm0rkn",
+      },
+      {
+        //INVDRS
+        counterpartyChainId: "juno-1",
+        sourceChannelId: "channel-169",
+        destChannelId: "channel-47",
+        coinMinimalDenom:
+          "cw20:juno1jwdy7v4egw36pd84aeks3ww6n8k7zhsumd4ac8q5lts83ppxueus4626e8",
+        ics20ContractAddress:
+          "juno1v4887y83d6g28puzvt8cl0f3cdhd3y6y9mpysnsp3k8krdm7l6jqgm0rkn",
+      },
+      {
+        //DOGA
+        counterpartyChainId: "juno-1",
+        sourceChannelId: "channel-169",
+        destChannelId: "channel-47",
+        coinMinimalDenom:
+          "cw20:juno1k2ruzzvvwwtwny6gq6kcwyfhkzahaunp685wmz4hafplduekj98q9hgs6d",
+        ics20ContractAddress:
+          "juno1v4887y83d6g28puzvt8cl0f3cdhd3y6y9mpysnsp3k8krdm7l6jqgm0rkn",
+      },
+      {
         //PEPE
         counterpartyChainId: "juno-1",
         sourceChannelId: "channel-169",
@@ -1670,7 +1670,6 @@
           "cw20:juno1j4ux0f6gt7e82z7jdpm25v4g2gts880ap64rdwa49989wzhd0dfqed6vqm",
         ics20ContractAddress:
           "juno1v4887y83d6g28puzvt8cl0f3cdhd3y6y9mpysnsp3k8krdm7l6jqgm0rkn",
->>>>>>> d81c7b17
       },
     ].filter((ibcAsset) => {
       // validate IBC asset config
