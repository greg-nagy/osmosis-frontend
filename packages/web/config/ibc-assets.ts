--- conflicted
+++ resolved
@@ -730,28 +730,6 @@
     coinMinimalDenom: "loki",
   },
   {
-<<<<<<< HEAD
-    counterpartyChainId: "axelar-dojo-1",
-    sourceChannelId: "channel-208",
-    destChannelId: "channel-3",
-    coinMinimalDenom: "wglmr-wei",
-    depositUrlOverride:
-      "https://satellite.money/?source=moonbeam&destination=osmosis&asset_denom=wglmr-wei",
-    withdrawUrlOverride:
-      "https://satellite.money/?source=osmosis&destination=moonbeam&asset_denom=wglmr-wei",
-    sourceChainNameOverride: "Moonbeam",
-  },
-  {
-    counterpartyChainId: "axelar-dojo-1",
-    sourceChannelId: "channel-208",
-    destChannelId: "channel-3",
-    coinMinimalDenom: "dot-planck",
-    depositUrlOverride:
-      "https://satellite.money/?source=moonbeam&destination=osmosis&asset_denom=dot-planck",
-    withdrawUrlOverride:
-      "https://satellite.money/?source=osmosis&destination=moonbeam&asset_denom=dot-planck",
-    sourceChainNameOverride: "Moonbeam",
-=======
     counterpartyChainId: "kichain-2",
     sourceChannelId: "channel-261",
     destChannelId: "channel-18",
@@ -759,7 +737,28 @@
       "cw20:ki1dt3lk455ed360pna38fkhqn0p8y44qndsr77qu73ghyaz2zv4whq83mwdy",
     ics20ContractAddress:
       "ki1hzz0s0ucrhdp6tue2lxk3c03nj6f60qy463we7lgx0wudd72ctmsd9kgha",
->>>>>>> 472795ec
+  },
+  {
+    counterpartyChainId: "axelar-dojo-1",
+    sourceChannelId: "channel-208",
+    destChannelId: "channel-3",
+    coinMinimalDenom: "wglmr-wei",
+    depositUrlOverride:
+      "https://satellite.money/?source=moonbeam&destination=osmosis&asset_denom=wglmr-wei",
+    withdrawUrlOverride:
+      "https://satellite.money/?source=osmosis&destination=moonbeam&asset_denom=wglmr-wei",
+    sourceChainNameOverride: "Moonbeam",
+  },
+  {
+    counterpartyChainId: "axelar-dojo-1",
+    sourceChannelId: "channel-208",
+    destChannelId: "channel-3",
+    coinMinimalDenom: "dot-planck",
+    depositUrlOverride:
+      "https://satellite.money/?source=moonbeam&destination=osmosis&asset_denom=dot-planck",
+    withdrawUrlOverride:
+      "https://satellite.money/?source=osmosis&destination=moonbeam&asset_denom=dot-planck",
+    sourceChainNameOverride: "Moonbeam",
   },
 ].filter((ibcAsset) => (IS_FRONTIER ? true : ibcAsset.isVerified));
 
