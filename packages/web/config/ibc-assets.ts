--- conflicted
+++ resolved
@@ -1697,20 +1697,22 @@
           "juno1v4887y83d6g28puzvt8cl0f3cdhd3y6y9mpysnsp3k8krdm7l6jqgm0rkn",
       },
       {
-<<<<<<< HEAD
+        //LIGHT
+        counterpartyChainId: "juno-1",
+        sourceChannelId: "channel-169",
+        destChannelId: "channel-47",
+        coinMinimalDenom:
+          "cw20:juno1dpany8c0lj526lsa02sldv7shzvnw5dt5ues72rk35hd69rrydxqeraz8l",
+        ics20ContractAddress:
+          "juno1v4887y83d6g28puzvt8cl0f3cdhd3y6y9mpysnsp3k8krdm7l6jqgm0rkn",
+      },
+      {
         //MILE
-=======
-        //LIGHT
->>>>>>> b55089f0
-        counterpartyChainId: "juno-1",
-        sourceChannelId: "channel-169",
-        destChannelId: "channel-47",
-        coinMinimalDenom:
-<<<<<<< HEAD
+        counterpartyChainId: "juno-1",
+        sourceChannelId: "channel-169",
+        destChannelId: "channel-47",
+        coinMinimalDenom:
           "cw20:juno1llg7q2d5dqlrqzh5dxv8c7kzzjszld34s5vktqmlmaaxqjssz43sxyhq0d",
-=======
-          "cw20:juno1dpany8c0lj526lsa02sldv7shzvnw5dt5ues72rk35hd69rrydxqeraz8l",
->>>>>>> b55089f0
         ics20ContractAddress:
           "juno1v4887y83d6g28puzvt8cl0f3cdhd3y6y9mpysnsp3k8krdm7l6jqgm0rkn",
       },
