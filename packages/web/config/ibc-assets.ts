import { IBCAsset } from "../stores/assets";

export const IS_FRONTIER = process.env.NEXT_PUBLIC_IS_FRONTIER === "true";
export const UNSTABLE_MSG = "Transfers are disabled due to instability";

/**
 * Determine the channel info per the chain.
 * Guide users to use the same channel for convenience.
 */
export const IBCAssetInfos: (IBCAsset & {
  /** URL if the asset requires a custom deposit external link. Must include `https://...`. */
  depositUrlOverride?: string;

  /** URL if the asset requires a custom withdrawal external link. Must include `https://...`. */
  withdrawUrlOverride?: string;

  /** Related to showing assets on main (canonical) vs frontier (permissionless). Verified means that governance has
   *  voted on its incentivization or general approval (amongst other possibilities).
   */
  isVerified?: boolean;
})[] = [
  {
    counterpartyChainId: "axelar-dojo-1",
    sourceChannelId: "channel-208",
    destChannelId: "channel-3",
    coinMinimalDenom: "uusdc",
    depositUrlOverride:
      "https://satellite.money/?source=ethereum&destination=osmosis&asset_denom=uusdc",
    withdrawUrlOverride:
      "https://satellite.money/?source=osmosis&destination=ethereum&asset_denom=uusdc",
    isVerified: true,
  },
  {
    counterpartyChainId: "axelar-dojo-1",
    sourceChannelId: "channel-208",
    destChannelId: "channel-3",
    coinMinimalDenom: "weth-wei",
    depositUrlOverride:
      "https://satellite.money/?source=ethereum&destination=osmosis&asset_denom=weth-wei",
    withdrawUrlOverride:
      "https://satellite.money/?source=osmosis&destination=ethereum&asset_denom=weth-wei",
    isVerified: true,
  },
  {
    counterpartyChainId: "axelar-dojo-1",
    sourceChannelId: "channel-208",
    destChannelId: "channel-3",
    coinMinimalDenom: "wbtc-satoshi",
    depositUrlOverride:
      "https://satellite.money/?source=ethereum&destination=osmosis&asset_denom=wbtc-satoshi",
    withdrawUrlOverride:
      "https://satellite.money/?source=osmosis&destination=ethereum&asset_denom=wbtc-satoshi",
    isVerified: true,
  },
  {
    counterpartyChainId: "axelar-dojo-1",
    sourceChannelId: "channel-208",
    destChannelId: "channel-3",
    coinMinimalDenom: "dai-wei",
    depositUrlOverride:
      "https://satellite.money/?source=ethereum&destination=osmosis&asset_denom=dai-wei",
    withdrawUrlOverride:
      "https://satellite.money/?source=osmosis&destination=ethereum&asset_denom=dai-wei",
    isVerified: true,
  },
  {
    counterpartyChainId: "cosmoshub-4",
    sourceChannelId: "channel-0",
    destChannelId: "channel-141",
    coinMinimalDenom: "uatom",
    isVerified: true,
  },
  {
    counterpartyChainId: "crypto-org-chain-mainnet-1",
    sourceChannelId: "channel-5",
    destChannelId: "channel-10",
    coinMinimalDenom: "basecro",
    isVerified: true,
  },
  {
    counterpartyChainId: "juno-1",
    sourceChannelId: "channel-42",
    destChannelId: "channel-0",
    coinMinimalDenom: "ujuno",
    isVerified: true,
  },
  {
    counterpartyChainId: "evmos_9001-2",
    sourceChannelId: "channel-204",
    destChannelId: "channel-0",
    coinMinimalDenom: "aevmos",
    depositUrlOverride: "https://app.evmos.org/transfer",
    withdrawUrlOverride: "https://app.evmos.org/transfer",
    isVerified: true,
  },
  {
    counterpartyChainId: "kava_2222-10",
    sourceChannelId: "channel-143",
    destChannelId: "channel-1",
    coinMinimalDenom: "ukava",
    isVerified: true,
  },
  {
    counterpartyChainId: "secret-4",
    sourceChannelId: "channel-88",
    destChannelId: "channel-1",
    coinMinimalDenom: "uscrt",
    isVerified: true,
  },
  {
    counterpartyChainId: "columbus-5",
    sourceChannelId: "channel-72",
    destChannelId: "channel-1",
    coinMinimalDenom: "uluna",
    isUnstable: true,
    isVerified: true,
  },
  {
    counterpartyChainId: "columbus-5",
    sourceChannelId: "channel-72",
    destChannelId: "channel-1",
    coinMinimalDenom: "uusd",
    isUnstable: true,
    isVerified: true,
  },
  {
    counterpartyChainId: "stargaze-1",
    sourceChannelId: "channel-75",
    destChannelId: "channel-0",
    coinMinimalDenom: "ustars",
    isVerified: true,
  },
  {
    counterpartyChainId: "chihuahua-1",
    sourceChannelId: "channel-113",
    destChannelId: "channel-7",
    coinMinimalDenom: "uhuahua",
    isVerified: true,
  },
  {
    counterpartyChainId: "core-1",
    sourceChannelId: "channel-4",
    destChannelId: "channel-6",
    coinMinimalDenom: "uxprt",
    isVerified: true,
  },
  {
    counterpartyChainId: "core-1",
    sourceChannelId: "channel-4",
    destChannelId: "channel-6",
    coinMinimalDenom:
      "ibc/A6E3AF63B3C906416A9AF7A556C59EA4BD50E617EFFE6299B99700CCB780E444",
    ibcTransferPathDenom:
      "transfer/channel-38/gravity0xfB5c6815cA3AC72Ce9F5006869AE67f18bF77006",
    isVerified: true,
  },
  {
    counterpartyChainId: "akashnet-2",
    sourceChannelId: "channel-1",
    destChannelId: "channel-9",
    coinMinimalDenom: "uakt",
    isVerified: true,
  },
  {
    counterpartyChainId: "regen-1",
    sourceChannelId: "channel-8",
    destChannelId: "channel-1",
    coinMinimalDenom: "uregen",
    isVerified: true,
  },
  {
    counterpartyChainId: "sentinelhub-2",
    sourceChannelId: "channel-2",
    destChannelId: "channel-0",
    coinMinimalDenom: "udvpn",
    isVerified: true,
  },
  {
    counterpartyChainId: "irishub-1",
    sourceChannelId: "channel-6",
    destChannelId: "channel-3",
    coinMinimalDenom: "uiris",
    isVerified: true,
  },
  {
    counterpartyChainId: "iov-mainnet-ibc",
    sourceChannelId: "channel-15",
    destChannelId: "channel-2",
    coinMinimalDenom: "uiov",
    isVerified: true,
  },
  {
    counterpartyChainId: "emoney-3",
    sourceChannelId: "channel-37",
    destChannelId: "channel-0",
    coinMinimalDenom: "ungm",
    isVerified: true,
  },
  {
    counterpartyChainId: "emoney-3",
    sourceChannelId: "channel-37",
    destChannelId: "channel-0",
    coinMinimalDenom: "eeur",
    isVerified: true,
  },
  {
    counterpartyChainId: "likecoin-mainnet-2",
    sourceChannelId: "channel-53",
    destChannelId: "channel-3",
    coinMinimalDenom: "nanolike",
    isVerified: true,
  },
  {
    counterpartyChainId: "impacthub-3",
    sourceChannelId: "channel-38",
    destChannelId: "channel-4",
    coinMinimalDenom: "uixo",
    isVerified: true,
  },
  {
    counterpartyChainId: "bitcanna-1",
    sourceChannelId: "channel-51",
    destChannelId: "channel-1",
    coinMinimalDenom: "ubcna",
    isVerified: true,
  },
  {
    counterpartyChainId: "bitsong-2b",
    sourceChannelId: "channel-73",
    destChannelId: "channel-0",
    coinMinimalDenom: "ubtsg",
    isVerified: true,
  },
  {
    counterpartyChainId: "kichain-2",
    sourceChannelId: "channel-77",
    destChannelId: "channel-0",
    coinMinimalDenom: "uxki",
    isVerified: true,
  },
  {
    counterpartyChainId: "panacea-3",
    sourceChannelId: "channel-82",
    destChannelId: "channel-1",
    coinMinimalDenom: "umed",
    isVerified: true,
  },
  {
    counterpartyChainId: "bostrom",
    sourceChannelId: "channel-95",
    destChannelId: "channel-2",
    coinMinimalDenom: "boot",
    isVerified: true,
  },
  {
    counterpartyChainId: "comdex-1",
    sourceChannelId: "channel-87",
    destChannelId: "channel-1",
    coinMinimalDenom: "ucmdx",
    isVerified: true,
  },
  {
    counterpartyChainId: "cheqd-mainnet-1",
    sourceChannelId: "channel-108",
    destChannelId: "channel-0",
    coinMinimalDenom: "ncheq",
    isVerified: true,
  },
  {
    counterpartyChainId: "lum-network-1",
    sourceChannelId: "channel-115",
    destChannelId: "channel-3",
    coinMinimalDenom: "ulum",
    isVerified: true,
  },
  {
    counterpartyChainId: "vidulum-1",
    sourceChannelId: "channel-124",
    destChannelId: "channel-0",
    coinMinimalDenom: "uvdl",
    isVerified: true,
  },
  {
    counterpartyChainId: "desmos-mainnet",
    sourceChannelId: "channel-135",
    destChannelId: "channel-2",
    coinMinimalDenom: "udsm",
    isVerified: true,
  },
  {
    counterpartyChainId: "dig-1",
    sourceChannelId: "channel-128",
    destChannelId: "channel-1",
    coinMinimalDenom: "udig",
    isVerified: true,
  },
  {
    counterpartyChainId: "sommelier-3",
    sourceChannelId: "channel-165",
    destChannelId: "channel-0",
    coinMinimalDenom: "usomm",
    isVerified: true,
  },
  {
    counterpartyChainId: "sifchain-1",
    sourceChannelId: "channel-47",
    destChannelId: "channel-17",
    coinMinimalDenom: "rowan",
    isVerified: true,
  },
  {
    counterpartyChainId: "laozi-mainnet",
    sourceChannelId: "channel-148",
    destChannelId: "channel-83",
    coinMinimalDenom: "uband",
    isVerified: true,
  },
  {
    counterpartyChainId: "darchub",
    sourceChannelId: "channel-171",
    destChannelId: "channel-0",
    coinMinimalDenom: "udarc",
    isVerified: true,
  },
  {
    counterpartyChainId: "umee-1",
    sourceChannelId: "channel-184",
    destChannelId: "channel-0",
    coinMinimalDenom: "uumee",
    isVerified: true,
  },
  {
    counterpartyChainId: "gravity-bridge-3",
    sourceChannelId: "channel-144",
    destChannelId: "channel-10",
    coinMinimalDenom: "ugraviton",
    isVerified: true,
  },
  {
    counterpartyChainId: "mainnet-3",
    sourceChannelId: "channel-181",
    destChannelId: "channel-1",
    coinMinimalDenom: "udec",
    isVerified: true,
  },
  {
    counterpartyChainId: "juno-1",
    sourceChannelId: "channel-169",
    destChannelId: "channel-47",
    coinMinimalDenom:
      "cw20:juno1g2g7ucurum66d42g8k5twk34yegdq8c82858gz0tq2fc75zy7khssgnhjl",
    ics20ContractAddress:
      "juno1v4887y83d6g28puzvt8cl0f3cdhd3y6y9mpysnsp3k8krdm7l6jqgm0rkn",
    isVerified: true,
  },
  {
    counterpartyChainId: "carbon-1",
    sourceChannelId: "channel-188",
    destChannelId: "channel-0",
    coinMinimalDenom: "swth",
    isVerified: true,
  },
  {
    counterpartyChainId: "cerberus-chain-1",
    sourceChannelId: "channel-212",
    destChannelId: "channel-1",
    coinMinimalDenom: "ucrbrus",
    isVerified: true,
  },
  {
    counterpartyChainId: "fetchhub-4",
    sourceChannelId: "channel-229",
    destChannelId: "channel-10",
    coinMinimalDenom: "afet",
    isVerified: true,
  },
  {
    counterpartyChainId: "mantle-1",
    sourceChannelId: "channel-232",
    destChannelId: "channel-0",
    coinMinimalDenom: "umntl",
    isVerified: true,
  },
  {
    counterpartyChainId: "juno-1",
    sourceChannelId: "channel-169",
    destChannelId: "channel-47",
    coinMinimalDenom:
      "cw20:juno168ctmpyppk90d34p3jjy658zf5a5l3w8wk35wht6ccqj4mr0yv8s4j5awr",
    ics20ContractAddress:
      "juno1v4887y83d6g28puzvt8cl0f3cdhd3y6y9mpysnsp3k8krdm7l6jqgm0rkn",
    isVerified: true,
  },
  {
    counterpartyChainId: 'columbus-5',
    sourceChannelId: 'channel-72',
    destChannelId: 'channel-1',
    coinMinimalDenom: 'ukrw',
    isUnstable: true,
  },
  {
    counterpartyChainId: "microtick-1",
    sourceChannelId: "channel-39",
    destChannelId: "channel-16",
    coinMinimalDenom: "utick",
  },
  {
    counterpartyChainId: "shentu-2.2",
    sourceChannelId: "channel-146",
    destChannelId: "channel-8",
    coinMinimalDenom: "uctk",
  },
  {
    counterpartyChainId: "juno-1",
    sourceChannelId: "channel-169",
    destChannelId: "channel-47",
    coinMinimalDenom:
      "cw20:juno1re3x67ppxap48ygndmrc7har2cnc7tcxtm9nplcas4v0gc3wnmvs3s807z",
    ics20ContractAddress:
      "juno1v4887y83d6g28puzvt8cl0f3cdhd3y6y9mpysnsp3k8krdm7l6jqgm0rkn",
  },
  {
    counterpartyChainId: "juno-1",
    sourceChannelId: "channel-169",
    destChannelId: "channel-47",
    coinMinimalDenom:
      "cw20:juno1r4pzw8f9z0sypct5l9j906d47z998ulwvhvqe5xdwgy8wf84583sxwh0pa",
    ics20ContractAddress:
      "juno1v4887y83d6g28puzvt8cl0f3cdhd3y6y9mpysnsp3k8krdm7l6jqgm0rkn",
  },
  {
    counterpartyChainId: "injective-1",
    sourceChannelId: "channel-122",
    destChannelId: "channel-8",
    coinMinimalDenom: "inj",
    depositUrlOverride:
      "https://hub.injective.network/bridge/?destination=osmosis&origin=injective&token=inj",
    withdrawUrlOverride:
      "https://hub.injective.network/bridge/?destination=injective&origin=osmosis&token=inj",
  },
  {
    counterpartyChainId: "axelar-dojo-1",
    sourceChannelId: "channel-208",
    destChannelId: "channel-3",
    coinMinimalDenom: "uusdt",
    depositUrlOverride:
      "https://satellite.money/?source=ethereum&destination=osmosis&asset_denom=uusdt",
    withdrawUrlOverride:
      "https://satellite.money/?source=osmosis&destination=ethereum&asset_denom=uusdt",
  },
  {
    counterpartyChainId: "axelar-dojo-1",
    sourceChannelId: "channel-208",
    destChannelId: "channel-3",
    coinMinimalDenom: "frax-wei",
    depositUrlOverride:
      "https://satellite.money/?source=ethereum&destination=osmosis&asset_denom=frax-wei",
    withdrawUrlOverride:
      "https://satellite.money/?source=osmosis&destination=ethereum&asset_denom=frax-wei",
  },
  {
    counterpartyChainId: "gravity-bridge-3",
    sourceChannelId: "channel-144",
    destChannelId: "channel-10",
    coinMinimalDenom: "gravity0x2260FAC5E5542a773Aa44fBCfeDf7C193bc2C599",
    depositUrlOverride: "https://spacestation.zone/",
    withdrawUrlOverride: "https://spacestation.zone/",
  },
  {
    counterpartyChainId: "gravity-bridge-3",
    sourceChannelId: "channel-144",
    destChannelId: "channel-10",
    coinMinimalDenom: "gravity0xC02aaA39b223FE8D0A0e5C4F27eAD9083C756Cc2",
    depositUrlOverride: "https://spacestation.zone/",
    withdrawUrlOverride: "https://spacestation.zone/",
  },
  {
    counterpartyChainId: "gravity-bridge-3",
    sourceChannelId: "channel-144",
    destChannelId: "channel-10",
    coinMinimalDenom: "gravity0xA0b86991c6218b36c1d19D4a2e9Eb0cE3606eB48",
    depositUrlOverride: "https://spacestation.zone/",
    withdrawUrlOverride: "https://spacestation.zone/",
  },
  {
    counterpartyChainId: "gravity-bridge-3",
    sourceChannelId: "channel-144",
    destChannelId: "channel-10",
    coinMinimalDenom: "gravity0x6B175474E89094C44Da98b954EedeAC495271d0F",
    depositUrlOverride: "https://spacestation.zone/",
    withdrawUrlOverride: "https://spacestation.zone/",
  },
  {
    counterpartyChainId: "gravity-bridge-3",
    sourceChannelId: "channel-144",
    destChannelId: "channel-10",
    coinMinimalDenom: "gravity0xdAC17F958D2ee523a2206206994597C13D831ec7",
    depositUrlOverride: "https://spacestation.zone/",
    withdrawUrlOverride: "https://spacestation.zone/",
  },
  {
    counterpartyChainId: "juno-1",
    sourceChannelId: "channel-169",
    destChannelId: "channel-47",
    coinMinimalDenom:
      "cw20:juno1y9rf7ql6ffwkv02hsgd4yruz23pn4w97p75e2slsnkm0mnamhzysvqnxaq",
    ics20ContractAddress:
      "juno1v4887y83d6g28puzvt8cl0f3cdhd3y6y9mpysnsp3k8krdm7l6jqgm0rkn",
  },
  {
    counterpartyChainId: "pio-mainnet-1",
    sourceChannelId: "channel-222",
    destChannelId: "channel-7",
    coinMinimalDenom: "nhash",
  },
  {
    counterpartyChainId: "galaxy-1",
    sourceChannelId: "channel-236",
    destChannelId: "channel-0",
    coinMinimalDenom: "uglx",
  },
  {
    counterpartyChainId: "juno-1",
    sourceChannelId: "channel-169",
    destChannelId: "channel-47",
    coinMinimalDenom:
      "cw20:juno1tdjwrqmnztn2j3sj2ln9xnyps5hs48q3ddwjrz7jpv6mskappjys5czd49",
    ics20ContractAddress:
      "juno1v4887y83d6g28puzvt8cl0f3cdhd3y6y9mpysnsp3k8krdm7l6jqgm0rkn",
  },
  {
    counterpartyChainId: "juno-1",
    sourceChannelId: "channel-169",
    destChannelId: "channel-47",
    coinMinimalDenom:
      "cw20:juno15u3dt79t6sxxa3x3kpkhzsy56edaa5a66wvt3kxmukqjz2sx0hes5sn38g",
    ics20ContractAddress:
      "juno1v4887y83d6g28puzvt8cl0f3cdhd3y6y9mpysnsp3k8krdm7l6jqgm0rkn",
  },
  {
    counterpartyChainId: "meme-1",
    sourceChannelId: "channel-238",
    destChannelId: "channel-1",
    coinMinimalDenom: "umeme",
  },
  {
    counterpartyChainId: "juno-1",
    sourceChannelId: "channel-169",
    destChannelId: "channel-47",
    coinMinimalDenom:
      "cw20:juno17wzaxtfdw5em7lc94yed4ylgjme63eh73lm3lutp2rhcxttyvpwsypjm4w",
    ics20ContractAddress:
      "juno1v4887y83d6g28puzvt8cl0f3cdhd3y6y9mpysnsp3k8krdm7l6jqgm0rkn",
  },
  {
    counterpartyChainId: "juno-1",
    sourceChannelId: "channel-169",
    destChannelId: "channel-47",
    coinMinimalDenom:
      "cw20:juno1n7n7d5088qlzlj37e9mgmkhx6dfgtvt02hqxq66lcap4dxnzdhwqfmgng3",
    ics20ContractAddress:
      "juno1v4887y83d6g28puzvt8cl0f3cdhd3y6y9mpysnsp3k8krdm7l6jqgm0rkn",
  },
  {
    counterpartyChainId: 'phoenix-1',
    sourceChannelId: 'channel-251',
    destChannelId: 'channel-1',
    coinMinimalDenom: 'uluna',
  },
  {
    counterpartyChainId: "titan-1",
    sourceChannelId: "channel-221",
    destChannelId: "channel-1",
    coinMinimalDenom: "uatolo",
  },
  {
    counterpartyChainId: "kava_2222-10",
    sourceChannelId: "channel-143",
    destChannelId: "channel-1",
    coinMinimalDenom: "hard",
  },
  {
    counterpartyChainId: "kava_2222-10",
    sourceChannelId: "channel-143",
    destChannelId: "channel-1",
    coinMinimalDenom: "swp",
  },
  {
<<<<<<< HEAD
    counterpartyChainId: "genesis_29-2",
    sourceChannelId: "channel-235",
    destChannelId: "channel-0",
    coinMinimalDenom: "el1",
=======
    counterpartyChainId: "axelar-dojo-1",
    sourceChannelId: "channel-208",
    destChannelId: "channel-3",
    coinMinimalDenom: "link-wei",
    depositUrlOverride: "https://satellite.money/?source=ethereum&destination=osmosis&asset_denom=link-wei",
    withdrawUrlOverride: "https://satellite.money/?source=osmosis&destination=ethereum&asset_denom=link-wei",
>>>>>>> e49fe27a
  },
].filter((ibcAsset) => (IS_FRONTIER ? true : ibcAsset.isVerified));

export default IBCAssetInfos;<|MERGE_RESOLUTION|>--- conflicted
+++ resolved
@@ -586,20 +586,19 @@
     coinMinimalDenom: "swp",
   },
   {
-<<<<<<< HEAD
-    counterpartyChainId: "genesis_29-2",
-    sourceChannelId: "channel-235",
-    destChannelId: "channel-0",
-    coinMinimalDenom: "el1",
-=======
     counterpartyChainId: "axelar-dojo-1",
     sourceChannelId: "channel-208",
     destChannelId: "channel-3",
     coinMinimalDenom: "link-wei",
     depositUrlOverride: "https://satellite.money/?source=ethereum&destination=osmosis&asset_denom=link-wei",
     withdrawUrlOverride: "https://satellite.money/?source=osmosis&destination=ethereum&asset_denom=link-wei",
->>>>>>> e49fe27a
-  },
+  },
+  {
+    counterpartyChainId: "genesis_29-2",
+    sourceChannelId: "channel-253",
+    destChannelId: "channel-1",
+    coinMinimalDenom: "el1",
+  }
 ].filter((ibcAsset) => (IS_FRONTIER ? true : ibcAsset.isVerified));
 
 export default IBCAssetInfos;