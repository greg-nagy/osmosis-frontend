--- conflicted
+++ resolved
@@ -1510,19 +1510,11 @@
         coinMinimalDenom: "uqatom",
       },
       {
-<<<<<<< HEAD
-        counterpartyChainId: "quicksilver-2",
-        sourceChannelId: "channel-522",
-        destChannelId: "channel-2",
-        coinMinimalDenom: "uqregen",
-      }
-=======
         counterpartyChainId: "comdex-1",
         sourceChannelId: "channel-87",
         destChannelId: "channel-1",
         coinMinimalDenom: "uharbor",
       },
->>>>>>> ae957e21
     ].filter((ibcAsset) => {
       // validate IBC asset config
       if (
