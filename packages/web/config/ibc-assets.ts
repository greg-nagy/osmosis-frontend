--- conflicted
+++ resolved
@@ -822,9 +822,7 @@
     sourceChannelId: "channel-320",
     destChannelId: "channel-1",
     coinMinimalDenom: "ubld",
-<<<<<<< HEAD
-    isVerified: true,
-=======
+    isVerified: true,
   },
   {
     counterpartyChainId: "juno-1",
@@ -843,7 +841,6 @@
       "cw20:juno1wwnhkagvcd3tjz6f8vsdsw5plqnw8qy2aj3rrhqr2axvktzv9q2qz8jxn3",
     ics20ContractAddress:
       "juno1v4887y83d6g28puzvt8cl0f3cdhd3y6y9mpysnsp3k8krdm7l6jqgm0rkn",
->>>>>>> 6ec4c77b
   }
 ].filter((ibcAsset) => (IS_FRONTIER ? true : ibcAsset.isVerified));
 
