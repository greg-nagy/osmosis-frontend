import { IBCAsset } from "../stores/assets";
import { SourceChainConfigs as AxelarSourceChainConfigs } from "../integrations/axelar";

const IS_TESTNET = process.env.NEXT_PUBLIC_IS_TESTNET === "true";
export const IS_FRONTIER = process.env.NEXT_PUBLIC_IS_FRONTIER === "true";
export const UNSTABLE_MSG = "Transfers are disabled due to instability";

/**
 * Determine the channel info per the chain.
 * Guide users to use the same channel for convenience.
 */
export const IBCAssetInfos: (IBCAsset & {
  /** URL if the asset requires a custom deposit external link. Must include `https://...`. */
  depositUrlOverride?: string;

  /** URL if the asset requires a custom withdrawal external link. Must include `https://...`. */
  withdrawUrlOverride?: string;

  /** Alternative chain name to display as the source chain */
  sourceChainNameOverride?: string;

  /** Related to showing assets on main (canonical) vs frontier (permissionless). Verified means that governance has
   *  voted on its incentivization or general approval (amongst other possibilities).
   */
  isVerified?: boolean;
})[] = [
  {
    counterpartyChainId: IS_TESTNET
      ? "axelar-testnet-lisbon-3"
      : "axelar-dojo-1",
    sourceChannelId: IS_TESTNET ? "channel-312" : "channel-208",
    destChannelId: IS_TESTNET ? "channel-22" : "channel-3",
    coinMinimalDenom: IS_TESTNET ? "uausdc" : "uusdc",
    sourceChainNameOverride: IS_TESTNET ? "Ropsten Ethereum" : "Ethereum",
    isVerified: true,
    originBridgeInfo: {
      bridge: "axelar" as const,
      wallets: ["metamask" as const, "walletconnect" as const],
      method: "deposit-address" as const,
      sourceChains: [AxelarSourceChainConfigs.usdc.ethereum],
      tokenMinDenom: IS_TESTNET ? "uausdc" : "uusdc", // test: "uausdc"
      transferFeeMinAmount: IS_TESTNET ? "150000" : "10500000", // From https://docs.axelar.dev/resources/mainnet#cross-chain-relayer-gas-fee
    },
  },
  {
    counterpartyChainId: "axelar-dojo-1",
    sourceChannelId: "channel-208",
    destChannelId: "channel-3",
    coinMinimalDenom: "weth-wei",
    depositUrlOverride:
      "https://satellite.money/?source=ethereum&destination=osmosis&asset_denom=weth-wei",
    withdrawUrlOverride:
      "https://satellite.money/?source=osmosis&destination=ethereum&asset_denom=weth-wei",
    sourceChainNameOverride: "Ethereum",
    isVerified: true,
  },
  {
    counterpartyChainId: "axelar-dojo-1",
    sourceChannelId: "channel-208",
    destChannelId: "channel-3",
    coinMinimalDenom: "wbtc-satoshi",
    depositUrlOverride:
      "https://satellite.money/?source=ethereum&destination=osmosis&asset_denom=wbtc-satoshi",
    withdrawUrlOverride:
      "https://satellite.money/?source=osmosis&destination=ethereum&asset_denom=wbtc-satoshi",
    sourceChainNameOverride: "Ethereum",
    isVerified: true,
  },
  {
    counterpartyChainId: "axelar-dojo-1",
    sourceChannelId: "channel-208",
    destChannelId: "channel-3",
    coinMinimalDenom: "dai-wei",
    depositUrlOverride:
      "https://satellite.money/?source=ethereum&destination=osmosis&asset_denom=dai-wei",
    withdrawUrlOverride:
      "https://satellite.money/?source=osmosis&destination=ethereum&asset_denom=dai-wei",
    sourceChainNameOverride: "Ethereum",
    isVerified: true,
  },
  {
    counterpartyChainId: "cosmoshub-4",
    sourceChannelId: "channel-0",
    destChannelId: "channel-141",
    coinMinimalDenom: "uatom",
    isVerified: true,
  },
  {
    counterpartyChainId: "crypto-org-chain-mainnet-1",
    sourceChannelId: "channel-5",
    destChannelId: "channel-10",
    coinMinimalDenom: "basecro",
    isVerified: true,
  },
  {
    counterpartyChainId: "juno-1",
    sourceChannelId: "channel-42",
    destChannelId: "channel-0",
    coinMinimalDenom: "ujuno",
    isVerified: true,
  },
  {
    counterpartyChainId: "axelar-dojo-1",
    sourceChannelId: "channel-208",
    destChannelId: "channel-3",
    coinMinimalDenom: "dot-planck",
    depositUrlOverride:
      "https://satellite.money/?source=moonbeam&destination=osmosis&asset_denom=dot-planck",
    withdrawUrlOverride:
      "https://satellite.money/?source=osmosis&destination=moonbeam&asset_denom=dot-planck",
    sourceChainNameOverride: "Moonbeam",
    isVerified: true,
  },
  {
    counterpartyChainId: "evmos_9001-2",
    sourceChannelId: "channel-204",
    destChannelId: "channel-0",
    coinMinimalDenom: "aevmos",
    depositUrlOverride: "https://app.evmos.org/transfer",
    withdrawUrlOverride: "https://app.evmos.org/transfer",
    isVerified: true,
  },
  {
    counterpartyChainId: "kava_2222-10",
    sourceChannelId: "channel-143",
    destChannelId: "channel-1",
    coinMinimalDenom: "ukava",
    isVerified: true,
  },
  {
    counterpartyChainId: "secret-4",
    sourceChannelId: "channel-88",
    destChannelId: "channel-1",
    coinMinimalDenom: "uscrt",
    isVerified: true,
  },
  {
    counterpartyChainId: "columbus-5",
    sourceChannelId: "channel-72",
    destChannelId: "channel-1",
    coinMinimalDenom: "uluna",
    isUnstable: true,
  },
  {
    counterpartyChainId: "columbus-5",
    sourceChannelId: "channel-72",
    destChannelId: "channel-1",
    coinMinimalDenom: "uusd",
    isUnstable: true,
  },
  {
    counterpartyChainId: "stargaze-1",
    sourceChannelId: "channel-75",
    destChannelId: "channel-0",
    coinMinimalDenom: "ustars",
    isVerified: true,
  },
  {
    counterpartyChainId: "chihuahua-1",
    sourceChannelId: "channel-113",
    destChannelId: "channel-7",
    coinMinimalDenom: "uhuahua",
    isVerified: true,
  },
  {
    counterpartyChainId: "core-1",
    sourceChannelId: "channel-4",
    destChannelId: "channel-6",
    coinMinimalDenom: "uxprt",
    isVerified: true,
  },
  {
    counterpartyChainId: "core-1",
    sourceChannelId: "channel-4",
    destChannelId: "channel-6",
    coinMinimalDenom:
      "ibc/A6E3AF63B3C906416A9AF7A556C59EA4BD50E617EFFE6299B99700CCB780E444",
    ibcTransferPathDenom:
      "transfer/channel-38/gravity0xfB5c6815cA3AC72Ce9F5006869AE67f18bF77006",
    isVerified: true,
  },
  {
    counterpartyChainId: "akashnet-2",
    sourceChannelId: "channel-1",
    destChannelId: "channel-9",
    coinMinimalDenom: "uakt",
    isVerified: true,
  },
  {
    counterpartyChainId: "regen-1",
    sourceChannelId: "channel-8",
    destChannelId: "channel-1",
    coinMinimalDenom: "uregen",
    isVerified: true,
  },
  {
    counterpartyChainId: "sentinelhub-2",
    sourceChannelId: "channel-2",
    destChannelId: "channel-0",
    coinMinimalDenom: "udvpn",
    isVerified: true,
  },
  {
    counterpartyChainId: "irishub-1",
    sourceChannelId: "channel-6",
    destChannelId: "channel-3",
    coinMinimalDenom: "uiris",
    isVerified: true,
  },
  {
    counterpartyChainId: "iov-mainnet-ibc",
    sourceChannelId: "channel-15",
    destChannelId: "channel-2",
    coinMinimalDenom: "uiov",
    isVerified: true,
  },
  {
    counterpartyChainId: "emoney-3",
    sourceChannelId: "channel-37",
    destChannelId: "channel-0",
    coinMinimalDenom: "ungm",
    isVerified: true,
  },
  {
    counterpartyChainId: "emoney-3",
    sourceChannelId: "channel-37",
    destChannelId: "channel-0",
    coinMinimalDenom: "eeur",
    isVerified: true,
  },
  {
    counterpartyChainId: "likecoin-mainnet-2",
    sourceChannelId: "channel-53",
    destChannelId: "channel-3",
    coinMinimalDenom: "nanolike",
    isVerified: true,
  },
  {
    counterpartyChainId: "impacthub-3",
    sourceChannelId: "channel-38",
    destChannelId: "channel-4",
    coinMinimalDenom: "uixo",
    isVerified: true,
  },
  {
    counterpartyChainId: "bitcanna-1",
    sourceChannelId: "channel-51",
    destChannelId: "channel-1",
    coinMinimalDenom: "ubcna",
    isVerified: true,
  },
  {
    counterpartyChainId: "bitsong-2b",
    sourceChannelId: "channel-73",
    destChannelId: "channel-0",
    coinMinimalDenom: "ubtsg",
    isVerified: true,
  },
  {
    counterpartyChainId: "kichain-2",
    sourceChannelId: "channel-77",
    destChannelId: "channel-0",
    coinMinimalDenom: "uxki",
    isVerified: true,
  },
  {
    counterpartyChainId: "panacea-3",
    sourceChannelId: "channel-82",
    destChannelId: "channel-1",
    coinMinimalDenom: "umed",
    isVerified: true,
  },
  {
    counterpartyChainId: "bostrom",
    sourceChannelId: "channel-95",
    destChannelId: "channel-2",
    coinMinimalDenom: "boot",
    isVerified: true,
  },
  {
    counterpartyChainId: "comdex-1",
    sourceChannelId: "channel-87",
    destChannelId: "channel-1",
    coinMinimalDenom: "ucmdx",
    isVerified: true,
  },
  {
    counterpartyChainId: "cheqd-mainnet-1",
    sourceChannelId: "channel-108",
    destChannelId: "channel-0",
    coinMinimalDenom: "ncheq",
    isVerified: true,
  },
  {
    counterpartyChainId: "lum-network-1",
    sourceChannelId: "channel-115",
    destChannelId: "channel-3",
    coinMinimalDenom: "ulum",
    isVerified: true,
  },
  {
    counterpartyChainId: "vidulum-1",
    sourceChannelId: "channel-124",
    destChannelId: "channel-0",
    coinMinimalDenom: "uvdl",
    isVerified: true,
  },
  {
    counterpartyChainId: "desmos-mainnet",
    sourceChannelId: "channel-135",
    destChannelId: "channel-2",
    coinMinimalDenom: "udsm",
    isVerified: true,
  },
  {
    counterpartyChainId: "dig-1",
    sourceChannelId: "channel-128",
    destChannelId: "channel-1",
    coinMinimalDenom: "udig",
    isVerified: true,
  },
  {
    counterpartyChainId: "sommelier-3",
    sourceChannelId: "channel-165",
    destChannelId: "channel-0",
    coinMinimalDenom: "usomm",
    isVerified: true,
  },
  {
    counterpartyChainId: "sifchain-1",
    sourceChannelId: "channel-47",
    destChannelId: "channel-17",
    coinMinimalDenom: "rowan",
    isVerified: true,
  },
  {
    counterpartyChainId: "laozi-mainnet",
    sourceChannelId: "channel-148",
    destChannelId: "channel-83",
    coinMinimalDenom: "uband",
    isVerified: true,
  },
  {
    counterpartyChainId: "darchub",
    sourceChannelId: "channel-171",
    destChannelId: "channel-0",
    coinMinimalDenom: "udarc",
    isVerified: true,
  },
  {
    counterpartyChainId: "umee-1",
    sourceChannelId: "channel-184",
    destChannelId: "channel-0",
    coinMinimalDenom: "uumee",
    isVerified: true,
  },
  {
    counterpartyChainId: "gravity-bridge-3",
    sourceChannelId: "channel-144",
    destChannelId: "channel-10",
    coinMinimalDenom: "ugraviton",
    isVerified: true,
  },
  {
    counterpartyChainId: "mainnet-3",
    sourceChannelId: "channel-181",
    destChannelId: "channel-1",
    coinMinimalDenom: "udec",
    isVerified: true,
  },
  {
    counterpartyChainId: "juno-1",
    sourceChannelId: "channel-169",
    destChannelId: "channel-47",
    coinMinimalDenom:
      "cw20:juno1g2g7ucurum66d42g8k5twk34yegdq8c82858gz0tq2fc75zy7khssgnhjl",
    ics20ContractAddress:
      "juno1v4887y83d6g28puzvt8cl0f3cdhd3y6y9mpysnsp3k8krdm7l6jqgm0rkn",
    isVerified: true,
  },
  {
    counterpartyChainId: "carbon-1",
    sourceChannelId: "channel-188",
    destChannelId: "channel-0",
    coinMinimalDenom: "swth",
    isVerified: true,
  },
  {
    counterpartyChainId: "cerberus-chain-1",
    sourceChannelId: "channel-212",
    destChannelId: "channel-1",
    coinMinimalDenom: "ucrbrus",
    isVerified: true,
  },
  {
    counterpartyChainId: "fetchhub-4",
    sourceChannelId: "channel-229",
    destChannelId: "channel-10",
    coinMinimalDenom: "afet",
    isVerified: true,
  },
  {
    counterpartyChainId: "mantle-1",
    sourceChannelId: "channel-232",
    destChannelId: "channel-0",
    coinMinimalDenom: "umntl",
    isVerified: true,
  },
  {
    counterpartyChainId: "juno-1",
    sourceChannelId: "channel-169",
    destChannelId: "channel-47",
    coinMinimalDenom:
      "cw20:juno168ctmpyppk90d34p3jjy658zf5a5l3w8wk35wht6ccqj4mr0yv8s4j5awr",
    ics20ContractAddress:
      "juno1v4887y83d6g28puzvt8cl0f3cdhd3y6y9mpysnsp3k8krdm7l6jqgm0rkn",
    isVerified: true,
  },
  {
    counterpartyChainId: "injective-1",
    sourceChannelId: "channel-122",
    destChannelId: "channel-8",
    coinMinimalDenom: "inj",
    depositUrlOverride:
      "https://hub.injective.network/bridge/?destination=osmosis&origin=injective&token=inj",
    withdrawUrlOverride:
      "https://hub.injective.network/bridge/?destination=injective&origin=osmosis&token=inj",
    isVerified: true,
  },
  {
    counterpartyChainId: "columbus-5",
    sourceChannelId: "channel-72",
    destChannelId: "channel-1",
    coinMinimalDenom: "ukrw",
    isUnstable: true,
  },
  {
    counterpartyChainId: "microtick-1",
    sourceChannelId: "channel-39",
    destChannelId: "channel-16",
    coinMinimalDenom: "utick",
    isUnstable: true,
  },
  {
    counterpartyChainId: "shentu-2.2",
    sourceChannelId: "channel-146",
    destChannelId: "channel-8",
    coinMinimalDenom: "uctk",
  },
  {
    counterpartyChainId: "juno-1",
    sourceChannelId: "channel-169",
    destChannelId: "channel-47",
    coinMinimalDenom:
      "cw20:juno1re3x67ppxap48ygndmrc7har2cnc7tcxtm9nplcas4v0gc3wnmvs3s807z",
    ics20ContractAddress:
      "juno1v4887y83d6g28puzvt8cl0f3cdhd3y6y9mpysnsp3k8krdm7l6jqgm0rkn",
  },
  {
    counterpartyChainId: "juno-1",
    sourceChannelId: "channel-169",
    destChannelId: "channel-47",
    coinMinimalDenom:
      "cw20:juno1r4pzw8f9z0sypct5l9j906d47z998ulwvhvqe5xdwgy8wf84583sxwh0pa",
    ics20ContractAddress:
      "juno1v4887y83d6g28puzvt8cl0f3cdhd3y6y9mpysnsp3k8krdm7l6jqgm0rkn",
  },
  {
    counterpartyChainId: "axelar-dojo-1",
    sourceChannelId: "channel-208",
    destChannelId: "channel-3",
    coinMinimalDenom: "uusdt",
    depositUrlOverride:
      "https://satellite.money/?source=ethereum&destination=osmosis&asset_denom=uusdt",
    withdrawUrlOverride:
      "https://satellite.money/?source=osmosis&destination=ethereum&asset_denom=uusdt",
    sourceChainNameOverride: "Ethereum",
  },
  {
    counterpartyChainId: "axelar-dojo-1",
    sourceChannelId: "channel-208",
    destChannelId: "channel-3",
    coinMinimalDenom: "frax-wei",
    depositUrlOverride:
      "https://satellite.money/?source=ethereum&destination=osmosis&asset_denom=frax-wei",
    withdrawUrlOverride:
      "https://satellite.money/?source=osmosis&destination=ethereum&asset_denom=frax-wei",
    sourceChainNameOverride: "Ethereum",
  },
  {
    counterpartyChainId: "gravity-bridge-3",
    sourceChannelId: "channel-144",
    destChannelId: "channel-10",
    coinMinimalDenom: "gravity0x2260FAC5E5542a773Aa44fBCfeDf7C193bc2C599",
    depositUrlOverride: "https://spacestation.zone/",
    withdrawUrlOverride: "https://spacestation.zone/",
  },
  {
    counterpartyChainId: "gravity-bridge-3",
    sourceChannelId: "channel-144",
    destChannelId: "channel-10",
    coinMinimalDenom: "gravity0xC02aaA39b223FE8D0A0e5C4F27eAD9083C756Cc2",
    depositUrlOverride: "https://spacestation.zone/",
    withdrawUrlOverride: "https://spacestation.zone/",
  },
  {
    counterpartyChainId: "gravity-bridge-3",
    sourceChannelId: "channel-144",
    destChannelId: "channel-10",
    coinMinimalDenom: "gravity0xA0b86991c6218b36c1d19D4a2e9Eb0cE3606eB48",
    depositUrlOverride: "https://spacestation.zone/",
    withdrawUrlOverride: "https://spacestation.zone/",
  },
  {
    counterpartyChainId: "gravity-bridge-3",
    sourceChannelId: "channel-144",
    destChannelId: "channel-10",
    coinMinimalDenom: "gravity0x6B175474E89094C44Da98b954EedeAC495271d0F",
    depositUrlOverride: "https://spacestation.zone/",
    withdrawUrlOverride: "https://spacestation.zone/",
  },
  {
    counterpartyChainId: "gravity-bridge-3",
    sourceChannelId: "channel-144",
    destChannelId: "channel-10",
    coinMinimalDenom: "gravity0xdAC17F958D2ee523a2206206994597C13D831ec7",
    depositUrlOverride: "https://spacestation.zone/",
    withdrawUrlOverride: "https://spacestation.zone/",
  },
  {
    counterpartyChainId: "juno-1",
    sourceChannelId: "channel-169",
    destChannelId: "channel-47",
    coinMinimalDenom:
      "cw20:juno1y9rf7ql6ffwkv02hsgd4yruz23pn4w97p75e2slsnkm0mnamhzysvqnxaq",
    ics20ContractAddress:
      "juno1v4887y83d6g28puzvt8cl0f3cdhd3y6y9mpysnsp3k8krdm7l6jqgm0rkn",
  },
  {
    counterpartyChainId: "pio-mainnet-1",
    sourceChannelId: "channel-222",
    destChannelId: "channel-7",
    coinMinimalDenom: "nhash",
  },
  {
    counterpartyChainId: "galaxy-1",
    sourceChannelId: "channel-236",
    destChannelId: "channel-0",
    coinMinimalDenom: "uglx",
  },
  {
    counterpartyChainId: "juno-1",
    sourceChannelId: "channel-169",
    destChannelId: "channel-47",
    coinMinimalDenom:
      "cw20:juno1tdjwrqmnztn2j3sj2ln9xnyps5hs48q3ddwjrz7jpv6mskappjys5czd49",
    ics20ContractAddress:
      "juno1v4887y83d6g28puzvt8cl0f3cdhd3y6y9mpysnsp3k8krdm7l6jqgm0rkn",
  },
  {
    counterpartyChainId: "juno-1",
    sourceChannelId: "channel-169",
    destChannelId: "channel-47",
    coinMinimalDenom:
      "cw20:juno15u3dt79t6sxxa3x3kpkhzsy56edaa5a66wvt3kxmukqjz2sx0hes5sn38g",
    ics20ContractAddress:
      "juno1v4887y83d6g28puzvt8cl0f3cdhd3y6y9mpysnsp3k8krdm7l6jqgm0rkn",
  },
  {
    counterpartyChainId: "meme-1",
    sourceChannelId: "channel-238",
    destChannelId: "channel-1",
    coinMinimalDenom: "umeme",
  },
  {
    counterpartyChainId: "juno-1",
    sourceChannelId: "channel-169",
    destChannelId: "channel-47",
    coinMinimalDenom:
      "cw20:juno17wzaxtfdw5em7lc94yed4ylgjme63eh73lm3lutp2rhcxttyvpwsypjm4w",
    ics20ContractAddress:
      "juno1v4887y83d6g28puzvt8cl0f3cdhd3y6y9mpysnsp3k8krdm7l6jqgm0rkn",
  },
  {
    counterpartyChainId: "juno-1",
    sourceChannelId: "channel-169",
    destChannelId: "channel-47",
    coinMinimalDenom:
      "cw20:juno1n7n7d5088qlzlj37e9mgmkhx6dfgtvt02hqxq66lcap4dxnzdhwqfmgng3",
    ics20ContractAddress:
      "juno1v4887y83d6g28puzvt8cl0f3cdhd3y6y9mpysnsp3k8krdm7l6jqgm0rkn",
  },
  {
    counterpartyChainId: "phoenix-1",
    sourceChannelId: "channel-251",
    destChannelId: "channel-1",
    coinMinimalDenom: "uluna",
    depositUrlOverride: "https://bridge.terra.money",
    withdrawUrlOverride: "https://bridge.terra.money",
  },
  {
    counterpartyChainId: "titan-1",
    sourceChannelId: "channel-221",
    destChannelId: "channel-1",
    coinMinimalDenom: "uatolo",
  },
  {
    counterpartyChainId: "kava_2222-10",
    sourceChannelId: "channel-143",
    destChannelId: "channel-1",
    coinMinimalDenom: "hard",
  },
  {
    counterpartyChainId: "kava_2222-10",
    sourceChannelId: "channel-143",
    destChannelId: "channel-1",
    coinMinimalDenom: "swp",
  },
  {
    counterpartyChainId: "axelar-dojo-1",
    sourceChannelId: "channel-208",
    destChannelId: "channel-3",
    coinMinimalDenom: "link-wei",
    depositUrlOverride:
      "https://satellite.money/?source=ethereum&destination=osmosis&asset_denom=link-wei",
    withdrawUrlOverride:
      "https://satellite.money/?source=osmosis&destination=ethereum&asset_denom=link-wei",
    sourceChainNameOverride: "Ethereum",
    isVerified: true,
  },
  {
    counterpartyChainId: "genesis_29-2",
    sourceChannelId: "channel-253",
    destChannelId: "channel-1",
    coinMinimalDenom: "el1",
  },
  {
    counterpartyChainId: "axelar-dojo-1",
    sourceChannelId: "channel-208",
    destChannelId: "channel-3",
    coinMinimalDenom: "aave-wei",
    depositUrlOverride:
      "https://satellite.money/?source=ethereum&destination=osmosis&asset_denom=aave-wei",
    withdrawUrlOverride:
      "https://satellite.money/?source=osmosis&destination=ethereum&asset_denom=aave-wei",
    sourceChainNameOverride: "Ethereum",
  },
  {
    counterpartyChainId: "axelar-dojo-1",
    sourceChannelId: "channel-208",
    destChannelId: "channel-3",
    coinMinimalDenom: "ape-wei",
    depositUrlOverride:
      "https://satellite.money/?source=ethereum&destination=osmosis&asset_denom=ape-wei",
    withdrawUrlOverride:
      "https://satellite.money/?source=osmosis&destination=ethereum&asset_denom=ape-wei",
    sourceChainNameOverride: "Ethereum",
  },
  {
    counterpartyChainId: "axelar-dojo-1",
    sourceChannelId: "channel-208",
    destChannelId: "channel-3",
    coinMinimalDenom: "axs-wei",
    depositUrlOverride:
      "https://satellite.money/?source=ethereum&destination=osmosis&asset_denom=axs-wei",
    withdrawUrlOverride:
      "https://satellite.money/?source=osmosis&destination=ethereum&asset_denom=axs-wei",
    sourceChainNameOverride: "Ethereum",
  },
  {
    counterpartyChainId: "axelar-dojo-1",
    sourceChannelId: "channel-208",
    destChannelId: "channel-3",
    coinMinimalDenom: "mkr-wei",
    depositUrlOverride:
      "https://satellite.money/?source=ethereum&destination=osmosis&asset_denom=mkr-wei",
    withdrawUrlOverride:
      "https://satellite.money/?source=osmosis&destination=ethereum&asset_denom=mkr-wei",
    sourceChainNameOverride: "Ethereum",
    isVerified: true,
  },
  {
    counterpartyChainId: "axelar-dojo-1",
    sourceChannelId: "channel-208",
    destChannelId: "channel-3",
    coinMinimalDenom: "rai-wei",
    depositUrlOverride:
      "https://satellite.money/?source=ethereum&destination=osmosis&asset_denom=rai-wei",
    withdrawUrlOverride:
      "https://satellite.money/?source=osmosis&destination=ethereum&asset_denom=rai-wei",
    sourceChainNameOverride: "Ethereum",
  },
  {
    counterpartyChainId: "axelar-dojo-1",
    sourceChannelId: "channel-208",
    destChannelId: "channel-3",
    coinMinimalDenom: "shib-wei",
    depositUrlOverride:
      "https://satellite.money/?source=ethereum&destination=osmosis&asset_denom=shib-wei",
    withdrawUrlOverride:
      "https://satellite.money/?source=osmosis&destination=ethereum&asset_denom=shib-wei",
    sourceChainNameOverride: "Ethereum",
  },
  {
    counterpartyChainId: "axelar-dojo-1",
    sourceChannelId: "channel-208",
    destChannelId: "channel-3",
    coinMinimalDenom: "uni-wei",
    depositUrlOverride:
      "https://satellite.money/?source=ethereum&destination=osmosis&asset_denom=uni-wei",
    withdrawUrlOverride:
      "https://satellite.money/?source=osmosis&destination=ethereum&asset_denom=uni-wei",
    sourceChainNameOverride: "Ethereum",
  },
  {
    counterpartyChainId: "axelar-dojo-1",
    sourceChannelId: "channel-208",
    destChannelId: "channel-3",
    coinMinimalDenom: "xcn-wei",
    depositUrlOverride:
      "https://satellite.money/?source=ethereum&destination=osmosis&asset_denom=xcn-wei",
    withdrawUrlOverride:
      "https://satellite.money/?source=osmosis&destination=ethereum&asset_denom=xcn-wei",
    sourceChainNameOverride: "Ethereum",
  },
  {
    counterpartyChainId: "kaiyo-1",
    sourceChannelId: "channel-259",
    destChannelId: "channel-3",
    coinMinimalDenom: "ukuji",
    isVerified: true,
  },
  {
    counterpartyChainId: "tgrade-mainnet-1",
    sourceChannelId: "channel-263",
    destChannelId: "channel-0",
    coinMinimalDenom: "utgd",
    isVerified: true,
  },
  {
    counterpartyChainId: "echelon_3000-3",
    sourceChannelId: "channel-262",
    destChannelId: "channel-8",
    coinMinimalDenom: "aechelon",
    depositUrlOverride: "https://app.ech.network/ibc",
    withdrawUrlOverride: "https://app.ech.network/ibc",
  },
  {
    counterpartyChainId: "odin-mainnet-freya",
    sourceChannelId: "channel-258",
    destChannelId: "channel-3",
    coinMinimalDenom: "loki",
  },
  {
    counterpartyChainId: "odin-mainnet-freya",
    sourceChannelId: "channel-258",
    destChannelId: "channel-3",
    coinMinimalDenom: "mGeo",
  },
  {
    counterpartyChainId: "odin-mainnet-freya",
    sourceChannelId: "channel-258",
    destChannelId: "channel-3",
    coinMinimalDenom: "mO9W",
  },
  {
    counterpartyChainId: "kichain-2",
    sourceChannelId: "channel-261",
    destChannelId: "channel-18",
    coinMinimalDenom:
      "cw20:ki1dt3lk455ed360pna38fkhqn0p8y44qndsr77qu73ghyaz2zv4whq83mwdy",
    ics20ContractAddress:
      "ki1hzz0s0ucrhdp6tue2lxk3c03nj6f60qy463we7lgx0wudd72ctmsd9kgha",
  },
  {
    counterpartyChainId: "axelar-dojo-1",
    sourceChannelId: "channel-208",
    destChannelId: "channel-3",
    coinMinimalDenom: "wglmr-wei",
    depositUrlOverride:
      "https://satellite.money/?source=moonbeam&destination=osmosis&asset_denom=wglmr-wei",
    withdrawUrlOverride:
      "https://satellite.money/?source=osmosis&destination=moonbeam&asset_denom=wglmr-wei",
    sourceChainNameOverride: "Moonbeam",
  },
  {
    counterpartyChainId: "juno-1",
    sourceChannelId: "channel-169",
    destChannelId: "channel-47",
    coinMinimalDenom:
      "cw20:juno1j0a9ymgngasfn3l5me8qpd53l5zlm9wurfdk7r65s5mg6tkxal3qpgf5se",
    ics20ContractAddress:
      "juno1v4887y83d6g28puzvt8cl0f3cdhd3y6y9mpysnsp3k8krdm7l6jqgm0rkn",
  },
  {
    counterpartyChainId: "juno-1",
    sourceChannelId: "channel-169",
    destChannelId: "channel-47",
    coinMinimalDenom:
      "cw20:juno1gz8cf86zr4vw9cjcyyv432vgdaecvr9n254d3uwwkx9rermekddsxzageh",
    ics20ContractAddress:
      "juno1v4887y83d6g28puzvt8cl0f3cdhd3y6y9mpysnsp3k8krdm7l6jqgm0rkn",
  },
  {
    counterpartyChainId: "crescent-1",
    sourceChannelId: "channel-297",
    destChannelId: "channel-9",
    coinMinimalDenom: "ucre",
  },
  {
    counterpartyChainId: "LumenX",
    sourceChannelId: "channel-286",
    destChannelId: "channel-3",
    coinMinimalDenom: "ulumen",
  },
  {
    counterpartyChainId: "Oraichain",
    sourceChannelId: "channel-216",
    destChannelId: "channel-13",
    coinMinimalDenom: "orai",
  },
<<<<<<< HEAD
].filter((ibcAsset) => {
  // validate IBC asset config
  if (
    (ibcAsset.depositUrlOverride || ibcAsset.depositUrlOverride) &&
    ibcAsset.originBridgeInfo
  ) {
    throw new Error("Can't have URL overrides and origin bridge config");
  }

  if (ibcAsset.originBridgeInfo?.sourceChains.length === 0) {
    throw new Error("Must have at least one source chain");
  }

  // remove outstanding mainnet Axelar assets when using testnets
  if (IS_TESTNET && ibcAsset.counterpartyChainId === "axelar-dojo-1") {
    return false;
  }

  return IS_FRONTIER ? true : ibcAsset.isVerified;
});

if (IS_TESTNET && typeof window === "undefined") {
  console.warn(
    "Reminder: clear browser cache between testnet/mainnet config change."
  );
}
=======
  {
    counterpartyChainId: "cudos-1",
    sourceChannelId: "channel-298",
    destChannelId: "channel-1",
    coinMinimalDenom: "acudos",
  },
  {
    counterpartyChainId: "kava_2222-10",
    sourceChannelId: "channel-143",
    destChannelId: "channel-1",
    coinMinimalDenom: "usdx",
  },
  {
    counterpartyChainId: "agoric-3",
    sourceChannelId: "channel-320",
    destChannelId: "channel-1",
    coinMinimalDenom: "ubld",
    isVerified: true,
  },
  {
    counterpartyChainId: "juno-1",
    sourceChannelId: "channel-169",
    destChannelId: "channel-47",
    coinMinimalDenom:
      "cw20:juno1dd0k0um5rqncfueza62w9sentdfh3ec4nw4aq4lk5hkjl63vljqscth9gv",
    ics20ContractAddress:
      "juno1v4887y83d6g28puzvt8cl0f3cdhd3y6y9mpysnsp3k8krdm7l6jqgm0rkn",
  },
  {
    counterpartyChainId: "juno-1",
    sourceChannelId: "channel-169",
    destChannelId: "channel-47",
    coinMinimalDenom:
      "cw20:juno1wwnhkagvcd3tjz6f8vsdsw5plqnw8qy2aj3rrhqr2axvktzv9q2qz8jxn3",
    ics20ContractAddress:
      "juno1v4887y83d6g28puzvt8cl0f3cdhd3y6y9mpysnsp3k8krdm7l6jqgm0rkn",
  },
  {
    counterpartyChainId: "stride-1",
    sourceChannelId: "channel-326",
    destChannelId: "channel-5",
    coinMinimalDenom: "ustrd",
  },
  {
    counterpartyChainId: "stride-1",
    sourceChannelId: "channel-326",
    destChannelId: "channel-5",
    coinMinimalDenom: "stuatom",
  },
  {
    counterpartyChainId: "juno-1",
    sourceChannelId: "channel-169",
    destChannelId: "channel-47",
    coinMinimalDenom:
      "cw20:juno159q8t5g02744lxq8lfmcn6f78qqulq9wn3y9w7lxjgkz4e0a6kvsfvapse",
    ics20ContractAddress:
      "juno1v4887y83d6g28puzvt8cl0f3cdhd3y6y9mpysnsp3k8krdm7l6jqgm0rkn",
  }
].filter((ibcAsset) => (IS_FRONTIER ? true : ibcAsset.isVerified));
>>>>>>> 19817a40

export default IBCAssetInfos;<|MERGE_RESOLUTION|>--- conflicted
+++ resolved
@@ -819,7 +819,64 @@
     destChannelId: "channel-13",
     coinMinimalDenom: "orai",
   },
-<<<<<<< HEAD
+  {
+    counterpartyChainId: "cudos-1",
+    sourceChannelId: "channel-298",
+    destChannelId: "channel-1",
+    coinMinimalDenom: "acudos",
+  },
+  {
+    counterpartyChainId: "kava_2222-10",
+    sourceChannelId: "channel-143",
+    destChannelId: "channel-1",
+    coinMinimalDenom: "usdx",
+  },
+  {
+    counterpartyChainId: "agoric-3",
+    sourceChannelId: "channel-320",
+    destChannelId: "channel-1",
+    coinMinimalDenom: "ubld",
+    isVerified: true,
+  },
+  {
+    counterpartyChainId: "juno-1",
+    sourceChannelId: "channel-169",
+    destChannelId: "channel-47",
+    coinMinimalDenom:
+      "cw20:juno1dd0k0um5rqncfueza62w9sentdfh3ec4nw4aq4lk5hkjl63vljqscth9gv",
+    ics20ContractAddress:
+      "juno1v4887y83d6g28puzvt8cl0f3cdhd3y6y9mpysnsp3k8krdm7l6jqgm0rkn",
+  },
+  {
+    counterpartyChainId: "juno-1",
+    sourceChannelId: "channel-169",
+    destChannelId: "channel-47",
+    coinMinimalDenom:
+      "cw20:juno1wwnhkagvcd3tjz6f8vsdsw5plqnw8qy2aj3rrhqr2axvktzv9q2qz8jxn3",
+    ics20ContractAddress:
+      "juno1v4887y83d6g28puzvt8cl0f3cdhd3y6y9mpysnsp3k8krdm7l6jqgm0rkn",
+  },
+  {
+    counterpartyChainId: "stride-1",
+    sourceChannelId: "channel-326",
+    destChannelId: "channel-5",
+    coinMinimalDenom: "ustrd",
+  },
+  {
+    counterpartyChainId: "stride-1",
+    sourceChannelId: "channel-326",
+    destChannelId: "channel-5",
+    coinMinimalDenom: "stuatom",
+  },
+  {
+    counterpartyChainId: "juno-1",
+    sourceChannelId: "channel-169",
+    destChannelId: "channel-47",
+    coinMinimalDenom:
+      "cw20:juno159q8t5g02744lxq8lfmcn6f78qqulq9wn3y9w7lxjgkz4e0a6kvsfvapse",
+    ics20ContractAddress:
+      "juno1v4887y83d6g28puzvt8cl0f3cdhd3y6y9mpysnsp3k8krdm7l6jqgm0rkn",
+  },
 ].filter((ibcAsset) => {
   // validate IBC asset config
   if (
@@ -846,66 +903,5 @@
     "Reminder: clear browser cache between testnet/mainnet config change."
   );
 }
-=======
-  {
-    counterpartyChainId: "cudos-1",
-    sourceChannelId: "channel-298",
-    destChannelId: "channel-1",
-    coinMinimalDenom: "acudos",
-  },
-  {
-    counterpartyChainId: "kava_2222-10",
-    sourceChannelId: "channel-143",
-    destChannelId: "channel-1",
-    coinMinimalDenom: "usdx",
-  },
-  {
-    counterpartyChainId: "agoric-3",
-    sourceChannelId: "channel-320",
-    destChannelId: "channel-1",
-    coinMinimalDenom: "ubld",
-    isVerified: true,
-  },
-  {
-    counterpartyChainId: "juno-1",
-    sourceChannelId: "channel-169",
-    destChannelId: "channel-47",
-    coinMinimalDenom:
-      "cw20:juno1dd0k0um5rqncfueza62w9sentdfh3ec4nw4aq4lk5hkjl63vljqscth9gv",
-    ics20ContractAddress:
-      "juno1v4887y83d6g28puzvt8cl0f3cdhd3y6y9mpysnsp3k8krdm7l6jqgm0rkn",
-  },
-  {
-    counterpartyChainId: "juno-1",
-    sourceChannelId: "channel-169",
-    destChannelId: "channel-47",
-    coinMinimalDenom:
-      "cw20:juno1wwnhkagvcd3tjz6f8vsdsw5plqnw8qy2aj3rrhqr2axvktzv9q2qz8jxn3",
-    ics20ContractAddress:
-      "juno1v4887y83d6g28puzvt8cl0f3cdhd3y6y9mpysnsp3k8krdm7l6jqgm0rkn",
-  },
-  {
-    counterpartyChainId: "stride-1",
-    sourceChannelId: "channel-326",
-    destChannelId: "channel-5",
-    coinMinimalDenom: "ustrd",
-  },
-  {
-    counterpartyChainId: "stride-1",
-    sourceChannelId: "channel-326",
-    destChannelId: "channel-5",
-    coinMinimalDenom: "stuatom",
-  },
-  {
-    counterpartyChainId: "juno-1",
-    sourceChannelId: "channel-169",
-    destChannelId: "channel-47",
-    coinMinimalDenom:
-      "cw20:juno159q8t5g02744lxq8lfmcn6f78qqulq9wn3y9w7lxjgkz4e0a6kvsfvapse",
-    ics20ContractAddress:
-      "juno1v4887y83d6g28puzvt8cl0f3cdhd3y6y9mpysnsp3k8krdm7l6jqgm0rkn",
-  }
-].filter((ibcAsset) => (IS_FRONTIER ? true : ibcAsset.isVerified));
->>>>>>> 19817a40
 
 export default IBCAssetInfos;