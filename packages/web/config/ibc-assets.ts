import { SourceChainTokenConfigs as AxelarSourceChainConfigs } from "../integrations/axelar";
import { IBCAsset } from "../stores/assets";
import { IS_TESTNET } from "./env";

export const UNSTABLE_MSG = "Transfers are disabled due to instability";

/**
 * Determine the channel info per the chain.
 * Guide users to use the same channel for convenience.
 */
export const IBCAssetInfos: (IBCAsset & {
  /** URL if the asset requires a custom deposit external link. Must include `https://...`. */
  depositUrlOverride?: string;

  /** URL if the asset requires a custom withdrawal external link. Must include `https://...`. */
  withdrawUrlOverride?: string;

  /** Alternative chain name to display as the source chain */
  sourceChainNameOverride?: string;

  /** Related to showing assets on main (canonical) vs frontier (permissionless). Verified means that governance has
   *  voted on its incentivization or general approval (amongst other possibilities).
   */
  isVerified?: boolean;
})[] = IS_TESTNET
  ? [
      {
        counterpartyChainId: "axelar-testnet-lisbon-3",
        sourceChannelId: "channel-1946",
        destChannelId: "channel-135",
        coinMinimalDenom: "uausdc",
        sourceChainNameOverride: "Goerli Ethereum",
        isVerified: true,
        originBridgeInfo: {
          bridge: "axelar" as const,
          wallets: ["metamask" as const, "walletconnect" as const],
          method: "deposit-address" as const,
          sourceChainTokens: [
            AxelarSourceChainConfigs.usdc.ethereum,
            AxelarSourceChainConfigs.usdc.binance,
            AxelarSourceChainConfigs.usdc.moonbeam,
            AxelarSourceChainConfigs.usdc.polygon,
            AxelarSourceChainConfigs.usdc.avalanche,
            AxelarSourceChainConfigs.usdc.fantom,
          ],
        },
        fiatRamps: [
          { rampKey: "layerswapcoinbase" as const, assetKey: "USDC" },
        ],
      },
      {
        counterpartyChainId: "axelar-testnet-lisbon-3",
        sourceChannelId: "channel-1946",
        destChannelId: "channel-135",
        coinMinimalDenom: "weth-wei",
        sourceChainNameOverride: "Goerli Ethereum",
        isVerified: true,
        originBridgeInfo: {
          bridge: "axelar" as const,
          wallets: ["metamask" as const, "walletconnect" as const],
          method: "deposit-address" as const,
          sourceChainTokens: [AxelarSourceChainConfigs.weth.ethereum],
        },
      },
      {
        counterpartyChainId: "axelar-testnet-lisbon-3",
        sourceChannelId: "channel-1946",
        destChannelId: "channel-135",
        coinMinimalDenom: "wbnb-wei",
        sourceChainNameOverride: "Binance Smart Chain Testnet",
        isVerified: true,
        originBridgeInfo: {
          bridge: "axelar" as const,
          wallets: ["metamask" as const],
          method: "deposit-address" as const,
          sourceChainTokens: [AxelarSourceChainConfigs.wbnb.binance],
        },
      },
      {
        counterpartyChainId: "axelar-testnet-lisbon-3",
        sourceChannelId: "channel-1946",
        destChannelId: "channel-135",
        coinMinimalDenom: "wmatic-wei",
        sourceChainNameOverride: "Mumbai",
        isVerified: true,
        originBridgeInfo: {
          bridge: "axelar" as const,
          wallets: ["metamask" as const],
          method: "deposit-address" as const,
          sourceChainTokens: [AxelarSourceChainConfigs.wmatic.polygon],
        },
      },
      {
        counterpartyChainId: "axelar-testnet-lisbon-3",
        sourceChannelId: "channel-1946",
        destChannelId: "channel-135",
        coinMinimalDenom: "wavax-wei",
        sourceChainNameOverride: "Avalanche Fuji Testnet",
        isVerified: true,
        originBridgeInfo: {
          bridge: "axelar" as const,
          wallets: ["metamask" as const],
          method: "deposit-address" as const,
          sourceChainTokens: [AxelarSourceChainConfigs.wavax.avalanche],
        },
      },
      {
        counterpartyChainId: "axelar-testnet-lisbon-3",
        sourceChannelId: "channel-1946",
        destChannelId: "channel-135",
        coinMinimalDenom: "wdev-wei",
        sourceChainNameOverride: "Moonbase Alpha",
        isVerified: true,
        originBridgeInfo: {
          bridge: "axelar" as const,
          wallets: ["metamask" as const, "walletconnect" as const],
          method: "deposit-address" as const,
          sourceChainTokens: [AxelarSourceChainConfigs.wglmr.moonbeam],
        },
      },
      {
        counterpartyChainId: "ares-1",
        sourceChannelId: "channel-2083",
        destChannelId: "channel-2",
        coinMinimalDenom: "umars",
        isVerified: true,
      },
      {
        counterpartyChainId: "axelar-testnet-lisbon-3",
        sourceChannelId: "channel-1946",
        destChannelId: "channel-135",
        coinMinimalDenom: "wftm-wei",
        sourceChainNameOverride: "Fantom Testnet",
        isVerified: true,
        originBridgeInfo: {
          bridge: "axelar" as const,
          wallets: ["metamask" as const],
          method: "deposit-address" as const,
          sourceChainTokens: [AxelarSourceChainConfigs.wftm.fantom],
        },
      },
    ]
  : [
      {
        counterpartyChainId: "mars-1",
        sourceChannelId: "channel-557",
        destChannelId: "channel-1",
        coinMinimalDenom: "umars",
        isVerified: true,
      },
      {
        counterpartyChainId: "axelar-dojo-1",
        sourceChannelId: "channel-208",
        destChannelId: "channel-3",
        coinMinimalDenom: "wbtc-satoshi",
        sourceChainNameOverride: "Ethereum",
        isVerified: true,
        originBridgeInfo: {
          bridge: "axelar" as const,
          wallets: ["metamask" as const, "walletconnect" as const],
          method: "deposit-address" as const,
          sourceChainTokens: [AxelarSourceChainConfigs.wbtc.ethereum],
        },
      },
      {
        counterpartyChainId: IS_TESTNET
          ? "axelar-testnet-lisbon-3"
          : "axelar-dojo-1",
        sourceChannelId: IS_TESTNET ? "channel-312" : "channel-208",
        destChannelId: IS_TESTNET ? "channel-22" : "channel-3",
        coinMinimalDenom: "weth-wei",
        sourceChainNameOverride: IS_TESTNET ? "Goerli Ethereum" : "Ethereum",
        isVerified: true,
        originBridgeInfo: {
          bridge: "axelar" as const,
          wallets: ["metamask" as const, "walletconnect" as const],
          method: "deposit-address" as const,
          sourceChainTokens: [AxelarSourceChainConfigs.weth.ethereum],
        },
      },
      {
        counterpartyChainId: "axelar-dojo-1",
        sourceChannelId: "channel-208",
        destChannelId: "channel-3",
        coinMinimalDenom: "uusdt",
        sourceChainNameOverride: "Ethereum",
        isVerified: true,
        originBridgeInfo: {
          bridge: "axelar" as const,
          wallets: ["metamask" as const, "walletconnect" as const],
          method: "deposit-address" as const,
          sourceChainTokens: [AxelarSourceChainConfigs.usdt.ethereum],
        },
      },
      {
        counterpartyChainId: IS_TESTNET
          ? "axelar-testnet-lisbon-3"
          : "axelar-dojo-1",
        sourceChannelId: IS_TESTNET ? "channel-312" : "channel-208",
        destChannelId: IS_TESTNET ? "channel-22" : "channel-3",
        coinMinimalDenom: IS_TESTNET ? "uausdc" : "uusdc",
        sourceChainNameOverride: IS_TESTNET ? "Goerli Ethereum" : "Ethereum",
        isVerified: true,
        originBridgeInfo: {
          bridge: "axelar" as const,
          wallets: ["metamask" as const, "walletconnect" as const],
          method: "deposit-address" as const,
          sourceChainTokens: [
            AxelarSourceChainConfigs.usdc.ethereum,
            AxelarSourceChainConfigs.usdc.binance,
            AxelarSourceChainConfigs.usdc.moonbeam,
            AxelarSourceChainConfigs.usdc.polygon,
            AxelarSourceChainConfigs.usdc.avalanche,
            AxelarSourceChainConfigs.usdc.fantom,
          ],
        },
        fiatRamps: [
          { rampKey: "layerswapcoinbase" as const, assetKey: "USDC" },
        ],
      },
      {
        counterpartyChainId: "axelar-dojo-1",
        sourceChannelId: "channel-208",
        destChannelId: "channel-3",
        coinMinimalDenom: "wbnb-wei",
        sourceChainNameOverride: "Binance Smart Chain",
        isVerified: true,
        originBridgeInfo: {
          bridge: "axelar" as const,
          wallets: ["metamask" as const],
          method: "deposit-address" as const,
          sourceChainTokens: [AxelarSourceChainConfigs.wbnb.binance],
        },
      },
      {
        counterpartyChainId: "axelar-dojo-1",
        sourceChannelId: "channel-208",
        destChannelId: "channel-3",
        coinMinimalDenom: "busd-wei",
        sourceChainNameOverride: "Ethereum",
        isVerified: true,
        originBridgeInfo: {
          bridge: "axelar" as const,
          wallets: ["metamask" as const, "walletconnect" as const],
          method: "deposit-address" as const,
          sourceChainTokens: [AxelarSourceChainConfigs.busd.ethereum],
        },
      },
      {
        counterpartyChainId: IS_TESTNET
          ? "axelar-testnet-lisbon-3"
          : "axelar-dojo-1",
        sourceChannelId: IS_TESTNET ? "channel-1946" : "channel-208",
        destChannelId: IS_TESTNET ? "channel-135" : "channel-3",
        coinMinimalDenom: "wmatic-wei",
        sourceChainNameOverride: IS_TESTNET ? "Mumbai" : "Polygon",
        isVerified: true,
        originBridgeInfo: {
          bridge: "axelar" as const,
          wallets: ["metamask" as const],
          method: "deposit-address" as const,
          sourceChainTokens: [AxelarSourceChainConfigs.wmatic.polygon],
        },
      },
      {
        counterpartyChainId: "axelar-dojo-1",
        sourceChannelId: "channel-208",
        destChannelId: "channel-3",
        coinMinimalDenom: "dot-planck",
        sourceChainNameOverride: "Moonbeam",
        isVerified: true,
        originBridgeInfo: {
          bridge: "axelar" as const,
          wallets: ["metamask" as const, "walletconnect" as const],
          method: "deposit-address" as const,
          sourceChainTokens: [AxelarSourceChainConfigs.dot.moonbeam],
        },
      },
      {
        counterpartyChainId: "axelar-dojo-1",
        sourceChannelId: "channel-208",
        destChannelId: "channel-3",
        coinMinimalDenom: "shib-wei",
        sourceChainNameOverride: "Ethereum",
        originBridgeInfo: {
          bridge: "axelar" as const,
          wallets: ["metamask" as const, "walletconnect" as const],
          method: "deposit-address" as const,
          sourceChainTokens: [AxelarSourceChainConfigs.shib.ethereum],
        },
      },
      {
        counterpartyChainId: IS_TESTNET
          ? "axelar-testnet-lisbon-3"
          : "axelar-dojo-1",
        sourceChannelId: IS_TESTNET ? "channel-1946" : "channel-208",
        destChannelId: IS_TESTNET ? "channel-135" : "channel-3",
        coinMinimalDenom: "wavax-wei",
        sourceChainNameOverride: IS_TESTNET
          ? "Avalanche Fuji Testnet"
          : "Avalanche",
        isVerified: true,
        originBridgeInfo: {
          bridge: "axelar" as const,
          wallets: ["metamask" as const],
          method: "deposit-address" as const,
          sourceChainTokens: [AxelarSourceChainConfigs.wavax.avalanche],
        },
      },
      {
        counterpartyChainId: "axelar-dojo-1",
        sourceChannelId: "channel-208",
        destChannelId: "channel-3",
        coinMinimalDenom: "dai-wei",
        sourceChainNameOverride: "Ethereum",
        isVerified: true,
        originBridgeInfo: {
          bridge: "axelar" as const,
          wallets: ["metamask" as const, "walletconnect" as const],
          method: "deposit-address" as const,
          sourceChainTokens: [AxelarSourceChainConfigs.dai.ethereum],
        },
      },
      {
        counterpartyChainId: "axelar-dojo-1",
        sourceChannelId: "channel-208",
        destChannelId: "channel-3",
        coinMinimalDenom: "uni-wei",
        sourceChainNameOverride: "Ethereum",
        originBridgeInfo: {
          bridge: "axelar" as const,
          wallets: ["metamask" as const, "walletconnect" as const],
          method: "deposit-address" as const,
          sourceChainTokens: [AxelarSourceChainConfigs.uni.ethereum],
        },
      },
      {
        counterpartyChainId: "cosmoshub-4",
        sourceChannelId: "channel-0",
        destChannelId: "channel-141",
        coinMinimalDenom: "uatom",
        isVerified: true,
      },
      {
        counterpartyChainId: "axelar-dojo-1",
        sourceChannelId: "channel-208",
        destChannelId: "channel-3",
        coinMinimalDenom: "link-wei",
        sourceChainNameOverride: "Ethereum",
        isVerified: true,
        originBridgeInfo: {
          bridge: "axelar" as const,
          wallets: ["metamask" as const, "walletconnect" as const],
          method: "deposit-address" as const,
          sourceChainTokens: [AxelarSourceChainConfigs.link.ethereum],
        },
      },
      {
        counterpartyChainId: "crypto-org-chain-mainnet-1",
        sourceChannelId: "channel-5",
        destChannelId: "channel-10",
        coinMinimalDenom: "basecro",
        isVerified: true,
      },
      {
        counterpartyChainId: "axelar-dojo-1",
        sourceChannelId: "channel-208",
        destChannelId: "channel-3",
        coinMinimalDenom: "ape-wei",
        sourceChainNameOverride: "Ethereum",
        originBridgeInfo: {
          bridge: "axelar" as const,
          wallets: ["metamask" as const, "walletconnect" as const],
          method: "deposit-address" as const,
          sourceChainTokens: [AxelarSourceChainConfigs.ape.ethereum],
        },
      },
      {
        counterpartyChainId: "axelar-dojo-1",
        sourceChannelId: "channel-208",
        destChannelId: "channel-3",
        coinMinimalDenom: "aave-wei",
        sourceChainNameOverride: "Ethereum",
        originBridgeInfo: {
          bridge: "axelar" as const,
          wallets: ["metamask" as const, "walletconnect" as const],
          method: "deposit-address" as const,
          sourceChainTokens: [AxelarSourceChainConfigs.aave.ethereum],
        },
      },
      {
        counterpartyChainId: "axelar-dojo-1",
        sourceChannelId: "channel-208",
        destChannelId: "channel-3",
        coinMinimalDenom: "axs-wei",
        sourceChainNameOverride: "Ethereum",
        originBridgeInfo: {
          bridge: "axelar" as const,
          wallets: ["metamask" as const, "walletconnect" as const],
          method: "deposit-address" as const,
          sourceChainTokens: [AxelarSourceChainConfigs.axs.ethereum],
        },
      },
      {
        counterpartyChainId: "columbus-5",
        sourceChannelId: "channel-72",
        destChannelId: "channel-1",
        coinMinimalDenom: "uluna",
        isVerified: true,
      },
      {
        counterpartyChainId: "axelar-dojo-1",
        sourceChannelId: "channel-208",
        destChannelId: "channel-3",
        coinMinimalDenom: "frax-wei",
        sourceChainNameOverride: "Ethereum",
        originBridgeInfo: {
          bridge: "axelar" as const,
          wallets: ["metamask" as const, "walletconnect" as const],
          method: "deposit-address" as const,
          sourceChainTokens: [AxelarSourceChainConfigs.frax.ethereum],
        },
      },
      {
        counterpartyChainId: "axelar-dojo-1",
        sourceChannelId: "channel-208",
        destChannelId: "channel-3",
        coinMinimalDenom: "wftm-wei",
        sourceChainNameOverride: "Fantom",
        isVerified: true,
        originBridgeInfo: {
          bridge: "axelar" as const,
          wallets: ["metamask" as const],
          method: "deposit-address" as const,
          sourceChainTokens: [AxelarSourceChainConfigs.wftm.fantom],
        },
      },
      {
        counterpartyChainId: "axelar-dojo-1",
        sourceChannelId: "channel-208",
        destChannelId: "channel-3",
        coinMinimalDenom: "mkr-wei",
        sourceChainNameOverride: "Ethereum",
        isVerified: true,
        originBridgeInfo: {
          bridge: "axelar" as const,
          wallets: ["metamask" as const, "walletconnect" as const],
          method: "deposit-address" as const,
          sourceChainTokens: [AxelarSourceChainConfigs.mkr.ethereum],
        },
      },
      {
        counterpartyChainId: "phoenix-1",
        sourceChannelId: "channel-251",
        destChannelId: "channel-1",
        coinMinimalDenom: "uluna",
        isVerified: true,
        depositUrlOverride: "https://bridge.terra.money",
        withdrawUrlOverride: "https://bridge.terra.money",
      },
      {
        counterpartyChainId: "kava_2222-10",
        sourceChannelId: "channel-143",
        destChannelId: "channel-1",
        coinMinimalDenom: "ukava",
        isVerified: true,
      },
      {
        counterpartyChainId: "axelar-dojo-1",
        sourceChannelId: "channel-208",
        destChannelId: "channel-3",
        coinMinimalDenom: "xcn-wei",
        sourceChainNameOverride: "Ethereum",
        originBridgeInfo: {
          bridge: "axelar" as const,
          wallets: ["metamask" as const, "walletconnect" as const],
          method: "deposit-address" as const,
          sourceChainTokens: [AxelarSourceChainConfigs.xcn.ethereum],
        },
      },
      {
        counterpartyChainId: "fetchhub-4",
        sourceChannelId: "channel-229",
        destChannelId: "channel-10",
        coinMinimalDenom: "afet",
        isVerified: true,
      },
      {
        counterpartyChainId: "laozi-mainnet",
        sourceChannelId: "channel-148",
        destChannelId: "channel-83",
        coinMinimalDenom: "uband",
        isVerified: true,
      },
      {
        counterpartyChainId: "columbus-5",
        sourceChannelId: "channel-72",
        destChannelId: "channel-1",
        coinMinimalDenom: "uusd",
      },
      {
        counterpartyChainId: IS_TESTNET
          ? "axelar-testnet-lisbon-3"
          : "axelar-dojo-1",
        sourceChannelId: IS_TESTNET ? "channel-312" : "channel-208",
        destChannelId: IS_TESTNET ? "channel-22" : "channel-3",
        coinMinimalDenom: IS_TESTNET ? "wdev-wei" : "wglmr-wei",
        sourceChainNameOverride: IS_TESTNET ? "Moonbase Alpha" : "Moonbeam",
        originBridgeInfo: {
          bridge: "axelar" as const,
          wallets: ["metamask" as const, "walletconnect" as const],
          method: "deposit-address" as const,
          sourceChainTokens: [AxelarSourceChainConfigs.wglmr.moonbeam],
        },
      },
      {
        counterpartyChainId: "injective-1",
        sourceChannelId: "channel-122",
        destChannelId: "channel-8",
        coinMinimalDenom: "inj",
        depositUrlOverride:
          "https://hub.injective.network/bridge/?destination=osmosis&origin=injective&token=inj",
        withdrawUrlOverride:
          "https://hub.injective.network/bridge/?destination=injective&origin=osmosis&token=inj",
        isVerified: true,
      },
      {
        counterpartyChainId: "evmos_9001-2",
        sourceChannelId: "channel-204",
        destChannelId: "channel-0",
        coinMinimalDenom: "aevmos",
        depositUrlOverride: "https://app.evmos.org/assets",
        withdrawUrlOverride: "https://app.evmos.org/assets",
        isVerified: true,
      },
      {
        counterpartyChainId: "secret-4",
        sourceChannelId: "channel-88",
        destChannelId: "channel-1",
        coinMinimalDenom: "uscrt",
        isVerified: true,
      },
      {
        counterpartyChainId: "canto_7700-1",
        sourceChannelId: "channel-550",
        destChannelId: "channel-5",
        coinMinimalDenom: "acanto",
        isVerified: false,
      },
      {
        counterpartyChainId: "agoric-3",
        sourceChannelId: "channel-320",
        destChannelId: "channel-1",
        coinMinimalDenom: "ubld",
        isVerified: true,
      },
      {
        counterpartyChainId: "kava_2222-10",
        sourceChannelId: "channel-143",
        destChannelId: "channel-1",
        coinMinimalDenom: "usdx",
      },
      {
        counterpartyChainId: "juno-1",
        sourceChannelId: "channel-42",
        destChannelId: "channel-0",
        coinMinimalDenom: "ujuno",
        isVerified: true,
      },
      {
        counterpartyChainId: "panacea-3",
        sourceChannelId: "channel-82",
        destChannelId: "channel-1",
        coinMinimalDenom: "umed",
        isVerified: true,
      },
      {
        counterpartyChainId: "core-1",
        sourceChannelId: "channel-4",
        destChannelId: "channel-6",
        coinMinimalDenom: "uxprt",
        isVerified: true,
      },
      {
        counterpartyChainId: "axelar-dojo-1",
        sourceChannelId: "channel-208",
        destChannelId: "channel-3",
        coinMinimalDenom: "uaxl",
        isVerified: true,
      },
      {
        counterpartyChainId: "shentu-2.2",
        sourceChannelId: "channel-146",
        destChannelId: "channel-8",
        coinMinimalDenom: "uctk",
      },
      {
        counterpartyChainId: "akashnet-2",
        sourceChannelId: "channel-1",
        destChannelId: "channel-9",
        coinMinimalDenom: "uakt",
        isVerified: true,
      },
      {
        counterpartyChainId: "axelar-dojo-1",
        sourceChannelId: "channel-208",
        destChannelId: "channel-3",
        coinMinimalDenom: "polygon-uusdc",
        sourceChainNameOverride: "Polygon",
        isVerified: false,
        originBridgeInfo: {
          bridge: "axelar" as const,
          wallets: ["metamask" as const, "walletconnect" as const],
          method: "deposit-address" as const,
          sourceChainTokens: [AxelarSourceChainConfigs.polygonusdc.polygon],
        },
      },
      {
        counterpartyChainId: "axelar-dojo-1",
        sourceChannelId: "channel-208",
        destChannelId: "channel-3",
        coinMinimalDenom: "avalanche-uusdc",
        sourceChainNameOverride: "Avalanche",
        isVerified: false,
        originBridgeInfo: {
          bridge: "axelar" as const,
          wallets: ["metamask" as const, "walletconnect" as const],
          method: "deposit-address" as const,
          sourceChainTokens: [AxelarSourceChainConfigs.avalancheusdc.avalanche],
        },
      },
      {
        counterpartyChainId: "kaiyo-1",
        sourceChannelId: "channel-259",
        destChannelId: "channel-3",
        coinMinimalDenom: "ukuji",
        depositUrlOverride:
          "https://blue.kujira.app/ibc?destination=osmosis-1&denom=ukuji",
        // withdrawUrlOverride:
        //   "https://blue.kujira.app/ibc?destination=kaiyo-1&source=osmosis-1&denom=ukuji",
        isVerified: true,
      },
      {
        counterpartyChainId: "stargaze-1",
        sourceChannelId: "channel-75",
        destChannelId: "channel-0",
        coinMinimalDenom: "ustars",
        isVerified: true,
      },
      {
        counterpartyChainId: "regen-1",
        sourceChannelId: "channel-8",
        destChannelId: "channel-1",
        coinMinimalDenom: "uregen",
        isVerified: true,
      },
      {
        counterpartyChainId: "core-1",
        sourceChannelId: "channel-4",
        destChannelId: "channel-6",
        coinMinimalDenom:
          "ibc/A6E3AF63B3C906416A9AF7A556C59EA4BD50E617EFFE6299B99700CCB780E444",
        ibcTransferPathDenom:
          "transfer/channel-38/gravity0xfB5c6815cA3AC72Ce9F5006869AE67f18bF77006",
        isVerified: true,
      },
      {
        counterpartyChainId: "irishub-1",
        sourceChannelId: "channel-6",
        destChannelId: "channel-3",
        coinMinimalDenom: "uiris",
        isVerified: true,
      },
      {
        counterpartyChainId: "kava_2222-10",
        sourceChannelId: "channel-143",
        destChannelId: "channel-1",
        coinMinimalDenom: "hard",
      },
      {
        counterpartyChainId: "stride-1",
        sourceChannelId: "channel-326",
        destChannelId: "channel-5",
        coinMinimalDenom: "ustrd",
        isVerified: true,
      },
      {
        counterpartyChainId: "stride-1",
        sourceChannelId: "channel-326",
        destChannelId: "channel-5",
        coinMinimalDenom: "stuosmo",
        isVerified: true,
      },
      {
        counterpartyChainId: "stride-1",
        sourceChannelId: "channel-326",
        destChannelId: "channel-5",
        coinMinimalDenom: "stuatom",
        isVerified: true,
      },
      {
        counterpartyChainId: "stride-1",
        sourceChannelId: "channel-326",
        destChannelId: "channel-5",
        coinMinimalDenom: "stujuno",
      },
      {
        counterpartyChainId: "stride-1",
        sourceChannelId: "channel-326",
        destChannelId: "channel-5",
        coinMinimalDenom: "stustars",
      },
      {
        counterpartyChainId: "stride-1",
        sourceChannelId: "channel-326",
        destChannelId: "channel-5",
        coinMinimalDenom: "stuluna",
      },
      {
        counterpartyChainId: "stride-1",
        sourceChannelId: "channel-326",
        destChannelId: "channel-5",
        coinMinimalDenom: "staevmos",
      },
      {
        counterpartyChainId: "kichain-2",
        sourceChannelId: "channel-77",
        destChannelId: "channel-0",
        coinMinimalDenom: "uxki",
        isVerified: true,
      },
      {
        counterpartyChainId: "umee-1",
        sourceChannelId: "channel-184",
        destChannelId: "channel-0",
        coinMinimalDenom: "uumee",
        isVerified: true,
      },
      {
        counterpartyChainId: "Oraichain",
        sourceChannelId: "channel-216",
        destChannelId: "channel-13",
        coinMinimalDenom: "orai",
      },
      {
        counterpartyChainId: "crescent-1",
        sourceChannelId: "channel-297",
        destChannelId: "channel-9",
        coinMinimalDenom: "ucre",
      },
      {
        counterpartyChainId: "cudos-1",
        sourceChannelId: "channel-298",
        destChannelId: "channel-1",
        coinMinimalDenom: "acudos",
      },
      {
        counterpartyChainId: "carbon-1",
        sourceChannelId: "channel-188",
        destChannelId: "channel-0",
        coinMinimalDenom: "swth",
        isVerified: true,
        depositUrlOverride: "https://app.dem.exchange/account/balance/withdraw/swth",
        withdrawUrlOverride: "https://app.dem.exchange/account/balance/deposit/swth",
      },
      {
        counterpartyChainId: "axelar-dojo-1",
        sourceChannelId: "channel-208",
        destChannelId: "channel-3",
        coinMinimalDenom: "rai-wei",
        sourceChainNameOverride: "Ethereum",
        originBridgeInfo: {
          bridge: "axelar" as const,
          wallets: ["metamask" as const, "walletconnect" as const],
          method: "deposit-address" as const,
          sourceChainTokens: [AxelarSourceChainConfigs.rai.ethereum],
        },
      },
      {
        counterpartyChainId: "comdex-1",
        sourceChannelId: "channel-87",
        destChannelId: "channel-1",
        coinMinimalDenom: "ucmdx",
        isVerified: true,
      },
      {
        counterpartyChainId: "cheqd-mainnet-1",
        sourceChannelId: "channel-108",
        destChannelId: "channel-0",
        coinMinimalDenom: "ncheq",
        isVerified: true,
      },
      {
        counterpartyChainId: "kava_2222-10",
        sourceChannelId: "channel-143",
        destChannelId: "channel-1",
        coinMinimalDenom: "swp",
      },
      {
        // SHD
        counterpartyChainId: "secret-4",
        sourceChannelId: "channel-476",
        destChannelId: "channel-44",
        coinMinimalDenom: "cw20:secret1qfql357amn448duf5gvp9gr48sxx9tsnhupu3d",
        depositUrlOverride: "https://wrap.scrt.network",
        ics20ContractAddress: "secret1tqmms5awftpuhalcv5h5mg76fa0tkdz4jv9ex4",
      },
      {
        counterpartyChainId: "bostrom",
        sourceChannelId: "channel-95",
        destChannelId: "channel-2",
        coinMinimalDenom: "boot",
        isUnstable: true,
      },
      {
        counterpartyChainId: "emoney-3",
        sourceChannelId: "channel-37",
        destChannelId: "channel-0",
        coinMinimalDenom: "ungm",
        isVerified: true,
      },
      {
        counterpartyChainId: "teritori-1",
        sourceChannelId: "channel-362",
        destChannelId: "channel-0",
        coinMinimalDenom: "utori",
      },
      {
        counterpartyChainId: "sentinelhub-2",
        sourceChannelId: "channel-2",
        destChannelId: "channel-0",
        coinMinimalDenom: "udvpn",
        isVerified: true,
      },
      {
        counterpartyChainId: "gravity-bridge-3",
        sourceChannelId: "channel-144",
        destChannelId: "channel-10",
        coinMinimalDenom: "ugraviton",
        isVerified: true,
      },
      {
        counterpartyChainId: "gravity-bridge-3",
        sourceChannelId: "channel-144",
        destChannelId: "channel-10",
        coinMinimalDenom: "gravity0x2260FAC5E5542a773Aa44fBCfeDf7C193bc2C599",
        depositUrlOverride:
          "https://bridge.blockscape.network/?from=gravitybridge&to=osmosis",
        withdrawUrlOverride:
          "https://bridge.blockscape.network/?from=osmosis&to=gravitybridge",
      },
      {
        counterpartyChainId: "gravity-bridge-3",
        sourceChannelId: "channel-144",
        destChannelId: "channel-10",
        coinMinimalDenom: "gravity0xC02aaA39b223FE8D0A0e5C4F27eAD9083C756Cc2",
        depositUrlOverride:
          "https://bridge.blockscape.network/?from=gravitybridge&to=osmosis",
        withdrawUrlOverride:
          "https://bridge.blockscape.network/?from=osmosis&to=gravitybridge",
      },
      {
        counterpartyChainId: "gravity-bridge-3",
        sourceChannelId: "channel-144",
        destChannelId: "channel-10",
        coinMinimalDenom: "gravity0xA0b86991c6218b36c1d19D4a2e9Eb0cE3606eB48",
        depositUrlOverride:
          "https://bridge.blockscape.network/?from=gravitybridge&to=osmosis",
        withdrawUrlOverride:
          "https://bridge.blockscape.network/?from=osmosis&to=gravitybridge",
      },
      {
        counterpartyChainId: "gravity-bridge-3",
        sourceChannelId: "channel-144",
        destChannelId: "channel-10",
        coinMinimalDenom: "gravity0x6B175474E89094C44Da98b954EedeAC495271d0F",
        depositUrlOverride:
          "https://bridge.blockscape.network/?from=gravitybridge&to=osmosis",
        withdrawUrlOverride:
          "https://bridge.blockscape.network/?from=osmosis&to=gravitybridge",
      },
      {
        counterpartyChainId: "gravity-bridge-3",
        sourceChannelId: "channel-144",
        destChannelId: "channel-10",
        coinMinimalDenom: "gravity0xdAC17F958D2ee523a2206206994597C13D831ec7",
        depositUrlOverride:
          "https://bridge.blockscape.network/?from=gravitybridge&to=osmosis",
        withdrawUrlOverride:
          "https://bridge.blockscape.network/?from=osmosis&to=gravitybridge",
      },
      {
        counterpartyChainId: "mantle-1",
        sourceChannelId: "channel-232",
        destChannelId: "channel-0",
        coinMinimalDenom: "umntl",
        isVerified: true,
      },
      {
        counterpartyChainId: "emoney-3",
        sourceChannelId: "channel-37",
        destChannelId: "channel-0",
        coinMinimalDenom: "eeur",
        isVerified: true,
      },
      {
        // SIENNA
        counterpartyChainId: "secret-4",
        sourceChannelId: "channel-476",
        destChannelId: "channel-44",
        coinMinimalDenom: "cw20:secret1rgm2m5t530tdzyd99775n6vzumxa5luxcllml4",
        depositUrlOverride: "https://wrap.scrt.network",
        ics20ContractAddress: "secret1tqmms5awftpuhalcv5h5mg76fa0tkdz4jv9ex4",
      },
      {
        counterpartyChainId: "lambda_92000-1",
        sourceChannelId: "channel-378",
        destChannelId: "channel-2",
        coinMinimalDenom: "ulamb",
      },
      {
        counterpartyChainId: "likecoin-mainnet-2",
        sourceChannelId: "channel-53",
        destChannelId: "channel-3",
        coinMinimalDenom: "nanolike",
        isVerified: true,
      },
      {
        counterpartyChainId: "agoric-3",
        sourceChannelId: "channel-320",
        destChannelId: "channel-1",
        coinMinimalDenom: "uist",
        isVerified: true,
      },
      {
        counterpartyChainId: "desmos-mainnet",
        sourceChannelId: "channel-135",
        destChannelId: "channel-2",
        coinMinimalDenom: "udsm",
        isVerified: true,
      },
      {
        counterpartyChainId: "mainnet-3",
        sourceChannelId: "channel-181",
        destChannelId: "channel-1",
        coinMinimalDenom: "udec",
        isVerified: true,
      },
      {
        counterpartyChainId: "sifchain-1",
        sourceChannelId: "channel-47",
        destChannelId: "channel-17",
        coinMinimalDenom: "rowan",
        isUnstable: true,
      },
      {
        counterpartyChainId: "kaiyo-1",
        sourceChannelId: "channel-259",
        destChannelId: "channel-3",
        coinMinimalDenom:
          "factory/kujira1qk00h5atutpsv900x202pxx42npjr9thg58dnqpa72f2p7m2luase444a7/uusk",
        depositUrlOverride:
          "https://blue.kujira.app/ibc?destination=osmosis-1&source=kaiyo-1&denom=factory%2Fkujira1qk00h5atutpsv900x202pxx42npjr9thg58dnqpa72f2p7m2luase444a7%2Fuusk",
        withdrawUrlOverride:
          "https://blue.kujira.app/ibc?destination=kaiyo-1&source=osmosis-1&denom=ibc%2F44492EAB24B72E3FB59B9FA619A22337FB74F95D8808FE6BC78CC0E6C18DC2EC",
      },
      {
        counterpartyChainId: "acre_9052-1",
        sourceChannelId: "channel-490",
        destChannelId: "channel-0",
        coinMinimalDenom: "aacre",
      },
      {
        counterpartyChainId: "bitsong-2b",
        sourceChannelId: "channel-73",
        destChannelId: "channel-0",
        coinMinimalDenom: "ubtsg",
        isVerified: true,
      },
      {
        counterpartyChainId: "iov-mainnet-ibc",
        sourceChannelId: "channel-15",
        destChannelId: "channel-2",
        coinMinimalDenom: "uiov",
        isVerified: true,
      },
      {
        counterpartyChainId: "odin-mainnet-freya",
        sourceChannelId: "channel-258",
        destChannelId: "channel-3",
        coinMinimalDenom: "mGeo",
      },
      {
        counterpartyChainId: "vidulum-1",
        sourceChannelId: "channel-124",
        destChannelId: "channel-0",
        coinMinimalDenom: "uvdl",
        isVerified: true,
      },
      {
        counterpartyChainId: "microtick-1",
        sourceChannelId: "channel-39",
        destChannelId: "channel-16",
        coinMinimalDenom: "utick",
        isUnstable: true,
      },
      {
        counterpartyChainId: "titan-1",
        sourceChannelId: "channel-221",
        destChannelId: "channel-1",
        coinMinimalDenom: "uatolo",
      },
      //-------No CoinGecko Market Capitalization-------
      {
        counterpartyChainId: "chihuahua-1",
        sourceChannelId: "channel-113",
        destChannelId: "channel-7",
        coinMinimalDenom: "uhuahua",
        isVerified: true,
      },
      {
        counterpartyChainId: "ixo-4",
        sourceChannelId: "channel-38",
        destChannelId: "channel-4",
        coinMinimalDenom: "uixo",
        isVerified: true,
      },
      {
        counterpartyChainId: "bitcanna-1",
        sourceChannelId: "channel-51",
        destChannelId: "channel-1",
        coinMinimalDenom: "ubcna",
        isVerified: true,
      },
      {
        counterpartyChainId: "lum-network-1",
        sourceChannelId: "channel-115",
        destChannelId: "channel-3",
        coinMinimalDenom: "ulum",
        isVerified: true,
      },
      {
        counterpartyChainId: "dig-1",
        sourceChannelId: "channel-128",
        destChannelId: "channel-1",
        coinMinimalDenom: "udig",
        isVerified: true,
        isUnstable: true,
      },
      {
        counterpartyChainId: "sommelier-3",
        sourceChannelId: "channel-165",
        destChannelId: "channel-0",
        coinMinimalDenom: "usomm",
        isVerified: true,
      },
      {
        counterpartyChainId: "darchub",
        sourceChannelId: "channel-171",
        destChannelId: "channel-0",
        coinMinimalDenom: "udarc",
      },
      {
        counterpartyChainId: "juno-1",
        sourceChannelId: "channel-169",
        destChannelId: "channel-47",
        coinMinimalDenom:
          "cw20:juno1g2g7ucurum66d42g8k5twk34yegdq8c82858gz0tq2fc75zy7khssgnhjl",
        ics20ContractAddress:
          "juno1v4887y83d6g28puzvt8cl0f3cdhd3y6y9mpysnsp3k8krdm7l6jqgm0rkn",
      },
      {
        counterpartyChainId: "cerberus-chain-1",
        sourceChannelId: "channel-212",
        destChannelId: "channel-1",
        coinMinimalDenom: "ucrbrus",
        isUnstable: true,
      },
      {
        counterpartyChainId: "juno-1",
        sourceChannelId: "channel-169",
        destChannelId: "channel-47",
        coinMinimalDenom:
          "cw20:juno168ctmpyppk90d34p3jjy658zf5a5l3w8wk35wht6ccqj4mr0yv8s4j5awr",
        ics20ContractAddress:
          "juno1v4887y83d6g28puzvt8cl0f3cdhd3y6y9mpysnsp3k8krdm7l6jqgm0rkn",
      },
      {
        counterpartyChainId: "columbus-5",
        sourceChannelId: "channel-72",
        destChannelId: "channel-1",
        coinMinimalDenom: "ukrw",
      },
      {
        counterpartyChainId: "juno-1",
        sourceChannelId: "channel-169",
        destChannelId: "channel-47",
        coinMinimalDenom:
          "cw20:juno1re3x67ppxap48ygndmrc7har2cnc7tcxtm9nplcas4v0gc3wnmvs3s807z",
        ics20ContractAddress:
          "juno1v4887y83d6g28puzvt8cl0f3cdhd3y6y9mpysnsp3k8krdm7l6jqgm0rkn",
      },
      {
        counterpartyChainId: "juno-1",
        sourceChannelId: "channel-169",
        destChannelId: "channel-47",
        coinMinimalDenom:
          "cw20:juno1r4pzw8f9z0sypct5l9j906d47z998ulwvhvqe5xdwgy8wf84583sxwh0pa",
        ics20ContractAddress:
          "juno1v4887y83d6g28puzvt8cl0f3cdhd3y6y9mpysnsp3k8krdm7l6jqgm0rkn",
      },
      {
        counterpartyChainId: "juno-1",
        sourceChannelId: "channel-169",
        destChannelId: "channel-47",
        coinMinimalDenom:
          "cw20:juno1y9rf7ql6ffwkv02hsgd4yruz23pn4w97p75e2slsnkm0mnamhzysvqnxaq",
        ics20ContractAddress:
          "juno1v4887y83d6g28puzvt8cl0f3cdhd3y6y9mpysnsp3k8krdm7l6jqgm0rkn",
      },
      {
        counterpartyChainId: "pio-mainnet-1",
        sourceChannelId: "channel-222",
        destChannelId: "channel-7",
        coinMinimalDenom: "nhash",
      },
      {
        counterpartyChainId: "galaxy-1",
        sourceChannelId: "channel-236",
        destChannelId: "channel-0",
        coinMinimalDenom: "uglx",
      },
      {
        counterpartyChainId: "juno-1",
        sourceChannelId: "channel-169",
        destChannelId: "channel-47",
        coinMinimalDenom:
          "cw20:juno1tdjwrqmnztn2j3sj2ln9xnyps5hs48q3ddwjrz7jpv6mskappjys5czd49",
        ics20ContractAddress:
          "juno1v4887y83d6g28puzvt8cl0f3cdhd3y6y9mpysnsp3k8krdm7l6jqgm0rkn",
      },
      {
        counterpartyChainId: "juno-1",
        sourceChannelId: "channel-169",
        destChannelId: "channel-47",
        coinMinimalDenom:
          "cw20:juno15u3dt79t6sxxa3x3kpkhzsy56edaa5a66wvt3kxmukqjz2sx0hes5sn38g",
        ics20ContractAddress:
          "juno1v4887y83d6g28puzvt8cl0f3cdhd3y6y9mpysnsp3k8krdm7l6jqgm0rkn",
      },
      {
        counterpartyChainId: "meme-1",
        sourceChannelId: "channel-238",
        destChannelId: "channel-1",
        coinMinimalDenom: "umeme",
      },
      {
        counterpartyChainId: "juno-1",
        sourceChannelId: "channel-169",
        destChannelId: "channel-47",
        coinMinimalDenom:
          "cw20:juno17wzaxtfdw5em7lc94yed4ylgjme63eh73lm3lutp2rhcxttyvpwsypjm4w",
        ics20ContractAddress:
          "juno1v4887y83d6g28puzvt8cl0f3cdhd3y6y9mpysnsp3k8krdm7l6jqgm0rkn",
      },
      {
        counterpartyChainId: "juno-1",
        sourceChannelId: "channel-169",
        destChannelId: "channel-47",
        coinMinimalDenom:
          "cw20:juno1n7n7d5088qlzlj37e9mgmkhx6dfgtvt02hqxq66lcap4dxnzdhwqfmgng3",
        ics20ContractAddress:
          "juno1v4887y83d6g28puzvt8cl0f3cdhd3y6y9mpysnsp3k8krdm7l6jqgm0rkn",
      },
      {
        counterpartyChainId: "genesis_29-2",
        sourceChannelId: "channel-253",
        destChannelId: "channel-1",
        coinMinimalDenom: "el1",
      },
      {
        counterpartyChainId: "tgrade-mainnet-1",
        sourceChannelId: "channel-263",
        destChannelId: "channel-0",
        coinMinimalDenom: "utgd",
        isVerified: true,
      },
      {
        counterpartyChainId: "echelon_3000-3",
        sourceChannelId: "channel-403",
        destChannelId: "channel-11",
        coinMinimalDenom: "aechelon",
        depositUrlOverride: "https://app.ech.network/ibc",
        withdrawUrlOverride: "https://app.ech.network/ibc",
      },
      {
        counterpartyChainId: "odin-mainnet-freya",
        sourceChannelId: "channel-258",
        destChannelId: "channel-3",
        coinMinimalDenom: "loki",
      },
      {
        counterpartyChainId: "odin-mainnet-freya",
        sourceChannelId: "channel-258",
        destChannelId: "channel-3",
        coinMinimalDenom: "mO9W",
      },
      {
        counterpartyChainId: "kichain-2",
        sourceChannelId: "channel-261",
        destChannelId: "channel-18",
        coinMinimalDenom:
          "cw20:ki1dt3lk455ed360pna38fkhqn0p8y44qndsr77qu73ghyaz2zv4whq83mwdy",
        ics20ContractAddress:
          "ki1hzz0s0ucrhdp6tue2lxk3c03nj6f60qy463we7lgx0wudd72ctmsd9kgha",
      },
      {
        counterpartyChainId: "juno-1",
        sourceChannelId: "channel-169",
        destChannelId: "channel-47",
        coinMinimalDenom:
          "cw20:juno1j0a9ymgngasfn3l5me8qpd53l5zlm9wurfdk7r65s5mg6tkxal3qpgf5se",
        ics20ContractAddress:
          "juno1v4887y83d6g28puzvt8cl0f3cdhd3y6y9mpysnsp3k8krdm7l6jqgm0rkn",
      },
      {
        counterpartyChainId: "juno-1",
        sourceChannelId: "channel-169",
        destChannelId: "channel-47",
        coinMinimalDenom:
          "cw20:juno1gz8cf86zr4vw9cjcyyv432vgdaecvr9n254d3uwwkx9rermekddsxzageh",
        ics20ContractAddress:
          "juno1v4887y83d6g28puzvt8cl0f3cdhd3y6y9mpysnsp3k8krdm7l6jqgm0rkn",
      },
      {
        counterpartyChainId: "LumenX",
        sourceChannelId: "channel-286",
        destChannelId: "channel-3",
        coinMinimalDenom: "ulumen",
      },
      {
        counterpartyChainId: "juno-1",
        sourceChannelId: "channel-169",
        destChannelId: "channel-47",
        coinMinimalDenom:
          "cw20:juno1dd0k0um5rqncfueza62w9sentdfh3ec4nw4aq4lk5hkjl63vljqscth9gv",
        ics20ContractAddress:
          "juno1v4887y83d6g28puzvt8cl0f3cdhd3y6y9mpysnsp3k8krdm7l6jqgm0rkn",
      },
      {
        counterpartyChainId: "juno-1",
        sourceChannelId: "channel-169",
        destChannelId: "channel-47",
        coinMinimalDenom:
          "cw20:juno1wwnhkagvcd3tjz6f8vsdsw5plqnw8qy2aj3rrhqr2axvktzv9q2qz8jxn3",
        ics20ContractAddress:
          "juno1v4887y83d6g28puzvt8cl0f3cdhd3y6y9mpysnsp3k8krdm7l6jqgm0rkn",
      },
      {
        counterpartyChainId: "juno-1",
        sourceChannelId: "channel-169",
        destChannelId: "channel-47",
        coinMinimalDenom:
          "cw20:juno159q8t5g02744lxq8lfmcn6f78qqulq9wn3y9w7lxjgkz4e0a6kvsfvapse",
        ics20ContractAddress:
          "juno1v4887y83d6g28puzvt8cl0f3cdhd3y6y9mpysnsp3k8krdm7l6jqgm0rkn",
      },
      {
        counterpartyChainId: "juno-1",
        sourceChannelId: "channel-169",
        destChannelId: "channel-47",
        coinMinimalDenom:
          "cw20:juno19rqljkh95gh40s7qdx40ksx3zq5tm4qsmsrdz9smw668x9zdr3lqtg33mf",
        ics20ContractAddress:
          "juno1v4887y83d6g28puzvt8cl0f3cdhd3y6y9mpysnsp3k8krdm7l6jqgm0rkn",
      },
      {
        counterpartyChainId: "reb_1111-1",
        sourceChannelId: "channel-355",
        destChannelId: "channel-0",
        coinMinimalDenom: "arebus",
      },
      {
        counterpartyChainId: "juno-1",
        sourceChannelId: "channel-169",
        destChannelId: "channel-47",
        coinMinimalDenom:
          "cw20:juno1p8x807f6h222ur0vssqy3qk6mcpa40gw2pchquz5atl935t7kvyq894ne3",
        ics20ContractAddress:
          "juno1v4887y83d6g28puzvt8cl0f3cdhd3y6y9mpysnsp3k8krdm7l6jqgm0rkn",
      },
      {
        counterpartyChainId: "FUND-MainNet-2",
        sourceChannelId: "channel-382",
        destChannelId: "channel-0",
        coinMinimalDenom: "nund",
      },
      {
        counterpartyChainId: "jackal-1",
        sourceChannelId: "channel-412",
        destChannelId: "channel-0",
        coinMinimalDenom: "ujkl",
      },
      {
        // ALTER
        counterpartyChainId: "secret-4",
        sourceChannelId: "channel-476",
        destChannelId: "channel-44",
        coinMinimalDenom: "cw20:secret12rcvz0umvk875kd6a803txhtlu7y0pnd73kcej",
        depositUrlOverride: "https://wrap.scrt.network",
        ics20ContractAddress: "secret1tqmms5awftpuhalcv5h5mg76fa0tkdz4jv9ex4",
      },
      {
        // BUTT
        counterpartyChainId: "secret-4",
        sourceChannelId: "channel-476",
        destChannelId: "channel-44",
        coinMinimalDenom: "cw20:secret1yxcexylwyxlq58umhgsjgstgcg2a0ytfy4d9lt",
        depositUrlOverride: "https://wrap.scrt.network",
        ics20ContractAddress: "secret1tqmms5awftpuhalcv5h5mg76fa0tkdz4jv9ex4",
      },
      {
        // stkd-SCRT
        counterpartyChainId: "secret-4",
        sourceChannelId: "channel-476",
        destChannelId: "channel-44",
        coinMinimalDenom: "cw20:secret1k6u0cy4feepm6pehnz804zmwakuwdapm69tuc4",
        depositUrlOverride: "https://wrap.scrt.network",
        ics20ContractAddress: "secret1tqmms5awftpuhalcv5h5mg76fa0tkdz4jv9ex4",
      },
      {
        counterpartyChainId: "beezee-1",
        sourceChannelId: "channel-340",
        destChannelId: "channel-0",
        coinMinimalDenom: "ubze",
      },
      {
        counterpartyChainId: "juno-1",
        sourceChannelId: "channel-169",
        destChannelId: "channel-47",
        coinMinimalDenom:
          "cw20:juno1cltgm8v842gu54srmejewghnd6uqa26lzkpa635wzra9m9xuudkqa2gtcz",
        ics20ContractAddress:
          "juno1v4887y83d6g28puzvt8cl0f3cdhd3y6y9mpysnsp3k8krdm7l6jqgm0rkn",
      },
      {
        counterpartyChainId: "comdex-1",
        sourceChannelId: "channel-87",
        destChannelId: "channel-1",
        coinMinimalDenom: "ucmst",
        isVerified: true,
      },
      {
        counterpartyChainId: "imversed_5555555-1",
        sourceChannelId: "channel-517",
        destChannelId: "channel-1",
        coinMinimalDenom: "aimv",
      },
      {
        counterpartyChainId: "medasdigital-1",
        sourceChannelId: "channel-519",
        destChannelId: "channel-0",
        coinMinimalDenom: "umedas",
      },
      {
        counterpartyChainId: "juno-1",
        sourceChannelId: "channel-169",
        destChannelId: "channel-47",
        coinMinimalDenom:
          "cw20:juno1rws84uz7969aaa7pej303udhlkt3j9ca0l3egpcae98jwak9quzq8szn2l",
        ics20ContractAddress:
          "juno1v4887y83d6g28puzvt8cl0f3cdhd3y6y9mpysnsp3k8krdm7l6jqgm0rkn",
      },
      {
        counterpartyChainId: "secret-4",
        sourceChannelId: "channel-476",
        destChannelId: "channel-44",
        coinMinimalDenom: "cw20:secret1s09x2xvfd2lp2skgzm29w2xtena7s8fq98v852",
        depositUrlOverride: "https://wrap.scrt.network",
        ics20ContractAddress: "secret1tqmms5awftpuhalcv5h5mg76fa0tkdz4jv9ex4",
      },
      {
        counterpartyChainId: "onomy-mainnet-1",
        sourceChannelId: "channel-525",
        destChannelId: "channel-0",
        coinMinimalDenom: "anom",
      },
      {
        counterpartyChainId: "core-1",
        sourceChannelId: "channel-4",
        destChannelId: "channel-6",
        coinMinimalDenom: "stk/uatom",
        isVerified: true,
      },
      {
        counterpartyChainId: "dyson-mainnet-01",
        sourceChannelId: "channel-526",
        destChannelId: "channel-2",
        coinMinimalDenom: "dys",
      },
      {
        counterpartyChainId: "juno-1",
        sourceChannelId: "channel-169",
        destChannelId: "channel-47",
        coinMinimalDenom:
          "cw20:juno1u45shlp0q4gcckvsj06ss4xuvsu0z24a0d0vr9ce6r24pht4e5xq7q995n",
        ics20ContractAddress:
          "juno1v4887y83d6g28puzvt8cl0f3cdhd3y6y9mpysnsp3k8krdm7l6jqgm0rkn",
      },
      {
        counterpartyChainId: "acre_9052-1",
        sourceChannelId: "channel-490",
        destChannelId: "channel-0",
        coinMinimalDenom: "erc20/0x2Cbea61fdfDFA520Ee99700F104D5b75ADf50B0c",
        depositUrlOverride: "https://app.arable.finance/#/ibc",
        withdrawUrlOverride: "https://app.arable.finance/#/ibc",
      },
      {
        counterpartyChainId: "planq_7070-2",
        sourceChannelId: "channel-492",
        destChannelId: "channel-1",
        coinMinimalDenom: "aplanq",
      },
      {
        counterpartyChainId: "quicksilver-2",
        sourceChannelId: "channel-522",
        destChannelId: "channel-2",
        coinMinimalDenom: "uqstars",
      },
      {
        // WYND
        counterpartyChainId: "juno-1",
        sourceChannelId: "channel-169",
        destChannelId: "channel-47",
        coinMinimalDenom:
          "cw20:juno1mkw83sv6c7sjdvsaplrzc8yaes9l42p4mhy0ssuxjnyzl87c9eps7ce3m9",
        ics20ContractAddress:
          "juno1v4887y83d6g28puzvt8cl0f3cdhd3y6y9mpysnsp3k8krdm7l6jqgm0rkn",
        isVerified: true,
      },
      {
        counterpartyChainId: "acre_9052-1",
        sourceChannelId: "channel-490",
        destChannelId: "channel-0",
        coinMinimalDenom: "erc20/0xAE6D3334989a22A65228732446731438672418F2",
        depositUrlOverride: "https://app.arable.finance/#/ibc",
        withdrawUrlOverride: "https://app.arable.finance/#/ibc",
      },
      {
        // NRIDE
        counterpartyChainId: "juno-1",
        sourceChannelId: "channel-169",
        destChannelId: "channel-47",
        coinMinimalDenom:
          "cw20:juno1qmlchtmjpvu0cr7u0tad2pq8838h6farrrjzp39eqa9xswg7teussrswlq",
        ics20ContractAddress:
          "juno1v4887y83d6g28puzvt8cl0f3cdhd3y6y9mpysnsp3k8krdm7l6jqgm0rkn",
      },
      {
        counterpartyChainId: "eightball-1",
        sourceChannelId: "channel-641",
        destChannelId: "channel-16",
        coinMinimalDenom: "uebl",
      },
      {
        counterpartyChainId: "quicksilver-2",
        sourceChannelId: "channel-522",
        destChannelId: "channel-2",
        coinMinimalDenom: "uqatom",
      },
      {
        counterpartyChainId: "comdex-1",
        sourceChannelId: "channel-87",
        destChannelId: "channel-1",
        coinMinimalDenom: "uharbor",
      },
      {
        counterpartyChainId: "quicksilver-2",
        sourceChannelId: "channel-522",
        destChannelId: "channel-2",
        coinMinimalDenom: "uqregen",
      },
      {
        //JunoFox
        counterpartyChainId: "juno-1",
        sourceChannelId: "channel-169",
        destChannelId: "channel-47",
        coinMinimalDenom:
          "cw20:juno1u8cr3hcjvfkzxcaacv9q75uw9hwjmn8pucc93pmy6yvkzz79kh3qncca8x",
        ics20ContractAddress:
          "juno1v4887y83d6g28puzvt8cl0f3cdhd3y6y9mpysnsp3k8krdm7l6jqgm0rkn",
      },
      {
<<<<<<< HEAD
        counterpartyChainId: "arkh",
        sourceChannelId: "channel-648",
        destChannelId: "channel-12",
        coinMinimalDenom: "uarkh",
      }
=======
        counterpartyChainId: "quicksilver-2",
        sourceChannelId: "channel-522",
        destChannelId: "channel-2",
        coinMinimalDenom: "uqck",
      },
>>>>>>> 3e6e1588
    ].filter((ibcAsset) => {
      // validate IBC asset config
      if (
        (ibcAsset.depositUrlOverride || ibcAsset.depositUrlOverride) &&
        ibcAsset.originBridgeInfo
      ) {
        throw new Error("Can't have URL overrides and origin bridge config");
      }

      if (ibcAsset.originBridgeInfo?.sourceChainTokens.length === 0) {
        throw new Error("Must have at least one source chain");
      }

      // remove outstanding mainnet Axelar assets when using testnets
      if (IS_TESTNET && ibcAsset.counterpartyChainId === "axelar-dojo-1") {
        return false;
      }

      return true;
    });

if (IS_TESTNET && typeof window === "undefined") {
  console.warn(
    "Reminder: clear browser cache between testnet/mainnet config change."
  );
}

export default IBCAssetInfos;<|MERGE_RESOLUTION|>--- conflicted
+++ resolved
@@ -1491,19 +1491,17 @@
           "juno1v4887y83d6g28puzvt8cl0f3cdhd3y6y9mpysnsp3k8krdm7l6jqgm0rkn",
       },
       {
-<<<<<<< HEAD
+        counterpartyChainId: "quicksilver-2",
+        sourceChannelId: "channel-522",
+        destChannelId: "channel-2",
+        coinMinimalDenom: "uqck",
+      },
+      {
         counterpartyChainId: "arkh",
         sourceChannelId: "channel-648",
         destChannelId: "channel-12",
         coinMinimalDenom: "uarkh",
-      }
-=======
-        counterpartyChainId: "quicksilver-2",
-        sourceChannelId: "channel-522",
-        destChannelId: "channel-2",
-        coinMinimalDenom: "uqck",
-      },
->>>>>>> 3e6e1588
+      },
     ].filter((ibcAsset) => {
       // validate IBC asset config
       if (
