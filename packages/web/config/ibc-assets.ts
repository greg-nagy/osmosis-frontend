import { SourceChainConfigs as AxelarSourceChainConfigs } from "../integrations/axelar";
import { IBCAsset } from "../stores/assets";
import { IS_TESTNET } from "./env";

export const UNSTABLE_MSG = "Transfers are disabled due to instability";

/**
 * Determine the channel info per the chain.
 * Guide users to use the same channel for convenience.
 */
export const IBCAssetInfos: (IBCAsset & {
  /** URL if the asset requires a custom deposit external link. Must include `https://...`. */
  depositUrlOverride?: string;

  /** URL if the asset requires a custom withdrawal external link. Must include `https://...`. */
  withdrawUrlOverride?: string;

  /** Alternative chain name to display as the source chain */
  sourceChainNameOverride?: string;

  /** Related to showing assets on main (canonical) vs frontier (permissionless). Verified means that governance has
   *  voted on its incentivization or general approval (amongst other possibilities).
   */
  isVerified?: boolean;
})[] = IS_TESTNET
  ? [
      {
        counterpartyChainId: "axelar-testnet-lisbon-3",
        sourceChannelId: "channel-1946",
        destChannelId: "channel-135",
        coinMinimalDenom: "uausdc",
        sourceChainNameOverride: "Goerli Ethereum",
        isVerified: true,
        originBridgeInfo: {
          bridge: "axelar" as const,
          wallets: ["metamask" as const, "walletconnect" as const],
          method: "deposit-address" as const,
          sourceChains: [
            AxelarSourceChainConfigs.usdc.ethereum,
            AxelarSourceChainConfigs.usdc.binance,
            AxelarSourceChainConfigs.usdc.moonbeam,
            AxelarSourceChainConfigs.usdc.polygon,
            AxelarSourceChainConfigs.usdc.avalanche,
            AxelarSourceChainConfigs.usdc.fantom,
          ],
        },
        fiatRamps: [{ rampKey: "kado" as const, assetKey: "USDC" }],
      },
      {
        counterpartyChainId: "axelar-testnet-lisbon-3",
        sourceChannelId: "channel-1946",
        destChannelId: "channel-135",
        coinMinimalDenom: "weth-wei",
        sourceChainNameOverride: "Goerli Ethereum",
        isVerified: true,
        originBridgeInfo: {
          bridge: "axelar" as const,
          wallets: ["metamask" as const, "walletconnect" as const],
          method: "deposit-address" as const,
          sourceChains: [AxelarSourceChainConfigs.weth.ethereum],
        },
      },
      {
        counterpartyChainId: "axelar-testnet-lisbon-3",
        sourceChannelId: "channel-1946",
        destChannelId: "channel-135",
        coinMinimalDenom: "wbnb-wei",
        sourceChainNameOverride: "Binance Smart Chain Testnet",
        isVerified: true,
        originBridgeInfo: {
          bridge: "axelar" as const,
          wallets: ["metamask" as const],
          method: "deposit-address" as const,
          sourceChains: [AxelarSourceChainConfigs.wbnb.binance],
          wrapAssetConfig: {
            url: "https://pancakeswap.finance/swap?outputCurrency=0xbb4CdB9CBd36B01bD1cBaEBF2De08d9173bc095c",
            fromDenom: "BNB",
            toDenom: "WBNB",
            platformName: "PancakeSwap",
          },
        },
      },
      {
        counterpartyChainId: "axelar-testnet-lisbon-3",
        sourceChannelId: "channel-1946",
        destChannelId: "channel-135",
        coinMinimalDenom: "wmatic-wei",
        sourceChainNameOverride: "Mumbai",
        isVerified: true,
        originBridgeInfo: {
          bridge: "axelar" as const,
          wallets: ["metamask" as const],
          method: "deposit-address" as const,
          sourceChains: [AxelarSourceChainConfigs.wmatic.polygon],
          wrapAssetConfig: {
            url: "https://v2.swapmatic.io/?#/matic/swap?outputCurrency=0x0d500B1d8E8eF31E21C99d1Db9A6444d3ADf1270&inputCurrency=MATIC",
            fromDenom: "MATIC",
            toDenom: "WMATIC",
            platformName: "SwapMatic",
          },
        },
      },
      {
        counterpartyChainId: "axelar-testnet-lisbon-3",
        sourceChannelId: "channel-1946",
        destChannelId: "channel-135",
        coinMinimalDenom: "wavax-wei",
        sourceChainNameOverride: "Avalanche Fuji Testnet",
        isVerified: true,
        originBridgeInfo: {
          bridge: "axelar" as const,
          wallets: ["metamask" as const],
          method: "deposit-address" as const,
          sourceChains: [AxelarSourceChainConfigs.wavax.avalanche],
          wrapAssetConfig: {
            url: "https://app.sushi.com/swap?inputCurrency=AVAX&outputCurrency=0xB31f66AA3C1e785363F0875A1B74E27b85FD66c7&chainId=43114",
            fromDenom: "AVAX",
            toDenom: "WAVAX",
            platformName: "SushiSwap",
          },
        },
      },
      {
        counterpartyChainId: "axelar-testnet-lisbon-3",
        sourceChannelId: "channel-1946",
        destChannelId: "channel-135",
        coinMinimalDenom: "wdev-wei",
        sourceChainNameOverride: "Moonbase Alpha",
        isVerified: true,
        originBridgeInfo: {
          bridge: "axelar" as const,
          wallets: ["metamask" as const, "walletconnect" as const],
          method: "deposit-address" as const,
          sourceChains: [AxelarSourceChainConfigs.wglmr.moonbeam],
        },
      },
      {
        counterpartyChainId: "ares-1",
        sourceChannelId: "channel-2083",
        destChannelId: "channel-2",
        coinMinimalDenom: "umars",
        isVerified: true,
      },
      {
        counterpartyChainId: "axelar-testnet-lisbon-3",
        sourceChannelId: "channel-1946",
        destChannelId: "channel-135",
        coinMinimalDenom: "wftm-wei",
        sourceChainNameOverride: "Fantom Testnet",
        isVerified: true,
        originBridgeInfo: {
          bridge: "axelar" as const,
          wallets: ["metamask" as const],
          method: "deposit-address" as const,
          sourceChains: [AxelarSourceChainConfigs.wftm.fantom],
          wrapAssetConfig: {
            url: "https://www.spiritswap.finance/swap/FTM/WFTM",
            fromDenom: "FTM",
            toDenom: "WFTM",
            platformName: "SpiritSwap",
          },
        },
      },
    ]
  : [
      {
        counterpartyChainId: "mars-1",
        sourceChannelId: "channel-557",
        destChannelId: "channel-1",
        coinMinimalDenom: "umars",
        isVerified: true,
      },
      {
        counterpartyChainId: "axelar-dojo-1",
        sourceChannelId: "channel-208",
        destChannelId: "channel-3",
        coinMinimalDenom: "wbtc-satoshi",
        sourceChainNameOverride: "Ethereum",
        isVerified: true,
        originBridgeInfo: {
          bridge: "axelar" as const,
          wallets: ["metamask" as const, "walletconnect" as const],
          method: "deposit-address" as const,
          sourceChains: [AxelarSourceChainConfigs.wbtc.ethereum],
        },
      },
      {
        counterpartyChainId: IS_TESTNET
          ? "axelar-testnet-lisbon-3"
          : "axelar-dojo-1",
        sourceChannelId: IS_TESTNET ? "channel-312" : "channel-208",
        destChannelId: IS_TESTNET ? "channel-22" : "channel-3",
        coinMinimalDenom: "weth-wei",
        sourceChainNameOverride: IS_TESTNET ? "Goerli Ethereum" : "Ethereum",
        isVerified: true,
        originBridgeInfo: {
          bridge: "axelar" as const,
          wallets: ["metamask" as const, "walletconnect" as const],
          method: "deposit-address" as const,
          sourceChains: [AxelarSourceChainConfigs.weth.ethereum],
        },
      },
      {
        counterpartyChainId: "axelar-dojo-1",
        sourceChannelId: "channel-208",
        destChannelId: "channel-3",
        coinMinimalDenom: "uusdt",
        sourceChainNameOverride: "Ethereum",
        isVerified: true,
        originBridgeInfo: {
          bridge: "axelar" as const,
          wallets: ["metamask" as const, "walletconnect" as const],
          method: "deposit-address" as const,
          sourceChains: [AxelarSourceChainConfigs.usdt.ethereum],
        },
      },
      {
        counterpartyChainId: IS_TESTNET
          ? "axelar-testnet-lisbon-3"
          : "axelar-dojo-1",
        sourceChannelId: IS_TESTNET ? "channel-312" : "channel-208",
        destChannelId: IS_TESTNET ? "channel-22" : "channel-3",
        coinMinimalDenom: IS_TESTNET ? "uausdc" : "uusdc",
        sourceChainNameOverride: IS_TESTNET ? "Goerli Ethereum" : "Ethereum",
        isVerified: true,
        originBridgeInfo: {
          bridge: "axelar" as const,
          wallets: ["metamask" as const, "walletconnect" as const],
          method: "deposit-address" as const,
          sourceChains: [
            AxelarSourceChainConfigs.usdc.ethereum,
            AxelarSourceChainConfigs.usdc.binance,
            AxelarSourceChainConfigs.usdc.moonbeam,
            AxelarSourceChainConfigs.usdc.polygon,
            AxelarSourceChainConfigs.usdc.avalanche,
            AxelarSourceChainConfigs.usdc.fantom,
          ],
        },
        fiatRamps: [{ rampKey: "kado" as const, assetKey: "USDC" }],
      },
      {
        counterpartyChainId: "axelar-dojo-1",
        sourceChannelId: "channel-208",
        destChannelId: "channel-3",
        coinMinimalDenom: "wbnb-wei",
        sourceChainNameOverride: "Binance Smart Chain",
        isVerified: true,
        originBridgeInfo: {
          bridge: "axelar" as const,
          wallets: ["metamask" as const],
          method: "deposit-address" as const,
          sourceChains: [AxelarSourceChainConfigs.wbnb.binance],
          wrapAssetConfig: {
            url: "https://pancakeswap.finance/swap?outputCurrency=0xbb4CdB9CBd36B01bD1cBaEBF2De08d9173bc095c",
            fromDenom: "BNB",
            toDenom: "WBNB",
            platformName: "PancakeSwap",
          },
        },
      },
      {
        counterpartyChainId: "axelar-dojo-1",
        sourceChannelId: "channel-208",
        destChannelId: "channel-3",
        coinMinimalDenom: "busd-wei",
        sourceChainNameOverride: "Ethereum",
        isVerified: true,
        originBridgeInfo: {
          bridge: "axelar" as const,
          wallets: ["metamask" as const, "walletconnect" as const],
          method: "deposit-address" as const,
          sourceChains: [AxelarSourceChainConfigs.busd.ethereum],
        },
      },
      {
        counterpartyChainId: IS_TESTNET
          ? "axelar-testnet-lisbon-3"
          : "axelar-dojo-1",
        sourceChannelId: IS_TESTNET ? "channel-1946" : "channel-208",
        destChannelId: IS_TESTNET ? "channel-135" : "channel-3",
        coinMinimalDenom: "wmatic-wei",
        sourceChainNameOverride: IS_TESTNET ? "Mumbai" : "Polygon",
        isVerified: true,
        originBridgeInfo: {
          bridge: "axelar" as const,
          wallets: ["metamask" as const],
          method: "deposit-address" as const,
          sourceChains: [AxelarSourceChainConfigs.wmatic.polygon],
          wrapAssetConfig: {
            url: "https://v2.swapmatic.io/?#/matic/swap?outputCurrency=0x0d500B1d8E8eF31E21C99d1Db9A6444d3ADf1270&inputCurrency=MATIC",
            fromDenom: "MATIC",
            toDenom: "WMATIC",
            platformName: "SwapMatic",
          },
        },
      },
      {
        counterpartyChainId: "axelar-dojo-1",
        sourceChannelId: "channel-208",
        destChannelId: "channel-3",
        coinMinimalDenom: "dot-planck",
        sourceChainNameOverride: "Moonbeam",
        isVerified: true,
        originBridgeInfo: {
          bridge: "axelar" as const,
          wallets: ["metamask" as const, "walletconnect" as const],
          method: "deposit-address" as const,
          sourceChains: [AxelarSourceChainConfigs.dot.moonbeam],
        },
      },
      {
        counterpartyChainId: "axelar-dojo-1",
        sourceChannelId: "channel-208",
        destChannelId: "channel-3",
        coinMinimalDenom: "shib-wei",
        sourceChainNameOverride: "Ethereum",
        originBridgeInfo: {
          bridge: "axelar" as const,
          wallets: ["metamask" as const, "walletconnect" as const],
          method: "deposit-address" as const,
          sourceChains: [AxelarSourceChainConfigs.shib.ethereum],
        },
      },
      {
        counterpartyChainId: IS_TESTNET
          ? "axelar-testnet-lisbon-3"
          : "axelar-dojo-1",
        sourceChannelId: IS_TESTNET ? "channel-1946" : "channel-208",
        destChannelId: IS_TESTNET ? "channel-135" : "channel-3",
        coinMinimalDenom: "wavax-wei",
        sourceChainNameOverride: IS_TESTNET
          ? "Avalanche Fuji Testnet"
          : "Avalanche",
        isVerified: true,
        originBridgeInfo: {
          bridge: "axelar" as const,
          wallets: ["metamask" as const],
          method: "deposit-address" as const,
          sourceChains: [AxelarSourceChainConfigs.wavax.avalanche],
          wrapAssetConfig: {
            url: "https://app.sushi.com/swap?inputCurrency=AVAX&outputCurrency=0xB31f66AA3C1e785363F0875A1B74E27b85FD66c7&chainId=43114",
            fromDenom: "AVAX",
            toDenom: "WAVAX",
            platformName: "SushiSwap",
          },
        },
      },
      {
        counterpartyChainId: "axelar-dojo-1",
        sourceChannelId: "channel-208",
        destChannelId: "channel-3",
        coinMinimalDenom: "dai-wei",
        sourceChainNameOverride: "Ethereum",
        isVerified: true,
        originBridgeInfo: {
          bridge: "axelar" as const,
          wallets: ["metamask" as const, "walletconnect" as const],
          method: "deposit-address" as const,
          sourceChains: [AxelarSourceChainConfigs.dai.ethereum],
        },
      },
      {
        counterpartyChainId: "axelar-dojo-1",
        sourceChannelId: "channel-208",
        destChannelId: "channel-3",
        coinMinimalDenom: "uni-wei",
        sourceChainNameOverride: "Ethereum",
        originBridgeInfo: {
          bridge: "axelar" as const,
          wallets: ["metamask" as const, "walletconnect" as const],
          method: "deposit-address" as const,
          sourceChains: [AxelarSourceChainConfigs.uni.ethereum],
        },
      },
      {
        counterpartyChainId: "cosmoshub-4",
        sourceChannelId: "channel-0",
        destChannelId: "channel-141",
        coinMinimalDenom: "uatom",
        isVerified: true,
      },
      {
        counterpartyChainId: "axelar-dojo-1",
        sourceChannelId: "channel-208",
        destChannelId: "channel-3",
        coinMinimalDenom: "link-wei",
        sourceChainNameOverride: "Ethereum",
        isVerified: true,
        originBridgeInfo: {
          bridge: "axelar" as const,
          wallets: ["metamask" as const, "walletconnect" as const],
          method: "deposit-address" as const,
          sourceChains: [AxelarSourceChainConfigs.link.ethereum],
        },
      },
      {
        counterpartyChainId: "crypto-org-chain-mainnet-1",
        sourceChannelId: "channel-5",
        destChannelId: "channel-10",
        coinMinimalDenom: "basecro",
        isVerified: true,
      },
      {
        counterpartyChainId: "axelar-dojo-1",
        sourceChannelId: "channel-208",
        destChannelId: "channel-3",
        coinMinimalDenom: "ape-wei",
        sourceChainNameOverride: "Ethereum",
        originBridgeInfo: {
          bridge: "axelar" as const,
          wallets: ["metamask" as const, "walletconnect" as const],
          method: "deposit-address" as const,
          sourceChains: [AxelarSourceChainConfigs.ape.ethereum],
        },
      },
      {
        counterpartyChainId: "axelar-dojo-1",
        sourceChannelId: "channel-208",
        destChannelId: "channel-3",
        coinMinimalDenom: "aave-wei",
        sourceChainNameOverride: "Ethereum",
        originBridgeInfo: {
          bridge: "axelar" as const,
          wallets: ["metamask" as const, "walletconnect" as const],
          method: "deposit-address" as const,
          sourceChains: [AxelarSourceChainConfigs.aave.ethereum],
        },
      },
      {
        counterpartyChainId: "axelar-dojo-1",
        sourceChannelId: "channel-208",
        destChannelId: "channel-3",
        coinMinimalDenom: "axs-wei",
        sourceChainNameOverride: "Ethereum",
        originBridgeInfo: {
          bridge: "axelar" as const,
          wallets: ["metamask" as const, "walletconnect" as const],
          method: "deposit-address" as const,
          sourceChains: [AxelarSourceChainConfigs.axs.ethereum],
        },
      },
      {
        counterpartyChainId: "columbus-5",
        sourceChannelId: "channel-72",
        destChannelId: "channel-1",
        coinMinimalDenom: "uluna",
        isVerified: true,
      },
      {
        counterpartyChainId: "axelar-dojo-1",
        sourceChannelId: "channel-208",
        destChannelId: "channel-3",
        coinMinimalDenom: "frax-wei",
        sourceChainNameOverride: "Ethereum",
        originBridgeInfo: {
          bridge: "axelar" as const,
          wallets: ["metamask" as const, "walletconnect" as const],
          method: "deposit-address" as const,
          sourceChains: [AxelarSourceChainConfigs.frax.ethereum],
        },
      },
      {
        counterpartyChainId: "axelar-dojo-1",
        sourceChannelId: "channel-208",
        destChannelId: "channel-3",
        coinMinimalDenom: "wftm-wei",
        sourceChainNameOverride: "Fantom",
        isVerified: true,
        originBridgeInfo: {
          bridge: "axelar" as const,
          wallets: ["metamask" as const],
          method: "deposit-address" as const,
          sourceChains: [AxelarSourceChainConfigs.wftm.fantom],
          wrapAssetConfig: {
            url: "https://www.spiritswap.finance/swap/FTM/WFTM",
            fromDenom: "FTM",
            toDenom: "WFTM",
            platformName: "SpiritSwap",
          },
        },
      },
      {
        counterpartyChainId: "axelar-dojo-1",
        sourceChannelId: "channel-208",
        destChannelId: "channel-3",
        coinMinimalDenom: "mkr-wei",
        sourceChainNameOverride: "Ethereum",
        isVerified: true,
        originBridgeInfo: {
          bridge: "axelar" as const,
          wallets: ["metamask" as const, "walletconnect" as const],
          method: "deposit-address" as const,
          sourceChains: [AxelarSourceChainConfigs.mkr.ethereum],
        },
      },
      {
        counterpartyChainId: "phoenix-1",
        sourceChannelId: "channel-251",
        destChannelId: "channel-1",
        coinMinimalDenom: "uluna",
        isVerified: true,
        depositUrlOverride: "https://bridge.terra.money",
        withdrawUrlOverride: "https://bridge.terra.money",
      },
      {
        counterpartyChainId: "kava_2222-10",
        sourceChannelId: "channel-143",
        destChannelId: "channel-1",
        coinMinimalDenom: "ukava",
        isVerified: true,
      },
      {
        counterpartyChainId: "axelar-dojo-1",
        sourceChannelId: "channel-208",
        destChannelId: "channel-3",
        coinMinimalDenom: "xcn-wei",
        sourceChainNameOverride: "Ethereum",
        originBridgeInfo: {
          bridge: "axelar" as const,
          wallets: ["metamask" as const, "walletconnect" as const],
          method: "deposit-address" as const,
          sourceChains: [AxelarSourceChainConfigs.xcn.ethereum],
        },
      },
      {
        counterpartyChainId: "fetchhub-4",
        sourceChannelId: "channel-229",
        destChannelId: "channel-10",
        coinMinimalDenom: "afet",
        isVerified: true,
      },
      {
        counterpartyChainId: "laozi-mainnet",
        sourceChannelId: "channel-148",
        destChannelId: "channel-83",
        coinMinimalDenom: "uband",
        isVerified: true,
      },
      {
        counterpartyChainId: "columbus-5",
        sourceChannelId: "channel-72",
        destChannelId: "channel-1",
        coinMinimalDenom: "uusd",
      },
      {
        counterpartyChainId: IS_TESTNET
          ? "axelar-testnet-lisbon-3"
          : "axelar-dojo-1",
        sourceChannelId: IS_TESTNET ? "channel-312" : "channel-208",
        destChannelId: IS_TESTNET ? "channel-22" : "channel-3",
        coinMinimalDenom: IS_TESTNET ? "wdev-wei" : "wglmr-wei",
        sourceChainNameOverride: IS_TESTNET ? "Moonbase Alpha" : "Moonbeam",
        originBridgeInfo: {
          bridge: "axelar" as const,
          wallets: ["metamask" as const, "walletconnect" as const],
          method: "deposit-address" as const,
          sourceChains: [AxelarSourceChainConfigs.wglmr.moonbeam],
        },
      },
      {
        counterpartyChainId: "injective-1",
        sourceChannelId: "channel-122",
        destChannelId: "channel-8",
        coinMinimalDenom: "inj",
        depositUrlOverride:
          "https://hub.injective.network/bridge/?destination=osmosis&origin=injective&token=inj",
        withdrawUrlOverride:
          "https://hub.injective.network/bridge/?destination=injective&origin=osmosis&token=inj",
        isVerified: true,
      },
      {
        counterpartyChainId: "evmos_9001-2",
        sourceChannelId: "channel-204",
        destChannelId: "channel-0",
        coinMinimalDenom: "aevmos",
        depositUrlOverride: "https://app.evmos.org/assets",
        withdrawUrlOverride: "https://app.evmos.org/assets",
        isVerified: true,
      },
      {
        counterpartyChainId: "secret-4",
        sourceChannelId: "channel-88",
        destChannelId: "channel-1",
        coinMinimalDenom: "uscrt",
        isVerified: true,
      },
      {
        counterpartyChainId: "canto_7700-1",
        sourceChannelId: "channel-550",
        destChannelId: "channel-5",
        coinMinimalDenom: "acanto",
        isVerified: false,
      },
      {
        counterpartyChainId: "agoric-3",
        sourceChannelId: "channel-320",
        destChannelId: "channel-1",
        coinMinimalDenom: "ubld",
        isVerified: true,
      },
      {
        counterpartyChainId: "kava_2222-10",
        sourceChannelId: "channel-143",
        destChannelId: "channel-1",
        coinMinimalDenom: "usdx",
      },
      {
        counterpartyChainId: "juno-1",
        sourceChannelId: "channel-42",
        destChannelId: "channel-0",
        coinMinimalDenom: "ujuno",
        isVerified: true,
      },
      {
        counterpartyChainId: "panacea-3",
        sourceChannelId: "channel-82",
        destChannelId: "channel-1",
        coinMinimalDenom: "umed",
        isVerified: true,
      },
      {
        counterpartyChainId: "core-1",
        sourceChannelId: "channel-4",
        destChannelId: "channel-6",
        coinMinimalDenom: "uxprt",
        isVerified: true,
      },
      {
        counterpartyChainId: "axelar-dojo-1",
        sourceChannelId: "channel-208",
        destChannelId: "channel-3",
        coinMinimalDenom: "uaxl",
        isVerified: true,
      },
      {
        counterpartyChainId: "shentu-2.2",
        sourceChannelId: "channel-146",
        destChannelId: "channel-8",
        coinMinimalDenom: "uctk",
      },
      {
        counterpartyChainId: "akashnet-2",
        sourceChannelId: "channel-1",
        destChannelId: "channel-9",
        coinMinimalDenom: "uakt",
        isVerified: true,
      },
      {
        counterpartyChainId: "axelar-dojo-1",
        sourceChannelId: "channel-208",
        destChannelId: "channel-3",
        coinMinimalDenom: "polygon-uusdc",
        sourceChainNameOverride: "Polygon",
        isVerified: false,
        originBridgeInfo: {
          bridge: "axelar" as const,
          wallets: ["metamask" as const, "walletconnect" as const],
          method: "deposit-address" as const,
          sourceChains: [AxelarSourceChainConfigs.polygonusdc.polygon],
        },
      },
      {
        counterpartyChainId: "axelar-dojo-1",
        sourceChannelId: "channel-208",
        destChannelId: "channel-3",
        coinMinimalDenom: "avalanche-uusdc",
        sourceChainNameOverride: "Avalanche",
        isVerified: false,
        originBridgeInfo: {
          bridge: "axelar" as const,
          wallets: ["metamask" as const, "walletconnect" as const],
          method: "deposit-address" as const,
          sourceChains: [AxelarSourceChainConfigs.avalancheusdc.avalanche],
        },
      },
      {
        counterpartyChainId: "kaiyo-1",
        sourceChannelId: "channel-259",
        destChannelId: "channel-3",
        coinMinimalDenom: "ukuji",
        depositUrlOverride:
          "https://blue.kujira.app/ibc?destination=osmosis-1&denom=ukuji",
        // withdrawUrlOverride:
        //   "https://blue.kujira.app/ibc?destination=kaiyo-1&source=osmosis-1&denom=ukuji",
        isVerified: true,
      },
      {
        counterpartyChainId: "stargaze-1",
        sourceChannelId: "channel-75",
        destChannelId: "channel-0",
        coinMinimalDenom: "ustars",
        isVerified: true,
      },
      {
        counterpartyChainId: "regen-1",
        sourceChannelId: "channel-8",
        destChannelId: "channel-1",
        coinMinimalDenom: "uregen",
        isVerified: true,
      },
      {
        counterpartyChainId: "core-1",
        sourceChannelId: "channel-4",
        destChannelId: "channel-6",
        coinMinimalDenom:
          "ibc/A6E3AF63B3C906416A9AF7A556C59EA4BD50E617EFFE6299B99700CCB780E444",
        ibcTransferPathDenom:
          "transfer/channel-38/gravity0xfB5c6815cA3AC72Ce9F5006869AE67f18bF77006",
        isVerified: true,
      },
      {
        counterpartyChainId: "irishub-1",
        sourceChannelId: "channel-6",
        destChannelId: "channel-3",
        coinMinimalDenom: "uiris",
        isVerified: true,
      },
      {
        counterpartyChainId: "kava_2222-10",
        sourceChannelId: "channel-143",
        destChannelId: "channel-1",
        coinMinimalDenom: "hard",
      },
      {
        counterpartyChainId: "stride-1",
        sourceChannelId: "channel-326",
        destChannelId: "channel-5",
        coinMinimalDenom: "ustrd",
        isVerified: true,
      },
      {
        counterpartyChainId: "stride-1",
        sourceChannelId: "channel-326",
        destChannelId: "channel-5",
        coinMinimalDenom: "stuosmo",
        isVerified: true,
      },
      {
        counterpartyChainId: "stride-1",
        sourceChannelId: "channel-326",
        destChannelId: "channel-5",
        coinMinimalDenom: "stuatom",
        isVerified: true,
      },
      {
        counterpartyChainId: "stride-1",
        sourceChannelId: "channel-326",
        destChannelId: "channel-5",
        coinMinimalDenom: "stujuno",
      },
      {
        counterpartyChainId: "stride-1",
        sourceChannelId: "channel-326",
        destChannelId: "channel-5",
        coinMinimalDenom: "stustars",
      },
      {
        counterpartyChainId: "stride-1",
        sourceChannelId: "channel-326",
        destChannelId: "channel-5",
        coinMinimalDenom: "stuluna",
      },
      {
        counterpartyChainId: "stride-1",
        sourceChannelId: "channel-326",
        destChannelId: "channel-5",
        coinMinimalDenom: "staevmos",
      },
      {
        counterpartyChainId: "kichain-2",
        sourceChannelId: "channel-77",
        destChannelId: "channel-0",
        coinMinimalDenom: "uxki",
        isVerified: true,
      },
      {
        counterpartyChainId: "umee-1",
        sourceChannelId: "channel-184",
        destChannelId: "channel-0",
        coinMinimalDenom: "uumee",
        isVerified: true,
      },
      {
        counterpartyChainId: "Oraichain",
        sourceChannelId: "channel-216",
        destChannelId: "channel-13",
        coinMinimalDenom: "orai",
      },
      {
        counterpartyChainId: "crescent-1",
        sourceChannelId: "channel-297",
        destChannelId: "channel-9",
        coinMinimalDenom: "ucre",
      },
      {
        counterpartyChainId: "cudos-1",
        sourceChannelId: "channel-298",
        destChannelId: "channel-1",
        coinMinimalDenom: "acudos",
      },
      {
        counterpartyChainId: "carbon-1",
        sourceChannelId: "channel-188",
        destChannelId: "channel-0",
        coinMinimalDenom: "swth",
        isVerified: true,
      },
      {
        counterpartyChainId: "axelar-dojo-1",
        sourceChannelId: "channel-208",
        destChannelId: "channel-3",
        coinMinimalDenom: "rai-wei",
        sourceChainNameOverride: "Ethereum",
        originBridgeInfo: {
          bridge: "axelar" as const,
          wallets: ["metamask" as const, "walletconnect" as const],
          method: "deposit-address" as const,
          sourceChains: [AxelarSourceChainConfigs.rai.ethereum],
        },
      },
      {
        counterpartyChainId: "comdex-1",
        sourceChannelId: "channel-87",
        destChannelId: "channel-1",
        coinMinimalDenom: "ucmdx",
        isVerified: true,
      },
      {
        counterpartyChainId: "cheqd-mainnet-1",
        sourceChannelId: "channel-108",
        destChannelId: "channel-0",
        coinMinimalDenom: "ncheq",
        isVerified: true,
      },
      {
        counterpartyChainId: "kava_2222-10",
        sourceChannelId: "channel-143",
        destChannelId: "channel-1",
        coinMinimalDenom: "swp",
      },
      {
        // SHD
        counterpartyChainId: "secret-4",
        sourceChannelId: "channel-476",
        destChannelId: "channel-44",
        coinMinimalDenom: "cw20:secret1qfql357amn448duf5gvp9gr48sxx9tsnhupu3d",
        depositUrlOverride: "https://wrap.scrt.network",
        ics20ContractAddress: "secret1tqmms5awftpuhalcv5h5mg76fa0tkdz4jv9ex4",
      },
      {
        counterpartyChainId: "bostrom",
        sourceChannelId: "channel-95",
        destChannelId: "channel-2",
        coinMinimalDenom: "boot",
        isUnstable: true,
      },
      {
        counterpartyChainId: "emoney-3",
        sourceChannelId: "channel-37",
        destChannelId: "channel-0",
        coinMinimalDenom: "ungm",
        isVerified: true,
      },
      {
        counterpartyChainId: "teritori-1",
        sourceChannelId: "channel-362",
        destChannelId: "channel-0",
        coinMinimalDenom: "utori",
      },
      {
        counterpartyChainId: "sentinelhub-2",
        sourceChannelId: "channel-2",
        destChannelId: "channel-0",
        coinMinimalDenom: "udvpn",
        isVerified: true,
      },
      {
        counterpartyChainId: "gravity-bridge-3",
        sourceChannelId: "channel-144",
        destChannelId: "channel-10",
        coinMinimalDenom: "ugraviton",
        isVerified: true,
      },
      {
        counterpartyChainId: "gravity-bridge-3",
        sourceChannelId: "channel-144",
        destChannelId: "channel-10",
        coinMinimalDenom: "gravity0x2260FAC5E5542a773Aa44fBCfeDf7C193bc2C599",
        depositUrlOverride:
          "https://bridge.blockscape.network/?from=gravitybridge&to=osmosis",
        withdrawUrlOverride:
          "https://bridge.blockscape.network/?from=osmosis&to=gravitybridge",
      },
      {
        counterpartyChainId: "gravity-bridge-3",
        sourceChannelId: "channel-144",
        destChannelId: "channel-10",
        coinMinimalDenom: "gravity0xC02aaA39b223FE8D0A0e5C4F27eAD9083C756Cc2",
        depositUrlOverride:
          "https://bridge.blockscape.network/?from=gravitybridge&to=osmosis",
        withdrawUrlOverride:
          "https://bridge.blockscape.network/?from=osmosis&to=gravitybridge",
      },
      {
        counterpartyChainId: "gravity-bridge-3",
        sourceChannelId: "channel-144",
        destChannelId: "channel-10",
        coinMinimalDenom: "gravity0xA0b86991c6218b36c1d19D4a2e9Eb0cE3606eB48",
        depositUrlOverride:
          "https://bridge.blockscape.network/?from=gravitybridge&to=osmosis",
        withdrawUrlOverride:
          "https://bridge.blockscape.network/?from=osmosis&to=gravitybridge",
      },
      {
        counterpartyChainId: "gravity-bridge-3",
        sourceChannelId: "channel-144",
        destChannelId: "channel-10",
        coinMinimalDenom: "gravity0x6B175474E89094C44Da98b954EedeAC495271d0F",
        depositUrlOverride:
          "https://bridge.blockscape.network/?from=gravitybridge&to=osmosis",
        withdrawUrlOverride:
          "https://bridge.blockscape.network/?from=osmosis&to=gravitybridge",
      },
      {
        counterpartyChainId: "gravity-bridge-3",
        sourceChannelId: "channel-144",
        destChannelId: "channel-10",
        coinMinimalDenom: "gravity0xdAC17F958D2ee523a2206206994597C13D831ec7",
        depositUrlOverride:
          "https://bridge.blockscape.network/?from=gravitybridge&to=osmosis",
        withdrawUrlOverride:
          "https://bridge.blockscape.network/?from=osmosis&to=gravitybridge",
      },
      {
        counterpartyChainId: "mantle-1",
        sourceChannelId: "channel-232",
        destChannelId: "channel-0",
        coinMinimalDenom: "umntl",
        isVerified: true,
      },
      {
        counterpartyChainId: "emoney-3",
        sourceChannelId: "channel-37",
        destChannelId: "channel-0",
        coinMinimalDenom: "eeur",
        isVerified: true,
      },
      {
        // SIENNA
        counterpartyChainId: "secret-4",
        sourceChannelId: "channel-476",
        destChannelId: "channel-44",
        coinMinimalDenom: "cw20:secret1rgm2m5t530tdzyd99775n6vzumxa5luxcllml4",
        depositUrlOverride: "https://wrap.scrt.network",
        ics20ContractAddress: "secret1tqmms5awftpuhalcv5h5mg76fa0tkdz4jv9ex4",
      },
      {
        counterpartyChainId: "lambda_92000-1",
        sourceChannelId: "channel-378",
        destChannelId: "channel-2",
        coinMinimalDenom: "ulamb",
      },
      {
        counterpartyChainId: "likecoin-mainnet-2",
        sourceChannelId: "channel-53",
        destChannelId: "channel-3",
        coinMinimalDenom: "nanolike",
        isVerified: true,
      },
      {
        counterpartyChainId: "agoric-3",
        sourceChannelId: "channel-320",
        destChannelId: "channel-1",
        coinMinimalDenom: "uist",
        isVerified: true,
      },
      {
        counterpartyChainId: "desmos-mainnet",
        sourceChannelId: "channel-135",
        destChannelId: "channel-2",
        coinMinimalDenom: "udsm",
        isVerified: true,
      },
      {
        counterpartyChainId: "mainnet-3",
        sourceChannelId: "channel-181",
        destChannelId: "channel-1",
        coinMinimalDenom: "udec",
        isVerified: true,
      },
      {
        counterpartyChainId: "sifchain-1",
        sourceChannelId: "channel-47",
        destChannelId: "channel-17",
        coinMinimalDenom: "rowan",
        isUnstable: true,
      },
      {
        counterpartyChainId: "kaiyo-1",
        sourceChannelId: "channel-259",
        destChannelId: "channel-3",
        coinMinimalDenom:
          "factory/kujira1qk00h5atutpsv900x202pxx42npjr9thg58dnqpa72f2p7m2luase444a7/uusk",
        depositUrlOverride:
          "https://blue.kujira.app/ibc?destination=osmosis-1&source=kaiyo-1&denom=factory%2Fkujira1qk00h5atutpsv900x202pxx42npjr9thg58dnqpa72f2p7m2luase444a7%2Fuusk",
        withdrawUrlOverride:
          "https://blue.kujira.app/ibc?destination=kaiyo-1&source=osmosis-1&denom=ibc%2F44492EAB24B72E3FB59B9FA619A22337FB74F95D8808FE6BC78CC0E6C18DC2EC",
      },
      {
        counterpartyChainId: "acre_9052-1",
        sourceChannelId: "channel-490",
        destChannelId: "channel-0",
        coinMinimalDenom: "aacre",
      },
      {
        counterpartyChainId: "bitsong-2b",
        sourceChannelId: "channel-73",
        destChannelId: "channel-0",
        coinMinimalDenom: "ubtsg",
        isVerified: true,
      },
      {
        counterpartyChainId: "iov-mainnet-ibc",
        sourceChannelId: "channel-15",
        destChannelId: "channel-2",
        coinMinimalDenom: "uiov",
        isVerified: true,
      },
      {
        counterpartyChainId: "odin-mainnet-freya",
        sourceChannelId: "channel-258",
        destChannelId: "channel-3",
        coinMinimalDenom: "mGeo",
      },
      {
        counterpartyChainId: "vidulum-1",
        sourceChannelId: "channel-124",
        destChannelId: "channel-0",
        coinMinimalDenom: "uvdl",
        isVerified: true,
      },
      {
        counterpartyChainId: "microtick-1",
        sourceChannelId: "channel-39",
        destChannelId: "channel-16",
        coinMinimalDenom: "utick",
        isUnstable: true,
      },
      {
        counterpartyChainId: "titan-1",
        sourceChannelId: "channel-221",
        destChannelId: "channel-1",
        coinMinimalDenom: "uatolo",
      },
      //-------No CoinGecko Market Capitalization-------
      {
        counterpartyChainId: "chihuahua-1",
        sourceChannelId: "channel-113",
        destChannelId: "channel-7",
        coinMinimalDenom: "uhuahua",
        isVerified: true,
      },
      {
        counterpartyChainId: "ixo-4",
        sourceChannelId: "channel-38",
        destChannelId: "channel-4",
        coinMinimalDenom: "uixo",
        isVerified: true,
      },
      {
        counterpartyChainId: "bitcanna-1",
        sourceChannelId: "channel-51",
        destChannelId: "channel-1",
        coinMinimalDenom: "ubcna",
        isVerified: true,
      },
      {
        counterpartyChainId: "lum-network-1",
        sourceChannelId: "channel-115",
        destChannelId: "channel-3",
        coinMinimalDenom: "ulum",
        isVerified: true,
      },
      {
        counterpartyChainId: "dig-1",
        sourceChannelId: "channel-128",
        destChannelId: "channel-1",
        coinMinimalDenom: "udig",
        isVerified: true,
        isUnstable: true,
      },
      {
        counterpartyChainId: "sommelier-3",
        sourceChannelId: "channel-165",
        destChannelId: "channel-0",
        coinMinimalDenom: "usomm",
        isVerified: true,
      },
      {
        counterpartyChainId: "darchub",
        sourceChannelId: "channel-171",
        destChannelId: "channel-0",
        coinMinimalDenom: "udarc",
      },
      {
        counterpartyChainId: "juno-1",
        sourceChannelId: "channel-169",
        destChannelId: "channel-47",
        coinMinimalDenom:
          "cw20:juno1g2g7ucurum66d42g8k5twk34yegdq8c82858gz0tq2fc75zy7khssgnhjl",
        ics20ContractAddress:
          "juno1v4887y83d6g28puzvt8cl0f3cdhd3y6y9mpysnsp3k8krdm7l6jqgm0rkn",
      },
      {
        counterpartyChainId: "cerberus-chain-1",
        sourceChannelId: "channel-212",
        destChannelId: "channel-1",
        coinMinimalDenom: "ucrbrus",
        isUnstable: true,
      },
      {
        counterpartyChainId: "juno-1",
        sourceChannelId: "channel-169",
        destChannelId: "channel-47",
        coinMinimalDenom:
          "cw20:juno168ctmpyppk90d34p3jjy658zf5a5l3w8wk35wht6ccqj4mr0yv8s4j5awr",
        ics20ContractAddress:
          "juno1v4887y83d6g28puzvt8cl0f3cdhd3y6y9mpysnsp3k8krdm7l6jqgm0rkn",
      },
      {
        counterpartyChainId: "columbus-5",
        sourceChannelId: "channel-72",
        destChannelId: "channel-1",
        coinMinimalDenom: "ukrw",
      },
      {
        counterpartyChainId: "juno-1",
        sourceChannelId: "channel-169",
        destChannelId: "channel-47",
        coinMinimalDenom:
          "cw20:juno1re3x67ppxap48ygndmrc7har2cnc7tcxtm9nplcas4v0gc3wnmvs3s807z",
        ics20ContractAddress:
          "juno1v4887y83d6g28puzvt8cl0f3cdhd3y6y9mpysnsp3k8krdm7l6jqgm0rkn",
      },
      {
        counterpartyChainId: "juno-1",
        sourceChannelId: "channel-169",
        destChannelId: "channel-47",
        coinMinimalDenom:
          "cw20:juno1r4pzw8f9z0sypct5l9j906d47z998ulwvhvqe5xdwgy8wf84583sxwh0pa",
        ics20ContractAddress:
          "juno1v4887y83d6g28puzvt8cl0f3cdhd3y6y9mpysnsp3k8krdm7l6jqgm0rkn",
      },
      {
        counterpartyChainId: "juno-1",
        sourceChannelId: "channel-169",
        destChannelId: "channel-47",
        coinMinimalDenom:
          "cw20:juno1y9rf7ql6ffwkv02hsgd4yruz23pn4w97p75e2slsnkm0mnamhzysvqnxaq",
        ics20ContractAddress:
          "juno1v4887y83d6g28puzvt8cl0f3cdhd3y6y9mpysnsp3k8krdm7l6jqgm0rkn",
      },
      {
        counterpartyChainId: "pio-mainnet-1",
        sourceChannelId: "channel-222",
        destChannelId: "channel-7",
        coinMinimalDenom: "nhash",
      },
      {
        counterpartyChainId: "galaxy-1",
        sourceChannelId: "channel-236",
        destChannelId: "channel-0",
        coinMinimalDenom: "uglx",
      },
      {
        counterpartyChainId: "juno-1",
        sourceChannelId: "channel-169",
        destChannelId: "channel-47",
        coinMinimalDenom:
          "cw20:juno1tdjwrqmnztn2j3sj2ln9xnyps5hs48q3ddwjrz7jpv6mskappjys5czd49",
        ics20ContractAddress:
          "juno1v4887y83d6g28puzvt8cl0f3cdhd3y6y9mpysnsp3k8krdm7l6jqgm0rkn",
      },
      {
        counterpartyChainId: "juno-1",
        sourceChannelId: "channel-169",
        destChannelId: "channel-47",
        coinMinimalDenom:
          "cw20:juno15u3dt79t6sxxa3x3kpkhzsy56edaa5a66wvt3kxmukqjz2sx0hes5sn38g",
        ics20ContractAddress:
          "juno1v4887y83d6g28puzvt8cl0f3cdhd3y6y9mpysnsp3k8krdm7l6jqgm0rkn",
      },
      {
        counterpartyChainId: "meme-1",
        sourceChannelId: "channel-238",
        destChannelId: "channel-1",
        coinMinimalDenom: "umeme",
      },
      {
        counterpartyChainId: "juno-1",
        sourceChannelId: "channel-169",
        destChannelId: "channel-47",
        coinMinimalDenom:
          "cw20:juno17wzaxtfdw5em7lc94yed4ylgjme63eh73lm3lutp2rhcxttyvpwsypjm4w",
        ics20ContractAddress:
          "juno1v4887y83d6g28puzvt8cl0f3cdhd3y6y9mpysnsp3k8krdm7l6jqgm0rkn",
      },
      {
        counterpartyChainId: "juno-1",
        sourceChannelId: "channel-169",
        destChannelId: "channel-47",
        coinMinimalDenom:
          "cw20:juno1n7n7d5088qlzlj37e9mgmkhx6dfgtvt02hqxq66lcap4dxnzdhwqfmgng3",
        ics20ContractAddress:
          "juno1v4887y83d6g28puzvt8cl0f3cdhd3y6y9mpysnsp3k8krdm7l6jqgm0rkn",
      },
      {
        counterpartyChainId: "genesis_29-2",
        sourceChannelId: "channel-253",
        destChannelId: "channel-1",
        coinMinimalDenom: "el1",
      },
      {
        counterpartyChainId: "tgrade-mainnet-1",
        sourceChannelId: "channel-263",
        destChannelId: "channel-0",
        coinMinimalDenom: "utgd",
        isVerified: true,
      },
      {
        counterpartyChainId: "echelon_3000-3",
        sourceChannelId: "channel-403",
        destChannelId: "channel-11",
        coinMinimalDenom: "aechelon",
        depositUrlOverride: "https://app.ech.network/ibc",
        withdrawUrlOverride: "https://app.ech.network/ibc",
      },
      {
        counterpartyChainId: "odin-mainnet-freya",
        sourceChannelId: "channel-258",
        destChannelId: "channel-3",
        coinMinimalDenom: "loki",
      },
      {
        counterpartyChainId: "odin-mainnet-freya",
        sourceChannelId: "channel-258",
        destChannelId: "channel-3",
        coinMinimalDenom: "mO9W",
      },
      {
        counterpartyChainId: "kichain-2",
        sourceChannelId: "channel-261",
        destChannelId: "channel-18",
        coinMinimalDenom:
          "cw20:ki1dt3lk455ed360pna38fkhqn0p8y44qndsr77qu73ghyaz2zv4whq83mwdy",
        ics20ContractAddress:
          "ki1hzz0s0ucrhdp6tue2lxk3c03nj6f60qy463we7lgx0wudd72ctmsd9kgha",
      },
      {
        counterpartyChainId: "juno-1",
        sourceChannelId: "channel-169",
        destChannelId: "channel-47",
        coinMinimalDenom:
          "cw20:juno1j0a9ymgngasfn3l5me8qpd53l5zlm9wurfdk7r65s5mg6tkxal3qpgf5se",
        ics20ContractAddress:
          "juno1v4887y83d6g28puzvt8cl0f3cdhd3y6y9mpysnsp3k8krdm7l6jqgm0rkn",
      },
      {
        counterpartyChainId: "juno-1",
        sourceChannelId: "channel-169",
        destChannelId: "channel-47",
        coinMinimalDenom:
          "cw20:juno1gz8cf86zr4vw9cjcyyv432vgdaecvr9n254d3uwwkx9rermekddsxzageh",
        ics20ContractAddress:
          "juno1v4887y83d6g28puzvt8cl0f3cdhd3y6y9mpysnsp3k8krdm7l6jqgm0rkn",
      },
      {
        counterpartyChainId: "LumenX",
        sourceChannelId: "channel-286",
        destChannelId: "channel-3",
        coinMinimalDenom: "ulumen",
      },
      {
        counterpartyChainId: "juno-1",
        sourceChannelId: "channel-169",
        destChannelId: "channel-47",
        coinMinimalDenom:
          "cw20:juno1dd0k0um5rqncfueza62w9sentdfh3ec4nw4aq4lk5hkjl63vljqscth9gv",
        ics20ContractAddress:
          "juno1v4887y83d6g28puzvt8cl0f3cdhd3y6y9mpysnsp3k8krdm7l6jqgm0rkn",
      },
      {
        counterpartyChainId: "juno-1",
        sourceChannelId: "channel-169",
        destChannelId: "channel-47",
        coinMinimalDenom:
          "cw20:juno1wwnhkagvcd3tjz6f8vsdsw5plqnw8qy2aj3rrhqr2axvktzv9q2qz8jxn3",
        ics20ContractAddress:
          "juno1v4887y83d6g28puzvt8cl0f3cdhd3y6y9mpysnsp3k8krdm7l6jqgm0rkn",
      },
      {
        counterpartyChainId: "juno-1",
        sourceChannelId: "channel-169",
        destChannelId: "channel-47",
        coinMinimalDenom:
          "cw20:juno159q8t5g02744lxq8lfmcn6f78qqulq9wn3y9w7lxjgkz4e0a6kvsfvapse",
        ics20ContractAddress:
          "juno1v4887y83d6g28puzvt8cl0f3cdhd3y6y9mpysnsp3k8krdm7l6jqgm0rkn",
      },
      {
        counterpartyChainId: "juno-1",
        sourceChannelId: "channel-169",
        destChannelId: "channel-47",
        coinMinimalDenom:
          "cw20:juno19rqljkh95gh40s7qdx40ksx3zq5tm4qsmsrdz9smw668x9zdr3lqtg33mf",
        ics20ContractAddress:
          "juno1v4887y83d6g28puzvt8cl0f3cdhd3y6y9mpysnsp3k8krdm7l6jqgm0rkn",
      },
      {
        counterpartyChainId: "reb_1111-1",
        sourceChannelId: "channel-355",
        destChannelId: "channel-0",
        coinMinimalDenom: "arebus",
      },
      {
        counterpartyChainId: "juno-1",
        sourceChannelId: "channel-169",
        destChannelId: "channel-47",
        coinMinimalDenom:
          "cw20:juno1p8x807f6h222ur0vssqy3qk6mcpa40gw2pchquz5atl935t7kvyq894ne3",
        ics20ContractAddress:
          "juno1v4887y83d6g28puzvt8cl0f3cdhd3y6y9mpysnsp3k8krdm7l6jqgm0rkn",
      },
      {
        counterpartyChainId: "FUND-MainNet-2",
        sourceChannelId: "channel-382",
        destChannelId: "channel-0",
        coinMinimalDenom: "nund",
      },
      {
        counterpartyChainId: "jackal-1",
        sourceChannelId: "channel-412",
        destChannelId: "channel-0",
        coinMinimalDenom: "ujkl",
      },
      {
        // ALTER
        counterpartyChainId: "secret-4",
        sourceChannelId: "channel-476",
        destChannelId: "channel-44",
        coinMinimalDenom: "cw20:secret12rcvz0umvk875kd6a803txhtlu7y0pnd73kcej",
        depositUrlOverride: "https://wrap.scrt.network",
        ics20ContractAddress: "secret1tqmms5awftpuhalcv5h5mg76fa0tkdz4jv9ex4",
      },
      {
        // BUTT
        counterpartyChainId: "secret-4",
        sourceChannelId: "channel-476",
        destChannelId: "channel-44",
        coinMinimalDenom: "cw20:secret1yxcexylwyxlq58umhgsjgstgcg2a0ytfy4d9lt",
        depositUrlOverride: "https://wrap.scrt.network",
        ics20ContractAddress: "secret1tqmms5awftpuhalcv5h5mg76fa0tkdz4jv9ex4",
      },
      {
        // stkd-SCRT
        counterpartyChainId: "secret-4",
        sourceChannelId: "channel-476",
        destChannelId: "channel-44",
        coinMinimalDenom: "cw20:secret1k6u0cy4feepm6pehnz804zmwakuwdapm69tuc4",
        depositUrlOverride: "https://wrap.scrt.network",
        ics20ContractAddress: "secret1tqmms5awftpuhalcv5h5mg76fa0tkdz4jv9ex4",
      },
      {
        counterpartyChainId: "beezee-1",
        sourceChannelId: "channel-340",
        destChannelId: "channel-0",
        coinMinimalDenom: "ubze",
      },
      {
        counterpartyChainId: "juno-1",
        sourceChannelId: "channel-169",
        destChannelId: "channel-47",
        coinMinimalDenom:
          "cw20:juno1cltgm8v842gu54srmejewghnd6uqa26lzkpa635wzra9m9xuudkqa2gtcz",
        ics20ContractAddress:
          "juno1v4887y83d6g28puzvt8cl0f3cdhd3y6y9mpysnsp3k8krdm7l6jqgm0rkn",
      },
      {
        counterpartyChainId: "comdex-1",
        sourceChannelId: "channel-87",
        destChannelId: "channel-1",
        coinMinimalDenom: "ucmst",
        isVerified: true,
      },
      {
        counterpartyChainId: "imversed_5555555-1",
        sourceChannelId: "channel-517",
        destChannelId: "channel-1",
        coinMinimalDenom: "aimv",
      },
      {
        counterpartyChainId: "medasdigital-1",
        sourceChannelId: "channel-519",
        destChannelId: "channel-0",
        coinMinimalDenom: "umedas",
      },
      {
        counterpartyChainId: "juno-1",
        sourceChannelId: "channel-169",
        destChannelId: "channel-47",
        coinMinimalDenom:
          "cw20:juno1rws84uz7969aaa7pej303udhlkt3j9ca0l3egpcae98jwak9quzq8szn2l",
        ics20ContractAddress:
          "juno1v4887y83d6g28puzvt8cl0f3cdhd3y6y9mpysnsp3k8krdm7l6jqgm0rkn",
      },
      {
        counterpartyChainId: "secret-4",
        sourceChannelId: "channel-476",
        destChannelId: "channel-44",
        coinMinimalDenom: "cw20:secret1s09x2xvfd2lp2skgzm29w2xtena7s8fq98v852",
        depositUrlOverride: "https://wrap.scrt.network",
        ics20ContractAddress: "secret1tqmms5awftpuhalcv5h5mg76fa0tkdz4jv9ex4",
      },
      {
        counterpartyChainId: "onomy-mainnet-1",
        sourceChannelId: "channel-525",
        destChannelId: "channel-0",
        coinMinimalDenom: "anom",
      },
      {
        counterpartyChainId: "core-1",
        sourceChannelId: "channel-4",
        destChannelId: "channel-6",
        coinMinimalDenom: "stk/uatom",
        isVerified: true,
      },
      {
        counterpartyChainId: "dyson-mainnet-01",
        sourceChannelId: "channel-526",
        destChannelId: "channel-2",
        coinMinimalDenom: "dys",
      },
      {
        counterpartyChainId: "juno-1",
        sourceChannelId: "channel-169",
        destChannelId: "channel-47",
        coinMinimalDenom:
          "cw20:juno1u45shlp0q4gcckvsj06ss4xuvsu0z24a0d0vr9ce6r24pht4e5xq7q995n",
        ics20ContractAddress:
          "juno1v4887y83d6g28puzvt8cl0f3cdhd3y6y9mpysnsp3k8krdm7l6jqgm0rkn",
      },
      {
        counterpartyChainId: "acre_9052-1",
        sourceChannelId: "channel-490",
        destChannelId: "channel-0",
        coinMinimalDenom: "erc20/0x2Cbea61fdfDFA520Ee99700F104D5b75ADf50B0c",
        depositUrlOverride: "https://app.arable.finance/#/ibc",
        withdrawUrlOverride: "https://app.arable.finance/#/ibc",
      },
      {
        counterpartyChainId: "planq_7070-2",
        sourceChannelId: "channel-492",
        destChannelId: "channel-1",
        coinMinimalDenom: "aplanq",
      },
      {
        counterpartyChainId: "quicksilver-2",
        sourceChannelId: "channel-522",
        destChannelId: "channel-2",
        coinMinimalDenom: "uqstars",
      },
      {
        // WYND
        counterpartyChainId: "juno-1",
        sourceChannelId: "channel-169",
        destChannelId: "channel-47",
        coinMinimalDenom:
          "cw20:juno1mkw83sv6c7sjdvsaplrzc8yaes9l42p4mhy0ssuxjnyzl87c9eps7ce3m9",
        ics20ContractAddress:
          "juno1v4887y83d6g28puzvt8cl0f3cdhd3y6y9mpysnsp3k8krdm7l6jqgm0rkn",
        isVerified: true,
      },
      {
        counterpartyChainId: "acre_9052-1",
        sourceChannelId: "channel-490",
        destChannelId: "channel-0",
        coinMinimalDenom: "erc20/0xAE6D3334989a22A65228732446731438672418F2",
        depositUrlOverride: "https://app.arable.finance/#/ibc",
        withdrawUrlOverride: "https://app.arable.finance/#/ibc",
      },
      {
        // NRIDE
        counterpartyChainId: "juno-1",
        sourceChannelId: "channel-169",
        destChannelId: "channel-47",
        coinMinimalDenom:
          "cw20:juno1qmlchtmjpvu0cr7u0tad2pq8838h6farrrjzp39eqa9xswg7teussrswlq",
        ics20ContractAddress:
          "juno1v4887y83d6g28puzvt8cl0f3cdhd3y6y9mpysnsp3k8krdm7l6jqgm0rkn",
      },
      {
        counterpartyChainId: "eightball-1",
        sourceChannelId: "channel-641",
        destChannelId: "channel-16",
        coinMinimalDenom: "uebl",
      },
      {
        counterpartyChainId: "quicksilver-2",
        sourceChannelId: "channel-522",
        destChannelId: "channel-2",
        coinMinimalDenom: "uqatom",
      },
      {
<<<<<<< HEAD
        //JunoFox
        counterpartyChainId: "juno-1",
        sourceChannelId: "channel-169",
        destChannelId: "channel-47",
        coinMinimalDenom:
          "cw20:juno1u8cr3hcjvfkzxcaacv9q75uw9hwjmn8pucc93pmy6yvkzz79kh3qncca8x",
        ics20ContractAddress:
          "juno1v4887y83d6g28puzvt8cl0f3cdhd3y6y9mpysnsp3k8krdm7l6jqgm0rkn",
      },
=======
        counterpartyChainId: "comdex-1",
        sourceChannelId: "channel-87",
        destChannelId: "channel-1",
        coinMinimalDenom: "uharbor",
      },
      {
        counterpartyChainId: "quicksilver-2",
        sourceChannelId: "channel-522",
        destChannelId: "channel-2",
        coinMinimalDenom: "uqregen",
      }
>>>>>>> c601c441
    ].filter((ibcAsset) => {
      // validate IBC asset config
      if (
        (ibcAsset.depositUrlOverride || ibcAsset.depositUrlOverride) &&
        ibcAsset.originBridgeInfo
      ) {
        throw new Error("Can't have URL overrides and origin bridge config");
      }

      if (ibcAsset.originBridgeInfo?.sourceChains.length === 0) {
        throw new Error("Must have at least one source chain");
      }

      // remove outstanding mainnet Axelar assets when using testnets
      if (IS_TESTNET && ibcAsset.counterpartyChainId === "axelar-dojo-1") {
        return false;
      }

      return true;
    });

if (IS_TESTNET && typeof window === "undefined") {
  console.warn(
    "Reminder: clear browser cache between testnet/mainnet config change."
  );
}

export default IBCAssetInfos;<|MERGE_RESOLUTION|>--- conflicted
+++ resolved
@@ -1511,17 +1511,6 @@
         coinMinimalDenom: "uqatom",
       },
       {
-<<<<<<< HEAD
-        //JunoFox
-        counterpartyChainId: "juno-1",
-        sourceChannelId: "channel-169",
-        destChannelId: "channel-47",
-        coinMinimalDenom:
-          "cw20:juno1u8cr3hcjvfkzxcaacv9q75uw9hwjmn8pucc93pmy6yvkzz79kh3qncca8x",
-        ics20ContractAddress:
-          "juno1v4887y83d6g28puzvt8cl0f3cdhd3y6y9mpysnsp3k8krdm7l6jqgm0rkn",
-      },
-=======
         counterpartyChainId: "comdex-1",
         sourceChannelId: "channel-87",
         destChannelId: "channel-1",
@@ -1532,8 +1521,17 @@
         sourceChannelId: "channel-522",
         destChannelId: "channel-2",
         coinMinimalDenom: "uqregen",
+      },
+      {
+        //JunoFox
+        counterpartyChainId: "juno-1",
+        sourceChannelId: "channel-169",
+        destChannelId: "channel-47",
+        coinMinimalDenom:
+          "cw20:juno1u8cr3hcjvfkzxcaacv9q75uw9hwjmn8pucc93pmy6yvkzz79kh3qncca8x",
+        ics20ContractAddress:
+          "juno1v4887y83d6g28puzvt8cl0f3cdhd3y6y9mpysnsp3k8krdm7l6jqgm0rkn",
       }
->>>>>>> c601c441
     ].filter((ibcAsset) => {
       // validate IBC asset config
       if (
