--- conflicted
+++ resolved
@@ -1132,7 +1132,21 @@
     coinMinimalDenom: "aimv",
   },
   {
-<<<<<<< HEAD
+    counterpartyChainId: "medasdigital-1",
+    sourceChannelId: "channel-519",
+    destChannelId: "channel-0",
+    coinMinimalDenom: "umedas",
+  },
+  {
+    counterpartyChainId: "juno-1",
+    sourceChannelId: "channel-169",
+    destChannelId: "channel-47",
+    coinMinimalDenom:
+      "cw20:juno1rws84uz7969aaa7pej303udhlkt3j9ca0l3egpcae98jwak9quzq8szn2l",
+    ics20ContractAddress:
+      "juno1v4887y83d6g28puzvt8cl0f3cdhd3y6y9mpysnsp3k8krdm7l6jqgm0rkn",
+  },
+  {
     counterpartyChainId: "secret-4",
     sourceChannelId: "channel-476",
     destChannelId: "channel-44",
@@ -1140,22 +1154,6 @@
     depositUrlOverride: "https://wrap.scrt.network",
     ics20ContractAddress: "secret1tqmms5awftpuhalcv5h5mg76fa0tkdz4jv9ex4",
   },
-=======
-    counterpartyChainId: "medasdigital-1",
-    sourceChannelId: "channel-519",
-    destChannelId: "channel-0",
-    coinMinimalDenom: "umedas",
-  },
-  {
-    counterpartyChainId: "juno-1",
-    sourceChannelId: "channel-169",
-    destChannelId: "channel-47",
-    coinMinimalDenom:
-      "cw20:juno1rws84uz7969aaa7pej303udhlkt3j9ca0l3egpcae98jwak9quzq8szn2l",
-    ics20ContractAddress:
-      "juno1v4887y83d6g28puzvt8cl0f3cdhd3y6y9mpysnsp3k8krdm7l6jqgm0rkn",
-  },    
->>>>>>> 07e433e7
 ].filter((ibcAsset) => {
   // validate IBC asset config
   if (
