import { IBCAsset } from "~/stores/assets";

import { SourceChainTokenConfigs as AxelarSourceChainConfigs } from "../integrations/axelar";
import { IS_TESTNET } from "./env";

export const UNSTABLE_MSG = "Transfers are disabled due to instability";

/**
 * Determine the channel info per the chain.
 * Guide users to use the same channel for convenience.
 */
export const IBCAssetInfos: (IBCAsset & {
  /** URL if the asset requires a custom deposit external link. Must include `https://...`. */
  depositUrlOverride?: string;

  /** URL if the asset requires a custom withdrawal external link. Must include `https://...`. */
  withdrawUrlOverride?: string;

  /** Alternative chain name to display as the source chain */
  sourceChainNameOverride?: string;

  /** Related to showing assets on main (canonical) vs frontier (permissionless). Verified means that governance has
   *  voted on its incentivization or general approval (amongst other possibilities).
   */
  isVerified?: boolean;
})[] = IS_TESTNET
  ? [
      {
        counterpartyChainId: "axelar-testnet-lisbon-3",
        sourceChannelId: "channel-1946",
        destChannelId: "channel-135",
        coinMinimalDenom: "uausdc",
        sourceChainNameOverride: "Goerli Ethereum",
        isVerified: true,
        originBridgeInfo: {
          bridge: "axelar" as const,
          wallets: ["metamask" as const, "walletconnect" as const],
          method: "deposit-address" as const,
          sourceChainTokens: [
            AxelarSourceChainConfigs.usdc.ethereum,
            AxelarSourceChainConfigs.usdc.binance,
            AxelarSourceChainConfigs.usdc.moonbeam,
            AxelarSourceChainConfigs.usdc.polygon,
            AxelarSourceChainConfigs.usdc.avalanche,
            AxelarSourceChainConfigs.usdc.fantom,
          ],
        },
        fiatRamps: [
          { rampKey: "layerswapcoinbase" as const, assetKey: "USDC" },
        ],
      },
      {
        counterpartyChainId: "axelar-testnet-lisbon-3",
        sourceChannelId: "channel-1946",
        destChannelId: "channel-135",
        coinMinimalDenom: "weth-wei",
        sourceChainNameOverride: "Goerli Ethereum",
        isVerified: true,
        originBridgeInfo: {
          bridge: "axelar" as const,
          wallets: ["metamask" as const, "walletconnect" as const],
          method: "deposit-address" as const,
          sourceChainTokens: [AxelarSourceChainConfigs.weth.ethereum],
        },
      },
      {
        counterpartyChainId: "axelar-testnet-lisbon-3",
        sourceChannelId: "channel-1946",
        destChannelId: "channel-135",
        coinMinimalDenom: "wbnb-wei",
        sourceChainNameOverride: "Binance Smart Chain Testnet",
        isVerified: true,
        originBridgeInfo: {
          bridge: "axelar" as const,
          wallets: ["metamask" as const],
          method: "deposit-address" as const,
          sourceChainTokens: [AxelarSourceChainConfigs.wbnb.binance],
        },
      },
      {
        counterpartyChainId: "axelar-testnet-lisbon-3",
        sourceChannelId: "channel-1946",
        destChannelId: "channel-135",
        coinMinimalDenom: "wmatic-wei",
        sourceChainNameOverride: "Mumbai",
        isVerified: true,
        originBridgeInfo: {
          bridge: "axelar" as const,
          wallets: ["metamask" as const],
          method: "deposit-address" as const,
          sourceChainTokens: [AxelarSourceChainConfigs.wmatic.polygon],
        },
      },
      {
        counterpartyChainId: "axelar-testnet-lisbon-3",
        sourceChannelId: "channel-1946",
        destChannelId: "channel-135",
        coinMinimalDenom: "wavax-wei",
        sourceChainNameOverride: "Avalanche Fuji Testnet",
        isVerified: true,
        originBridgeInfo: {
          bridge: "axelar" as const,
          wallets: ["metamask" as const],
          method: "deposit-address" as const,
          sourceChainTokens: [AxelarSourceChainConfigs.wavax.avalanche],
        },
      },
      {
        counterpartyChainId: "axelar-testnet-lisbon-3",
        sourceChannelId: "channel-1946",
        destChannelId: "channel-135",
        coinMinimalDenom: "wdev-wei",
        sourceChainNameOverride: "Moonbase Alpha",
        isVerified: true,
        originBridgeInfo: {
          bridge: "axelar" as const,
          wallets: ["metamask" as const, "walletconnect" as const],
          method: "deposit-address" as const,
          sourceChainTokens: [AxelarSourceChainConfigs.wglmr.moonbeam],
        },
      },
      {
        counterpartyChainId: "ares-1",
        sourceChannelId: "channel-2083",
        destChannelId: "channel-2",
        coinMinimalDenom: "umars",
        isVerified: true,
      },
      {
        counterpartyChainId: "axelar-testnet-lisbon-3",
        sourceChannelId: "channel-1946",
        destChannelId: "channel-135",
        coinMinimalDenom: "wftm-wei",
        sourceChainNameOverride: "Fantom Testnet",
        isVerified: true,
        originBridgeInfo: {
          bridge: "axelar" as const,
          wallets: ["metamask" as const],
          method: "deposit-address" as const,
          sourceChainTokens: [AxelarSourceChainConfigs.wftm.fantom],
        },
      },
      {
        counterpartyChainId: "uni-6",
        sourceChannelId: "channel-3316",
        destChannelId: "channel-140",
        coinMinimalDenom: "ujunox",
        isVerified: true,
      },
      {
        counterpartyChainId: "nolus-rila",
        sourceChannelId: "channel-1837",
        destChannelId: "channel-0",
        coinMinimalDenom: "unls",
        isVerified: true,
      },
    ]
  : [
      {
        counterpartyChainId: "mars-1",
        sourceChannelId: "channel-557",
        destChannelId: "channel-1",
        coinMinimalDenom: "umars",
        isVerified: true,
      },
      {
        counterpartyChainId: "axelar-dojo-1",
        sourceChannelId: "channel-208",
        destChannelId: "channel-3",
        coinMinimalDenom: "wbtc-satoshi",
        sourceChainNameOverride: "Ethereum",
        isVerified: true,
        originBridgeInfo: {
          bridge: "axelar" as const,
          wallets: ["metamask" as const, "walletconnect" as const],
          method: "deposit-address" as const,
          sourceChainTokens: [AxelarSourceChainConfigs.wbtc.ethereum],
        },
      },
      {
        counterpartyChainId: IS_TESTNET
          ? "axelar-testnet-lisbon-3"
          : "axelar-dojo-1",
        sourceChannelId: IS_TESTNET ? "channel-312" : "channel-208",
        destChannelId: IS_TESTNET ? "channel-22" : "channel-3",
        coinMinimalDenom: "weth-wei",
        sourceChainNameOverride: IS_TESTNET ? "Goerli Ethereum" : "Ethereum",
        isVerified: true,
        originBridgeInfo: {
          bridge: "axelar" as const,
          wallets: ["metamask" as const, "walletconnect" as const],
          method: "deposit-address" as const,
          sourceChainTokens: [AxelarSourceChainConfigs.weth.ethereum],
        },
      },
      {
        counterpartyChainId: "axelar-dojo-1",
        sourceChannelId: "channel-208",
        destChannelId: "channel-3",
        coinMinimalDenom: "uusdt",
        sourceChainNameOverride: "Ethereum",
        isVerified: true,
        originBridgeInfo: {
          bridge: "axelar" as const,
          wallets: ["metamask" as const, "walletconnect" as const],
          method: "deposit-address" as const,
          sourceChainTokens: [AxelarSourceChainConfigs.usdt.ethereum],
        },
      },
      {
        counterpartyChainId: IS_TESTNET
          ? "axelar-testnet-lisbon-3"
          : "axelar-dojo-1",
        sourceChannelId: IS_TESTNET ? "channel-312" : "channel-208",
        destChannelId: IS_TESTNET ? "channel-22" : "channel-3",
        coinMinimalDenom: IS_TESTNET ? "uausdc" : "uusdc",
        sourceChainNameOverride: IS_TESTNET ? "Goerli Ethereum" : "Ethereum",
        isVerified: true,
        originBridgeInfo: {
          bridge: "axelar" as const,
          wallets: ["metamask" as const, "walletconnect" as const],
          method: "deposit-address" as const,
          sourceChainTokens: [
            AxelarSourceChainConfigs.usdc.ethereum,
            AxelarSourceChainConfigs.usdc.binance,
            AxelarSourceChainConfigs.usdc.moonbeam,
            AxelarSourceChainConfigs.usdc.polygon,
            AxelarSourceChainConfigs.usdc.avalanche,
            AxelarSourceChainConfigs.usdc.fantom,
          ],
        },
        fiatRamps: [
          { rampKey: "layerswapcoinbase" as const, assetKey: "USDC" },
        ],
      },
      {
        counterpartyChainId: "axelar-dojo-1",
        sourceChannelId: "channel-208",
        destChannelId: "channel-3",
        coinMinimalDenom: "wbnb-wei",
        sourceChainNameOverride: "Binance Smart Chain",
        isVerified: true,
        originBridgeInfo: {
          bridge: "axelar" as const,
          wallets: ["metamask" as const],
          method: "deposit-address" as const,
          sourceChainTokens: [AxelarSourceChainConfigs.wbnb.binance],
        },
      },
      {
        counterpartyChainId: "axelar-dojo-1",
        sourceChannelId: "channel-208",
        destChannelId: "channel-3",
        coinMinimalDenom: "busd-wei",
        sourceChainNameOverride: "Ethereum",
        isVerified: true,
        originBridgeInfo: {
          bridge: "axelar" as const,
          wallets: ["metamask" as const, "walletconnect" as const],
          method: "deposit-address" as const,
          sourceChainTokens: [AxelarSourceChainConfigs.busd.ethereum],
        },
      },
      {
        counterpartyChainId: IS_TESTNET
          ? "axelar-testnet-lisbon-3"
          : "axelar-dojo-1",
        sourceChannelId: IS_TESTNET ? "channel-1946" : "channel-208",
        destChannelId: IS_TESTNET ? "channel-135" : "channel-3",
        coinMinimalDenom: "wmatic-wei",
        sourceChainNameOverride: IS_TESTNET ? "Mumbai" : "Polygon",
        isVerified: true,
        originBridgeInfo: {
          bridge: "axelar" as const,
          wallets: ["metamask" as const],
          method: "deposit-address" as const,
          sourceChainTokens: [AxelarSourceChainConfigs.wmatic.polygon],
        },
      },
      {
        counterpartyChainId: "axelar-dojo-1",
        sourceChannelId: "channel-208",
        destChannelId: "channel-3",
        coinMinimalDenom: "dot-planck",
        sourceChainNameOverride: "Moonbeam",
        isVerified: true,
        originBridgeInfo: {
          bridge: "axelar" as const,
          wallets: ["metamask" as const, "walletconnect" as const],
          method: "deposit-address" as const,
          sourceChainTokens: [AxelarSourceChainConfigs.dot.moonbeam],
        },
      },
      {
        counterpartyChainId: "axelar-dojo-1",
        sourceChannelId: "channel-208",
        destChannelId: "channel-3",
        coinMinimalDenom: "shib-wei",
        sourceChainNameOverride: "Ethereum",
        originBridgeInfo: {
          bridge: "axelar" as const,
          wallets: ["metamask" as const, "walletconnect" as const],
          method: "deposit-address" as const,
          sourceChainTokens: [AxelarSourceChainConfigs.shib.ethereum],
        },
      },
      {
        counterpartyChainId: IS_TESTNET
          ? "axelar-testnet-lisbon-3"
          : "axelar-dojo-1",
        sourceChannelId: IS_TESTNET ? "channel-1946" : "channel-208",
        destChannelId: IS_TESTNET ? "channel-135" : "channel-3",
        coinMinimalDenom: "wavax-wei",
        sourceChainNameOverride: IS_TESTNET
          ? "Avalanche Fuji Testnet"
          : "Avalanche",
        isVerified: true,
        originBridgeInfo: {
          bridge: "axelar" as const,
          wallets: ["metamask" as const],
          method: "deposit-address" as const,
          sourceChainTokens: [AxelarSourceChainConfigs.wavax.avalanche],
        },
      },
      {
        counterpartyChainId: "axelar-dojo-1",
        sourceChannelId: "channel-208",
        destChannelId: "channel-3",
        coinMinimalDenom: "dai-wei",
        sourceChainNameOverride: "Ethereum",
        isVerified: true,
        originBridgeInfo: {
          bridge: "axelar" as const,
          wallets: ["metamask" as const, "walletconnect" as const],
          method: "deposit-address" as const,
          sourceChainTokens: [AxelarSourceChainConfigs.dai.ethereum],
        },
      },
      {
        counterpartyChainId: "axelar-dojo-1",
        sourceChannelId: "channel-208",
        destChannelId: "channel-3",
        coinMinimalDenom: "uni-wei",
        sourceChainNameOverride: "Ethereum",
        originBridgeInfo: {
          bridge: "axelar" as const,
          wallets: ["metamask" as const, "walletconnect" as const],
          method: "deposit-address" as const,
          sourceChainTokens: [AxelarSourceChainConfigs.uni.ethereum],
        },
      },
      {
        counterpartyChainId: "cosmoshub-4",
        sourceChannelId: "channel-0",
        destChannelId: "channel-141",
        coinMinimalDenom: "uatom",
        isVerified: true,
      },
      {
        counterpartyChainId: "axelar-dojo-1",
        sourceChannelId: "channel-208",
        destChannelId: "channel-3",
        coinMinimalDenom: "link-wei",
        sourceChainNameOverride: "Ethereum",
        isVerified: true,
        originBridgeInfo: {
          bridge: "axelar" as const,
          wallets: ["metamask" as const, "walletconnect" as const],
          method: "deposit-address" as const,
          sourceChainTokens: [AxelarSourceChainConfigs.link.ethereum],
        },
      },
      {
        counterpartyChainId: "axelar-dojo-1",
        sourceChannelId: "channel-208",
        destChannelId: "channel-3",
        coinMinimalDenom: "wfil-wei",
        sourceChainNameOverride: "Filecoin",
        isVerified: true,
        originBridgeInfo: {
          bridge: "axelar" as const,
          wallets: ["metamask" as const, "walletconnect" as const],
          method: "deposit-address" as const,
          sourceChainTokens: [AxelarSourceChainConfigs.wfil.filecoin],
        },
      },
      {
        counterpartyChainId: "crypto-org-chain-mainnet-1",
        sourceChannelId: "channel-5",
        destChannelId: "channel-10",
        coinMinimalDenom: "basecro",
        isVerified: true,
      },
      {
        counterpartyChainId: "axelar-dojo-1",
        sourceChannelId: "channel-208",
        destChannelId: "channel-3",
        coinMinimalDenom: "ape-wei",
        sourceChainNameOverride: "Ethereum",
        originBridgeInfo: {
          bridge: "axelar" as const,
          wallets: ["metamask" as const, "walletconnect" as const],
          method: "deposit-address" as const,
          sourceChainTokens: [AxelarSourceChainConfigs.ape.ethereum],
        },
      },
      {
        counterpartyChainId: "axelar-dojo-1",
        sourceChannelId: "channel-208",
        destChannelId: "channel-3",
        coinMinimalDenom: "aave-wei",
        sourceChainNameOverride: "Ethereum",
        originBridgeInfo: {
          bridge: "axelar" as const,
          wallets: ["metamask" as const, "walletconnect" as const],
          method: "deposit-address" as const,
          sourceChainTokens: [AxelarSourceChainConfigs.aave.ethereum],
        },
      },
      {
        counterpartyChainId: "axelar-dojo-1",
        sourceChannelId: "channel-208",
        destChannelId: "channel-3",
        coinMinimalDenom: "axs-wei",
        sourceChainNameOverride: "Ethereum",
        originBridgeInfo: {
          bridge: "axelar" as const,
          wallets: ["metamask" as const, "walletconnect" as const],
          method: "deposit-address" as const,
          sourceChainTokens: [AxelarSourceChainConfigs.axs.ethereum],
        },
      },
      {
        counterpartyChainId: "columbus-5",
        sourceChannelId: "channel-72",
        destChannelId: "channel-1",
        coinMinimalDenom: "uluna",
        isVerified: true,
      },
      {
        counterpartyChainId: "axelar-dojo-1",
        sourceChannelId: "channel-208",
        destChannelId: "channel-3",
        coinMinimalDenom: "frax-wei",
        sourceChainNameOverride: "Ethereum",
        originBridgeInfo: {
          bridge: "axelar" as const,
          wallets: ["metamask" as const, "walletconnect" as const],
          method: "deposit-address" as const,
          sourceChainTokens: [AxelarSourceChainConfigs.frax.ethereum],
        },
      },
      {
        counterpartyChainId: "axelar-dojo-1",
        sourceChannelId: "channel-208",
        destChannelId: "channel-3",
        coinMinimalDenom: "wftm-wei",
        sourceChainNameOverride: "Fantom",
        isVerified: true,
        originBridgeInfo: {
          bridge: "axelar" as const,
          wallets: ["metamask" as const],
          method: "deposit-address" as const,
          sourceChainTokens: [AxelarSourceChainConfigs.wftm.fantom],
        },
      },
      {
        counterpartyChainId: "axelar-dojo-1",
        sourceChannelId: "channel-208",
        destChannelId: "channel-3",
        coinMinimalDenom: "mkr-wei",
        sourceChainNameOverride: "Ethereum",
        isVerified: true,
        originBridgeInfo: {
          bridge: "axelar" as const,
          wallets: ["metamask" as const, "walletconnect" as const],
          method: "deposit-address" as const,
          sourceChainTokens: [AxelarSourceChainConfigs.mkr.ethereum],
        },
      },
      {
        counterpartyChainId: "phoenix-1",
        sourceChannelId: "channel-251",
        destChannelId: "channel-1",
        coinMinimalDenom: "uluna",
        isVerified: true,
        depositUrlOverride: "https://bridge.terra.money",
        withdrawUrlOverride: "https://bridge.terra.money",
      },
      {
        counterpartyChainId: "kava_2222-10",
        sourceChannelId: "channel-143",
        destChannelId: "channel-1",
        coinMinimalDenom: "ukava",
        isVerified: true,
      },
      {
        counterpartyChainId: "axelar-dojo-1",
        sourceChannelId: "channel-208",
        destChannelId: "channel-3",
        coinMinimalDenom: "xcn-wei",
        sourceChainNameOverride: "Ethereum",
        originBridgeInfo: {
          bridge: "axelar" as const,
          wallets: ["metamask" as const, "walletconnect" as const],
          method: "deposit-address" as const,
          sourceChainTokens: [AxelarSourceChainConfigs.xcn.ethereum],
        },
      },
      {
        counterpartyChainId: "fetchhub-4",
        sourceChannelId: "channel-229",
        destChannelId: "channel-10",
        coinMinimalDenom: "afet",
        isVerified: true,
      },
      {
        counterpartyChainId: "laozi-mainnet",
        sourceChannelId: "channel-148",
        destChannelId: "channel-83",
        coinMinimalDenom: "uband",
        isVerified: true,
      },
      {
        counterpartyChainId: "columbus-5",
        sourceChannelId: "channel-72",
        destChannelId: "channel-1",
        coinMinimalDenom: "uusd",
      },
      {
        counterpartyChainId: IS_TESTNET
          ? "axelar-testnet-lisbon-3"
          : "axelar-dojo-1",
        sourceChannelId: IS_TESTNET ? "channel-312" : "channel-208",
        destChannelId: IS_TESTNET ? "channel-22" : "channel-3",
        coinMinimalDenom: IS_TESTNET ? "wdev-wei" : "wglmr-wei",
        sourceChainNameOverride: IS_TESTNET ? "Moonbase Alpha" : "Moonbeam",
        originBridgeInfo: {
          bridge: "axelar" as const,
          wallets: ["metamask" as const, "walletconnect" as const],
          method: "deposit-address" as const,
          sourceChainTokens: [AxelarSourceChainConfigs.wglmr.moonbeam],
        },
      },
      {
        counterpartyChainId: "injective-1",
        sourceChannelId: "channel-122",
        destChannelId: "channel-8",
        coinMinimalDenom: "inj",
        depositUrlOverride:
          "https://hub.injective.network/bridge/?destination=osmosis&origin=injective&token=inj",
        withdrawUrlOverride:
          "https://hub.injective.network/bridge/?destination=injective&origin=osmosis&token=inj",
        isVerified: true,
      },
      {
        counterpartyChainId: "evmos_9001-2",
        sourceChannelId: "channel-204",
        destChannelId: "channel-0",
        coinMinimalDenom: "aevmos",
        depositUrlOverride: "https://app.evmos.org/assets",
        withdrawUrlOverride: "https://app.evmos.org/assets",
        isVerified: true,
      },
      {
        counterpartyChainId: "secret-4",
        sourceChannelId: "channel-88",
        destChannelId: "channel-1",
        coinMinimalDenom: "uscrt",
        isVerified: true,
      },
      {
        counterpartyChainId: "canto_7700-1",
        sourceChannelId: "channel-550",
        destChannelId: "channel-5",
        coinMinimalDenom: "acanto",
        isVerified: false,
      },
      {
        counterpartyChainId: "agoric-3",
        sourceChannelId: "channel-320",
        destChannelId: "channel-1",
        coinMinimalDenom: "ubld",
        isVerified: true,
      },
      {
        counterpartyChainId: "kava_2222-10",
        sourceChannelId: "channel-143",
        destChannelId: "channel-1",
        coinMinimalDenom: "usdx",
      },
      {
        counterpartyChainId: "juno-1",
        sourceChannelId: "channel-42",
        destChannelId: "channel-0",
        coinMinimalDenom: "ujuno",
        isVerified: true,
      },
      {
        counterpartyChainId: "panacea-3",
        sourceChannelId: "channel-82",
        destChannelId: "channel-1",
        coinMinimalDenom: "umed",
        isVerified: true,
      },
      {
        counterpartyChainId: "core-1",
        sourceChannelId: "channel-4",
        destChannelId: "channel-6",
        coinMinimalDenom: "uxprt",
        isVerified: true,
      },
      {
        counterpartyChainId: "axelar-dojo-1",
        sourceChannelId: "channel-208",
        destChannelId: "channel-3",
        coinMinimalDenom: "uaxl",
        isVerified: true,
      },
      {
        counterpartyChainId: "shentu-2.2",
        sourceChannelId: "channel-146",
        destChannelId: "channel-8",
        coinMinimalDenom: "uctk",
      },
      {
        counterpartyChainId: "akashnet-2",
        sourceChannelId: "channel-1",
        destChannelId: "channel-9",
        coinMinimalDenom: "uakt",
        isVerified: true,
      },
      {
        counterpartyChainId: "axelar-dojo-1",
        sourceChannelId: "channel-208",
        destChannelId: "channel-3",
        coinMinimalDenom: "polygon-uusdc",
        sourceChainNameOverride: "Polygon",
        isVerified: false,
        originBridgeInfo: {
          bridge: "axelar" as const,
          wallets: ["metamask" as const, "walletconnect" as const],
          method: "deposit-address" as const,
          sourceChainTokens: [AxelarSourceChainConfigs.polygonusdc.polygon],
        },
      },
      {
        counterpartyChainId: "axelar-dojo-1",
        sourceChannelId: "channel-208",
        destChannelId: "channel-3",
        coinMinimalDenom: "avalanche-uusdc",
        sourceChainNameOverride: "Avalanche",
        isVerified: false,
        originBridgeInfo: {
          bridge: "axelar" as const,
          wallets: ["metamask" as const, "walletconnect" as const],
          method: "deposit-address" as const,
          sourceChainTokens: [AxelarSourceChainConfigs.avalancheusdc.avalanche],
        },
      },
      {
        counterpartyChainId: "kaiyo-1",
        sourceChannelId: "channel-259",
        destChannelId: "channel-3",
        coinMinimalDenom: "ukuji",
        depositUrlOverride:
          "https://blue.kujira.app/ibc?destination=osmosis-1&denom=ukuji",
        // withdrawUrlOverride:
        //   "https://blue.kujira.app/ibc?destination=kaiyo-1&source=osmosis-1&denom=ukuji",
        isVerified: true,
      },
      {
        counterpartyChainId: "stargaze-1",
        sourceChannelId: "channel-75",
        destChannelId: "channel-0",
        coinMinimalDenom: "ustars",
        isVerified: true,
      },
      {
        counterpartyChainId: "regen-1",
        sourceChannelId: "channel-8",
        destChannelId: "channel-1",
        coinMinimalDenom: "uregen",
        isVerified: true,
      },
      {
        counterpartyChainId: "regen-1",
        sourceChannelId: "channel-8",
        destChannelId: "channel-1",
        coinMinimalDenom: "eco.uC.NCT",
        isVerified: true,
      },
      {
        counterpartyChainId: "core-1",
        sourceChannelId: "channel-4",
        destChannelId: "channel-6",
        coinMinimalDenom:
          "ibc/A6E3AF63B3C906416A9AF7A556C59EA4BD50E617EFFE6299B99700CCB780E444",
        ibcTransferPathDenom:
          "transfer/channel-38/gravity0xfB5c6815cA3AC72Ce9F5006869AE67f18bF77006",
        isVerified: true,
      },
      {
        counterpartyChainId: "irishub-1",
        sourceChannelId: "channel-6",
        destChannelId: "channel-3",
        coinMinimalDenom: "uiris",
        isVerified: true,
      },
      {
        counterpartyChainId: "kava_2222-10",
        sourceChannelId: "channel-143",
        destChannelId: "channel-1",
        coinMinimalDenom: "hard",
      },
      {
        counterpartyChainId: "stride-1",
        sourceChannelId: "channel-326",
        destChannelId: "channel-5",
        coinMinimalDenom: "ustrd",
        isVerified: true,
      },
      {
        counterpartyChainId: "stride-1",
        sourceChannelId: "channel-326",
        destChannelId: "channel-5",
        coinMinimalDenom: "stuosmo",
        isVerified: true,
      },
      {
        counterpartyChainId: "stride-1",
        sourceChannelId: "channel-326",
        destChannelId: "channel-5",
        coinMinimalDenom: "stuatom",
        isVerified: true,
      },
      {
        counterpartyChainId: "stride-1",
        sourceChannelId: "channel-326",
        destChannelId: "channel-5",
        coinMinimalDenom: "stujuno",
        isVerified: true,
      },
      {
        counterpartyChainId: "stride-1",
        sourceChannelId: "channel-326",
        destChannelId: "channel-5",
        coinMinimalDenom: "stustars",
        isVerified: true,
      },
      {
        counterpartyChainId: "stride-1",
        sourceChannelId: "channel-326",
        destChannelId: "channel-5",
        coinMinimalDenom: "stuluna",
        isVerified: true,
      },
      {
        counterpartyChainId: "stride-1",
        sourceChannelId: "channel-326",
        destChannelId: "channel-5",
        coinMinimalDenom: "staevmos",
        isVerified: true,
      },
      {
        counterpartyChainId: "kichain-2",
        sourceChannelId: "channel-77",
        destChannelId: "channel-0",
        coinMinimalDenom: "uxki",
        isVerified: true,
      },
      {
        counterpartyChainId: "umee-1",
        sourceChannelId: "channel-184",
        destChannelId: "channel-0",
        coinMinimalDenom: "uumee",
        isVerified: true,
      },
      {
        counterpartyChainId: "Oraichain",
        sourceChannelId: "channel-216",
        destChannelId: "channel-13",
        coinMinimalDenom: "orai",
      },
      {
        counterpartyChainId: "crescent-1",
        sourceChannelId: "channel-297",
        destChannelId: "channel-9",
        coinMinimalDenom: "ucre",
      },
      {
        counterpartyChainId: "cudos-1",
        sourceChannelId: "channel-298",
        destChannelId: "channel-1",
        coinMinimalDenom: "acudos",
      },
      {
        counterpartyChainId: "carbon-1",
        sourceChannelId: "channel-188",
        destChannelId: "channel-0",
        coinMinimalDenom: "swth",
        isVerified: true,
        depositUrlOverride:
          "https://app.dem.exchange/account/balance/withdraw/swth",
        withdrawUrlOverride:
          "https://app.dem.exchange/account/balance/deposit/swth",
      },
      {
        counterpartyChainId: "axelar-dojo-1",
        sourceChannelId: "channel-208",
        destChannelId: "channel-3",
        coinMinimalDenom: "rai-wei",
        sourceChainNameOverride: "Ethereum",
        originBridgeInfo: {
          bridge: "axelar" as const,
          wallets: ["metamask" as const, "walletconnect" as const],
          method: "deposit-address" as const,
          sourceChainTokens: [AxelarSourceChainConfigs.rai.ethereum],
        },
      },
      {
        counterpartyChainId: "comdex-1",
        sourceChannelId: "channel-87",
        destChannelId: "channel-1",
        coinMinimalDenom: "ucmdx",
        isVerified: true,
      },
      {
        counterpartyChainId: "cheqd-mainnet-1",
        sourceChannelId: "channel-108",
        destChannelId: "channel-0",
        coinMinimalDenom: "ncheq",
        isVerified: true,
      },
      {
        counterpartyChainId: "kava_2222-10",
        sourceChannelId: "channel-143",
        destChannelId: "channel-1",
        coinMinimalDenom: "swp",
      },
      {
        // SHD (old)
        counterpartyChainId: "secret-4",
        sourceChannelId: "channel-476",
        destChannelId: "channel-44",
        coinMinimalDenom: "cw20:secret1qfql357amn448duf5gvp9gr48sxx9tsnhupu3d",
        depositUrlOverride: "https://wrap.scrt.network",
        ics20ContractAddress: "secret1tqmms5awftpuhalcv5h5mg76fa0tkdz4jv9ex4",
      },
      {
<<<<<<< HEAD
        // SHD
        counterpartyChainId: "secret-4",
        sourceChannelId: "channel-476",
        destChannelId: "channel-44",
        coinMinimalDenom: "cw20:secret153wu605vvp934xhd4k9dtd640zsep5jkesstdm",
        depositUrlOverride: "https://dash.scrt.network/ibc",
=======
        // SILK
        counterpartyChainId: "secret-4",
        sourceChannelId: "channel-476",
        destChannelId: "channel-44",
        coinMinimalDenom: "cw20:secret1fl449muk5yq8dlad7a22nje4p5d2pnsgymhjfd",
        depositUrlOverride: "https://wrap.scrt.network",
>>>>>>> 24e3d75b
        ics20ContractAddress: "secret1tqmms5awftpuhalcv5h5mg76fa0tkdz4jv9ex4",
      },
      {
        counterpartyChainId: "bostrom",
        sourceChannelId: "channel-95",
        destChannelId: "channel-2",
        coinMinimalDenom: "boot",
      },
      {
        counterpartyChainId: "emoney-3",
        sourceChannelId: "channel-37",
        destChannelId: "channel-0",
        coinMinimalDenom: "ungm",
        isVerified: true,
      },
      {
        counterpartyChainId: "teritori-1",
        sourceChannelId: "channel-362",
        destChannelId: "channel-0",
        coinMinimalDenom: "utori",
      },
      {
        counterpartyChainId: "sentinelhub-2",
        sourceChannelId: "channel-2",
        destChannelId: "channel-0",
        coinMinimalDenom: "udvpn",
        isVerified: true,
      },
      {
        counterpartyChainId: "gravity-bridge-3",
        sourceChannelId: "channel-144",
        destChannelId: "channel-10",
        coinMinimalDenom: "ugraviton",
        isVerified: true,
      },
      {
        counterpartyChainId: "gravity-bridge-3",
        sourceChannelId: "channel-144",
        destChannelId: "channel-10",
        coinMinimalDenom: "gravity0x2260FAC5E5542a773Aa44fBCfeDf7C193bc2C599",
        depositUrlOverride:
          "https://bridge.blockscape.network/?from=gravitybridge&to=osmosis",
        withdrawUrlOverride:
          "https://bridge.blockscape.network/?from=osmosis&to=gravitybridge",
      },
      {
        counterpartyChainId: "gravity-bridge-3",
        sourceChannelId: "channel-144",
        destChannelId: "channel-10",
        coinMinimalDenom: "gravity0xC02aaA39b223FE8D0A0e5C4F27eAD9083C756Cc2",
        depositUrlOverride:
          "https://bridge.blockscape.network/?from=gravitybridge&to=osmosis",
        withdrawUrlOverride:
          "https://bridge.blockscape.network/?from=osmosis&to=gravitybridge",
      },
      {
        counterpartyChainId: "gravity-bridge-3",
        sourceChannelId: "channel-144",
        destChannelId: "channel-10",
        coinMinimalDenom: "gravity0xA0b86991c6218b36c1d19D4a2e9Eb0cE3606eB48",
        depositUrlOverride:
          "https://bridge.blockscape.network/?from=gravitybridge&to=osmosis",
        withdrawUrlOverride:
          "https://bridge.blockscape.network/?from=osmosis&to=gravitybridge",
      },
      {
        counterpartyChainId: "gravity-bridge-3",
        sourceChannelId: "channel-144",
        destChannelId: "channel-10",
        coinMinimalDenom: "gravity0x6B175474E89094C44Da98b954EedeAC495271d0F",
        depositUrlOverride:
          "https://bridge.blockscape.network/?from=gravitybridge&to=osmosis",
        withdrawUrlOverride:
          "https://bridge.blockscape.network/?from=osmosis&to=gravitybridge",
      },
      {
        counterpartyChainId: "gravity-bridge-3",
        sourceChannelId: "channel-144",
        destChannelId: "channel-10",
        coinMinimalDenom: "gravity0xdAC17F958D2ee523a2206206994597C13D831ec7",
        depositUrlOverride:
          "https://bridge.blockscape.network/?from=gravitybridge&to=osmosis",
        withdrawUrlOverride:
          "https://bridge.blockscape.network/?from=osmosis&to=gravitybridge",
      },
      {
        counterpartyChainId: "mantle-1",
        sourceChannelId: "channel-232",
        destChannelId: "channel-0",
        coinMinimalDenom: "umntl",
        isVerified: true,
      },
      {
        counterpartyChainId: "emoney-3",
        sourceChannelId: "channel-37",
        destChannelId: "channel-0",
        coinMinimalDenom: "eeur",
        isVerified: false,
      },
      {
        // SIENNA
        counterpartyChainId: "secret-4",
        sourceChannelId: "channel-476",
        destChannelId: "channel-44",
        coinMinimalDenom: "cw20:secret1rgm2m5t530tdzyd99775n6vzumxa5luxcllml4",
        depositUrlOverride: "https://wrap.scrt.network",
        ics20ContractAddress: "secret1tqmms5awftpuhalcv5h5mg76fa0tkdz4jv9ex4",
      },
      {
        counterpartyChainId: "lambda_92000-1",
        sourceChannelId: "channel-378",
        destChannelId: "channel-2",
        coinMinimalDenom: "ulamb",
      },
      {
        counterpartyChainId: "likecoin-mainnet-2",
        sourceChannelId: "channel-53",
        destChannelId: "channel-3",
        coinMinimalDenom: "nanolike",
        isVerified: true,
      },
      {
        counterpartyChainId: "agoric-3",
        sourceChannelId: "channel-320",
        destChannelId: "channel-1",
        coinMinimalDenom: "uist",
        isVerified: true,
      },
      {
        counterpartyChainId: "desmos-mainnet",
        sourceChannelId: "channel-135",
        destChannelId: "channel-2",
        coinMinimalDenom: "udsm",
        isVerified: true,
      },
      {
        counterpartyChainId: "mainnet-3",
        sourceChannelId: "channel-181",
        destChannelId: "channel-1",
        coinMinimalDenom: "udec",
        isVerified: true,
      },
      {
        counterpartyChainId: "sifchain-1",
        sourceChannelId: "channel-47",
        destChannelId: "channel-17",
        coinMinimalDenom: "rowan",
        isUnstable: true,
      },
      {
        counterpartyChainId: "kaiyo-1",
        sourceChannelId: "channel-259",
        destChannelId: "channel-3",
        coinMinimalDenom:
          "factory/kujira1qk00h5atutpsv900x202pxx42npjr9thg58dnqpa72f2p7m2luase444a7/uusk",
        depositUrlOverride:
          "https://blue.kujira.app/ibc?destination=osmosis-1&source=kaiyo-1&denom=factory%2Fkujira1qk00h5atutpsv900x202pxx42npjr9thg58dnqpa72f2p7m2luase444a7%2Fuusk",
        withdrawUrlOverride:
          "https://blue.kujira.app/ibc?destination=kaiyo-1&source=osmosis-1&denom=ibc%2F44492EAB24B72E3FB59B9FA619A22337FB74F95D8808FE6BC78CC0E6C18DC2EC",
      },
      {
        counterpartyChainId: "acre_9052-1",
        sourceChannelId: "channel-490",
        destChannelId: "channel-0",
        coinMinimalDenom: "aacre",
      },
      {
        counterpartyChainId: "bitsong-2b",
        sourceChannelId: "channel-73",
        destChannelId: "channel-0",
        coinMinimalDenom: "ubtsg",
        isVerified: true,
      },
      {
        counterpartyChainId: "iov-mainnet-ibc",
        sourceChannelId: "channel-15",
        destChannelId: "channel-2",
        coinMinimalDenom: "uiov",
        isVerified: true,
      },
      {
        counterpartyChainId: "odin-mainnet-freya",
        sourceChannelId: "channel-258",
        destChannelId: "channel-3",
        coinMinimalDenom: "mGeo",
      },
      {
        counterpartyChainId: "vidulum-1",
        sourceChannelId: "channel-124",
        destChannelId: "channel-0",
        coinMinimalDenom: "uvdl",
        isVerified: true,
      },
      {
        counterpartyChainId: "microtick-1",
        sourceChannelId: "channel-39",
        destChannelId: "channel-16",
        coinMinimalDenom: "utick",
        isUnstable: true,
      },
      {
        counterpartyChainId: "titan-1",
        sourceChannelId: "channel-221",
        destChannelId: "channel-1",
        coinMinimalDenom: "uatolo",
      },
      //-------No CoinGecko Market Capitalization-------
      {
        counterpartyChainId: "chihuahua-1",
        sourceChannelId: "channel-113",
        destChannelId: "channel-7",
        coinMinimalDenom: "uhuahua",
        isVerified: true,
      },
      {
        counterpartyChainId: "ixo-5",
        sourceChannelId: "channel-38",
        destChannelId: "channel-4",
        coinMinimalDenom: "uixo",
        isVerified: true,
      },
      {
        counterpartyChainId: "bitcanna-1",
        sourceChannelId: "channel-51",
        destChannelId: "channel-1",
        coinMinimalDenom: "ubcna",
        isVerified: true,
      },
      {
        counterpartyChainId: "lum-network-1",
        sourceChannelId: "channel-115",
        destChannelId: "channel-3",
        coinMinimalDenom: "ulum",
        isVerified: true,
      },
      {
        counterpartyChainId: "dig-1",
        sourceChannelId: "channel-128",
        destChannelId: "channel-1",
        coinMinimalDenom: "udig",
        isVerified: true,
        isUnstable: true,
      },
      {
        counterpartyChainId: "sommelier-3",
        sourceChannelId: "channel-165",
        destChannelId: "channel-0",
        coinMinimalDenom: "usomm",
        isVerified: true,
      },
      {
        counterpartyChainId: "darchub",
        sourceChannelId: "channel-171",
        destChannelId: "channel-0",
        coinMinimalDenom: "udarc",
      },
      {
        counterpartyChainId: "juno-1",
        sourceChannelId: "channel-169",
        destChannelId: "channel-47",
        coinMinimalDenom:
          "cw20:juno1g2g7ucurum66d42g8k5twk34yegdq8c82858gz0tq2fc75zy7khssgnhjl",
        ics20ContractAddress:
          "juno1v4887y83d6g28puzvt8cl0f3cdhd3y6y9mpysnsp3k8krdm7l6jqgm0rkn",
      },
      {
        counterpartyChainId: "cerberus-chain-1",
        sourceChannelId: "channel-212",
        destChannelId: "channel-1",
        coinMinimalDenom: "ucrbrus",
        isUnstable: true,
      },
      {
        counterpartyChainId: "juno-1",
        sourceChannelId: "channel-169",
        destChannelId: "channel-47",
        coinMinimalDenom:
          "cw20:juno168ctmpyppk90d34p3jjy658zf5a5l3w8wk35wht6ccqj4mr0yv8s4j5awr",
        ics20ContractAddress:
          "juno1v4887y83d6g28puzvt8cl0f3cdhd3y6y9mpysnsp3k8krdm7l6jqgm0rkn",
      },
      {
        counterpartyChainId: "columbus-5",
        sourceChannelId: "channel-72",
        destChannelId: "channel-1",
        coinMinimalDenom: "ukrw",
      },
      {
        counterpartyChainId: "juno-1",
        sourceChannelId: "channel-169",
        destChannelId: "channel-47",
        coinMinimalDenom:
          "cw20:juno1re3x67ppxap48ygndmrc7har2cnc7tcxtm9nplcas4v0gc3wnmvs3s807z",
        ics20ContractAddress:
          "juno1v4887y83d6g28puzvt8cl0f3cdhd3y6y9mpysnsp3k8krdm7l6jqgm0rkn",
      },
      {
        counterpartyChainId: "juno-1",
        sourceChannelId: "channel-169",
        destChannelId: "channel-47",
        coinMinimalDenom:
          "cw20:juno1r4pzw8f9z0sypct5l9j906d47z998ulwvhvqe5xdwgy8wf84583sxwh0pa",
        ics20ContractAddress:
          "juno1v4887y83d6g28puzvt8cl0f3cdhd3y6y9mpysnsp3k8krdm7l6jqgm0rkn",
      },
      {
        counterpartyChainId: "juno-1",
        sourceChannelId: "channel-169",
        destChannelId: "channel-47",
        coinMinimalDenom:
          "cw20:juno1y9rf7ql6ffwkv02hsgd4yruz23pn4w97p75e2slsnkm0mnamhzysvqnxaq",
        ics20ContractAddress:
          "juno1v4887y83d6g28puzvt8cl0f3cdhd3y6y9mpysnsp3k8krdm7l6jqgm0rkn",
      },
      {
        counterpartyChainId: "pio-mainnet-1",
        sourceChannelId: "channel-222",
        destChannelId: "channel-7",
        coinMinimalDenom: "nhash",
      },
      {
        counterpartyChainId: "galaxy-1",
        sourceChannelId: "channel-236",
        destChannelId: "channel-0",
        coinMinimalDenom: "uglx",
      },
      {
        counterpartyChainId: "juno-1",
        sourceChannelId: "channel-169",
        destChannelId: "channel-47",
        coinMinimalDenom:
          "cw20:juno1tdjwrqmnztn2j3sj2ln9xnyps5hs48q3ddwjrz7jpv6mskappjys5czd49",
        ics20ContractAddress:
          "juno1v4887y83d6g28puzvt8cl0f3cdhd3y6y9mpysnsp3k8krdm7l6jqgm0rkn",
      },
      {
        counterpartyChainId: "juno-1",
        sourceChannelId: "channel-169",
        destChannelId: "channel-47",
        coinMinimalDenom:
          "cw20:juno15u3dt79t6sxxa3x3kpkhzsy56edaa5a66wvt3kxmukqjz2sx0hes5sn38g",
        ics20ContractAddress:
          "juno1v4887y83d6g28puzvt8cl0f3cdhd3y6y9mpysnsp3k8krdm7l6jqgm0rkn",
      },
      {
        counterpartyChainId: "meme-1",
        sourceChannelId: "channel-238",
        destChannelId: "channel-1",
        coinMinimalDenom: "umeme",
      },
      {
        counterpartyChainId: "juno-1",
        sourceChannelId: "channel-169",
        destChannelId: "channel-47",
        coinMinimalDenom:
          "cw20:juno17wzaxtfdw5em7lc94yed4ylgjme63eh73lm3lutp2rhcxttyvpwsypjm4w",
        ics20ContractAddress:
          "juno1v4887y83d6g28puzvt8cl0f3cdhd3y6y9mpysnsp3k8krdm7l6jqgm0rkn",
      },
      {
        counterpartyChainId: "juno-1",
        sourceChannelId: "channel-169",
        destChannelId: "channel-47",
        coinMinimalDenom:
          "cw20:juno1n7n7d5088qlzlj37e9mgmkhx6dfgtvt02hqxq66lcap4dxnzdhwqfmgng3",
        ics20ContractAddress:
          "juno1v4887y83d6g28puzvt8cl0f3cdhd3y6y9mpysnsp3k8krdm7l6jqgm0rkn",
      },
      {
        counterpartyChainId: "genesis_29-2",
        sourceChannelId: "channel-253",
        destChannelId: "channel-1",
        coinMinimalDenom: "el1",
      },
      {
        counterpartyChainId: "tgrade-mainnet-1",
        sourceChannelId: "channel-263",
        destChannelId: "channel-0",
        coinMinimalDenom: "utgd",
        isVerified: true,
      },
      {
        counterpartyChainId: "echelon_3000-3",
        sourceChannelId: "channel-403",
        destChannelId: "channel-11",
        coinMinimalDenom: "aechelon",
        depositUrlOverride: "https://app.ech.network/ibc",
        withdrawUrlOverride: "https://app.ech.network/ibc",
      },
      {
        counterpartyChainId: "odin-mainnet-freya",
        sourceChannelId: "channel-258",
        destChannelId: "channel-3",
        coinMinimalDenom: "loki",
      },
      {
        counterpartyChainId: "odin-mainnet-freya",
        sourceChannelId: "channel-258",
        destChannelId: "channel-3",
        coinMinimalDenom: "mO9W",
      },
      {
        counterpartyChainId: "kichain-2",
        sourceChannelId: "channel-261",
        destChannelId: "channel-18",
        coinMinimalDenom:
          "cw20:ki1dt3lk455ed360pna38fkhqn0p8y44qndsr77qu73ghyaz2zv4whq83mwdy",
        ics20ContractAddress:
          "ki1hzz0s0ucrhdp6tue2lxk3c03nj6f60qy463we7lgx0wudd72ctmsd9kgha",
      },
      {
        counterpartyChainId: "juno-1",
        sourceChannelId: "channel-169",
        destChannelId: "channel-47",
        coinMinimalDenom:
          "cw20:juno1j0a9ymgngasfn3l5me8qpd53l5zlm9wurfdk7r65s5mg6tkxal3qpgf5se",
        ics20ContractAddress:
          "juno1v4887y83d6g28puzvt8cl0f3cdhd3y6y9mpysnsp3k8krdm7l6jqgm0rkn",
      },
      {
        counterpartyChainId: "juno-1",
        sourceChannelId: "channel-169",
        destChannelId: "channel-47",
        coinMinimalDenom:
          "cw20:juno1gz8cf86zr4vw9cjcyyv432vgdaecvr9n254d3uwwkx9rermekddsxzageh",
        ics20ContractAddress:
          "juno1v4887y83d6g28puzvt8cl0f3cdhd3y6y9mpysnsp3k8krdm7l6jqgm0rkn",
      },
      {
        counterpartyChainId: "LumenX",
        sourceChannelId: "channel-286",
        destChannelId: "channel-3",
        coinMinimalDenom: "ulumen",
      },
      {
        counterpartyChainId: "juno-1",
        sourceChannelId: "channel-169",
        destChannelId: "channel-47",
        coinMinimalDenom:
          "cw20:juno1dd0k0um5rqncfueza62w9sentdfh3ec4nw4aq4lk5hkjl63vljqscth9gv",
        ics20ContractAddress:
          "juno1v4887y83d6g28puzvt8cl0f3cdhd3y6y9mpysnsp3k8krdm7l6jqgm0rkn",
      },
      {
        counterpartyChainId: "juno-1",
        sourceChannelId: "channel-169",
        destChannelId: "channel-47",
        coinMinimalDenom:
          "cw20:juno1wwnhkagvcd3tjz6f8vsdsw5plqnw8qy2aj3rrhqr2axvktzv9q2qz8jxn3",
        ics20ContractAddress:
          "juno1v4887y83d6g28puzvt8cl0f3cdhd3y6y9mpysnsp3k8krdm7l6jqgm0rkn",
      },
      {
        counterpartyChainId: "juno-1",
        sourceChannelId: "channel-169",
        destChannelId: "channel-47",
        coinMinimalDenom:
          "cw20:juno159q8t5g02744lxq8lfmcn6f78qqulq9wn3y9w7lxjgkz4e0a6kvsfvapse",
        ics20ContractAddress:
          "juno1v4887y83d6g28puzvt8cl0f3cdhd3y6y9mpysnsp3k8krdm7l6jqgm0rkn",
      },
      {
        counterpartyChainId: "juno-1",
        sourceChannelId: "channel-169",
        destChannelId: "channel-47",
        coinMinimalDenom:
          "cw20:juno19rqljkh95gh40s7qdx40ksx3zq5tm4qsmsrdz9smw668x9zdr3lqtg33mf",
        ics20ContractAddress:
          "juno1v4887y83d6g28puzvt8cl0f3cdhd3y6y9mpysnsp3k8krdm7l6jqgm0rkn",
      },
      {
        counterpartyChainId: "reb_1111-1",
        sourceChannelId: "channel-355",
        destChannelId: "channel-0",
        coinMinimalDenom: "arebus",
      },
      {
        counterpartyChainId: "juno-1",
        sourceChannelId: "channel-169",
        destChannelId: "channel-47",
        coinMinimalDenom:
          "cw20:juno1p8x807f6h222ur0vssqy3qk6mcpa40gw2pchquz5atl935t7kvyq894ne3",
        ics20ContractAddress:
          "juno1v4887y83d6g28puzvt8cl0f3cdhd3y6y9mpysnsp3k8krdm7l6jqgm0rkn",
      },
      {
        counterpartyChainId: "FUND-MainNet-2",
        sourceChannelId: "channel-382",
        destChannelId: "channel-0",
        coinMinimalDenom: "nund",
      },
      {
        counterpartyChainId: "jackal-1",
        sourceChannelId: "channel-412",
        destChannelId: "channel-0",
        coinMinimalDenom: "ujkl",
        isVerified: true,
      },
      {
        // ALTER
        counterpartyChainId: "secret-4",
        sourceChannelId: "channel-476",
        destChannelId: "channel-44",
        coinMinimalDenom: "cw20:secret12rcvz0umvk875kd6a803txhtlu7y0pnd73kcej",
        depositUrlOverride: "https://wrap.scrt.network",
        ics20ContractAddress: "secret1tqmms5awftpuhalcv5h5mg76fa0tkdz4jv9ex4",
      },
      {
        // BUTT
        counterpartyChainId: "secret-4",
        sourceChannelId: "channel-476",
        destChannelId: "channel-44",
        coinMinimalDenom: "cw20:secret1yxcexylwyxlq58umhgsjgstgcg2a0ytfy4d9lt",
        depositUrlOverride: "https://wrap.scrt.network",
        ics20ContractAddress: "secret1tqmms5awftpuhalcv5h5mg76fa0tkdz4jv9ex4",
      },
      {
        // stkd-SCRT
        counterpartyChainId: "secret-4",
        sourceChannelId: "channel-476",
        destChannelId: "channel-44",
        coinMinimalDenom: "cw20:secret1k6u0cy4feepm6pehnz804zmwakuwdapm69tuc4",
        depositUrlOverride: "https://wrap.scrt.network",
        ics20ContractAddress: "secret1tqmms5awftpuhalcv5h5mg76fa0tkdz4jv9ex4",
      },
      {
        counterpartyChainId: "beezee-1",
        sourceChannelId: "channel-340",
        destChannelId: "channel-0",
        coinMinimalDenom: "ubze",
      },
      {
        counterpartyChainId: "juno-1",
        sourceChannelId: "channel-169",
        destChannelId: "channel-47",
        coinMinimalDenom:
          "cw20:juno1cltgm8v842gu54srmejewghnd6uqa26lzkpa635wzra9m9xuudkqa2gtcz",
        ics20ContractAddress:
          "juno1v4887y83d6g28puzvt8cl0f3cdhd3y6y9mpysnsp3k8krdm7l6jqgm0rkn",
      },
      {
        counterpartyChainId: "comdex-1",
        sourceChannelId: "channel-87",
        destChannelId: "channel-1",
        coinMinimalDenom: "ucmst",
        isVerified: true,
      },
      {
        counterpartyChainId: "imversed_5555555-1",
        sourceChannelId: "channel-517",
        destChannelId: "channel-1",
        coinMinimalDenom: "aimv",
      },
      {
        counterpartyChainId: "medasdigital-1",
        sourceChannelId: "channel-519",
        destChannelId: "channel-0",
        coinMinimalDenom: "umedas",
      },
      {
        counterpartyChainId: "juno-1",
        sourceChannelId: "channel-169",
        destChannelId: "channel-47",
        coinMinimalDenom:
          "cw20:juno1rws84uz7969aaa7pej303udhlkt3j9ca0l3egpcae98jwak9quzq8szn2l",
        ics20ContractAddress:
          "juno1v4887y83d6g28puzvt8cl0f3cdhd3y6y9mpysnsp3k8krdm7l6jqgm0rkn",
      },
      {
        counterpartyChainId: "secret-4",
        sourceChannelId: "channel-476",
        destChannelId: "channel-44",
        coinMinimalDenom: "cw20:secret1s09x2xvfd2lp2skgzm29w2xtena7s8fq98v852",
        depositUrlOverride: "https://wrap.scrt.network",
        ics20ContractAddress: "secret1tqmms5awftpuhalcv5h5mg76fa0tkdz4jv9ex4",
      },
      {
        counterpartyChainId: "onomy-mainnet-1",
        sourceChannelId: "channel-525",
        destChannelId: "channel-0",
        coinMinimalDenom: "anom",
      },
      {
        counterpartyChainId: "core-1",
        sourceChannelId: "channel-4",
        destChannelId: "channel-6",
        coinMinimalDenom: "stk/uatom",
        isVerified: true,
      },
      {
        counterpartyChainId: "dyson-mainnet-01",
        sourceChannelId: "channel-526",
        destChannelId: "channel-2",
        coinMinimalDenom: "dys",
      },
      {
        counterpartyChainId: "juno-1",
        sourceChannelId: "channel-169",
        destChannelId: "channel-47",
        coinMinimalDenom:
          "cw20:juno1u45shlp0q4gcckvsj06ss4xuvsu0z24a0d0vr9ce6r24pht4e5xq7q995n",
        ics20ContractAddress:
          "juno1v4887y83d6g28puzvt8cl0f3cdhd3y6y9mpysnsp3k8krdm7l6jqgm0rkn",
      },
      {
        counterpartyChainId: "acre_9052-1",
        sourceChannelId: "channel-490",
        destChannelId: "channel-0",
        coinMinimalDenom: "erc20/0x2Cbea61fdfDFA520Ee99700F104D5b75ADf50B0c",
        depositUrlOverride: "https://app.arable.finance/#/ibc",
        withdrawUrlOverride: "https://app.arable.finance/#/ibc",
      },
      {
        counterpartyChainId: "planq_7070-2",
        sourceChannelId: "channel-492",
        destChannelId: "channel-1",
        coinMinimalDenom: "aplanq",
      },
      {
        counterpartyChainId: "quicksilver-2",
        sourceChannelId: "channel-522",
        destChannelId: "channel-2",
        coinMinimalDenom: "uqstars",
      },
      {
        // WYND
        counterpartyChainId: "juno-1",
        sourceChannelId: "channel-169",
        destChannelId: "channel-47",
        coinMinimalDenom:
          "cw20:juno1mkw83sv6c7sjdvsaplrzc8yaes9l42p4mhy0ssuxjnyzl87c9eps7ce3m9",
        ics20ContractAddress:
          "juno1v4887y83d6g28puzvt8cl0f3cdhd3y6y9mpysnsp3k8krdm7l6jqgm0rkn",
        isVerified: true,
      },
      {
        counterpartyChainId: "acre_9052-1",
        sourceChannelId: "channel-490",
        destChannelId: "channel-0",
        coinMinimalDenom: "erc20/0xAE6D3334989a22A65228732446731438672418F2",
        depositUrlOverride: "https://app.arable.finance/#/ibc",
        withdrawUrlOverride: "https://app.arable.finance/#/ibc",
      },
      {
        // NRIDE
        counterpartyChainId: "juno-1",
        sourceChannelId: "channel-169",
        destChannelId: "channel-47",
        coinMinimalDenom:
          "cw20:juno1qmlchtmjpvu0cr7u0tad2pq8838h6farrrjzp39eqa9xswg7teussrswlq",
        ics20ContractAddress:
          "juno1v4887y83d6g28puzvt8cl0f3cdhd3y6y9mpysnsp3k8krdm7l6jqgm0rkn",
      },
      {
        counterpartyChainId: "eightball-1",
        sourceChannelId: "channel-641",
        destChannelId: "channel-16",
        coinMinimalDenom: "uebl",
      },
      {
        counterpartyChainId: "quicksilver-2",
        sourceChannelId: "channel-522",
        destChannelId: "channel-2",
        coinMinimalDenom: "uqatom",
      },
      {
        counterpartyChainId: "comdex-1",
        sourceChannelId: "channel-87",
        destChannelId: "channel-1",
        coinMinimalDenom: "uharbor",
      },
      {
        counterpartyChainId: "quicksilver-2",
        sourceChannelId: "channel-522",
        destChannelId: "channel-2",
        coinMinimalDenom: "uqregen",
      },
      {
        //JunoFox
        counterpartyChainId: "juno-1",
        sourceChannelId: "channel-169",
        destChannelId: "channel-47",
        coinMinimalDenom:
          "cw20:juno1u8cr3hcjvfkzxcaacv9q75uw9hwjmn8pucc93pmy6yvkzz79kh3qncca8x",
        ics20ContractAddress:
          "juno1v4887y83d6g28puzvt8cl0f3cdhd3y6y9mpysnsp3k8krdm7l6jqgm0rkn",
      },
      {
        counterpartyChainId: "quicksilver-2",
        sourceChannelId: "channel-522",
        destChannelId: "channel-2",
        coinMinimalDenom: "uqck",
        isVerified: true,
      },
      {
        counterpartyChainId: "arkh",
        sourceChannelId: "channel-648",
        destChannelId: "channel-12",
        coinMinimalDenom: "arkh",
      },
      {
        counterpartyChainId: "quicksilver-2",
        sourceChannelId: "channel-522",
        destChannelId: "channel-2",
        coinMinimalDenom: "uqosmo",
      },
      {
        counterpartyChainId: "noble-1",
        sourceChannelId: "channel-750",
        destChannelId: "channel-1",
        coinMinimalDenom: "ufrienzies",
      },
      {
        counterpartyChainId: "migaloo-1",
        sourceChannelId: "channel-642",
        destChannelId: "channel-5",
        coinMinimalDenom: "uwhale",
        isVerified: true,
      },
      {
        counterpartyChainId: "omniflixhub-1",
        sourceChannelId: "channel-199",
        destChannelId: "channel-1",
        coinMinimalDenom: "uflix",
        isVerified: true,
      },
      {
        //GRDN
        counterpartyChainId: "juno-1",
        sourceChannelId: "channel-169",
        destChannelId: "channel-47",
        coinMinimalDenom:
          "cw20:juno1xekkh27punj0uxruv3gvuydyt856fax0nu750xns99t2qcxp7xmsqwhfma",
        ics20ContractAddress:
          "juno1v4887y83d6g28puzvt8cl0f3cdhd3y6y9mpysnsp3k8krdm7l6jqgm0rkn",
      },
      {
        //MNPU
        counterpartyChainId: "juno-1",
        sourceChannelId: "channel-169",
        destChannelId: "channel-47",
        coinMinimalDenom:
          "cw20:juno166heaxlyntd33a5euh4rrz26svhean4klzw594esmd02l4atan6sazy2my",
        ics20ContractAddress:
          "juno1v4887y83d6g28puzvt8cl0f3cdhd3y6y9mpysnsp3k8krdm7l6jqgm0rkn",
      },
      {
        //SHIBAC
        counterpartyChainId: "juno-1",
        sourceChannelId: "channel-169",
        destChannelId: "channel-47",
        coinMinimalDenom:
          "cw20:juno1x5qt47rw84c4k6xvvywtrd40p8gxjt8wnmlahlqg07qevah3f8lqwxfs7z",
        ics20ContractAddress:
          "juno1v4887y83d6g28puzvt8cl0f3cdhd3y6y9mpysnsp3k8krdm7l6jqgm0rkn",
      },
      {
        //SKOJ
        counterpartyChainId: "juno-1",
        sourceChannelId: "channel-169",
        destChannelId: "channel-47",
        coinMinimalDenom:
          "cw20:juno1qqwf3lkfjhp77yja7gmg3y95pda0e5xctqrdhf3wvwdd79flagvqfgrgxp",
        ics20ContractAddress:
          "juno1v4887y83d6g28puzvt8cl0f3cdhd3y6y9mpysnsp3k8krdm7l6jqgm0rkn",
      },
      {
        //CLST
        counterpartyChainId: "juno-1",
        sourceChannelId: "channel-169",
        destChannelId: "channel-47",
        coinMinimalDenom:
          "cw20:juno1ngww7zxak55fql42wmyqrr4rhzpne24hhs4p3w4cwhcdgqgr3hxsmzl9zg",
        ics20ContractAddress:
          "juno1v4887y83d6g28puzvt8cl0f3cdhd3y6y9mpysnsp3k8krdm7l6jqgm0rkn",
      },
      {
        //OSDOGE
        counterpartyChainId: "juno-1",
        sourceChannelId: "channel-169",
        destChannelId: "channel-47",
        coinMinimalDenom:
          "cw20:juno1ytymtllllsp3hfmndvcp802p2xmy5s8m59ufel8xv9ahyxyfs4hs4kd4je",
        ics20ContractAddress:
          "juno1v4887y83d6g28puzvt8cl0f3cdhd3y6y9mpysnsp3k8krdm7l6jqgm0rkn",
      },
      {
        //APEMOS
        counterpartyChainId: "juno-1",
        sourceChannelId: "channel-169",
        destChannelId: "channel-47",
        coinMinimalDenom:
          "cw20:juno1jrr0tuuzxrrwcg6hgeqhw5wqpck2y55734e7zcrp745aardlp0qqg8jz06",
        ics20ContractAddress:
          "juno1v4887y83d6g28puzvt8cl0f3cdhd3y6y9mpysnsp3k8krdm7l6jqgm0rkn",
      },
      {
        //INVDRS
        counterpartyChainId: "juno-1",
        sourceChannelId: "channel-169",
        destChannelId: "channel-47",
        coinMinimalDenom:
          "cw20:juno1jwdy7v4egw36pd84aeks3ww6n8k7zhsumd4ac8q5lts83ppxueus4626e8",
        ics20ContractAddress:
          "juno1v4887y83d6g28puzvt8cl0f3cdhd3y6y9mpysnsp3k8krdm7l6jqgm0rkn",
      },
      {
        //DOGA
        counterpartyChainId: "juno-1",
        sourceChannelId: "channel-169",
        destChannelId: "channel-47",
        coinMinimalDenom:
          "cw20:juno1k2ruzzvvwwtwny6gq6kcwyfhkzahaunp685wmz4hafplduekj98q9hgs6d",
        ics20ContractAddress:
          "juno1v4887y83d6g28puzvt8cl0f3cdhd3y6y9mpysnsp3k8krdm7l6jqgm0rkn",
      },
      {
        //PEPE
        counterpartyChainId: "juno-1",
        sourceChannelId: "channel-169",
        destChannelId: "channel-47",
        coinMinimalDenom:
          "cw20:juno1zqrj3ta4u7ylv0wqzd8t8q3jrr9rdmn43zuzp9zemeunecnhy8fss778g7",
        ics20ContractAddress:
          "juno1v4887y83d6g28puzvt8cl0f3cdhd3y6y9mpysnsp3k8krdm7l6jqgm0rkn",
      },
      {
        //CATMOS
        counterpartyChainId: "juno-1",
        sourceChannelId: "channel-169",
        destChannelId: "channel-47",
        coinMinimalDenom:
          "cw20:juno1f5datjdse3mdgrapwuzs3prl7pvxxht48ns6calnn0t77v2s9l8s0qu488",
        ics20ContractAddress:
          "juno1v4887y83d6g28puzvt8cl0f3cdhd3y6y9mpysnsp3k8krdm7l6jqgm0rkn",
      },
      {
        //SUMMIT
        counterpartyChainId: "juno-1",
        sourceChannelId: "channel-169",
        destChannelId: "channel-47",
        coinMinimalDenom:
          "cw20:juno1j4ux0f6gt7e82z7jdpm25v4g2gts880ap64rdwa49989wzhd0dfqed6vqm",
        ics20ContractAddress:
          "juno1v4887y83d6g28puzvt8cl0f3cdhd3y6y9mpysnsp3k8krdm7l6jqgm0rkn",
      },
      {
        //SPACER
        counterpartyChainId: "juno-1",
        sourceChannelId: "channel-169",
        destChannelId: "channel-47",
        coinMinimalDenom:
          "cw20:juno1dyyf7pxeassxvftf570krv7fdf5r8e4r04mp99h0mllsqzp3rs4q7y8yqg",
        ics20ContractAddress:
          "juno1v4887y83d6g28puzvt8cl0f3cdhd3y6y9mpysnsp3k8krdm7l6jqgm0rkn",
      },
      {
        //LIGHT
        counterpartyChainId: "juno-1",
        sourceChannelId: "channel-169",
        destChannelId: "channel-47",
        coinMinimalDenom:
          "cw20:juno1dpany8c0lj526lsa02sldv7shzvnw5dt5ues72rk35hd69rrydxqeraz8l",
        ics20ContractAddress:
          "juno1v4887y83d6g28puzvt8cl0f3cdhd3y6y9mpysnsp3k8krdm7l6jqgm0rkn",
      },
      {
        //MILE
        counterpartyChainId: "juno-1",
        sourceChannelId: "channel-169",
        destChannelId: "channel-47",
        coinMinimalDenom:
          "cw20:juno1llg7q2d5dqlrqzh5dxv8c7kzzjszld34s5vktqmlmaaxqjssz43sxyhq0d",
        ics20ContractAddress:
          "juno1v4887y83d6g28puzvt8cl0f3cdhd3y6y9mpysnsp3k8krdm7l6jqgm0rkn",
      },
      {
        //MANNA
        counterpartyChainId: "juno-1",
        sourceChannelId: "channel-169",
        destChannelId: "channel-47",
        coinMinimalDenom:
          "cw20:juno13ca2g36ng6etcfhr9qxx352uw2n5e92np54thfkm3w3nzlhsgvwsjaqlyq",
        ics20ContractAddress:
          "juno1v4887y83d6g28puzvt8cl0f3cdhd3y6y9mpysnsp3k8krdm7l6jqgm0rkn",
      },
      {
        //VOID
        counterpartyChainId: "juno-1",
        sourceChannelId: "channel-169",
        destChannelId: "channel-47",
        coinMinimalDenom:
          "cw20:juno1lpvx3mv2a6ddzfjc7zzz2v2cm5gqgqf0hx67hc5p5qwn7hz4cdjsnznhu8",
        ics20ContractAddress:
          "juno1v4887y83d6g28puzvt8cl0f3cdhd3y6y9mpysnsp3k8krdm7l6jqgm0rkn",
      },
    ].filter((ibcAsset) => {
      // validate IBC asset config
      if (
        (ibcAsset.depositUrlOverride || ibcAsset.depositUrlOverride) &&
        ibcAsset.originBridgeInfo
      ) {
        throw new Error("Can't have URL overrides and origin bridge config");
      }

      if (ibcAsset.originBridgeInfo?.sourceChainTokens.length === 0) {
        throw new Error("Must have at least one source chain");
      }

      // remove outstanding mainnet Axelar assets when using testnets
      if (IS_TESTNET && ibcAsset.counterpartyChainId === "axelar-dojo-1") {
        return false;
      }

      return true;
    });

if (IS_TESTNET && typeof window === "undefined") {
  console.warn(
    "Reminder: clear browser cache between testnet/mainnet config change."
  );
}

export default IBCAssetInfos;<|MERGE_RESOLUTION|>--- conflicted
+++ resolved
@@ -848,22 +848,22 @@
         ics20ContractAddress: "secret1tqmms5awftpuhalcv5h5mg76fa0tkdz4jv9ex4",
       },
       {
-<<<<<<< HEAD
         // SHD
         counterpartyChainId: "secret-4",
         sourceChannelId: "channel-476",
         destChannelId: "channel-44",
         coinMinimalDenom: "cw20:secret153wu605vvp934xhd4k9dtd640zsep5jkesstdm",
+        ics20ContractAddress: "secret1tqmms5awftpuhalcv5h5mg76fa0tkdz4jv9ex4",
         depositUrlOverride: "https://dash.scrt.network/ibc",
-=======
+      },
+      {
         // SILK
         counterpartyChainId: "secret-4",
         sourceChannelId: "channel-476",
         destChannelId: "channel-44",
         coinMinimalDenom: "cw20:secret1fl449muk5yq8dlad7a22nje4p5d2pnsgymhjfd",
-        depositUrlOverride: "https://wrap.scrt.network",
->>>>>>> 24e3d75b
         ics20ContractAddress: "secret1tqmms5awftpuhalcv5h5mg76fa0tkdz4jv9ex4",
+        depositUrlOverride: "https://dash.scrt.network/ibc",
       },
       {
         counterpartyChainId: "bostrom",
