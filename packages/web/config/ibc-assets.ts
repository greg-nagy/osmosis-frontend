import { IBCAsset } from "../stores/assets";

export const IS_FRONTIER = process.env.NEXT_PUBLIC_IS_FRONTIER === "true";
export const UNSTABLE_MSG = "Transfers are disabled due to instability";

/**
 * Determine the channel info per the chain.
 * Guide users to use the same channel for convenience.
 */
export const IBCAssetInfos: (IBCAsset & {
  /** URL if the asset requires a custom deposit external link. Must include `https://...`. */
  depositUrlOverride?: string;

  /** URL if the asset requires a custom withdrawal external link. Must include `https://...`. */
  withdrawUrlOverride?: string;

  /** Alternative chain name to display as the source chain */
  sourceChainNameOverride?: string;

  /** Related to showing assets on main (canonical) vs frontier (permissionless). Verified means that governance has
   *  voted on its incentivization or general approval (amongst other possibilities).
   */
  isVerified?: boolean;
})[] = [
  {
    counterpartyChainId: "axelar-dojo-1",
    sourceChannelId: "channel-208",
    destChannelId: "channel-3",
    coinMinimalDenom: "uusdc",
    depositUrlOverride:
      "https://satellite.money/?source=ethereum&destination=osmosis&asset_denom=uusdc",
    withdrawUrlOverride:
      "https://satellite.money/?source=osmosis&destination=ethereum&asset_denom=uusdc",
    sourceChainNameOverride: "Ethereum",
    isVerified: true,
  },
  {
    counterpartyChainId: "axelar-dojo-1",
    sourceChannelId: "channel-208",
    destChannelId: "channel-3",
    coinMinimalDenom: "weth-wei",
    depositUrlOverride:
      "https://satellite.money/?source=ethereum&destination=osmosis&asset_denom=weth-wei",
    withdrawUrlOverride:
      "https://satellite.money/?source=osmosis&destination=ethereum&asset_denom=weth-wei",
    sourceChainNameOverride: "Ethereum",
    isVerified: true,
  },
  {
    counterpartyChainId: "axelar-dojo-1",
    sourceChannelId: "channel-208",
    destChannelId: "channel-3",
    coinMinimalDenom: "wbtc-satoshi",
    depositUrlOverride:
      "https://satellite.money/?source=ethereum&destination=osmosis&asset_denom=wbtc-satoshi",
    withdrawUrlOverride:
      "https://satellite.money/?source=osmosis&destination=ethereum&asset_denom=wbtc-satoshi",
    sourceChainNameOverride: "Ethereum",
    isVerified: true,
  },
  {
    counterpartyChainId: "axelar-dojo-1",
    sourceChannelId: "channel-208",
    destChannelId: "channel-3",
    coinMinimalDenom: "dai-wei",
    depositUrlOverride:
      "https://satellite.money/?source=ethereum&destination=osmosis&asset_denom=dai-wei",
    withdrawUrlOverride:
      "https://satellite.money/?source=osmosis&destination=ethereum&asset_denom=dai-wei",
    sourceChainNameOverride: "Ethereum",
    isVerified: true,
  },
  {
    counterpartyChainId: "cosmoshub-4",
    sourceChannelId: "channel-0",
    destChannelId: "channel-141",
    coinMinimalDenom: "uatom",
    isVerified: true,
  },
  {
    counterpartyChainId: "crypto-org-chain-mainnet-1",
    sourceChannelId: "channel-5",
    destChannelId: "channel-10",
    coinMinimalDenom: "basecro",
    isVerified: true,
  },
  {
    counterpartyChainId: "juno-1",
    sourceChannelId: "channel-42",
    destChannelId: "channel-0",
    coinMinimalDenom: "ujuno",
    isVerified: true,
  },
  {
    counterpartyChainId: "axelar-dojo-1",
    sourceChannelId: "channel-208",
    destChannelId: "channel-3",
    coinMinimalDenom: "dot-planck",
    depositUrlOverride:
      "https://satellite.money/?source=moonbeam&destination=osmosis&asset_denom=dot-planck",
    withdrawUrlOverride:
      "https://satellite.money/?source=osmosis&destination=moonbeam&asset_denom=dot-planck",
    sourceChainNameOverride: "Moonbeam",
    isVerified: true,
  },
  {
    counterpartyChainId: "evmos_9001-2",
    sourceChannelId: "channel-204",
    destChannelId: "channel-0",
    coinMinimalDenom: "aevmos",
    depositUrlOverride: "https://app.evmos.org/transfer",
    withdrawUrlOverride: "https://app.evmos.org/transfer",
    isVerified: true,
  },
  {
    counterpartyChainId: "kava_2222-10",
    sourceChannelId: "channel-143",
    destChannelId: "channel-1",
    coinMinimalDenom: "ukava",
    isVerified: true,
  },
  {
    counterpartyChainId: "secret-4",
    sourceChannelId: "channel-88",
    destChannelId: "channel-1",
    coinMinimalDenom: "uscrt",
    isVerified: true,
  },
  {
    counterpartyChainId: "columbus-5",
    sourceChannelId: "channel-72",
    destChannelId: "channel-1",
    coinMinimalDenom: "uluna",
    isUnstable: true,
  },
  {
    counterpartyChainId: "columbus-5",
    sourceChannelId: "channel-72",
    destChannelId: "channel-1",
    coinMinimalDenom: "uusd",
    isUnstable: true,
  },
  {
    counterpartyChainId: "stargaze-1",
    sourceChannelId: "channel-75",
    destChannelId: "channel-0",
    coinMinimalDenom: "ustars",
    isVerified: true,
  },
  {
    counterpartyChainId: "chihuahua-1",
    sourceChannelId: "channel-113",
    destChannelId: "channel-7",
    coinMinimalDenom: "uhuahua",
    isVerified: true,
  },
  {
    counterpartyChainId: "core-1",
    sourceChannelId: "channel-4",
    destChannelId: "channel-6",
    coinMinimalDenom: "uxprt",
    isVerified: true,
  },
  {
    counterpartyChainId: "core-1",
    sourceChannelId: "channel-4",
    destChannelId: "channel-6",
    coinMinimalDenom:
      "ibc/A6E3AF63B3C906416A9AF7A556C59EA4BD50E617EFFE6299B99700CCB780E444",
    ibcTransferPathDenom:
      "transfer/channel-38/gravity0xfB5c6815cA3AC72Ce9F5006869AE67f18bF77006",
    isVerified: true,
  },
  {
    counterpartyChainId: "akashnet-2",
    sourceChannelId: "channel-1",
    destChannelId: "channel-9",
    coinMinimalDenom: "uakt",
    isVerified: true,
  },
  {
    counterpartyChainId: "regen-1",
    sourceChannelId: "channel-8",
    destChannelId: "channel-1",
    coinMinimalDenom: "uregen",
    isVerified: true,
  },
  {
    counterpartyChainId: "sentinelhub-2",
    sourceChannelId: "channel-2",
    destChannelId: "channel-0",
    coinMinimalDenom: "udvpn",
    isVerified: true,
  },
  {
    counterpartyChainId: "irishub-1",
    sourceChannelId: "channel-6",
    destChannelId: "channel-3",
    coinMinimalDenom: "uiris",
    isVerified: true,
  },
  {
    counterpartyChainId: "iov-mainnet-ibc",
    sourceChannelId: "channel-15",
    destChannelId: "channel-2",
    coinMinimalDenom: "uiov",
    isVerified: true,
  },
  {
    counterpartyChainId: "emoney-3",
    sourceChannelId: "channel-37",
    destChannelId: "channel-0",
    coinMinimalDenom: "ungm",
    isVerified: true,
  },
  {
    counterpartyChainId: "emoney-3",
    sourceChannelId: "channel-37",
    destChannelId: "channel-0",
    coinMinimalDenom: "eeur",
    isVerified: true,
  },
  {
    counterpartyChainId: "likecoin-mainnet-2",
    sourceChannelId: "channel-53",
    destChannelId: "channel-3",
    coinMinimalDenom: "nanolike",
    isVerified: true,
  },
  {
    counterpartyChainId: "impacthub-3",
    sourceChannelId: "channel-38",
    destChannelId: "channel-4",
    coinMinimalDenom: "uixo",
    isVerified: true,
  },
  {
    counterpartyChainId: "bitcanna-1",
    sourceChannelId: "channel-51",
    destChannelId: "channel-1",
    coinMinimalDenom: "ubcna",
    isVerified: true,
  },
  {
    counterpartyChainId: "bitsong-2b",
    sourceChannelId: "channel-73",
    destChannelId: "channel-0",
    coinMinimalDenom: "ubtsg",
    isVerified: true,
  },
  {
    counterpartyChainId: "kichain-2",
    sourceChannelId: "channel-77",
    destChannelId: "channel-0",
    coinMinimalDenom: "uxki",
    isVerified: true,
  },
  {
    counterpartyChainId: "panacea-3",
    sourceChannelId: "channel-82",
    destChannelId: "channel-1",
    coinMinimalDenom: "umed",
    isVerified: true,
  },
  {
    counterpartyChainId: "bostrom",
    sourceChannelId: "channel-95",
    destChannelId: "channel-2",
    coinMinimalDenom: "boot",
    isVerified: true,
  },
  {
    counterpartyChainId: "comdex-1",
    sourceChannelId: "channel-87",
    destChannelId: "channel-1",
    coinMinimalDenom: "ucmdx",
    isVerified: true,
  },
  {
    counterpartyChainId: "cheqd-mainnet-1",
    sourceChannelId: "channel-108",
    destChannelId: "channel-0",
    coinMinimalDenom: "ncheq",
    isVerified: true,
  },
  {
    counterpartyChainId: "lum-network-1",
    sourceChannelId: "channel-115",
    destChannelId: "channel-3",
    coinMinimalDenom: "ulum",
    isVerified: true,
  },
  {
    counterpartyChainId: "vidulum-1",
    sourceChannelId: "channel-124",
    destChannelId: "channel-0",
    coinMinimalDenom: "uvdl",
    isVerified: true,
  },
  {
    counterpartyChainId: "desmos-mainnet",
    sourceChannelId: "channel-135",
    destChannelId: "channel-2",
    coinMinimalDenom: "udsm",
    isVerified: true,
  },
  {
    counterpartyChainId: "dig-1",
    sourceChannelId: "channel-128",
    destChannelId: "channel-1",
    coinMinimalDenom: "udig",
    isVerified: true,
  },
  {
    counterpartyChainId: "sommelier-3",
    sourceChannelId: "channel-165",
    destChannelId: "channel-0",
    coinMinimalDenom: "usomm",
    isVerified: true,
  },
  {
    counterpartyChainId: "sifchain-1",
    sourceChannelId: "channel-47",
    destChannelId: "channel-17",
    coinMinimalDenom: "rowan",
    isVerified: true,
  },
  {
    counterpartyChainId: "laozi-mainnet",
    sourceChannelId: "channel-148",
    destChannelId: "channel-83",
    coinMinimalDenom: "uband",
    isVerified: true,
  },
  {
    counterpartyChainId: "darchub",
    sourceChannelId: "channel-171",
    destChannelId: "channel-0",
    coinMinimalDenom: "udarc",
    isVerified: true,
  },
  {
    counterpartyChainId: "umee-1",
    sourceChannelId: "channel-184",
    destChannelId: "channel-0",
    coinMinimalDenom: "uumee",
    isVerified: true,
  },
  {
    counterpartyChainId: "gravity-bridge-3",
    sourceChannelId: "channel-144",
    destChannelId: "channel-10",
    coinMinimalDenom: "ugraviton",
    isVerified: true,
  },
  {
    counterpartyChainId: "mainnet-3",
    sourceChannelId: "channel-181",
    destChannelId: "channel-1",
    coinMinimalDenom: "udec",
    isVerified: true,
  },
  {
    counterpartyChainId: "juno-1",
    sourceChannelId: "channel-169",
    destChannelId: "channel-47",
    coinMinimalDenom:
      "cw20:juno1g2g7ucurum66d42g8k5twk34yegdq8c82858gz0tq2fc75zy7khssgnhjl",
    ics20ContractAddress:
      "juno1v4887y83d6g28puzvt8cl0f3cdhd3y6y9mpysnsp3k8krdm7l6jqgm0rkn",
    isVerified: true,
  },
  {
    counterpartyChainId: "carbon-1",
    sourceChannelId: "channel-188",
    destChannelId: "channel-0",
    coinMinimalDenom: "swth",
    isVerified: true,
  },
  {
    counterpartyChainId: "cerberus-chain-1",
    sourceChannelId: "channel-212",
    destChannelId: "channel-1",
    coinMinimalDenom: "ucrbrus",
    isVerified: true,
  },
  {
    counterpartyChainId: "fetchhub-4",
    sourceChannelId: "channel-229",
    destChannelId: "channel-10",
    coinMinimalDenom: "afet",
    isVerified: true,
  },
  {
    counterpartyChainId: "mantle-1",
    sourceChannelId: "channel-232",
    destChannelId: "channel-0",
    coinMinimalDenom: "umntl",
    isVerified: true,
  },
  {
    counterpartyChainId: "juno-1",
    sourceChannelId: "channel-169",
    destChannelId: "channel-47",
    coinMinimalDenom:
      "cw20:juno168ctmpyppk90d34p3jjy658zf5a5l3w8wk35wht6ccqj4mr0yv8s4j5awr",
    ics20ContractAddress:
      "juno1v4887y83d6g28puzvt8cl0f3cdhd3y6y9mpysnsp3k8krdm7l6jqgm0rkn",
    isVerified: true,
  },
  {
    counterpartyChainId: "injective-1",
    sourceChannelId: "channel-122",
    destChannelId: "channel-8",
    coinMinimalDenom: "inj",
    depositUrlOverride:
      "https://hub.injective.network/bridge/?destination=osmosis&origin=injective&token=inj",
    withdrawUrlOverride:
      "https://hub.injective.network/bridge/?destination=injective&origin=osmosis&token=inj",
    isVerified: true,
  },
  {
    counterpartyChainId: "columbus-5",
    sourceChannelId: "channel-72",
    destChannelId: "channel-1",
    coinMinimalDenom: "ukrw",
    isUnstable: true,
  },
  {
    counterpartyChainId: "microtick-1",
    sourceChannelId: "channel-39",
    destChannelId: "channel-16",
    coinMinimalDenom: "utick",
    isUnstable: true,
  },
  {
    counterpartyChainId: "shentu-2.2",
    sourceChannelId: "channel-146",
    destChannelId: "channel-8",
    coinMinimalDenom: "uctk",
  },
  {
    counterpartyChainId: "juno-1",
    sourceChannelId: "channel-169",
    destChannelId: "channel-47",
    coinMinimalDenom:
      "cw20:juno1re3x67ppxap48ygndmrc7har2cnc7tcxtm9nplcas4v0gc3wnmvs3s807z",
    ics20ContractAddress:
      "juno1v4887y83d6g28puzvt8cl0f3cdhd3y6y9mpysnsp3k8krdm7l6jqgm0rkn",
  },
  {
    counterpartyChainId: "juno-1",
    sourceChannelId: "channel-169",
    destChannelId: "channel-47",
    coinMinimalDenom:
      "cw20:juno1r4pzw8f9z0sypct5l9j906d47z998ulwvhvqe5xdwgy8wf84583sxwh0pa",
    ics20ContractAddress:
      "juno1v4887y83d6g28puzvt8cl0f3cdhd3y6y9mpysnsp3k8krdm7l6jqgm0rkn",
  },
  {
    counterpartyChainId: "axelar-dojo-1",
    sourceChannelId: "channel-208",
    destChannelId: "channel-3",
    coinMinimalDenom: "uusdt",
    depositUrlOverride:
      "https://satellite.money/?source=ethereum&destination=osmosis&asset_denom=uusdt",
    withdrawUrlOverride:
      "https://satellite.money/?source=osmosis&destination=ethereum&asset_denom=uusdt",
    sourceChainNameOverride: "Ethereum",
  },
  {
    counterpartyChainId: "axelar-dojo-1",
    sourceChannelId: "channel-208",
    destChannelId: "channel-3",
    coinMinimalDenom: "frax-wei",
    depositUrlOverride:
      "https://satellite.money/?source=ethereum&destination=osmosis&asset_denom=frax-wei",
    withdrawUrlOverride:
      "https://satellite.money/?source=osmosis&destination=ethereum&asset_denom=frax-wei",
    sourceChainNameOverride: "Ethereum",
  },
  {
    counterpartyChainId: "gravity-bridge-3",
    sourceChannelId: "channel-144",
    destChannelId: "channel-10",
    coinMinimalDenom: "gravity0x2260FAC5E5542a773Aa44fBCfeDf7C193bc2C599",
    depositUrlOverride: "https://spacestation.zone/",
    withdrawUrlOverride: "https://spacestation.zone/",
  },
  {
    counterpartyChainId: "gravity-bridge-3",
    sourceChannelId: "channel-144",
    destChannelId: "channel-10",
    coinMinimalDenom: "gravity0xC02aaA39b223FE8D0A0e5C4F27eAD9083C756Cc2",
    depositUrlOverride: "https://spacestation.zone/",
    withdrawUrlOverride: "https://spacestation.zone/",
  },
  {
    counterpartyChainId: "gravity-bridge-3",
    sourceChannelId: "channel-144",
    destChannelId: "channel-10",
    coinMinimalDenom: "gravity0xA0b86991c6218b36c1d19D4a2e9Eb0cE3606eB48",
    depositUrlOverride: "https://spacestation.zone/",
    withdrawUrlOverride: "https://spacestation.zone/",
  },
  {
    counterpartyChainId: "gravity-bridge-3",
    sourceChannelId: "channel-144",
    destChannelId: "channel-10",
    coinMinimalDenom: "gravity0x6B175474E89094C44Da98b954EedeAC495271d0F",
    depositUrlOverride: "https://spacestation.zone/",
    withdrawUrlOverride: "https://spacestation.zone/",
  },
  {
    counterpartyChainId: "gravity-bridge-3",
    sourceChannelId: "channel-144",
    destChannelId: "channel-10",
    coinMinimalDenom: "gravity0xdAC17F958D2ee523a2206206994597C13D831ec7",
    depositUrlOverride: "https://spacestation.zone/",
    withdrawUrlOverride: "https://spacestation.zone/",
  },
  {
    counterpartyChainId: "juno-1",
    sourceChannelId: "channel-169",
    destChannelId: "channel-47",
    coinMinimalDenom:
      "cw20:juno1y9rf7ql6ffwkv02hsgd4yruz23pn4w97p75e2slsnkm0mnamhzysvqnxaq",
    ics20ContractAddress:
      "juno1v4887y83d6g28puzvt8cl0f3cdhd3y6y9mpysnsp3k8krdm7l6jqgm0rkn",
  },
  {
    counterpartyChainId: "pio-mainnet-1",
    sourceChannelId: "channel-222",
    destChannelId: "channel-7",
    coinMinimalDenom: "nhash",
  },
  {
    counterpartyChainId: "galaxy-1",
    sourceChannelId: "channel-236",
    destChannelId: "channel-0",
    coinMinimalDenom: "uglx",
  },
  {
    counterpartyChainId: "juno-1",
    sourceChannelId: "channel-169",
    destChannelId: "channel-47",
    coinMinimalDenom:
      "cw20:juno1tdjwrqmnztn2j3sj2ln9xnyps5hs48q3ddwjrz7jpv6mskappjys5czd49",
    ics20ContractAddress:
      "juno1v4887y83d6g28puzvt8cl0f3cdhd3y6y9mpysnsp3k8krdm7l6jqgm0rkn",
  },
  {
    counterpartyChainId: "juno-1",
    sourceChannelId: "channel-169",
    destChannelId: "channel-47",
    coinMinimalDenom:
      "cw20:juno15u3dt79t6sxxa3x3kpkhzsy56edaa5a66wvt3kxmukqjz2sx0hes5sn38g",
    ics20ContractAddress:
      "juno1v4887y83d6g28puzvt8cl0f3cdhd3y6y9mpysnsp3k8krdm7l6jqgm0rkn",
  },
  {
    counterpartyChainId: "meme-1",
    sourceChannelId: "channel-238",
    destChannelId: "channel-1",
    coinMinimalDenom: "umeme",
  },
  {
    counterpartyChainId: "juno-1",
    sourceChannelId: "channel-169",
    destChannelId: "channel-47",
    coinMinimalDenom:
      "cw20:juno17wzaxtfdw5em7lc94yed4ylgjme63eh73lm3lutp2rhcxttyvpwsypjm4w",
    ics20ContractAddress:
      "juno1v4887y83d6g28puzvt8cl0f3cdhd3y6y9mpysnsp3k8krdm7l6jqgm0rkn",
  },
  {
    counterpartyChainId: "juno-1",
    sourceChannelId: "channel-169",
    destChannelId: "channel-47",
    coinMinimalDenom:
      "cw20:juno1n7n7d5088qlzlj37e9mgmkhx6dfgtvt02hqxq66lcap4dxnzdhwqfmgng3",
    ics20ContractAddress:
      "juno1v4887y83d6g28puzvt8cl0f3cdhd3y6y9mpysnsp3k8krdm7l6jqgm0rkn",
  },
  {
    counterpartyChainId: "phoenix-1",
    sourceChannelId: "channel-251",
    destChannelId: "channel-1",
    coinMinimalDenom: "uluna",
    depositUrlOverride: "https://bridge.terra.money",
    withdrawUrlOverride: "https://bridge.terra.money",
  },
  {
    counterpartyChainId: "titan-1",
    sourceChannelId: "channel-221",
    destChannelId: "channel-1",
    coinMinimalDenom: "uatolo",
  },
  {
    counterpartyChainId: "kava_2222-10",
    sourceChannelId: "channel-143",
    destChannelId: "channel-1",
    coinMinimalDenom: "hard",
  },
  {
    counterpartyChainId: "kava_2222-10",
    sourceChannelId: "channel-143",
    destChannelId: "channel-1",
    coinMinimalDenom: "swp",
  },
  {
    counterpartyChainId: "axelar-dojo-1",
    sourceChannelId: "channel-208",
    destChannelId: "channel-3",
    coinMinimalDenom: "link-wei",
    depositUrlOverride:
      "https://satellite.money/?source=ethereum&destination=osmosis&asset_denom=link-wei",
    withdrawUrlOverride:
      "https://satellite.money/?source=osmosis&destination=ethereum&asset_denom=link-wei",
    sourceChainNameOverride: "Ethereum",
    isVerified: true,
  },
  {
    counterpartyChainId: "genesis_29-2",
    sourceChannelId: "channel-253",
    destChannelId: "channel-1",
    coinMinimalDenom: "el1",
  },
  {
    counterpartyChainId: "axelar-dojo-1",
    sourceChannelId: "channel-208",
    destChannelId: "channel-3",
    coinMinimalDenom: "aave-wei",
    depositUrlOverride:
      "https://satellite.money/?source=ethereum&destination=osmosis&asset_denom=aave-wei",
    withdrawUrlOverride:
      "https://satellite.money/?source=osmosis&destination=ethereum&asset_denom=aave-wei",
    sourceChainNameOverride: "Ethereum",
  },
  {
    counterpartyChainId: "axelar-dojo-1",
    sourceChannelId: "channel-208",
    destChannelId: "channel-3",
    coinMinimalDenom: "ape-wei",
    depositUrlOverride:
      "https://satellite.money/?source=ethereum&destination=osmosis&asset_denom=ape-wei",
    withdrawUrlOverride:
      "https://satellite.money/?source=osmosis&destination=ethereum&asset_denom=ape-wei",
    sourceChainNameOverride: "Ethereum",
  },
  {
    counterpartyChainId: "axelar-dojo-1",
    sourceChannelId: "channel-208",
    destChannelId: "channel-3",
    coinMinimalDenom: "axs-wei",
    depositUrlOverride:
      "https://satellite.money/?source=ethereum&destination=osmosis&asset_denom=axs-wei",
    withdrawUrlOverride:
      "https://satellite.money/?source=osmosis&destination=ethereum&asset_denom=axs-wei",
    sourceChainNameOverride: "Ethereum",
  },
  {
    counterpartyChainId: "axelar-dojo-1",
    sourceChannelId: "channel-208",
    destChannelId: "channel-3",
    coinMinimalDenom: "mkr-wei",
    depositUrlOverride:
      "https://satellite.money/?source=ethereum&destination=osmosis&asset_denom=mkr-wei",
    withdrawUrlOverride:
      "https://satellite.money/?source=osmosis&destination=ethereum&asset_denom=mkr-wei",
    sourceChainNameOverride: "Ethereum",
    isVerified: true,
  },
  {
    counterpartyChainId: "axelar-dojo-1",
    sourceChannelId: "channel-208",
    destChannelId: "channel-3",
    coinMinimalDenom: "rai-wei",
    depositUrlOverride:
      "https://satellite.money/?source=ethereum&destination=osmosis&asset_denom=rai-wei",
    withdrawUrlOverride:
      "https://satellite.money/?source=osmosis&destination=ethereum&asset_denom=rai-wei",
    sourceChainNameOverride: "Ethereum",
  },
  {
    counterpartyChainId: "axelar-dojo-1",
    sourceChannelId: "channel-208",
    destChannelId: "channel-3",
    coinMinimalDenom: "shib-wei",
    depositUrlOverride:
      "https://satellite.money/?source=ethereum&destination=osmosis&asset_denom=shib-wei",
    withdrawUrlOverride:
      "https://satellite.money/?source=osmosis&destination=ethereum&asset_denom=shib-wei",
    sourceChainNameOverride: "Ethereum",
  },
  {
    counterpartyChainId: "axelar-dojo-1",
    sourceChannelId: "channel-208",
    destChannelId: "channel-3",
    coinMinimalDenom: "uni-wei",
    depositUrlOverride:
      "https://satellite.money/?source=ethereum&destination=osmosis&asset_denom=uni-wei",
    withdrawUrlOverride:
      "https://satellite.money/?source=osmosis&destination=ethereum&asset_denom=uni-wei",
    sourceChainNameOverride: "Ethereum",
  },
  {
    counterpartyChainId: "axelar-dojo-1",
    sourceChannelId: "channel-208",
    destChannelId: "channel-3",
    coinMinimalDenom: "xcn-wei",
    depositUrlOverride:
      "https://satellite.money/?source=ethereum&destination=osmosis&asset_denom=xcn-wei",
    withdrawUrlOverride:
      "https://satellite.money/?source=osmosis&destination=ethereum&asset_denom=xcn-wei",
    sourceChainNameOverride: "Ethereum",
  },
  {
    counterpartyChainId: "kaiyo-1",
    sourceChannelId: "channel-259",
    destChannelId: "channel-3",
    coinMinimalDenom: "ukuji",
    isVerified: true,
  },
  {
    counterpartyChainId: "tgrade-mainnet-1",
    sourceChannelId: "channel-263",
    destChannelId: "channel-0",
    coinMinimalDenom: "utgd",
    isVerified: true,
  },
  {
    counterpartyChainId: "echelon_3000-3",
    sourceChannelId: "channel-262",
    destChannelId: "channel-8",
    coinMinimalDenom: "aechelon",
    depositUrlOverride: "https://app.ech.network/ibc",
    withdrawUrlOverride: "https://app.ech.network/ibc",
  },
  {
    counterpartyChainId: "odin-mainnet-freya",
    sourceChannelId: "channel-258",
    destChannelId: "channel-3",
    coinMinimalDenom: "loki",
  },
  {
    counterpartyChainId: "odin-mainnet-freya",
    sourceChannelId: "channel-258",
    destChannelId: "channel-3",
    coinMinimalDenom: "mGeo",
  },
  {
    counterpartyChainId: "kichain-2",
    sourceChannelId: "channel-261",
    destChannelId: "channel-18",
    coinMinimalDenom:
      "cw20:ki1dt3lk455ed360pna38fkhqn0p8y44qndsr77qu73ghyaz2zv4whq83mwdy",
    ics20ContractAddress:
      "ki1hzz0s0ucrhdp6tue2lxk3c03nj6f60qy463we7lgx0wudd72ctmsd9kgha",
  },
  {
    counterpartyChainId: "axelar-dojo-1",
    sourceChannelId: "channel-208",
    destChannelId: "channel-3",
    coinMinimalDenom: "wglmr-wei",
    depositUrlOverride:
      "https://satellite.money/?source=moonbeam&destination=osmosis&asset_denom=wglmr-wei",
    withdrawUrlOverride:
      "https://satellite.money/?source=osmosis&destination=moonbeam&asset_denom=wglmr-wei",
    sourceChainNameOverride: "Moonbeam",
  },
  {
    counterpartyChainId: "juno-1",
    sourceChannelId: "channel-169",
    destChannelId: "channel-47",
    coinMinimalDenom:
      "cw20:juno1j0a9ymgngasfn3l5me8qpd53l5zlm9wurfdk7r65s5mg6tkxal3qpgf5se",
    ics20ContractAddress:
      "juno1v4887y83d6g28puzvt8cl0f3cdhd3y6y9mpysnsp3k8krdm7l6jqgm0rkn",
  },
  {
    counterpartyChainId: "juno-1",
    sourceChannelId: "channel-169",
    destChannelId: "channel-47",
    coinMinimalDenom:
      "cw20:juno1gz8cf86zr4vw9cjcyyv432vgdaecvr9n254d3uwwkx9rermekddsxzageh",
    ics20ContractAddress:
      "juno1v4887y83d6g28puzvt8cl0f3cdhd3y6y9mpysnsp3k8krdm7l6jqgm0rkn",
  },
  {
    counterpartyChainId: "crescent-1",
    sourceChannelId: "channel-297",
    destChannelId: "channel-9",
    coinMinimalDenom: "ucre",
  },
  {
    counterpartyChainId: "LumenX",
    sourceChannelId: "channel-286",
    destChannelId: "channel-3",
    coinMinimalDenom: "ulumen",
  },
  {
    counterpartyChainId: "Oraichain",
    sourceChannelId: "channel-216",
    destChannelId: "channel-13",
    coinMinimalDenom: "orai",
  },
  {
<<<<<<< HEAD
    counterpartyChainId: "kava_2222-10",
    sourceChannelId: "channel-143",
    destChannelId: "channel-1",
    coinMinimalDenom: "usdx",
  }
=======
    counterpartyChainId: "cudos-1",
    sourceChannelId: "channel-298",
    destChannelId: "channel-1",
    coinMinimalDenom: "acudos",
  },
>>>>>>> 23a80e83
].filter((ibcAsset) => (IS_FRONTIER ? true : ibcAsset.isVerified));

export default IBCAssetInfos;<|MERGE_RESOLUTION|>--- conflicted
+++ resolved
@@ -806,19 +806,17 @@
     coinMinimalDenom: "orai",
   },
   {
-<<<<<<< HEAD
+    counterpartyChainId: "cudos-1",
+    sourceChannelId: "channel-298",
+    destChannelId: "channel-1",
+    coinMinimalDenom: "acudos",
+  },
+  {
     counterpartyChainId: "kava_2222-10",
     sourceChannelId: "channel-143",
     destChannelId: "channel-1",
     coinMinimalDenom: "usdx",
   }
-=======
-    counterpartyChainId: "cudos-1",
-    sourceChannelId: "channel-298",
-    destChannelId: "channel-1",
-    coinMinimalDenom: "acudos",
-  },
->>>>>>> 23a80e83
 ].filter((ibcAsset) => (IS_FRONTIER ? true : ibcAsset.isVerified));
 
 export default IBCAssetInfos;