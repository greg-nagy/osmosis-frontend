--- conflicted
+++ resolved
@@ -1087,7 +1087,6 @@
     counterpartyChainId: "beezee-1",
     sourceChannelId: "channel-340",
     destChannelId: "channel-0",
-<<<<<<< HEAD
     coinMinimalDenom: "ubze",      
   },
   {    
@@ -1097,10 +1096,7 @@
     coinMinimalDenom:
       "cw20:juno1cltgm8v842gu54srmejewghnd6uqa26lzkpa635wzra9m9xuudkqa2gtcz",
     ics20ContractAddress:
-      "juno1v4887y83d6g28puzvt8cl0f3cdhd3y6y9mpysnsp3k8krdm7l6jqgm0rkn",      
-=======
-    coinMinimalDenom: "ubze",
->>>>>>> c17cbd5e
+      "juno1v4887y83d6g28puzvt8cl0f3cdhd3y6y9mpysnsp3k8krdm7l6jqgm0rkn",
   },
 ].filter((ibcAsset) => {
   // validate IBC asset config
