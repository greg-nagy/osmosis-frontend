import { IBCAsset } from "~/stores/assets";

import { SourceChainTokenConfigs as AxelarSourceChainConfigs } from "../integrations/axelar";
import { IS_TESTNET } from "./env";

export const UNSTABLE_MSG = "Transfers are disabled due to instability";

/**
 * Determine the channel info per the chain.
 * Guide users to use the same channel for convenience.
 */
export const IBCAssetInfos: (IBCAsset & {
  /** URL if the asset requires a custom deposit external link. Must include `https://...`. */
  depositUrlOverride?: string;

  /** URL if the asset requires a custom withdrawal external link. Must include `https://...`. */
  withdrawUrlOverride?: string;

  /** Alternative chain name to display as the source chain */
  sourceChainNameOverride?: string;

  /** Related to showing assets on main (canonical) vs frontier (permissionless). Verified means that governance has
   *  voted on its incentivization or general approval (amongst other possibilities).
   */
  isVerified?: boolean;
})[] = IS_TESTNET
  ? [
      {
        counterpartyChainId: "theta-testnet-001",
        sourceChannelId: "channel-12",
        destChannelId: "channel-2500",
        coinMinimalDenom: "uatom",
        isVerified: true,
      },
      {
        counterpartyChainId: "ares-1",
        sourceChannelId: "channel-24",
        destChannelId: "channel-14",
        coinMinimalDenom: "umars",
        isVerified: true,
      },
      {
        counterpartyChainId: "axelar-testnet-lisbon-3",
        sourceChannelId: "channel-3",
        destChannelId: "channel-227",
        coinMinimalDenom: "uausdc",
        sourceChainNameOverride: "Goerli Ethereum",
        isVerified: true,
        originBridgeInfo: {
          bridge: "axelar" as const,
          wallets: ["metamask" as const, "walletconnect" as const],
          method: "deposit-address" as const,
          sourceChainTokens: [
            AxelarSourceChainConfigs.usdc.ethereum,
            AxelarSourceChainConfigs.usdc.binance,
            AxelarSourceChainConfigs.usdc.moonbeam,
            AxelarSourceChainConfigs.usdc.polygon,
            AxelarSourceChainConfigs.usdc.avalanche,
            AxelarSourceChainConfigs.usdc.fantom,
          ],
        },
        fiatRamps: [
          { rampKey: "layerswapcoinbase" as const, assetKey: "USDC" },
        ],
      },
      {
        counterpartyChainId: "uni-6",
        sourceChannelId: "channel-1",
        destChannelId: "channel-190",
        coinMinimalDenom: "ujunox",
        isVerified: true,
      },
      {
        counterpartyChainId: "grand-1",
        sourceChannelId: "channel-6",
        destChannelId: "channel-6",
        coinMinimalDenom: "uusdc",
        isVerified: true,
      },
      {
        counterpartyChainId: "sandbox",
        sourceChannelId: "channel-73",
        destChannelId: "channel-1",
        coinMinimalDenom: "uakt",
        isVerified: true,
      },
      {
        counterpartyChainId: "kaon-1",
        sourceChannelId: "channel-10",
        destChannelId: "channel-2",
        coinMinimalDenom: "tkyve",
        isVerified: true,
      },
<<<<<<< HEAD

      /*
      {
        counterpartyChainId: "nolus-rila",
        sourceChannelId: "channel-1837",
        destChannelId: "channel-0",
        coinMinimalDenom: "unls",
        isVerified: true,
      },*/
=======
>>>>>>> eabef9c1
    ]
  : [
      {
        counterpartyChainId: "mars-1",
        sourceChannelId: "channel-557",
        destChannelId: "channel-1",
        coinMinimalDenom: "umars",
        isVerified: true,
      },
      {
        counterpartyChainId: "axelar-dojo-1",
        sourceChannelId: "channel-208",
        destChannelId: "channel-3",
        coinMinimalDenom: "wbtc-satoshi",
        sourceChainNameOverride: "Ethereum",
        isVerified: true,
        originBridgeInfo: {
          bridge: "axelar" as const,
          wallets: ["metamask" as const, "walletconnect" as const],
          method: "deposit-address" as const,
          sourceChainTokens: [AxelarSourceChainConfigs.wbtc.ethereum],
        },
      },
      {
        counterpartyChainId: "axelar-dojo-1",
        sourceChannelId: "channel-208",
        destChannelId: "channel-3",
        coinMinimalDenom: "weth-wei",
        sourceChainNameOverride: "Ethereum",
        isVerified: true,
        originBridgeInfo: {
          bridge: "axelar" as const,
          wallets: ["metamask" as const, "walletconnect" as const],
          method: "deposit-address" as const,
          sourceChainTokens: [AxelarSourceChainConfigs.weth.ethereum],
        },
      },
      {
        counterpartyChainId: "axelar-dojo-1",
        sourceChannelId: "channel-208",
        destChannelId: "channel-3",
        coinMinimalDenom: "uusdt",
        sourceChainNameOverride: "Ethereum",
        isVerified: true,
        originBridgeInfo: {
          bridge: "axelar" as const,
          wallets: ["metamask" as const, "walletconnect" as const],
          method: "deposit-address" as const,
          sourceChainTokens: [AxelarSourceChainConfigs.usdt.ethereum],
        },
      },
      {
        counterpartyChainId: "axelar-dojo-1",
        sourceChannelId: "channel-208",
        destChannelId: "channel-3",
        coinMinimalDenom: "uusdc",
        sourceChainNameOverride: "Ethereum",
        isVerified: true,
        originBridgeInfo: {
          bridge: "axelar" as const,
          wallets: ["metamask" as const, "walletconnect" as const],
          method: "deposit-address" as const,
          sourceChainTokens: [
            AxelarSourceChainConfigs.usdc.ethereum,
            AxelarSourceChainConfigs.usdc.binance,
            AxelarSourceChainConfigs.usdc.moonbeam,
            AxelarSourceChainConfigs.usdc.polygon,
            AxelarSourceChainConfigs.usdc.avalanche,
            AxelarSourceChainConfigs.usdc.fantom,
          ],
        },
        fiatRamps: [
          { rampKey: "layerswapcoinbase" as const, assetKey: "USDC" },
        ],
      },
      {
        counterpartyChainId: "axelar-dojo-1",
        sourceChannelId: "channel-208",
        destChannelId: "channel-3",
        coinMinimalDenom: "wbnb-wei",
        sourceChainNameOverride: "Binance Smart Chain",
        isVerified: true,
        originBridgeInfo: {
          bridge: "axelar" as const,
          wallets: ["metamask" as const],
          method: "deposit-address" as const,
          sourceChainTokens: [AxelarSourceChainConfigs.wbnb.binance],
        },
      },
      {
        counterpartyChainId: "axelar-dojo-1",
        sourceChannelId: "channel-208",
        destChannelId: "channel-3",
        coinMinimalDenom: "busd-wei",
        sourceChainNameOverride: "Ethereum",
        isVerified: true,
        originBridgeInfo: {
          bridge: "axelar" as const,
          wallets: ["metamask" as const, "walletconnect" as const],
          method: "deposit-address" as const,
          sourceChainTokens: [AxelarSourceChainConfigs.busd.ethereum],
        },
      },
      {
        counterpartyChainId: "axelar-dojo-1",
        sourceChannelId: "channel-208",
        destChannelId: "channel-3",
        coinMinimalDenom: "wmatic-wei",
        sourceChainNameOverride: "Polygon",
        isVerified: true,
        originBridgeInfo: {
          bridge: "axelar" as const,
          wallets: ["metamask" as const],
          method: "deposit-address" as const,
          sourceChainTokens: [AxelarSourceChainConfigs.wmatic.polygon],
        },
      },
      {
        counterpartyChainId: "axelar-dojo-1",
        sourceChannelId: "channel-208",
        destChannelId: "channel-3",
        coinMinimalDenom: "dot-planck",
        sourceChainNameOverride: "Moonbeam",
        isVerified: true,
        originBridgeInfo: {
          bridge: "axelar" as const,
          wallets: ["metamask" as const, "walletconnect" as const],
          method: "deposit-address" as const,
          sourceChainTokens: [AxelarSourceChainConfigs.dot.moonbeam],
        },
      },
      {
        counterpartyChainId: "axelar-dojo-1",
        sourceChannelId: "channel-208",
        destChannelId: "channel-3",
        coinMinimalDenom: "shib-wei",
        sourceChainNameOverride: "Ethereum",
        originBridgeInfo: {
          bridge: "axelar" as const,
          wallets: ["metamask" as const, "walletconnect" as const],
          method: "deposit-address" as const,
          sourceChainTokens: [AxelarSourceChainConfigs.shib.ethereum],
        },
      },
      {
        counterpartyChainId: "axelar-dojo-1",
        sourceChannelId: "channel-208",
        destChannelId: "channel-3",
        coinMinimalDenom: "wavax-wei",
        sourceChainNameOverride: "Avalanche",
        isVerified: true,
        originBridgeInfo: {
          bridge: "axelar" as const,
          wallets: ["metamask" as const],
          method: "deposit-address" as const,
          sourceChainTokens: [AxelarSourceChainConfigs.wavax.avalanche],
        },
      },
      {
        counterpartyChainId: "axelar-dojo-1",
        sourceChannelId: "channel-208",
        destChannelId: "channel-3",
        coinMinimalDenom: "dai-wei",
        sourceChainNameOverride: "Ethereum",
        isVerified: true,
        originBridgeInfo: {
          bridge: "axelar" as const,
          wallets: ["metamask" as const, "walletconnect" as const],
          method: "deposit-address" as const,
          sourceChainTokens: [AxelarSourceChainConfigs.dai.ethereum],
        },
      },
      {
        counterpartyChainId: "axelar-dojo-1",
        sourceChannelId: "channel-208",
        destChannelId: "channel-3",
        coinMinimalDenom: "uni-wei",
        sourceChainNameOverride: "Ethereum",
        originBridgeInfo: {
          bridge: "axelar" as const,
          wallets: ["metamask" as const, "walletconnect" as const],
          method: "deposit-address" as const,
          sourceChainTokens: [AxelarSourceChainConfigs.uni.ethereum],
        },
      },
      {
        counterpartyChainId: "cosmoshub-4",
        sourceChannelId: "channel-0",
        destChannelId: "channel-141",
        coinMinimalDenom: "uatom",
        isVerified: true,
      },
      {
        counterpartyChainId: "axelar-dojo-1",
        sourceChannelId: "channel-208",
        destChannelId: "channel-3",
        coinMinimalDenom: "link-wei",
        sourceChainNameOverride: "Ethereum",
        isVerified: true,
        originBridgeInfo: {
          bridge: "axelar" as const,
          wallets: ["metamask" as const, "walletconnect" as const],
          method: "deposit-address" as const,
          sourceChainTokens: [AxelarSourceChainConfigs.link.ethereum],
        },
      },
      {
        counterpartyChainId: "axelar-dojo-1",
        sourceChannelId: "channel-208",
        destChannelId: "channel-3",
        coinMinimalDenom: "wfil-wei",
        sourceChainNameOverride: "Filecoin",
        isVerified: true,
        originBridgeInfo: {
          bridge: "axelar" as const,
          wallets: ["metamask" as const, "walletconnect" as const],
          method: "deposit-address" as const,
          sourceChainTokens: [AxelarSourceChainConfigs.wfil.filecoin],
        },
      },
      {
        counterpartyChainId: "crypto-org-chain-mainnet-1",
        sourceChannelId: "channel-5",
        destChannelId: "channel-10",
        coinMinimalDenom: "basecro",
        isVerified: true,
      },
      {
        counterpartyChainId: "axelar-dojo-1",
        sourceChannelId: "channel-208",
        destChannelId: "channel-3",
        coinMinimalDenom: "arb-wei",
        sourceChainNameOverride: "Arbitrum",
        isVerified: true,
        originBridgeInfo: {
          bridge: "axelar" as const,
          wallets: ["metamask" as const, "walletconnect" as const],
          method: "deposit-address" as const,
          sourceChainTokens: [AxelarSourceChainConfigs.arb.arbitrum],
        },
      },
      {
        counterpartyChainId: "axelar-dojo-1",
        sourceChannelId: "channel-208",
        destChannelId: "channel-3",
        coinMinimalDenom: "ape-wei",
        sourceChainNameOverride: "Ethereum",
        originBridgeInfo: {
          bridge: "axelar" as const,
          wallets: ["metamask" as const, "walletconnect" as const],
          method: "deposit-address" as const,
          sourceChainTokens: [AxelarSourceChainConfigs.ape.ethereum],
        },
      },
      {
        counterpartyChainId: "axelar-dojo-1",
        sourceChannelId: "channel-208",
        destChannelId: "channel-3",
        coinMinimalDenom: "pepe-wei",
        sourceChainNameOverride: "Ethereum",
        isVerified: true,
        originBridgeInfo: {
          bridge: "axelar" as const,
          wallets: ["metamask" as const, "walletconnect" as const],
          method: "deposit-address" as const,
          sourceChainTokens: [AxelarSourceChainConfigs.pepe.ethereum],
        },
      },
      {
        counterpartyChainId: "axelar-dojo-1",
        sourceChannelId: "channel-208",
        destChannelId: "channel-3",
        coinMinimalDenom: "aave-wei",
        sourceChainNameOverride: "Ethereum",
        originBridgeInfo: {
          bridge: "axelar" as const,
          wallets: ["metamask" as const, "walletconnect" as const],
          method: "deposit-address" as const,
          sourceChainTokens: [AxelarSourceChainConfigs.aave.ethereum],
        },
      },
      {
        counterpartyChainId: "axelar-dojo-1",
        sourceChannelId: "channel-208",
        destChannelId: "channel-3",
        coinMinimalDenom: "axs-wei",
        sourceChainNameOverride: "Ethereum",
        originBridgeInfo: {
          bridge: "axelar" as const,
          wallets: ["metamask" as const, "walletconnect" as const],
          method: "deposit-address" as const,
          sourceChainTokens: [AxelarSourceChainConfigs.axs.ethereum],
        },
      },
      {
        counterpartyChainId: "columbus-5",
        sourceChannelId: "channel-72",
        destChannelId: "channel-1",
        coinMinimalDenom: "uluna",
        isVerified: true,
      },
      {
        counterpartyChainId: "axelar-dojo-1",
        sourceChannelId: "channel-208",
        destChannelId: "channel-3",
        coinMinimalDenom: "frax-wei",
        sourceChainNameOverride: "Ethereum",
        originBridgeInfo: {
          bridge: "axelar" as const,
          wallets: ["metamask" as const, "walletconnect" as const],
          method: "deposit-address" as const,
          sourceChainTokens: [AxelarSourceChainConfigs.frax.ethereum],
        },
      },
      {
        counterpartyChainId: "axelar-dojo-1",
        sourceChannelId: "channel-208",
        destChannelId: "channel-3",
        coinMinimalDenom: "wftm-wei",
        sourceChainNameOverride: "Fantom",
        isVerified: true,
        originBridgeInfo: {
          bridge: "axelar" as const,
          wallets: ["metamask" as const],
          method: "deposit-address" as const,
          sourceChainTokens: [AxelarSourceChainConfigs.wftm.fantom],
        },
      },
      {
        counterpartyChainId: "axelar-dojo-1",
        sourceChannelId: "channel-208",
        destChannelId: "channel-3",
        coinMinimalDenom: "mkr-wei",
        sourceChainNameOverride: "Ethereum",
        isVerified: true,
        originBridgeInfo: {
          bridge: "axelar" as const,
          wallets: ["metamask" as const, "walletconnect" as const],
          method: "deposit-address" as const,
          sourceChainTokens: [AxelarSourceChainConfigs.mkr.ethereum],
        },
      },
      {
        counterpartyChainId: "phoenix-1",
        sourceChannelId: "channel-251",
        destChannelId: "channel-1",
        coinMinimalDenom: "uluna",
        isVerified: true,
        depositUrlOverride: "https://bridge.terra.money",
        withdrawUrlOverride: "https://bridge.terra.money",
      },
      {
        counterpartyChainId: "kava_2222-10",
        sourceChannelId: "channel-143",
        destChannelId: "channel-1",
        coinMinimalDenom: "ukava",
        isVerified: true,
      },
      {
        counterpartyChainId: "axelar-dojo-1",
        sourceChannelId: "channel-208",
        destChannelId: "channel-3",
        coinMinimalDenom: "xcn-wei",
        sourceChainNameOverride: "Ethereum",
        originBridgeInfo: {
          bridge: "axelar" as const,
          wallets: ["metamask" as const, "walletconnect" as const],
          method: "deposit-address" as const,
          sourceChainTokens: [AxelarSourceChainConfigs.xcn.ethereum],
        },
      },
      {
        counterpartyChainId: "fetchhub-4",
        sourceChannelId: "channel-229",
        destChannelId: "channel-10",
        coinMinimalDenom: "afet",
        isVerified: true,
      },
      {
        counterpartyChainId: "laozi-mainnet",
        sourceChannelId: "channel-148",
        destChannelId: "channel-83",
        coinMinimalDenom: "uband",
        isVerified: true,
      },
      {
        counterpartyChainId: "columbus-5",
        sourceChannelId: "channel-72",
        destChannelId: "channel-1",
        coinMinimalDenom: "uusd",
      },
      {
        counterpartyChainId: "axelar-dojo-1",
        sourceChannelId: "channel-208",
        destChannelId: "channel-3",
        coinMinimalDenom: "wglmr-wei",
        sourceChainNameOverride: "Moonbeam",
        originBridgeInfo: {
          bridge: "axelar" as const,
          wallets: ["metamask" as const, "walletconnect" as const],
          method: "deposit-address" as const,
          sourceChainTokens: [AxelarSourceChainConfigs.wglmr.moonbeam],
        },
      },
      {
        counterpartyChainId: "injective-1",
        sourceChannelId: "channel-122",
        destChannelId: "channel-8",
        coinMinimalDenom: "inj",
        depositUrlOverride:
          "https://hub.injective.network/bridge/?destination=osmosis&origin=injective&token=inj",
        withdrawUrlOverride:
          "https://hub.injective.network/bridge/?destination=injective&origin=osmosis&token=inj",
        isVerified: true,
      },
      {
        counterpartyChainId: "evmos_9001-2",
        sourceChannelId: "channel-204",
        destChannelId: "channel-0",
        coinMinimalDenom: "aevmos",
        depositUrlOverride: "https://app.evmos.org/assets",
        withdrawUrlOverride: "https://app.evmos.org/assets",
        isVerified: true,
      },
      {
        counterpartyChainId: "secret-4",
        sourceChannelId: "channel-88",
        destChannelId: "channel-1",
        coinMinimalDenom: "uscrt",
        isVerified: true,
      },
      {
        counterpartyChainId: "canto_7700-1",
        sourceChannelId: "channel-550",
        destChannelId: "channel-5",
        coinMinimalDenom: "acanto",
        isVerified: false,
      },
      {
        counterpartyChainId: "agoric-3",
        sourceChannelId: "channel-320",
        destChannelId: "channel-1",
        coinMinimalDenom: "ubld",
        isVerified: true,
      },
      {
        counterpartyChainId: "kava_2222-10",
        sourceChannelId: "channel-143",
        destChannelId: "channel-1",
        coinMinimalDenom: "usdx",
      },
      {
        counterpartyChainId: "juno-1",
        sourceChannelId: "channel-42",
        destChannelId: "channel-0",
        coinMinimalDenom: "ujuno",
        isVerified: true,
      },
      {
        counterpartyChainId: "panacea-3",
        sourceChannelId: "channel-82",
        destChannelId: "channel-1",
        coinMinimalDenom: "umed",
        isVerified: true,
      },
      {
        counterpartyChainId: "core-1",
        sourceChannelId: "channel-4",
        destChannelId: "channel-6",
        coinMinimalDenom: "uxprt",
        isVerified: true,
      },
      {
        counterpartyChainId: "axelar-dojo-1",
        sourceChannelId: "channel-208",
        destChannelId: "channel-3",
        coinMinimalDenom: "uaxl",
        isVerified: true,
      },
      {
        counterpartyChainId: "shentu-2.2",
        sourceChannelId: "channel-146",
        destChannelId: "channel-8",
        coinMinimalDenom: "uctk",
      },
      {
        counterpartyChainId: "akashnet-2",
        sourceChannelId: "channel-1",
        destChannelId: "channel-9",
        coinMinimalDenom: "uakt",
        isVerified: true,
      },
      {
        counterpartyChainId: "axelar-dojo-1",
        sourceChannelId: "channel-208",
        destChannelId: "channel-3",
        coinMinimalDenom: "polygon-uusdc",
        sourceChainNameOverride: "Polygon",
        isVerified: false,
        originBridgeInfo: {
          bridge: "axelar" as const,
          wallets: ["metamask" as const, "walletconnect" as const],
          method: "deposit-address" as const,
          sourceChainTokens: [AxelarSourceChainConfigs.polygonusdc.polygon],
        },
      },
      {
        counterpartyChainId: "axelar-dojo-1",
        sourceChannelId: "channel-208",
        destChannelId: "channel-3",
        coinMinimalDenom: "avalanche-uusdc",
        sourceChainNameOverride: "Avalanche",
        isVerified: false,
        originBridgeInfo: {
          bridge: "axelar" as const,
          wallets: ["metamask" as const, "walletconnect" as const],
          method: "deposit-address" as const,
          sourceChainTokens: [AxelarSourceChainConfigs.avalancheusdc.avalanche],
        },
      },
      {
        counterpartyChainId: "kaiyo-1",
        sourceChannelId: "channel-259",
        destChannelId: "channel-3",
        coinMinimalDenom: "ukuji",
        depositUrlOverride:
          "https://blue.kujira.app/ibc?destination=osmosis-1&denom=ukuji",
        // withdrawUrlOverride:
        //   "https://blue.kujira.app/ibc?destination=kaiyo-1&source=osmosis-1&denom=ukuji",
        isVerified: true,
      },
      {
        counterpartyChainId: "stargaze-1",
        sourceChannelId: "channel-75",
        destChannelId: "channel-0",
        coinMinimalDenom: "ustars",
        isVerified: true,
      },
      {
        counterpartyChainId: "regen-1",
        sourceChannelId: "channel-8",
        destChannelId: "channel-1",
        coinMinimalDenom: "uregen",
        isVerified: true,
      },
      {
        counterpartyChainId: "regen-1",
        sourceChannelId: "channel-8",
        destChannelId: "channel-1",
        coinMinimalDenom: "eco.uC.NCT",
        isVerified: true,
      },
      {
        counterpartyChainId: "core-1",
        sourceChannelId: "channel-4",
        destChannelId: "channel-6",
        coinMinimalDenom:
          "ibc/A6E3AF63B3C906416A9AF7A556C59EA4BD50E617EFFE6299B99700CCB780E444",
        ibcTransferPathDenom:
          "transfer/channel-38/gravity0xfB5c6815cA3AC72Ce9F5006869AE67f18bF77006",
        isVerified: true,
      },
      {
        counterpartyChainId: "irishub-1",
        sourceChannelId: "channel-6",
        destChannelId: "channel-3",
        coinMinimalDenom: "uiris",
        isVerified: true,
      },
      {
        counterpartyChainId: "kava_2222-10",
        sourceChannelId: "channel-143",
        destChannelId: "channel-1",
        coinMinimalDenom: "hard",
      },
      {
        counterpartyChainId: "stride-1",
        sourceChannelId: "channel-326",
        destChannelId: "channel-5",
        coinMinimalDenom: "ustrd",
        isVerified: true,
      },
      {
        counterpartyChainId: "stride-1",
        sourceChannelId: "channel-326",
        destChannelId: "channel-5",
        coinMinimalDenom: "stuosmo",
        isVerified: true,
      },
      {
        counterpartyChainId: "stride-1",
        sourceChannelId: "channel-326",
        destChannelId: "channel-5",
        coinMinimalDenom: "stuatom",
        isVerified: true,
      },
      {
        counterpartyChainId: "stride-1",
        sourceChannelId: "channel-326",
        destChannelId: "channel-5",
        coinMinimalDenom: "stujuno",
        isVerified: true,
      },
      {
        counterpartyChainId: "stride-1",
        sourceChannelId: "channel-326",
        destChannelId: "channel-5",
        coinMinimalDenom: "stustars",
        isVerified: true,
      },
      {
        counterpartyChainId: "stride-1",
        sourceChannelId: "channel-326",
        destChannelId: "channel-5",
        coinMinimalDenom: "stuluna",
        isVerified: true,
      },
      {
        counterpartyChainId: "stride-1",
        sourceChannelId: "channel-326",
        destChannelId: "channel-5",
        coinMinimalDenom: "staevmos",
        isVerified: true,
      },
      {
        counterpartyChainId: "kichain-2",
        sourceChannelId: "channel-77",
        destChannelId: "channel-0",
        coinMinimalDenom: "uxki",
        isVerified: true,
      },
      {
        counterpartyChainId: "umee-1",
        sourceChannelId: "channel-184",
        destChannelId: "channel-0",
        coinMinimalDenom: "uumee",
        isVerified: true,
      },
      {
        counterpartyChainId: "Oraichain",
        sourceChannelId: "channel-216",
        destChannelId: "channel-13",
        coinMinimalDenom: "orai",
      },
      {
        counterpartyChainId: "crescent-1",
        sourceChannelId: "channel-297",
        destChannelId: "channel-9",
        coinMinimalDenom: "ucre",
      },
      {
        counterpartyChainId: "cudos-1",
        sourceChannelId: "channel-298",
        destChannelId: "channel-1",
        coinMinimalDenom: "acudos",
      },
      {
        counterpartyChainId: "carbon-1",
        sourceChannelId: "channel-188",
        destChannelId: "channel-0",
        coinMinimalDenom: "swth",
        isVerified: true,
        depositUrlOverride:
          "https://app.dem.exchange/account/balance/withdraw/swth",
        withdrawUrlOverride:
          "https://app.dem.exchange/account/balance/deposit/swth",
      },
      {
        counterpartyChainId: "axelar-dojo-1",
        sourceChannelId: "channel-208",
        destChannelId: "channel-3",
        coinMinimalDenom: "rai-wei",
        sourceChainNameOverride: "Ethereum",
        originBridgeInfo: {
          bridge: "axelar" as const,
          wallets: ["metamask" as const, "walletconnect" as const],
          method: "deposit-address" as const,
          sourceChainTokens: [AxelarSourceChainConfigs.rai.ethereum],
        },
      },
      {
        counterpartyChainId: "comdex-1",
        sourceChannelId: "channel-87",
        destChannelId: "channel-1",
        coinMinimalDenom: "ucmdx",
        isVerified: true,
      },
      {
        counterpartyChainId: "cheqd-mainnet-1",
        sourceChannelId: "channel-108",
        destChannelId: "channel-0",
        coinMinimalDenom: "ncheq",
        isVerified: true,
      },
      {
        counterpartyChainId: "kava_2222-10",
        sourceChannelId: "channel-143",
        destChannelId: "channel-1",
        coinMinimalDenom: "swp",
      },
      {
        // SHD (old)
        counterpartyChainId: "secret-4",
        sourceChannelId: "channel-476",
        destChannelId: "channel-44",
        coinMinimalDenom: "cw20:secret1qfql357amn448duf5gvp9gr48sxx9tsnhupu3d",
        depositUrlOverride: "https://wrap.scrt.network",
        ics20ContractAddress: "secret1tqmms5awftpuhalcv5h5mg76fa0tkdz4jv9ex4",
      },
      {
        // SHD
        counterpartyChainId: "secret-4",
        sourceChannelId: "channel-476",
        destChannelId: "channel-44",
        coinMinimalDenom: "cw20:secret153wu605vvp934xhd4k9dtd640zsep5jkesstdm",
        ics20ContractAddress: "secret1tqmms5awftpuhalcv5h5mg76fa0tkdz4jv9ex4",
        depositUrlOverride: "https://dash.scrt.network/ibc",
      },
      {
        // SILK
        counterpartyChainId: "secret-4",
        sourceChannelId: "channel-476",
        destChannelId: "channel-44",
        coinMinimalDenom: "cw20:secret1fl449muk5yq8dlad7a22nje4p5d2pnsgymhjfd",
        ics20ContractAddress: "secret1tqmms5awftpuhalcv5h5mg76fa0tkdz4jv9ex4",
        depositUrlOverride: "https://dash.scrt.network/ibc",
      },
      {
        counterpartyChainId: "bostrom",
        sourceChannelId: "channel-95",
        destChannelId: "channel-2",
        coinMinimalDenom: "boot",
      },
      {
        counterpartyChainId: "emoney-3",
        sourceChannelId: "channel-37",
        destChannelId: "channel-0",
        coinMinimalDenom: "ungm",
        isVerified: true,
      },
      {
        counterpartyChainId: "teritori-1",
        sourceChannelId: "channel-362",
        destChannelId: "channel-0",
        coinMinimalDenom: "utori",
      },
      {
        counterpartyChainId: "sentinelhub-2",
        sourceChannelId: "channel-2",
        destChannelId: "channel-0",
        coinMinimalDenom: "udvpn",
        isVerified: true,
      },
      {
        counterpartyChainId: "gravity-bridge-3",
        sourceChannelId: "channel-144",
        destChannelId: "channel-10",
        coinMinimalDenom: "ugraviton",
        isVerified: true,
      },
      {
        counterpartyChainId: "gravity-bridge-3",
        sourceChannelId: "channel-144",
        destChannelId: "channel-10",
        coinMinimalDenom: "gravity0x2260FAC5E5542a773Aa44fBCfeDf7C193bc2C599",
        depositUrlOverride:
          "https://bridge.blockscape.network/?from=gravitybridge&to=osmosis",
        withdrawUrlOverride:
          "https://bridge.blockscape.network/?from=osmosis&to=gravitybridge",
      },
      {
        counterpartyChainId: "gravity-bridge-3",
        sourceChannelId: "channel-144",
        destChannelId: "channel-10",
        coinMinimalDenom: "gravity0xC02aaA39b223FE8D0A0e5C4F27eAD9083C756Cc2",
        depositUrlOverride:
          "https://bridge.blockscape.network/?from=gravitybridge&to=osmosis",
        withdrawUrlOverride:
          "https://bridge.blockscape.network/?from=osmosis&to=gravitybridge",
      },
      {
        counterpartyChainId: "gravity-bridge-3",
        sourceChannelId: "channel-144",
        destChannelId: "channel-10",
        coinMinimalDenom: "gravity0xA0b86991c6218b36c1d19D4a2e9Eb0cE3606eB48",
        depositUrlOverride:
          "https://bridge.blockscape.network/?from=gravitybridge&to=osmosis",
        withdrawUrlOverride:
          "https://bridge.blockscape.network/?from=osmosis&to=gravitybridge",
      },
      {
        counterpartyChainId: "gravity-bridge-3",
        sourceChannelId: "channel-144",
        destChannelId: "channel-10",
        coinMinimalDenom: "gravity0x6B175474E89094C44Da98b954EedeAC495271d0F",
        depositUrlOverride:
          "https://bridge.blockscape.network/?from=gravitybridge&to=osmosis",
        withdrawUrlOverride:
          "https://bridge.blockscape.network/?from=osmosis&to=gravitybridge",
      },
      {
        counterpartyChainId: "gravity-bridge-3",
        sourceChannelId: "channel-144",
        destChannelId: "channel-10",
        coinMinimalDenom: "gravity0xdAC17F958D2ee523a2206206994597C13D831ec7",
        depositUrlOverride:
          "https://bridge.blockscape.network/?from=gravitybridge&to=osmosis",
        withdrawUrlOverride:
          "https://bridge.blockscape.network/?from=osmosis&to=gravitybridge",
      },
      {
        counterpartyChainId: "mantle-1",
        sourceChannelId: "channel-232",
        destChannelId: "channel-0",
        coinMinimalDenom: "umntl",
        isVerified: true,
      },
      {
        counterpartyChainId: "emoney-3",
        sourceChannelId: "channel-37",
        destChannelId: "channel-0",
        coinMinimalDenom: "eeur",
        isVerified: false,
      },
      {
        // SIENNA
        counterpartyChainId: "secret-4",
        sourceChannelId: "channel-476",
        destChannelId: "channel-44",
        coinMinimalDenom: "cw20:secret1rgm2m5t530tdzyd99775n6vzumxa5luxcllml4",
        depositUrlOverride: "https://wrap.scrt.network",
        ics20ContractAddress: "secret1tqmms5awftpuhalcv5h5mg76fa0tkdz4jv9ex4",
      },
      {
        counterpartyChainId: "lambda_92000-1",
        sourceChannelId: "channel-378",
        destChannelId: "channel-2",
        coinMinimalDenom: "ulamb",
        isUnstable: true,
      },
      {
        counterpartyChainId: "likecoin-mainnet-2",
        sourceChannelId: "channel-53",
        destChannelId: "channel-3",
        coinMinimalDenom: "nanolike",
        isVerified: true,
      },
      {
        counterpartyChainId: "agoric-3",
        sourceChannelId: "channel-320",
        destChannelId: "channel-1",
        coinMinimalDenom: "uist",
        isVerified: true,
      },
      {
        counterpartyChainId: "desmos-mainnet",
        sourceChannelId: "channel-135",
        destChannelId: "channel-2",
        coinMinimalDenom: "udsm",
        isVerified: true,
      },
      {
        counterpartyChainId: "mainnet-3",
        sourceChannelId: "channel-181",
        destChannelId: "channel-1",
        coinMinimalDenom: "udec",
        isVerified: true,
      },
      {
        counterpartyChainId: "sifchain-1",
        sourceChannelId: "channel-47",
        destChannelId: "channel-17",
        coinMinimalDenom: "rowan",
        isUnstable: true,
      },
      {
        counterpartyChainId: "kaiyo-1",
        sourceChannelId: "channel-259",
        destChannelId: "channel-3",
        coinMinimalDenom:
          "factory/kujira1qk00h5atutpsv900x202pxx42npjr9thg58dnqpa72f2p7m2luase444a7/uusk",
        depositUrlOverride:
          "https://blue.kujira.app/ibc?destination=osmosis-1&source=kaiyo-1&denom=factory%2Fkujira1qk00h5atutpsv900x202pxx42npjr9thg58dnqpa72f2p7m2luase444a7%2Fuusk",
        withdrawUrlOverride:
          "https://blue.kujira.app/ibc?destination=kaiyo-1&source=osmosis-1&denom=ibc%2F44492EAB24B72E3FB59B9FA619A22337FB74F95D8808FE6BC78CC0E6C18DC2EC",
      },
      {
        counterpartyChainId: "acre_9052-1",
        sourceChannelId: "channel-490",
        destChannelId: "channel-0",
        coinMinimalDenom: "aacre",
      },
      {
        counterpartyChainId: "bitsong-2b",
        sourceChannelId: "channel-73",
        destChannelId: "channel-0",
        coinMinimalDenom: "ubtsg",
        isVerified: true,
      },
      {
        counterpartyChainId: "iov-mainnet-ibc",
        sourceChannelId: "channel-15",
        destChannelId: "channel-2",
        coinMinimalDenom: "uiov",
        isVerified: true,
      },
      {
        counterpartyChainId: "odin-mainnet-freya",
        sourceChannelId: "channel-258",
        destChannelId: "channel-3",
        coinMinimalDenom: "mGeo",
      },
      {
        counterpartyChainId: "vidulum-1",
        sourceChannelId: "channel-124",
        destChannelId: "channel-0",
        coinMinimalDenom: "uvdl",
        isVerified: true,
      },
      {
        counterpartyChainId: "microtick-1",
        sourceChannelId: "channel-39",
        destChannelId: "channel-16",
        coinMinimalDenom: "utick",
        isUnstable: true,
      },
      {
        counterpartyChainId: "titan-1",
        sourceChannelId: "channel-221",
        destChannelId: "channel-1",
        coinMinimalDenom: "uatolo",
      },
      //-------No CoinGecko Market Capitalization-------
      {
        counterpartyChainId: "chihuahua-1",
        sourceChannelId: "channel-113",
        destChannelId: "channel-7",
        coinMinimalDenom: "uhuahua",
        isVerified: true,
      },
      {
        counterpartyChainId: "ixo-5",
        sourceChannelId: "channel-38",
        destChannelId: "channel-4",
        coinMinimalDenom: "uixo",
        isVerified: true,
      },
      {
        counterpartyChainId: "bitcanna-1",
        sourceChannelId: "channel-51",
        destChannelId: "channel-1",
        coinMinimalDenom: "ubcna",
        isVerified: true,
      },
      {
        counterpartyChainId: "lum-network-1",
        sourceChannelId: "channel-115",
        destChannelId: "channel-3",
        coinMinimalDenom: "ulum",
        isVerified: true,
      },
      {
        counterpartyChainId: "dig-1",
        sourceChannelId: "channel-128",
        destChannelId: "channel-1",
        coinMinimalDenom: "udig",
        isVerified: true,
        isUnstable: true,
      },
      {
        counterpartyChainId: "sommelier-3",
        sourceChannelId: "channel-165",
        destChannelId: "channel-0",
        coinMinimalDenom: "usomm",
        isVerified: true,
      },
      {
        counterpartyChainId: "darchub",
        sourceChannelId: "channel-171",
        destChannelId: "channel-0",
        coinMinimalDenom: "udarc",
      },
      {
        counterpartyChainId: "juno-1",
        sourceChannelId: "channel-169",
        destChannelId: "channel-47",
        coinMinimalDenom:
          "cw20:juno1g2g7ucurum66d42g8k5twk34yegdq8c82858gz0tq2fc75zy7khssgnhjl",
        ics20ContractAddress:
          "juno1v4887y83d6g28puzvt8cl0f3cdhd3y6y9mpysnsp3k8krdm7l6jqgm0rkn",
      },
      {
        counterpartyChainId: "cerberus-chain-1",
        sourceChannelId: "channel-212",
        destChannelId: "channel-1",
        coinMinimalDenom: "ucrbrus",
        isUnstable: true,
      },
      {
        counterpartyChainId: "juno-1",
        sourceChannelId: "channel-169",
        destChannelId: "channel-47",
        coinMinimalDenom:
          "cw20:juno168ctmpyppk90d34p3jjy658zf5a5l3w8wk35wht6ccqj4mr0yv8s4j5awr",
        ics20ContractAddress:
          "juno1v4887y83d6g28puzvt8cl0f3cdhd3y6y9mpysnsp3k8krdm7l6jqgm0rkn",
      },
      {
        counterpartyChainId: "columbus-5",
        sourceChannelId: "channel-72",
        destChannelId: "channel-1",
        coinMinimalDenom: "ukrw",
      },
      {
        counterpartyChainId: "juno-1",
        sourceChannelId: "channel-169",
        destChannelId: "channel-47",
        coinMinimalDenom:
          "cw20:juno1re3x67ppxap48ygndmrc7har2cnc7tcxtm9nplcas4v0gc3wnmvs3s807z",
        ics20ContractAddress:
          "juno1v4887y83d6g28puzvt8cl0f3cdhd3y6y9mpysnsp3k8krdm7l6jqgm0rkn",
      },
      {
        counterpartyChainId: "juno-1",
        sourceChannelId: "channel-169",
        destChannelId: "channel-47",
        coinMinimalDenom:
          "cw20:juno1r4pzw8f9z0sypct5l9j906d47z998ulwvhvqe5xdwgy8wf84583sxwh0pa",
        ics20ContractAddress:
          "juno1v4887y83d6g28puzvt8cl0f3cdhd3y6y9mpysnsp3k8krdm7l6jqgm0rkn",
      },
      {
        counterpartyChainId: "juno-1",
        sourceChannelId: "channel-169",
        destChannelId: "channel-47",
        coinMinimalDenom:
          "cw20:juno1y9rf7ql6ffwkv02hsgd4yruz23pn4w97p75e2slsnkm0mnamhzysvqnxaq",
        ics20ContractAddress:
          "juno1v4887y83d6g28puzvt8cl0f3cdhd3y6y9mpysnsp3k8krdm7l6jqgm0rkn",
      },
      {
        counterpartyChainId: "pio-mainnet-1",
        sourceChannelId: "channel-222",
        destChannelId: "channel-7",
        coinMinimalDenom: "nhash",
      },
      {
        counterpartyChainId: "galaxy-1",
        sourceChannelId: "channel-236",
        destChannelId: "channel-0",
        coinMinimalDenom: "uglx",
      },
      {
        counterpartyChainId: "juno-1",
        sourceChannelId: "channel-169",
        destChannelId: "channel-47",
        coinMinimalDenom:
          "cw20:juno1tdjwrqmnztn2j3sj2ln9xnyps5hs48q3ddwjrz7jpv6mskappjys5czd49",
        ics20ContractAddress:
          "juno1v4887y83d6g28puzvt8cl0f3cdhd3y6y9mpysnsp3k8krdm7l6jqgm0rkn",
      },
      {
        counterpartyChainId: "juno-1",
        sourceChannelId: "channel-169",
        destChannelId: "channel-47",
        coinMinimalDenom:
          "cw20:juno15u3dt79t6sxxa3x3kpkhzsy56edaa5a66wvt3kxmukqjz2sx0hes5sn38g",
        ics20ContractAddress:
          "juno1v4887y83d6g28puzvt8cl0f3cdhd3y6y9mpysnsp3k8krdm7l6jqgm0rkn",
      },
      {
        counterpartyChainId: "meme-1",
        sourceChannelId: "channel-238",
        destChannelId: "channel-1",
        coinMinimalDenom: "umeme",
      },
      {
        counterpartyChainId: "juno-1",
        sourceChannelId: "channel-169",
        destChannelId: "channel-47",
        coinMinimalDenom:
          "cw20:juno17wzaxtfdw5em7lc94yed4ylgjme63eh73lm3lutp2rhcxttyvpwsypjm4w",
        ics20ContractAddress:
          "juno1v4887y83d6g28puzvt8cl0f3cdhd3y6y9mpysnsp3k8krdm7l6jqgm0rkn",
      },
      {
        counterpartyChainId: "juno-1",
        sourceChannelId: "channel-169",
        destChannelId: "channel-47",
        coinMinimalDenom:
          "cw20:juno1n7n7d5088qlzlj37e9mgmkhx6dfgtvt02hqxq66lcap4dxnzdhwqfmgng3",
        ics20ContractAddress:
          "juno1v4887y83d6g28puzvt8cl0f3cdhd3y6y9mpysnsp3k8krdm7l6jqgm0rkn",
      },
      {
        counterpartyChainId: "genesis_29-2",
        sourceChannelId: "channel-253",
        destChannelId: "channel-1",
        coinMinimalDenom: "el1",
      },
      {
        counterpartyChainId: "tgrade-mainnet-1",
        sourceChannelId: "channel-263",
        destChannelId: "channel-0",
        coinMinimalDenom: "utgd",
        isVerified: true,
      },
      {
        counterpartyChainId: "echelon_3000-3",
        sourceChannelId: "channel-403",
        destChannelId: "channel-11",
        coinMinimalDenom: "aechelon",
        depositUrlOverride: "https://app.ech.network/ibc",
        withdrawUrlOverride: "https://app.ech.network/ibc",
      },
      {
        counterpartyChainId: "odin-mainnet-freya",
        sourceChannelId: "channel-258",
        destChannelId: "channel-3",
        coinMinimalDenom: "loki",
      },
      {
        counterpartyChainId: "odin-mainnet-freya",
        sourceChannelId: "channel-258",
        destChannelId: "channel-3",
        coinMinimalDenom: "mO9W",
      },
      {
        counterpartyChainId: "kichain-2",
        sourceChannelId: "channel-261",
        destChannelId: "channel-18",
        coinMinimalDenom:
          "cw20:ki1dt3lk455ed360pna38fkhqn0p8y44qndsr77qu73ghyaz2zv4whq83mwdy",
        ics20ContractAddress:
          "ki1hzz0s0ucrhdp6tue2lxk3c03nj6f60qy463we7lgx0wudd72ctmsd9kgha",
      },
      {
        counterpartyChainId: "juno-1",
        sourceChannelId: "channel-169",
        destChannelId: "channel-47",
        coinMinimalDenom:
          "cw20:juno1j0a9ymgngasfn3l5me8qpd53l5zlm9wurfdk7r65s5mg6tkxal3qpgf5se",
        ics20ContractAddress:
          "juno1v4887y83d6g28puzvt8cl0f3cdhd3y6y9mpysnsp3k8krdm7l6jqgm0rkn",
      },
      {
        counterpartyChainId: "juno-1",
        sourceChannelId: "channel-169",
        destChannelId: "channel-47",
        coinMinimalDenom:
          "cw20:juno1gz8cf86zr4vw9cjcyyv432vgdaecvr9n254d3uwwkx9rermekddsxzageh",
        ics20ContractAddress:
          "juno1v4887y83d6g28puzvt8cl0f3cdhd3y6y9mpysnsp3k8krdm7l6jqgm0rkn",
      },
      {
        counterpartyChainId: "LumenX",
        sourceChannelId: "channel-286",
        destChannelId: "channel-3",
        coinMinimalDenom: "ulumen",
      },
      {
        counterpartyChainId: "juno-1",
        sourceChannelId: "channel-169",
        destChannelId: "channel-47",
        coinMinimalDenom:
          "cw20:juno1dd0k0um5rqncfueza62w9sentdfh3ec4nw4aq4lk5hkjl63vljqscth9gv",
        ics20ContractAddress:
          "juno1v4887y83d6g28puzvt8cl0f3cdhd3y6y9mpysnsp3k8krdm7l6jqgm0rkn",
      },
      {
        counterpartyChainId: "juno-1",
        sourceChannelId: "channel-169",
        destChannelId: "channel-47",
        coinMinimalDenom:
          "cw20:juno1wwnhkagvcd3tjz6f8vsdsw5plqnw8qy2aj3rrhqr2axvktzv9q2qz8jxn3",
        ics20ContractAddress:
          "juno1v4887y83d6g28puzvt8cl0f3cdhd3y6y9mpysnsp3k8krdm7l6jqgm0rkn",
      },
      {
        counterpartyChainId: "juno-1",
        sourceChannelId: "channel-169",
        destChannelId: "channel-47",
        coinMinimalDenom:
          "cw20:juno159q8t5g02744lxq8lfmcn6f78qqulq9wn3y9w7lxjgkz4e0a6kvsfvapse",
        ics20ContractAddress:
          "juno1v4887y83d6g28puzvt8cl0f3cdhd3y6y9mpysnsp3k8krdm7l6jqgm0rkn",
      },
      {
        counterpartyChainId: "juno-1",
        sourceChannelId: "channel-169",
        destChannelId: "channel-47",
        coinMinimalDenom:
          "cw20:juno19rqljkh95gh40s7qdx40ksx3zq5tm4qsmsrdz9smw668x9zdr3lqtg33mf",
        ics20ContractAddress:
          "juno1v4887y83d6g28puzvt8cl0f3cdhd3y6y9mpysnsp3k8krdm7l6jqgm0rkn",
      },
      {
        counterpartyChainId: "reb_1111-1",
        sourceChannelId: "channel-355",
        destChannelId: "channel-0",
        coinMinimalDenom: "arebus",
      },
      {
        counterpartyChainId: "juno-1",
        sourceChannelId: "channel-169",
        destChannelId: "channel-47",
        coinMinimalDenom:
          "cw20:juno1p8x807f6h222ur0vssqy3qk6mcpa40gw2pchquz5atl935t7kvyq894ne3",
        ics20ContractAddress:
          "juno1v4887y83d6g28puzvt8cl0f3cdhd3y6y9mpysnsp3k8krdm7l6jqgm0rkn",
      },
      {
        counterpartyChainId: "FUND-MainNet-2",
        sourceChannelId: "channel-382",
        destChannelId: "channel-0",
        coinMinimalDenom: "nund",
      },
      {
        counterpartyChainId: "jackal-1",
        sourceChannelId: "channel-412",
        destChannelId: "channel-0",
        coinMinimalDenom: "ujkl",
        isVerified: true,
      },
      {
        // ALTER
        counterpartyChainId: "secret-4",
        sourceChannelId: "channel-476",
        destChannelId: "channel-44",
        coinMinimalDenom: "cw20:secret12rcvz0umvk875kd6a803txhtlu7y0pnd73kcej",
        depositUrlOverride: "https://wrap.scrt.network",
        ics20ContractAddress: "secret1tqmms5awftpuhalcv5h5mg76fa0tkdz4jv9ex4",
      },
      {
        // BUTT
        counterpartyChainId: "secret-4",
        sourceChannelId: "channel-476",
        destChannelId: "channel-44",
        coinMinimalDenom: "cw20:secret1yxcexylwyxlq58umhgsjgstgcg2a0ytfy4d9lt",
        depositUrlOverride: "https://wrap.scrt.network",
        ics20ContractAddress: "secret1tqmms5awftpuhalcv5h5mg76fa0tkdz4jv9ex4",
      },
      {
        // stkd-SCRT
        counterpartyChainId: "secret-4",
        sourceChannelId: "channel-476",
        destChannelId: "channel-44",
        coinMinimalDenom: "cw20:secret1k6u0cy4feepm6pehnz804zmwakuwdapm69tuc4",
        depositUrlOverride: "https://wrap.scrt.network",
        ics20ContractAddress: "secret1tqmms5awftpuhalcv5h5mg76fa0tkdz4jv9ex4",
      },
      {
        counterpartyChainId: "beezee-1",
        sourceChannelId: "channel-340",
        destChannelId: "channel-0",
        coinMinimalDenom: "ubze",
      },
      {
        counterpartyChainId: "juno-1",
        sourceChannelId: "channel-169",
        destChannelId: "channel-47",
        coinMinimalDenom:
          "cw20:juno1cltgm8v842gu54srmejewghnd6uqa26lzkpa635wzra9m9xuudkqa2gtcz",
        ics20ContractAddress:
          "juno1v4887y83d6g28puzvt8cl0f3cdhd3y6y9mpysnsp3k8krdm7l6jqgm0rkn",
      },
      {
        counterpartyChainId: "comdex-1",
        sourceChannelId: "channel-87",
        destChannelId: "channel-1",
        coinMinimalDenom: "ucmst",
        isVerified: true,
      },
      {
        counterpartyChainId: "imversed_5555555-1",
        sourceChannelId: "channel-517",
        destChannelId: "channel-1",
        coinMinimalDenom: "aimv",
      },
      {
        counterpartyChainId: "medasdigital-1",
        sourceChannelId: "channel-519",
        destChannelId: "channel-0",
        coinMinimalDenom: "umedas",
      },
      {
        counterpartyChainId: "juno-1",
        sourceChannelId: "channel-169",
        destChannelId: "channel-47",
        coinMinimalDenom:
          "cw20:juno1rws84uz7969aaa7pej303udhlkt3j9ca0l3egpcae98jwak9quzq8szn2l",
        ics20ContractAddress:
          "juno1v4887y83d6g28puzvt8cl0f3cdhd3y6y9mpysnsp3k8krdm7l6jqgm0rkn",
      },
      {
        counterpartyChainId: "secret-4",
        sourceChannelId: "channel-476",
        destChannelId: "channel-44",
        coinMinimalDenom: "cw20:secret1s09x2xvfd2lp2skgzm29w2xtena7s8fq98v852",
        depositUrlOverride: "https://wrap.scrt.network",
        ics20ContractAddress: "secret1tqmms5awftpuhalcv5h5mg76fa0tkdz4jv9ex4",
      },
      {
        counterpartyChainId: "onomy-mainnet-1",
        sourceChannelId: "channel-525",
        destChannelId: "channel-0",
        coinMinimalDenom: "anom",
      },
      {
        counterpartyChainId: "core-1",
        sourceChannelId: "channel-4",
        destChannelId: "channel-6",
        coinMinimalDenom: "stk/uatom",
        isVerified: true,
      },
      {
        counterpartyChainId: "dyson-mainnet-01",
        sourceChannelId: "channel-526",
        destChannelId: "channel-2",
        coinMinimalDenom: "dys",
      },
      {
        counterpartyChainId: "juno-1",
        sourceChannelId: "channel-169",
        destChannelId: "channel-47",
        coinMinimalDenom:
          "cw20:juno1u45shlp0q4gcckvsj06ss4xuvsu0z24a0d0vr9ce6r24pht4e5xq7q995n",
        ics20ContractAddress:
          "juno1v4887y83d6g28puzvt8cl0f3cdhd3y6y9mpysnsp3k8krdm7l6jqgm0rkn",
      },
      {
        counterpartyChainId: "acre_9052-1",
        sourceChannelId: "channel-490",
        destChannelId: "channel-0",
        coinMinimalDenom: "erc20/0x2Cbea61fdfDFA520Ee99700F104D5b75ADf50B0c",
        depositUrlOverride: "https://app.arable.finance/#/ibc",
        withdrawUrlOverride: "https://app.arable.finance/#/ibc",
      },
      {
        counterpartyChainId: "planq_7070-2",
        sourceChannelId: "channel-492",
        destChannelId: "channel-1",
        coinMinimalDenom: "aplanq",
      },
      {
        counterpartyChainId: "quicksilver-2",
        sourceChannelId: "channel-522",
        destChannelId: "channel-2",
        coinMinimalDenom: "uqstars",
      },
      {
        // WYND
        counterpartyChainId: "juno-1",
        sourceChannelId: "channel-169",
        destChannelId: "channel-47",
        coinMinimalDenom:
          "cw20:juno1mkw83sv6c7sjdvsaplrzc8yaes9l42p4mhy0ssuxjnyzl87c9eps7ce3m9",
        ics20ContractAddress:
          "juno1v4887y83d6g28puzvt8cl0f3cdhd3y6y9mpysnsp3k8krdm7l6jqgm0rkn",
        isVerified: true,
      },
      {
        counterpartyChainId: "acre_9052-1",
        sourceChannelId: "channel-490",
        destChannelId: "channel-0",
        coinMinimalDenom: "erc20/0xAE6D3334989a22A65228732446731438672418F2",
        depositUrlOverride: "https://app.arable.finance/#/ibc",
        withdrawUrlOverride: "https://app.arable.finance/#/ibc",
      },
      {
        // NRIDE
        counterpartyChainId: "juno-1",
        sourceChannelId: "channel-169",
        destChannelId: "channel-47",
        coinMinimalDenom:
          "cw20:juno1qmlchtmjpvu0cr7u0tad2pq8838h6farrrjzp39eqa9xswg7teussrswlq",
        ics20ContractAddress:
          "juno1v4887y83d6g28puzvt8cl0f3cdhd3y6y9mpysnsp3k8krdm7l6jqgm0rkn",
      },
      {
        counterpartyChainId: "eightball-1",
        sourceChannelId: "channel-641",
        destChannelId: "channel-16",
        coinMinimalDenom: "uebl",
      },
      {
        counterpartyChainId: "quicksilver-2",
        sourceChannelId: "channel-522",
        destChannelId: "channel-2",
        coinMinimalDenom: "uqatom",
      },
      {
        counterpartyChainId: "comdex-1",
        sourceChannelId: "channel-87",
        destChannelId: "channel-1",
        coinMinimalDenom: "uharbor",
      },
      {
        counterpartyChainId: "quicksilver-2",
        sourceChannelId: "channel-522",
        destChannelId: "channel-2",
        coinMinimalDenom: "uqregen",
      },
      {
        //JunoFox
        counterpartyChainId: "juno-1",
        sourceChannelId: "channel-169",
        destChannelId: "channel-47",
        coinMinimalDenom:
          "cw20:juno1u8cr3hcjvfkzxcaacv9q75uw9hwjmn8pucc93pmy6yvkzz79kh3qncca8x",
        ics20ContractAddress:
          "juno1v4887y83d6g28puzvt8cl0f3cdhd3y6y9mpysnsp3k8krdm7l6jqgm0rkn",
      },
      {
        counterpartyChainId: "quicksilver-2",
        sourceChannelId: "channel-522",
        destChannelId: "channel-2",
        coinMinimalDenom: "uqck",
        isVerified: true,
      },
      {
        counterpartyChainId: "arkh",
        sourceChannelId: "channel-648",
        destChannelId: "channel-12",
        coinMinimalDenom: "arkh",
      },
      {
        counterpartyChainId: "quicksilver-2",
        sourceChannelId: "channel-522",
        destChannelId: "channel-2",
        coinMinimalDenom: "uqosmo",
      },
      {
        counterpartyChainId: "noble-1",
        sourceChannelId: "channel-750",
        destChannelId: "channel-1",
        coinMinimalDenom: "ufrienzies",
      },
      {
        counterpartyChainId: "migaloo-1",
        sourceChannelId: "channel-642",
        destChannelId: "channel-5",
        coinMinimalDenom: "uwhale",
        isVerified: true,
      },
      {
        counterpartyChainId: "omniflixhub-1",
        sourceChannelId: "channel-199",
        destChannelId: "channel-1",
        coinMinimalDenom: "uflix",
        isVerified: true,
      },
      {
        //GRDN
        counterpartyChainId: "juno-1",
        sourceChannelId: "channel-169",
        destChannelId: "channel-47",
        coinMinimalDenom:
          "cw20:juno1xekkh27punj0uxruv3gvuydyt856fax0nu750xns99t2qcxp7xmsqwhfma",
        ics20ContractAddress:
          "juno1v4887y83d6g28puzvt8cl0f3cdhd3y6y9mpysnsp3k8krdm7l6jqgm0rkn",
      },
      {
        //MNPU
        counterpartyChainId: "juno-1",
        sourceChannelId: "channel-169",
        destChannelId: "channel-47",
        coinMinimalDenom:
          "cw20:juno166heaxlyntd33a5euh4rrz26svhean4klzw594esmd02l4atan6sazy2my",
        ics20ContractAddress:
          "juno1v4887y83d6g28puzvt8cl0f3cdhd3y6y9mpysnsp3k8krdm7l6jqgm0rkn",
      },
      {
        //SHIBAC
        counterpartyChainId: "juno-1",
        sourceChannelId: "channel-169",
        destChannelId: "channel-47",
        coinMinimalDenom:
          "cw20:juno1x5qt47rw84c4k6xvvywtrd40p8gxjt8wnmlahlqg07qevah3f8lqwxfs7z",
        ics20ContractAddress:
          "juno1v4887y83d6g28puzvt8cl0f3cdhd3y6y9mpysnsp3k8krdm7l6jqgm0rkn",
      },
      {
        //SKOJ
        counterpartyChainId: "juno-1",
        sourceChannelId: "channel-169",
        destChannelId: "channel-47",
        coinMinimalDenom:
          "cw20:juno1qqwf3lkfjhp77yja7gmg3y95pda0e5xctqrdhf3wvwdd79flagvqfgrgxp",
        ics20ContractAddress:
          "juno1v4887y83d6g28puzvt8cl0f3cdhd3y6y9mpysnsp3k8krdm7l6jqgm0rkn",
      },
      {
        //CLST
        counterpartyChainId: "juno-1",
        sourceChannelId: "channel-169",
        destChannelId: "channel-47",
        coinMinimalDenom:
          "cw20:juno1ngww7zxak55fql42wmyqrr4rhzpne24hhs4p3w4cwhcdgqgr3hxsmzl9zg",
        ics20ContractAddress:
          "juno1v4887y83d6g28puzvt8cl0f3cdhd3y6y9mpysnsp3k8krdm7l6jqgm0rkn",
      },
      {
        //OSDOGE
        counterpartyChainId: "juno-1",
        sourceChannelId: "channel-169",
        destChannelId: "channel-47",
        coinMinimalDenom:
          "cw20:juno1ytymtllllsp3hfmndvcp802p2xmy5s8m59ufel8xv9ahyxyfs4hs4kd4je",
        ics20ContractAddress:
          "juno1v4887y83d6g28puzvt8cl0f3cdhd3y6y9mpysnsp3k8krdm7l6jqgm0rkn",
      },
      {
        //APEMOS
        counterpartyChainId: "juno-1",
        sourceChannelId: "channel-169",
        destChannelId: "channel-47",
        coinMinimalDenom:
          "cw20:juno1jrr0tuuzxrrwcg6hgeqhw5wqpck2y55734e7zcrp745aardlp0qqg8jz06",
        ics20ContractAddress:
          "juno1v4887y83d6g28puzvt8cl0f3cdhd3y6y9mpysnsp3k8krdm7l6jqgm0rkn",
      },
      {
        //INVDRS
        counterpartyChainId: "juno-1",
        sourceChannelId: "channel-169",
        destChannelId: "channel-47",
        coinMinimalDenom:
          "cw20:juno1jwdy7v4egw36pd84aeks3ww6n8k7zhsumd4ac8q5lts83ppxueus4626e8",
        ics20ContractAddress:
          "juno1v4887y83d6g28puzvt8cl0f3cdhd3y6y9mpysnsp3k8krdm7l6jqgm0rkn",
      },
      {
        //DOGA
        counterpartyChainId: "juno-1",
        sourceChannelId: "channel-169",
        destChannelId: "channel-47",
        coinMinimalDenom:
          "cw20:juno1k2ruzzvvwwtwny6gq6kcwyfhkzahaunp685wmz4hafplduekj98q9hgs6d",
        ics20ContractAddress:
          "juno1v4887y83d6g28puzvt8cl0f3cdhd3y6y9mpysnsp3k8krdm7l6jqgm0rkn",
      },
      {
        //CATMOS
        counterpartyChainId: "juno-1",
        sourceChannelId: "channel-169",
        destChannelId: "channel-47",
        coinMinimalDenom:
          "cw20:juno1f5datjdse3mdgrapwuzs3prl7pvxxht48ns6calnn0t77v2s9l8s0qu488",
        ics20ContractAddress:
          "juno1v4887y83d6g28puzvt8cl0f3cdhd3y6y9mpysnsp3k8krdm7l6jqgm0rkn",
      },
      {
        //SUMMIT
        counterpartyChainId: "juno-1",
        sourceChannelId: "channel-169",
        destChannelId: "channel-47",
        coinMinimalDenom:
          "cw20:juno1j4ux0f6gt7e82z7jdpm25v4g2gts880ap64rdwa49989wzhd0dfqed6vqm",
        ics20ContractAddress:
          "juno1v4887y83d6g28puzvt8cl0f3cdhd3y6y9mpysnsp3k8krdm7l6jqgm0rkn",
      },
      {
        //SPACER
        counterpartyChainId: "juno-1",
        sourceChannelId: "channel-169",
        destChannelId: "channel-47",
        coinMinimalDenom:
          "cw20:juno1dyyf7pxeassxvftf570krv7fdf5r8e4r04mp99h0mllsqzp3rs4q7y8yqg",
        ics20ContractAddress:
          "juno1v4887y83d6g28puzvt8cl0f3cdhd3y6y9mpysnsp3k8krdm7l6jqgm0rkn",
      },
      {
        //LIGHT
        counterpartyChainId: "juno-1",
        sourceChannelId: "channel-169",
        destChannelId: "channel-47",
        coinMinimalDenom:
          "cw20:juno1dpany8c0lj526lsa02sldv7shzvnw5dt5ues72rk35hd69rrydxqeraz8l",
        ics20ContractAddress:
          "juno1v4887y83d6g28puzvt8cl0f3cdhd3y6y9mpysnsp3k8krdm7l6jqgm0rkn",
      },
      {
        //MILE
        counterpartyChainId: "juno-1",
        sourceChannelId: "channel-169",
        destChannelId: "channel-47",
        coinMinimalDenom:
          "cw20:juno1llg7q2d5dqlrqzh5dxv8c7kzzjszld34s5vktqmlmaaxqjssz43sxyhq0d",
        ics20ContractAddress:
          "juno1v4887y83d6g28puzvt8cl0f3cdhd3y6y9mpysnsp3k8krdm7l6jqgm0rkn",
      },
      {
        //MANNA
        counterpartyChainId: "juno-1",
        sourceChannelId: "channel-169",
        destChannelId: "channel-47",
        coinMinimalDenom:
          "cw20:juno13ca2g36ng6etcfhr9qxx352uw2n5e92np54thfkm3w3nzlhsgvwsjaqlyq",
        ics20ContractAddress:
          "juno1v4887y83d6g28puzvt8cl0f3cdhd3y6y9mpysnsp3k8krdm7l6jqgm0rkn",
      },
      {
        //BLZ
        counterpartyChainId: "bluzelle-9",
        sourceChannelId: "channel-763",
        destChannelId: "channel-0",
        coinMinimalDenom: "ubnt",
      },
      {
        //SLCA
        counterpartyChainId: "juno-1",
        sourceChannelId: "channel-169",
        destChannelId: "channel-47",
        coinMinimalDenom:
          "cw20:juno10vgf2u03ufcf25tspgn05l7j3tfg0j63ljgpffy98t697m5r5hmqaw95ux",
        ics20ContractAddress:
          "juno1v4887y83d6g28puzvt8cl0f3cdhd3y6y9mpysnsp3k8krdm7l6jqgm0rkn",
      },
      {
        //PEPEC
        counterpartyChainId: "juno-1",
        sourceChannelId: "channel-169",
        destChannelId: "channel-47",
        coinMinimalDenom:
          "cw20:juno1epxnvge53c4hkcmqzlxryw5fp7eae2utyk6ehjcfpwajwp48km3sgxsh9k",
        ics20ContractAddress:
          "juno1v4887y83d6g28puzvt8cl0f3cdhd3y6y9mpysnsp3k8krdm7l6jqgm0rkn",
      },
    ].filter((ibcAsset) => {
      // validate IBC asset config
      if (
        (ibcAsset.depositUrlOverride || ibcAsset.depositUrlOverride) &&
        ibcAsset.originBridgeInfo
      ) {
        throw new Error("Can't have URL overrides and origin bridge config");
      }

      if (ibcAsset.originBridgeInfo?.sourceChainTokens.length === 0) {
        throw new Error("Must have at least one source chain");
      }

      // remove outstanding mainnet Axelar assets when using testnets
      if (IS_TESTNET && ibcAsset.counterpartyChainId === "axelar-dojo-1") {
        return false;
      }

      return true;
    });

if (IS_TESTNET && typeof window === "undefined") {
  console.warn(
    "Reminder: clear browser cache between testnet/mainnet config change."
  );
}

export default IBCAssetInfos;<|MERGE_RESOLUTION|>--- conflicted
+++ resolved
@@ -91,18 +91,6 @@
         coinMinimalDenom: "tkyve",
         isVerified: true,
       },
-<<<<<<< HEAD
-
-      /*
-      {
-        counterpartyChainId: "nolus-rila",
-        sourceChannelId: "channel-1837",
-        destChannelId: "channel-0",
-        coinMinimalDenom: "unls",
-        isVerified: true,
-      },*/
-=======
->>>>>>> eabef9c1
     ]
   : [
       {
