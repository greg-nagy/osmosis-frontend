--- conflicted
+++ resolved
@@ -24,21 +24,11 @@
   isVerified?: boolean;
 })[] = IS_TESTNET ? [
   {
-<<<<<<< HEAD
-    counterpartyChainId: IS_TESTNET
-      ? "axelar-testnet-lisbon-3"
-      : "axelar-dojo-1",
-    sourceChannelId: IS_TESTNET ? "channel-1946" : "channel-208",
-    destChannelId: IS_TESTNET ? "channel-135" : "channel-3",
-    coinMinimalDenom: IS_TESTNET ? "uausdc" : "uusdc",
-    sourceChainNameOverride: IS_TESTNET ? "Goerli Ethereum" : "Ethereum",
-=======
     counterpartyChainId: "axelar-testnet-lisbon-3",
     sourceChannelId: "channel-1946",
     destChannelId: "channel-135",
     coinMinimalDenom: "uausdc",
     sourceChainNameOverride: "Goerli Ethereum",
->>>>>>> 037299ce
     isVerified: true,
     originBridgeInfo: {
       bridge: "axelar" as const,
@@ -56,17 +46,9 @@
     fiatRamps: [{ rampKey: "kado" as const, assetKey: "USDC" }],
   },
   {
-<<<<<<< HEAD
-    counterpartyChainId: IS_TESTNET
-      ? "axelar-testnet-lisbon-3"
-      : "axelar-dojo-1",
-    sourceChannelId: IS_TESTNET ? "channel-1946" : "channel-208",
-    destChannelId: IS_TESTNET ? "channel-135" : "channel-3",
-=======
     counterpartyChainId: "axelar-testnet-lisbon-3",
     sourceChannelId: "channel-1946",
     destChannelId: "channel-135",
->>>>>>> 037299ce
     coinMinimalDenom: "weth-wei",
     sourceChainNameOverride: "Goerli Ethereum",
     isVerified: true,
@@ -1133,24 +1115,6 @@
       "ki1hzz0s0ucrhdp6tue2lxk3c03nj6f60qy463we7lgx0wudd72ctmsd9kgha",
   },
   {
-<<<<<<< HEAD
-    counterpartyChainId: IS_TESTNET
-      ? "axelar-testnet-lisbon-3"
-      : "axelar-dojo-1",
-    sourceChannelId: IS_TESTNET ? "channel-1946" : "channel-208",
-    destChannelId: IS_TESTNET ? "channel-135" : "channel-3",
-    coinMinimalDenom: IS_TESTNET ? "wdev-wei" : "wglmr-wei",
-    sourceChainNameOverride: IS_TESTNET ? "Moonbase Alpha" : "Moonbeam",
-    originBridgeInfo: {
-      bridge: "axelar" as const,
-      wallets: ["metamask" as const, "walletconnect" as const],
-      method: "deposit-address" as const,
-      sourceChains: [AxelarSourceChainConfigs.wglmr.moonbeam],
-    },
-  },
-  {
-=======
->>>>>>> 037299ce
     counterpartyChainId: "juno-1",
     sourceChannelId: "channel-169",
     destChannelId: "channel-47",
@@ -1244,19 +1208,6 @@
       "juno1v4887y83d6g28puzvt8cl0f3cdhd3y6y9mpysnsp3k8krdm7l6jqgm0rkn",
   },
   {
-<<<<<<< HEAD
-    counterpartyChainId: IS_TESTNET
-      ? "axelar-testnet-lisbon-3"
-      : "axelar-dojo-1",
-    sourceChannelId: IS_TESTNET ? "channel-1946" : "channel-208",
-    destChannelId: IS_TESTNET ? "channel-135" : "channel-3",
-    sourceChainNameOverride: IS_TESTNET ? "Axelar Testnet" : "Axelar",
-    coinMinimalDenom: "uaxl",
-    isVerified: true,
-  },
-  {
-=======
->>>>>>> 037299ce
     counterpartyChainId: "reb_1111-1",
     sourceChannelId: "channel-355",
     destChannelId: "channel-0",
