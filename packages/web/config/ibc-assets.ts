--- conflicted
+++ resolved
@@ -1511,17 +1511,6 @@
         coinMinimalDenom: "uqosmo",
       },
       {
-<<<<<<< HEAD
-        //GRDN
-        counterpartyChainId: "juno-1",
-        sourceChannelId: "channel-169",
-        destChannelId: "channel-47",
-        coinMinimalDenom:
-          "cw20:juno1xekkh27punj0uxruv3gvuydyt856fax0nu750xns99t2qcxp7xmsqwhfma",
-        ics20ContractAddress:
-          "juno1v4887y83d6g28puzvt8cl0f3cdhd3y6y9mpysnsp3k8krdm7l6jqgm0rkn",
-      },
-=======
         counterpartyChainId: "noble-1",
         sourceChannelId: "channel-750",
         destChannelId: "channel-1",
@@ -1532,8 +1521,17 @@
         sourceChannelId: "channel-642",
         destChannelId: "channel-5",
         coinMinimalDenom: "uwhale",
-      }
->>>>>>> 07a19ccc
+      },
+      {
+        //GRDN
+        counterpartyChainId: "juno-1",
+        sourceChannelId: "channel-169",
+        destChannelId: "channel-47",
+        coinMinimalDenom:
+          "cw20:juno1xekkh27punj0uxruv3gvuydyt856fax0nu750xns99t2qcxp7xmsqwhfma",
+        ics20ContractAddress:
+          "juno1v4887y83d6g28puzvt8cl0f3cdhd3y6y9mpysnsp3k8krdm7l6jqgm0rkn",
+      },
     ].filter((ibcAsset) => {
       // validate IBC asset config
       if (
