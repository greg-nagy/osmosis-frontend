--- conflicted
+++ resolved
@@ -1399,22 +1399,20 @@
     destChannelId: "channel-1",
     coinMinimalDenom: "aplanq",
   },
-<<<<<<< HEAD
-  { // WYND
-    counterpartyChainId: "juno-1",
-    sourceChannelId: "channel-169",
-    destChannelId: "channel-47",
-    coinMinimalDenom:
-      "cw20:juno1mkw83sv6c7sjdvsaplrzc8yaes9l42p4mhy0ssuxjnyzl87c9eps7ce3m9",
-    ics20ContractAddress:
-      "juno1v4887y83d6g28puzvt8cl0f3cdhd3y6y9mpysnsp3k8krdm7l6jqgm0rkn",
-=======
   {
     counterpartyChainId: "quicksilver-2",
     sourceChannelId: "channel-522",
     destChannelId: "channel-2",
     coinMinimalDenom: "uqstars",
->>>>>>> fc0ea731
+  },
+  { // WYND
+    counterpartyChainId: "juno-1",
+    sourceChannelId: "channel-169",
+    destChannelId: "channel-47",
+    coinMinimalDenom:
+      "cw20:juno1mkw83sv6c7sjdvsaplrzc8yaes9l42p4mhy0ssuxjnyzl87c9eps7ce3m9",
+    ics20ContractAddress:
+      "juno1v4887y83d6g28puzvt8cl0f3cdhd3y6y9mpysnsp3k8krdm7l6jqgm0rkn",
   },
 ].filter((ibcAsset) => {
   // validate IBC asset config
