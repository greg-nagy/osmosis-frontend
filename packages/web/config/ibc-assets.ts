import { IBCAsset } from "~/stores/assets";

import { SourceChainTokenConfigs as AxelarSourceChainConfigs } from "../integrations/axelar";
import { IS_TESTNET } from "./env";

export const UNSTABLE_MSG = "Transfers are disabled due to instability";

/**
 * Determine the channel info per the chain.
 * Guide users to use the same channel for convenience.
 */
export const IBCAssetInfos: (IBCAsset & {
  /** URL if the asset requires a custom deposit external link. Must include `https://...`. */
  depositUrlOverride?: string;

  /** URL if the asset requires a custom withdrawal external link. Must include `https://...`. */
  withdrawUrlOverride?: string;

  /** Alternative chain name to display as the source chain */
  sourceChainNameOverride?: string;

  /** Related to showing assets on main (canonical) vs frontier (permissionless). Verified means that governance has
   *  voted on its incentivization or general approval (amongst other possibilities).
   */
  isVerified?: boolean;
})[] = IS_TESTNET
  ? [
      {
        counterpartyChainId: "axelar-testnet-lisbon-3",
        sourceChannelId: "channel-1946",
        destChannelId: "channel-135",
        coinMinimalDenom: "uausdc",
        sourceChainNameOverride: "Goerli Ethereum",
        isVerified: true,
        originBridgeInfo: {
          bridge: "axelar" as const,
          wallets: ["metamask" as const, "walletconnect" as const],
          method: "deposit-address" as const,
          sourceChainTokens: [
            AxelarSourceChainConfigs.usdc.ethereum,
            AxelarSourceChainConfigs.usdc.binance,
            AxelarSourceChainConfigs.usdc.moonbeam,
            AxelarSourceChainConfigs.usdc.polygon,
            AxelarSourceChainConfigs.usdc.avalanche,
            AxelarSourceChainConfigs.usdc.fantom,
          ],
        },
        fiatRamps: [
          { rampKey: "layerswapcoinbase" as const, assetKey: "USDC" },
        ],
      },
      {
        counterpartyChainId: "axelar-testnet-lisbon-3",
        sourceChannelId: "channel-1946",
        destChannelId: "channel-135",
        coinMinimalDenom: "weth-wei",
        sourceChainNameOverride: "Goerli Ethereum",
        isVerified: true,
        originBridgeInfo: {
          bridge: "axelar" as const,
          wallets: ["metamask" as const, "walletconnect" as const],
          method: "deposit-address" as const,
          sourceChainTokens: [AxelarSourceChainConfigs.weth.ethereum],
        },
      },
      {
        counterpartyChainId: "axelar-testnet-lisbon-3",
        sourceChannelId: "channel-1946",
        destChannelId: "channel-135",
        coinMinimalDenom: "wbnb-wei",
        sourceChainNameOverride: "Binance Smart Chain Testnet",
        isVerified: true,
        originBridgeInfo: {
          bridge: "axelar" as const,
          wallets: ["metamask" as const],
          method: "deposit-address" as const,
          sourceChainTokens: [AxelarSourceChainConfigs.wbnb.binance],
        },
      },
      {
        counterpartyChainId: "axelar-testnet-lisbon-3",
        sourceChannelId: "channel-1946",
        destChannelId: "channel-135",
        coinMinimalDenom: "wmatic-wei",
        sourceChainNameOverride: "Mumbai",
        isVerified: true,
        originBridgeInfo: {
          bridge: "axelar" as const,
          wallets: ["metamask" as const],
          method: "deposit-address" as const,
          sourceChainTokens: [AxelarSourceChainConfigs.wmatic.polygon],
        },
      },
      {
        counterpartyChainId: "axelar-testnet-lisbon-3",
        sourceChannelId: "channel-1946",
        destChannelId: "channel-135",
        coinMinimalDenom: "wavax-wei",
        sourceChainNameOverride: "Avalanche Fuji Testnet",
        isVerified: true,
        originBridgeInfo: {
          bridge: "axelar" as const,
          wallets: ["metamask" as const],
          method: "deposit-address" as const,
          sourceChainTokens: [AxelarSourceChainConfigs.wavax.avalanche],
        },
      },
      {
        counterpartyChainId: "axelar-testnet-lisbon-3",
        sourceChannelId: "channel-1946",
        destChannelId: "channel-135",
        coinMinimalDenom: "wdev-wei",
        sourceChainNameOverride: "Moonbase Alpha",
        isVerified: true,
        originBridgeInfo: {
          bridge: "axelar" as const,
          wallets: ["metamask" as const, "walletconnect" as const],
          method: "deposit-address" as const,
          sourceChainTokens: [AxelarSourceChainConfigs.wglmr.moonbeam],
        },
      },
      {
        counterpartyChainId: "ares-1",
        sourceChannelId: "channel-2083",
        destChannelId: "channel-2",
        coinMinimalDenom: "umars",
        isVerified: true,
      },
      {
        counterpartyChainId: "axelar-testnet-lisbon-3",
        sourceChannelId: "channel-1946",
        destChannelId: "channel-135",
        coinMinimalDenom: "wftm-wei",
        sourceChainNameOverride: "Fantom Testnet",
        isVerified: true,
        originBridgeInfo: {
          bridge: "axelar" as const,
          wallets: ["metamask" as const],
          method: "deposit-address" as const,
          sourceChainTokens: [AxelarSourceChainConfigs.wftm.fantom],
        },
      },
      {
        counterpartyChainId: "uni-6",
        sourceChannelId: "channel-3316",
        destChannelId: "channel-140",
        coinMinimalDenom: "ujunox",
        isVerified: true,
      },
      {
        counterpartyChainId: "nolus-rila",
        sourceChannelId: "channel-1837",
        destChannelId: "channel-0",
        coinMinimalDenom: "unls",
        isVerified: true,
      },
    ]
  : [
      {
        counterpartyChainId: "mars-1",
        sourceChannelId: "channel-557",
        destChannelId: "channel-1",
        coinMinimalDenom: "umars",
        isVerified: true,
      },
      {
        counterpartyChainId: "axelar-dojo-1",
        sourceChannelId: "channel-208",
        destChannelId: "channel-3",
        coinMinimalDenom: "wbtc-satoshi",
        sourceChainNameOverride: "Ethereum",
        isVerified: true,
        originBridgeInfo: {
          bridge: "axelar" as const,
          wallets: ["metamask" as const, "walletconnect" as const],
          method: "deposit-address" as const,
          sourceChainTokens: [AxelarSourceChainConfigs.wbtc.ethereum],
        },
      },
      {
        counterpartyChainId: IS_TESTNET
          ? "axelar-testnet-lisbon-3"
          : "axelar-dojo-1",
        sourceChannelId: IS_TESTNET ? "channel-312" : "channel-208",
        destChannelId: IS_TESTNET ? "channel-22" : "channel-3",
        coinMinimalDenom: "weth-wei",
        sourceChainNameOverride: IS_TESTNET ? "Goerli Ethereum" : "Ethereum",
        isVerified: true,
        originBridgeInfo: {
          bridge: "axelar" as const,
          wallets: ["metamask" as const, "walletconnect" as const],
          method: "deposit-address" as const,
          sourceChainTokens: [AxelarSourceChainConfigs.weth.ethereum],
        },
      },
      {
        counterpartyChainId: "axelar-dojo-1",
        sourceChannelId: "channel-208",
        destChannelId: "channel-3",
        coinMinimalDenom: "uusdt",
        sourceChainNameOverride: "Ethereum",
        isVerified: true,
        originBridgeInfo: {
          bridge: "axelar" as const,
          wallets: ["metamask" as const, "walletconnect" as const],
          method: "deposit-address" as const,
          sourceChainTokens: [AxelarSourceChainConfigs.usdt.ethereum],
        },
      },
      {
        counterpartyChainId: IS_TESTNET
          ? "axelar-testnet-lisbon-3"
          : "axelar-dojo-1",
        sourceChannelId: IS_TESTNET ? "channel-312" : "channel-208",
        destChannelId: IS_TESTNET ? "channel-22" : "channel-3",
        coinMinimalDenom: IS_TESTNET ? "uausdc" : "uusdc",
        sourceChainNameOverride: IS_TESTNET ? "Goerli Ethereum" : "Ethereum",
        isVerified: true,
        originBridgeInfo: {
          bridge: "axelar" as const,
          wallets: ["metamask" as const, "walletconnect" as const],
          method: "deposit-address" as const,
          sourceChainTokens: [
            AxelarSourceChainConfigs.usdc.ethereum,
            AxelarSourceChainConfigs.usdc.binance,
            AxelarSourceChainConfigs.usdc.moonbeam,
            AxelarSourceChainConfigs.usdc.polygon,
            AxelarSourceChainConfigs.usdc.avalanche,
            AxelarSourceChainConfigs.usdc.fantom,
          ],
        },
        fiatRamps: [
          { rampKey: "layerswapcoinbase" as const, assetKey: "USDC" },
        ],
      },
      {
        counterpartyChainId: "axelar-dojo-1",
        sourceChannelId: "channel-208",
        destChannelId: "channel-3",
        coinMinimalDenom: "wbnb-wei",
        sourceChainNameOverride: "Binance Smart Chain",
        isVerified: true,
        originBridgeInfo: {
          bridge: "axelar" as const,
          wallets: ["metamask" as const],
          method: "deposit-address" as const,
          sourceChainTokens: [AxelarSourceChainConfigs.wbnb.binance],
        },
      },
      {
        counterpartyChainId: "axelar-dojo-1",
        sourceChannelId: "channel-208",
        destChannelId: "channel-3",
        coinMinimalDenom: "busd-wei",
        sourceChainNameOverride: "Ethereum",
        isVerified: true,
        originBridgeInfo: {
          bridge: "axelar" as const,
          wallets: ["metamask" as const, "walletconnect" as const],
          method: "deposit-address" as const,
          sourceChainTokens: [AxelarSourceChainConfigs.busd.ethereum],
        },
      },
      {
        counterpartyChainId: IS_TESTNET
          ? "axelar-testnet-lisbon-3"
          : "axelar-dojo-1",
        sourceChannelId: IS_TESTNET ? "channel-1946" : "channel-208",
        destChannelId: IS_TESTNET ? "channel-135" : "channel-3",
        coinMinimalDenom: "wmatic-wei",
        sourceChainNameOverride: IS_TESTNET ? "Mumbai" : "Polygon",
        isVerified: true,
        originBridgeInfo: {
          bridge: "axelar" as const,
          wallets: ["metamask" as const],
          method: "deposit-address" as const,
          sourceChainTokens: [AxelarSourceChainConfigs.wmatic.polygon],
        },
      },
      {
        counterpartyChainId: "axelar-dojo-1",
        sourceChannelId: "channel-208",
        destChannelId: "channel-3",
        coinMinimalDenom: "dot-planck",
        sourceChainNameOverride: "Moonbeam",
        isVerified: true,
        originBridgeInfo: {
          bridge: "axelar" as const,
          wallets: ["metamask" as const, "walletconnect" as const],
          method: "deposit-address" as const,
          sourceChainTokens: [AxelarSourceChainConfigs.dot.moonbeam],
        },
      },
      {
        counterpartyChainId: "axelar-dojo-1",
        sourceChannelId: "channel-208",
        destChannelId: "channel-3",
        coinMinimalDenom: "shib-wei",
        sourceChainNameOverride: "Ethereum",
        originBridgeInfo: {
          bridge: "axelar" as const,
          wallets: ["metamask" as const, "walletconnect" as const],
          method: "deposit-address" as const,
          sourceChainTokens: [AxelarSourceChainConfigs.shib.ethereum],
        },
      },
      {
        counterpartyChainId: IS_TESTNET
          ? "axelar-testnet-lisbon-3"
          : "axelar-dojo-1",
        sourceChannelId: IS_TESTNET ? "channel-1946" : "channel-208",
        destChannelId: IS_TESTNET ? "channel-135" : "channel-3",
        coinMinimalDenom: "wavax-wei",
        sourceChainNameOverride: IS_TESTNET
          ? "Avalanche Fuji Testnet"
          : "Avalanche",
        isVerified: true,
        originBridgeInfo: {
          bridge: "axelar" as const,
          wallets: ["metamask" as const],
          method: "deposit-address" as const,
          sourceChainTokens: [AxelarSourceChainConfigs.wavax.avalanche],
        },
      },
      {
        counterpartyChainId: "axelar-dojo-1",
        sourceChannelId: "channel-208",
        destChannelId: "channel-3",
        coinMinimalDenom: "dai-wei",
        sourceChainNameOverride: "Ethereum",
        isVerified: true,
        originBridgeInfo: {
          bridge: "axelar" as const,
          wallets: ["metamask" as const, "walletconnect" as const],
          method: "deposit-address" as const,
          sourceChainTokens: [AxelarSourceChainConfigs.dai.ethereum],
        },
      },
      {
        counterpartyChainId: "axelar-dojo-1",
        sourceChannelId: "channel-208",
        destChannelId: "channel-3",
        coinMinimalDenom: "uni-wei",
        sourceChainNameOverride: "Ethereum",
        originBridgeInfo: {
          bridge: "axelar" as const,
          wallets: ["metamask" as const, "walletconnect" as const],
          method: "deposit-address" as const,
          sourceChainTokens: [AxelarSourceChainConfigs.uni.ethereum],
        },
      },
      {
        counterpartyChainId: "cosmoshub-4",
        sourceChannelId: "channel-0",
        destChannelId: "channel-141",
        coinMinimalDenom: "uatom",
        isVerified: true,
      },
      {
        counterpartyChainId: "axelar-dojo-1",
        sourceChannelId: "channel-208",
        destChannelId: "channel-3",
        coinMinimalDenom: "link-wei",
        sourceChainNameOverride: "Ethereum",
        isVerified: true,
        originBridgeInfo: {
          bridge: "axelar" as const,
          wallets: ["metamask" as const, "walletconnect" as const],
          method: "deposit-address" as const,
          sourceChainTokens: [AxelarSourceChainConfigs.link.ethereum],
        },
      },
      {
        counterpartyChainId: "axelar-dojo-1",
        sourceChannelId: "channel-208",
        destChannelId: "channel-3",
        coinMinimalDenom: "wfil-wei",
        sourceChainNameOverride: "Filecoin",
        isVerified: true,
        originBridgeInfo: {
          bridge: "axelar" as const,
          wallets: ["metamask" as const, "walletconnect" as const],
          method: "deposit-address" as const,
          sourceChainTokens: [AxelarSourceChainConfigs.wfil.filecoin],
        },
      },
      {
        counterpartyChainId: "crypto-org-chain-mainnet-1",
        sourceChannelId: "channel-5",
        destChannelId: "channel-10",
        coinMinimalDenom: "basecro",
        isVerified: true,
      },
      {
        counterpartyChainId: "axelar-dojo-1",
        sourceChannelId: "channel-208",
        destChannelId: "channel-3",
        coinMinimalDenom: "ape-wei",
        sourceChainNameOverride: "Ethereum",
        originBridgeInfo: {
          bridge: "axelar" as const,
          wallets: ["metamask" as const, "walletconnect" as const],
          method: "deposit-address" as const,
          sourceChainTokens: [AxelarSourceChainConfigs.ape.ethereum],
        },
      },
      {
        counterpartyChainId: "axelar-dojo-1",
        sourceChannelId: "channel-208",
        destChannelId: "channel-3",
        coinMinimalDenom: "aave-wei",
        sourceChainNameOverride: "Ethereum",
        originBridgeInfo: {
          bridge: "axelar" as const,
          wallets: ["metamask" as const, "walletconnect" as const],
          method: "deposit-address" as const,
          sourceChainTokens: [AxelarSourceChainConfigs.aave.ethereum],
        },
      },
      {
        counterpartyChainId: "axelar-dojo-1",
        sourceChannelId: "channel-208",
        destChannelId: "channel-3",
        coinMinimalDenom: "axs-wei",
        sourceChainNameOverride: "Ethereum",
        originBridgeInfo: {
          bridge: "axelar" as const,
          wallets: ["metamask" as const, "walletconnect" as const],
          method: "deposit-address" as const,
          sourceChainTokens: [AxelarSourceChainConfigs.axs.ethereum],
        },
      },
      {
        counterpartyChainId: "columbus-5",
        sourceChannelId: "channel-72",
        destChannelId: "channel-1",
        coinMinimalDenom: "uluna",
        isVerified: true,
      },
      {
        counterpartyChainId: "axelar-dojo-1",
        sourceChannelId: "channel-208",
        destChannelId: "channel-3",
        coinMinimalDenom: "frax-wei",
        sourceChainNameOverride: "Ethereum",
        originBridgeInfo: {
          bridge: "axelar" as const,
          wallets: ["metamask" as const, "walletconnect" as const],
          method: "deposit-address" as const,
          sourceChainTokens: [AxelarSourceChainConfigs.frax.ethereum],
        },
      },
      {
        counterpartyChainId: "axelar-dojo-1",
        sourceChannelId: "channel-208",
        destChannelId: "channel-3",
        coinMinimalDenom: "wftm-wei",
        sourceChainNameOverride: "Fantom",
        isVerified: true,
        originBridgeInfo: {
          bridge: "axelar" as const,
          wallets: ["metamask" as const],
          method: "deposit-address" as const,
          sourceChainTokens: [AxelarSourceChainConfigs.wftm.fantom],
        },
      },
      {
        counterpartyChainId: "axelar-dojo-1",
        sourceChannelId: "channel-208",
        destChannelId: "channel-3",
        coinMinimalDenom: "mkr-wei",
        sourceChainNameOverride: "Ethereum",
        isVerified: true,
        originBridgeInfo: {
          bridge: "axelar" as const,
          wallets: ["metamask" as const, "walletconnect" as const],
          method: "deposit-address" as const,
          sourceChainTokens: [AxelarSourceChainConfigs.mkr.ethereum],
        },
      },
      {
        counterpartyChainId: "phoenix-1",
        sourceChannelId: "channel-251",
        destChannelId: "channel-1",
        coinMinimalDenom: "uluna",
        isVerified: true,
        depositUrlOverride: "https://bridge.terra.money",
        withdrawUrlOverride: "https://bridge.terra.money",
      },
      {
        counterpartyChainId: "kava_2222-10",
        sourceChannelId: "channel-143",
        destChannelId: "channel-1",
        coinMinimalDenom: "ukava",
        isVerified: true,
      },
      {
        counterpartyChainId: "axelar-dojo-1",
        sourceChannelId: "channel-208",
        destChannelId: "channel-3",
        coinMinimalDenom: "xcn-wei",
        sourceChainNameOverride: "Ethereum",
        originBridgeInfo: {
          bridge: "axelar" as const,
          wallets: ["metamask" as const, "walletconnect" as const],
          method: "deposit-address" as const,
          sourceChainTokens: [AxelarSourceChainConfigs.xcn.ethereum],
        },
      },
      {
        counterpartyChainId: "fetchhub-4",
        sourceChannelId: "channel-229",
        destChannelId: "channel-10",
        coinMinimalDenom: "afet",
        isVerified: true,
      },
      {
        counterpartyChainId: "laozi-mainnet",
        sourceChannelId: "channel-148",
        destChannelId: "channel-83",
        coinMinimalDenom: "uband",
        isVerified: true,
      },
      {
        counterpartyChainId: "columbus-5",
        sourceChannelId: "channel-72",
        destChannelId: "channel-1",
        coinMinimalDenom: "uusd",
      },
      {
        counterpartyChainId: IS_TESTNET
          ? "axelar-testnet-lisbon-3"
          : "axelar-dojo-1",
        sourceChannelId: IS_TESTNET ? "channel-312" : "channel-208",
        destChannelId: IS_TESTNET ? "channel-22" : "channel-3",
        coinMinimalDenom: IS_TESTNET ? "wdev-wei" : "wglmr-wei",
        sourceChainNameOverride: IS_TESTNET ? "Moonbase Alpha" : "Moonbeam",
        originBridgeInfo: {
          bridge: "axelar" as const,
          wallets: ["metamask" as const, "walletconnect" as const],
          method: "deposit-address" as const,
          sourceChainTokens: [AxelarSourceChainConfigs.wglmr.moonbeam],
        },
      },
      {
        counterpartyChainId: "injective-1",
        sourceChannelId: "channel-122",
        destChannelId: "channel-8",
        coinMinimalDenom: "inj",
        depositUrlOverride:
          "https://hub.injective.network/bridge/?destination=osmosis&origin=injective&token=inj",
        withdrawUrlOverride:
          "https://hub.injective.network/bridge/?destination=injective&origin=osmosis&token=inj",
        isVerified: true,
      },
      {
        counterpartyChainId: "evmos_9001-2",
        sourceChannelId: "channel-204",
        destChannelId: "channel-0",
        coinMinimalDenom: "aevmos",
        depositUrlOverride: "https://app.evmos.org/assets",
        withdrawUrlOverride: "https://app.evmos.org/assets",
        isVerified: true,
      },
      {
        counterpartyChainId: "secret-4",
        sourceChannelId: "channel-88",
        destChannelId: "channel-1",
        coinMinimalDenom: "uscrt",
        isVerified: true,
      },
      {
        counterpartyChainId: "canto_7700-1",
        sourceChannelId: "channel-550",
        destChannelId: "channel-5",
        coinMinimalDenom: "acanto",
        isVerified: false,
      },
      {
        counterpartyChainId: "agoric-3",
        sourceChannelId: "channel-320",
        destChannelId: "channel-1",
        coinMinimalDenom: "ubld",
        isVerified: true,
      },
      {
        counterpartyChainId: "kava_2222-10",
        sourceChannelId: "channel-143",
        destChannelId: "channel-1",
        coinMinimalDenom: "usdx",
      },
      {
        counterpartyChainId: "juno-1",
        sourceChannelId: "channel-42",
        destChannelId: "channel-0",
        coinMinimalDenom: "ujuno",
        isVerified: true,
      },
      {
        counterpartyChainId: "panacea-3",
        sourceChannelId: "channel-82",
        destChannelId: "channel-1",
        coinMinimalDenom: "umed",
        isVerified: true,
      },
      {
        counterpartyChainId: "core-1",
        sourceChannelId: "channel-4",
        destChannelId: "channel-6",
        coinMinimalDenom: "uxprt",
        isVerified: true,
      },
      {
        counterpartyChainId: "axelar-dojo-1",
        sourceChannelId: "channel-208",
        destChannelId: "channel-3",
        coinMinimalDenom: "uaxl",
        isVerified: true,
      },
      {
        counterpartyChainId: "shentu-2.2",
        sourceChannelId: "channel-146",
        destChannelId: "channel-8",
        coinMinimalDenom: "uctk",
      },
      {
        counterpartyChainId: "akashnet-2",
        sourceChannelId: "channel-1",
        destChannelId: "channel-9",
        coinMinimalDenom: "uakt",
        isVerified: true,
      },
      {
        counterpartyChainId: "axelar-dojo-1",
        sourceChannelId: "channel-208",
        destChannelId: "channel-3",
        coinMinimalDenom: "polygon-uusdc",
        sourceChainNameOverride: "Polygon",
        isVerified: false,
        originBridgeInfo: {
          bridge: "axelar" as const,
          wallets: ["metamask" as const, "walletconnect" as const],
          method: "deposit-address" as const,
          sourceChainTokens: [AxelarSourceChainConfigs.polygonusdc.polygon],
        },
      },
      {
        counterpartyChainId: "axelar-dojo-1",
        sourceChannelId: "channel-208",
        destChannelId: "channel-3",
        coinMinimalDenom: "avalanche-uusdc",
        sourceChainNameOverride: "Avalanche",
        isVerified: false,
        originBridgeInfo: {
          bridge: "axelar" as const,
          wallets: ["metamask" as const, "walletconnect" as const],
          method: "deposit-address" as const,
          sourceChainTokens: [AxelarSourceChainConfigs.avalancheusdc.avalanche],
        },
      },
      {
        counterpartyChainId: "kaiyo-1",
        sourceChannelId: "channel-259",
        destChannelId: "channel-3",
        coinMinimalDenom: "ukuji",
        depositUrlOverride:
          "https://blue.kujira.app/ibc?destination=osmosis-1&denom=ukuji",
        // withdrawUrlOverride:
        //   "https://blue.kujira.app/ibc?destination=kaiyo-1&source=osmosis-1&denom=ukuji",
        isVerified: true,
      },
      {
        counterpartyChainId: "stargaze-1",
        sourceChannelId: "channel-75",
        destChannelId: "channel-0",
        coinMinimalDenom: "ustars",
        isVerified: true,
      },
      {
        counterpartyChainId: "regen-1",
        sourceChannelId: "channel-8",
        destChannelId: "channel-1",
        coinMinimalDenom: "uregen",
        isVerified: true,
      },
      {
        counterpartyChainId: "regen-1",
        sourceChannelId: "channel-8",
        destChannelId: "channel-1",
        coinMinimalDenom: "eco.uC.NCT",
        isVerified: true,
      },
      {
        counterpartyChainId: "core-1",
        sourceChannelId: "channel-4",
        destChannelId: "channel-6",
        coinMinimalDenom:
          "ibc/A6E3AF63B3C906416A9AF7A556C59EA4BD50E617EFFE6299B99700CCB780E444",
        ibcTransferPathDenom:
          "transfer/channel-38/gravity0xfB5c6815cA3AC72Ce9F5006869AE67f18bF77006",
        isVerified: true,
      },
      {
        counterpartyChainId: "irishub-1",
        sourceChannelId: "channel-6",
        destChannelId: "channel-3",
        coinMinimalDenom: "uiris",
        isVerified: true,
      },
      {
        counterpartyChainId: "kava_2222-10",
        sourceChannelId: "channel-143",
        destChannelId: "channel-1",
        coinMinimalDenom: "hard",
      },
      {
        counterpartyChainId: "stride-1",
        sourceChannelId: "channel-326",
        destChannelId: "channel-5",
        coinMinimalDenom: "ustrd",
        isVerified: true,
      },
      {
        counterpartyChainId: "stride-1",
        sourceChannelId: "channel-326",
        destChannelId: "channel-5",
        coinMinimalDenom: "stuosmo",
        isVerified: true,
      },
      {
        counterpartyChainId: "stride-1",
        sourceChannelId: "channel-326",
        destChannelId: "channel-5",
        coinMinimalDenom: "stuatom",
        isVerified: true,
      },
      {
        counterpartyChainId: "stride-1",
        sourceChannelId: "channel-326",
        destChannelId: "channel-5",
        coinMinimalDenom: "stujuno",
        isVerified: true,
      },
      {
        counterpartyChainId: "stride-1",
        sourceChannelId: "channel-326",
        destChannelId: "channel-5",
        coinMinimalDenom: "stustars",
        isVerified: true,
      },
      {
        counterpartyChainId: "stride-1",
        sourceChannelId: "channel-326",
        destChannelId: "channel-5",
        coinMinimalDenom: "stuluna",
        isVerified: true,
      },
      {
        counterpartyChainId: "stride-1",
        sourceChannelId: "channel-326",
        destChannelId: "channel-5",
        coinMinimalDenom: "staevmos",
        isVerified: true,
      },
      {
        counterpartyChainId: "kichain-2",
        sourceChannelId: "channel-77",
        destChannelId: "channel-0",
        coinMinimalDenom: "uxki",
        isVerified: true,
      },
      {
        counterpartyChainId: "umee-1",
        sourceChannelId: "channel-184",
        destChannelId: "channel-0",
        coinMinimalDenom: "uumee",
        isVerified: true,
      },
      {
        counterpartyChainId: "Oraichain",
        sourceChannelId: "channel-216",
        destChannelId: "channel-13",
        coinMinimalDenom: "orai",
      },
      {
        counterpartyChainId: "crescent-1",
        sourceChannelId: "channel-297",
        destChannelId: "channel-9",
        coinMinimalDenom: "ucre",
      },
      {
        counterpartyChainId: "cudos-1",
        sourceChannelId: "channel-298",
        destChannelId: "channel-1",
        coinMinimalDenom: "acudos",
      },
      {
        counterpartyChainId: "carbon-1",
        sourceChannelId: "channel-188",
        destChannelId: "channel-0",
        coinMinimalDenom: "swth",
        isVerified: true,
        depositUrlOverride:
          "https://app.dem.exchange/account/balance/withdraw/swth",
        withdrawUrlOverride:
          "https://app.dem.exchange/account/balance/deposit/swth",
      },
      {
        counterpartyChainId: "axelar-dojo-1",
        sourceChannelId: "channel-208",
        destChannelId: "channel-3",
        coinMinimalDenom: "rai-wei",
        sourceChainNameOverride: "Ethereum",
        originBridgeInfo: {
          bridge: "axelar" as const,
          wallets: ["metamask" as const, "walletconnect" as const],
          method: "deposit-address" as const,
          sourceChainTokens: [AxelarSourceChainConfigs.rai.ethereum],
        },
      },
      {
        counterpartyChainId: "comdex-1",
        sourceChannelId: "channel-87",
        destChannelId: "channel-1",
        coinMinimalDenom: "ucmdx",
        isVerified: true,
      },
      {
        counterpartyChainId: "cheqd-mainnet-1",
        sourceChannelId: "channel-108",
        destChannelId: "channel-0",
        coinMinimalDenom: "ncheq",
        isVerified: true,
      },
      {
        counterpartyChainId: "kava_2222-10",
        sourceChannelId: "channel-143",
        destChannelId: "channel-1",
        coinMinimalDenom: "swp",
      },
      {
        // SHD
        counterpartyChainId: "secret-4",
        sourceChannelId: "channel-476",
        destChannelId: "channel-44",
        coinMinimalDenom: "cw20:secret1qfql357amn448duf5gvp9gr48sxx9tsnhupu3d",
        depositUrlOverride: "https://wrap.scrt.network",
        ics20ContractAddress: "secret1tqmms5awftpuhalcv5h5mg76fa0tkdz4jv9ex4",
      },
      {
        // SILK
        counterpartyChainId: "secret-4",
        sourceChannelId: "channel-476",
        destChannelId: "channel-44",
        coinMinimalDenom: "cw20:secret1fl449muk5yq8dlad7a22nje4p5d2pnsgymhjfd",
        depositUrlOverride: "https://wrap.scrt.network",
        ics20ContractAddress: "secret1tqmms5awftpuhalcv5h5mg76fa0tkdz4jv9ex4",
      },
      {
        counterpartyChainId: "bostrom",
        sourceChannelId: "channel-95",
        destChannelId: "channel-2",
        coinMinimalDenom: "boot",
      },
      {
        counterpartyChainId: "emoney-3",
        sourceChannelId: "channel-37",
        destChannelId: "channel-0",
        coinMinimalDenom: "ungm",
        isVerified: true,
      },
      {
        counterpartyChainId: "teritori-1",
        sourceChannelId: "channel-362",
        destChannelId: "channel-0",
        coinMinimalDenom: "utori",
      },
      {
        counterpartyChainId: "sentinelhub-2",
        sourceChannelId: "channel-2",
        destChannelId: "channel-0",
        coinMinimalDenom: "udvpn",
        isVerified: true,
      },
      {
        counterpartyChainId: "gravity-bridge-3",
        sourceChannelId: "channel-144",
        destChannelId: "channel-10",
        coinMinimalDenom: "ugraviton",
        isVerified: true,
      },
      {
        counterpartyChainId: "gravity-bridge-3",
        sourceChannelId: "channel-144",
        destChannelId: "channel-10",
        coinMinimalDenom: "gravity0x2260FAC5E5542a773Aa44fBCfeDf7C193bc2C599",
        depositUrlOverride:
          "https://bridge.blockscape.network/?from=gravitybridge&to=osmosis",
        withdrawUrlOverride:
          "https://bridge.blockscape.network/?from=osmosis&to=gravitybridge",
      },
      {
        counterpartyChainId: "gravity-bridge-3",
        sourceChannelId: "channel-144",
        destChannelId: "channel-10",
        coinMinimalDenom: "gravity0xC02aaA39b223FE8D0A0e5C4F27eAD9083C756Cc2",
        depositUrlOverride:
          "https://bridge.blockscape.network/?from=gravitybridge&to=osmosis",
        withdrawUrlOverride:
          "https://bridge.blockscape.network/?from=osmosis&to=gravitybridge",
      },
      {
        counterpartyChainId: "gravity-bridge-3",
        sourceChannelId: "channel-144",
        destChannelId: "channel-10",
        coinMinimalDenom: "gravity0xA0b86991c6218b36c1d19D4a2e9Eb0cE3606eB48",
        depositUrlOverride:
          "https://bridge.blockscape.network/?from=gravitybridge&to=osmosis",
        withdrawUrlOverride:
          "https://bridge.blockscape.network/?from=osmosis&to=gravitybridge",
      },
      {
        counterpartyChainId: "gravity-bridge-3",
        sourceChannelId: "channel-144",
        destChannelId: "channel-10",
        coinMinimalDenom: "gravity0x6B175474E89094C44Da98b954EedeAC495271d0F",
        depositUrlOverride:
          "https://bridge.blockscape.network/?from=gravitybridge&to=osmosis",
        withdrawUrlOverride:
          "https://bridge.blockscape.network/?from=osmosis&to=gravitybridge",
      },
      {
        counterpartyChainId: "gravity-bridge-3",
        sourceChannelId: "channel-144",
        destChannelId: "channel-10",
        coinMinimalDenom: "gravity0xdAC17F958D2ee523a2206206994597C13D831ec7",
        depositUrlOverride:
          "https://bridge.blockscape.network/?from=gravitybridge&to=osmosis",
        withdrawUrlOverride:
          "https://bridge.blockscape.network/?from=osmosis&to=gravitybridge",
      },
      {
        counterpartyChainId: "mantle-1",
        sourceChannelId: "channel-232",
        destChannelId: "channel-0",
        coinMinimalDenom: "umntl",
        isVerified: true,
      },
      {
        counterpartyChainId: "emoney-3",
        sourceChannelId: "channel-37",
        destChannelId: "channel-0",
        coinMinimalDenom: "eeur",
        isVerified: false,
      },
      {
        // SIENNA
        counterpartyChainId: "secret-4",
        sourceChannelId: "channel-476",
        destChannelId: "channel-44",
        coinMinimalDenom: "cw20:secret1rgm2m5t530tdzyd99775n6vzumxa5luxcllml4",
        depositUrlOverride: "https://wrap.scrt.network",
        ics20ContractAddress: "secret1tqmms5awftpuhalcv5h5mg76fa0tkdz4jv9ex4",
      },
      {
        counterpartyChainId: "lambda_92000-1",
        sourceChannelId: "channel-378",
        destChannelId: "channel-2",
        coinMinimalDenom: "ulamb",
      },
      {
        counterpartyChainId: "likecoin-mainnet-2",
        sourceChannelId: "channel-53",
        destChannelId: "channel-3",
        coinMinimalDenom: "nanolike",
        isVerified: true,
      },
      {
        counterpartyChainId: "agoric-3",
        sourceChannelId: "channel-320",
        destChannelId: "channel-1",
        coinMinimalDenom: "uist",
        isVerified: true,
      },
      {
        counterpartyChainId: "desmos-mainnet",
        sourceChannelId: "channel-135",
        destChannelId: "channel-2",
        coinMinimalDenom: "udsm",
        isVerified: true,
      },
      {
        counterpartyChainId: "mainnet-3",
        sourceChannelId: "channel-181",
        destChannelId: "channel-1",
        coinMinimalDenom: "udec",
        isVerified: true,
      },
      {
        counterpartyChainId: "sifchain-1",
        sourceChannelId: "channel-47",
        destChannelId: "channel-17",
        coinMinimalDenom: "rowan",
        isUnstable: true,
      },
      {
        counterpartyChainId: "kaiyo-1",
        sourceChannelId: "channel-259",
        destChannelId: "channel-3",
        coinMinimalDenom:
          "factory/kujira1qk00h5atutpsv900x202pxx42npjr9thg58dnqpa72f2p7m2luase444a7/uusk",
        depositUrlOverride:
          "https://blue.kujira.app/ibc?destination=osmosis-1&source=kaiyo-1&denom=factory%2Fkujira1qk00h5atutpsv900x202pxx42npjr9thg58dnqpa72f2p7m2luase444a7%2Fuusk",
        withdrawUrlOverride:
          "https://blue.kujira.app/ibc?destination=kaiyo-1&source=osmosis-1&denom=ibc%2F44492EAB24B72E3FB59B9FA619A22337FB74F95D8808FE6BC78CC0E6C18DC2EC",
      },
      {
        counterpartyChainId: "acre_9052-1",
        sourceChannelId: "channel-490",
        destChannelId: "channel-0",
        coinMinimalDenom: "aacre",
      },
      {
        counterpartyChainId: "bitsong-2b",
        sourceChannelId: "channel-73",
        destChannelId: "channel-0",
        coinMinimalDenom: "ubtsg",
        isVerified: true,
      },
      {
        counterpartyChainId: "iov-mainnet-ibc",
        sourceChannelId: "channel-15",
        destChannelId: "channel-2",
        coinMinimalDenom: "uiov",
        isVerified: true,
      },
      {
        counterpartyChainId: "odin-mainnet-freya",
        sourceChannelId: "channel-258",
        destChannelId: "channel-3",
        coinMinimalDenom: "mGeo",
      },
      {
        counterpartyChainId: "vidulum-1",
        sourceChannelId: "channel-124",
        destChannelId: "channel-0",
        coinMinimalDenom: "uvdl",
        isVerified: true,
      },
      {
        counterpartyChainId: "microtick-1",
        sourceChannelId: "channel-39",
        destChannelId: "channel-16",
        coinMinimalDenom: "utick",
        isUnstable: true,
      },
      {
        counterpartyChainId: "titan-1",
        sourceChannelId: "channel-221",
        destChannelId: "channel-1",
        coinMinimalDenom: "uatolo",
      },
      //-------No CoinGecko Market Capitalization-------
      {
        counterpartyChainId: "chihuahua-1",
        sourceChannelId: "channel-113",
        destChannelId: "channel-7",
        coinMinimalDenom: "uhuahua",
        isVerified: true,
      },
      {
        counterpartyChainId: "ixo-5",
        sourceChannelId: "channel-38",
        destChannelId: "channel-4",
        coinMinimalDenom: "uixo",
        isVerified: true,
      },
      {
        counterpartyChainId: "bitcanna-1",
        sourceChannelId: "channel-51",
        destChannelId: "channel-1",
        coinMinimalDenom: "ubcna",
        isVerified: true,
      },
      {
        counterpartyChainId: "lum-network-1",
        sourceChannelId: "channel-115",
        destChannelId: "channel-3",
        coinMinimalDenom: "ulum",
        isVerified: true,
      },
      {
        counterpartyChainId: "dig-1",
        sourceChannelId: "channel-128",
        destChannelId: "channel-1",
        coinMinimalDenom: "udig",
        isVerified: true,
        isUnstable: true,
      },
      {
        counterpartyChainId: "sommelier-3",
        sourceChannelId: "channel-165",
        destChannelId: "channel-0",
        coinMinimalDenom: "usomm",
        isVerified: true,
      },
      {
        counterpartyChainId: "darchub",
        sourceChannelId: "channel-171",
        destChannelId: "channel-0",
        coinMinimalDenom: "udarc",
      },
      {
        counterpartyChainId: "juno-1",
        sourceChannelId: "channel-169",
        destChannelId: "channel-47",
        coinMinimalDenom:
          "cw20:juno1g2g7ucurum66d42g8k5twk34yegdq8c82858gz0tq2fc75zy7khssgnhjl",
        ics20ContractAddress:
          "juno1v4887y83d6g28puzvt8cl0f3cdhd3y6y9mpysnsp3k8krdm7l6jqgm0rkn",
      },
      {
        counterpartyChainId: "cerberus-chain-1",
        sourceChannelId: "channel-212",
        destChannelId: "channel-1",
        coinMinimalDenom: "ucrbrus",
        isUnstable: true,
      },
      {
        counterpartyChainId: "juno-1",
        sourceChannelId: "channel-169",
        destChannelId: "channel-47",
        coinMinimalDenom:
          "cw20:juno168ctmpyppk90d34p3jjy658zf5a5l3w8wk35wht6ccqj4mr0yv8s4j5awr",
        ics20ContractAddress:
          "juno1v4887y83d6g28puzvt8cl0f3cdhd3y6y9mpysnsp3k8krdm7l6jqgm0rkn",
      },
      {
        counterpartyChainId: "columbus-5",
        sourceChannelId: "channel-72",
        destChannelId: "channel-1",
        coinMinimalDenom: "ukrw",
      },
      {
        counterpartyChainId: "juno-1",
        sourceChannelId: "channel-169",
        destChannelId: "channel-47",
        coinMinimalDenom:
          "cw20:juno1re3x67ppxap48ygndmrc7har2cnc7tcxtm9nplcas4v0gc3wnmvs3s807z",
        ics20ContractAddress:
          "juno1v4887y83d6g28puzvt8cl0f3cdhd3y6y9mpysnsp3k8krdm7l6jqgm0rkn",
      },
      {
        counterpartyChainId: "juno-1",
        sourceChannelId: "channel-169",
        destChannelId: "channel-47",
        coinMinimalDenom:
          "cw20:juno1r4pzw8f9z0sypct5l9j906d47z998ulwvhvqe5xdwgy8wf84583sxwh0pa",
        ics20ContractAddress:
          "juno1v4887y83d6g28puzvt8cl0f3cdhd3y6y9mpysnsp3k8krdm7l6jqgm0rkn",
      },
      {
        counterpartyChainId: "juno-1",
        sourceChannelId: "channel-169",
        destChannelId: "channel-47",
        coinMinimalDenom:
          "cw20:juno1y9rf7ql6ffwkv02hsgd4yruz23pn4w97p75e2slsnkm0mnamhzysvqnxaq",
        ics20ContractAddress:
          "juno1v4887y83d6g28puzvt8cl0f3cdhd3y6y9mpysnsp3k8krdm7l6jqgm0rkn",
      },
      {
        counterpartyChainId: "pio-mainnet-1",
        sourceChannelId: "channel-222",
        destChannelId: "channel-7",
        coinMinimalDenom: "nhash",
      },
      {
        counterpartyChainId: "galaxy-1",
        sourceChannelId: "channel-236",
        destChannelId: "channel-0",
        coinMinimalDenom: "uglx",
      },
      {
        counterpartyChainId: "juno-1",
        sourceChannelId: "channel-169",
        destChannelId: "channel-47",
        coinMinimalDenom:
          "cw20:juno1tdjwrqmnztn2j3sj2ln9xnyps5hs48q3ddwjrz7jpv6mskappjys5czd49",
        ics20ContractAddress:
          "juno1v4887y83d6g28puzvt8cl0f3cdhd3y6y9mpysnsp3k8krdm7l6jqgm0rkn",
      },
      {
        counterpartyChainId: "juno-1",
        sourceChannelId: "channel-169",
        destChannelId: "channel-47",
        coinMinimalDenom:
          "cw20:juno15u3dt79t6sxxa3x3kpkhzsy56edaa5a66wvt3kxmukqjz2sx0hes5sn38g",
        ics20ContractAddress:
          "juno1v4887y83d6g28puzvt8cl0f3cdhd3y6y9mpysnsp3k8krdm7l6jqgm0rkn",
      },
      {
        counterpartyChainId: "meme-1",
        sourceChannelId: "channel-238",
        destChannelId: "channel-1",
        coinMinimalDenom: "umeme",
      },
      {
        counterpartyChainId: "juno-1",
        sourceChannelId: "channel-169",
        destChannelId: "channel-47",
        coinMinimalDenom:
          "cw20:juno17wzaxtfdw5em7lc94yed4ylgjme63eh73lm3lutp2rhcxttyvpwsypjm4w",
        ics20ContractAddress:
          "juno1v4887y83d6g28puzvt8cl0f3cdhd3y6y9mpysnsp3k8krdm7l6jqgm0rkn",
      },
      {
        counterpartyChainId: "juno-1",
        sourceChannelId: "channel-169",
        destChannelId: "channel-47",
        coinMinimalDenom:
          "cw20:juno1n7n7d5088qlzlj37e9mgmkhx6dfgtvt02hqxq66lcap4dxnzdhwqfmgng3",
        ics20ContractAddress:
          "juno1v4887y83d6g28puzvt8cl0f3cdhd3y6y9mpysnsp3k8krdm7l6jqgm0rkn",
      },
      {
        counterpartyChainId: "genesis_29-2",
        sourceChannelId: "channel-253",
        destChannelId: "channel-1",
        coinMinimalDenom: "el1",
      },
      {
        counterpartyChainId: "tgrade-mainnet-1",
        sourceChannelId: "channel-263",
        destChannelId: "channel-0",
        coinMinimalDenom: "utgd",
        isVerified: true,
      },
      {
        counterpartyChainId: "echelon_3000-3",
        sourceChannelId: "channel-403",
        destChannelId: "channel-11",
        coinMinimalDenom: "aechelon",
        depositUrlOverride: "https://app.ech.network/ibc",
        withdrawUrlOverride: "https://app.ech.network/ibc",
      },
      {
        counterpartyChainId: "odin-mainnet-freya",
        sourceChannelId: "channel-258",
        destChannelId: "channel-3",
        coinMinimalDenom: "loki",
      },
      {
        counterpartyChainId: "odin-mainnet-freya",
        sourceChannelId: "channel-258",
        destChannelId: "channel-3",
        coinMinimalDenom: "mO9W",
      },
      {
        counterpartyChainId: "kichain-2",
        sourceChannelId: "channel-261",
        destChannelId: "channel-18",
        coinMinimalDenom:
          "cw20:ki1dt3lk455ed360pna38fkhqn0p8y44qndsr77qu73ghyaz2zv4whq83mwdy",
        ics20ContractAddress:
          "ki1hzz0s0ucrhdp6tue2lxk3c03nj6f60qy463we7lgx0wudd72ctmsd9kgha",
      },
      {
        counterpartyChainId: "juno-1",
        sourceChannelId: "channel-169",
        destChannelId: "channel-47",
        coinMinimalDenom:
          "cw20:juno1j0a9ymgngasfn3l5me8qpd53l5zlm9wurfdk7r65s5mg6tkxal3qpgf5se",
        ics20ContractAddress:
          "juno1v4887y83d6g28puzvt8cl0f3cdhd3y6y9mpysnsp3k8krdm7l6jqgm0rkn",
      },
      {
        counterpartyChainId: "juno-1",
        sourceChannelId: "channel-169",
        destChannelId: "channel-47",
        coinMinimalDenom:
          "cw20:juno1gz8cf86zr4vw9cjcyyv432vgdaecvr9n254d3uwwkx9rermekddsxzageh",
        ics20ContractAddress:
          "juno1v4887y83d6g28puzvt8cl0f3cdhd3y6y9mpysnsp3k8krdm7l6jqgm0rkn",
      },
      {
        counterpartyChainId: "LumenX",
        sourceChannelId: "channel-286",
        destChannelId: "channel-3",
        coinMinimalDenom: "ulumen",
      },
      {
        counterpartyChainId: "juno-1",
        sourceChannelId: "channel-169",
        destChannelId: "channel-47",
        coinMinimalDenom:
          "cw20:juno1dd0k0um5rqncfueza62w9sentdfh3ec4nw4aq4lk5hkjl63vljqscth9gv",
        ics20ContractAddress:
          "juno1v4887y83d6g28puzvt8cl0f3cdhd3y6y9mpysnsp3k8krdm7l6jqgm0rkn",
      },
      {
        counterpartyChainId: "juno-1",
        sourceChannelId: "channel-169",
        destChannelId: "channel-47",
        coinMinimalDenom:
          "cw20:juno1wwnhkagvcd3tjz6f8vsdsw5plqnw8qy2aj3rrhqr2axvktzv9q2qz8jxn3",
        ics20ContractAddress:
          "juno1v4887y83d6g28puzvt8cl0f3cdhd3y6y9mpysnsp3k8krdm7l6jqgm0rkn",
      },
      {
        counterpartyChainId: "juno-1",
        sourceChannelId: "channel-169",
        destChannelId: "channel-47",
        coinMinimalDenom:
          "cw20:juno159q8t5g02744lxq8lfmcn6f78qqulq9wn3y9w7lxjgkz4e0a6kvsfvapse",
        ics20ContractAddress:
          "juno1v4887y83d6g28puzvt8cl0f3cdhd3y6y9mpysnsp3k8krdm7l6jqgm0rkn",
      },
      {
        counterpartyChainId: "juno-1",
        sourceChannelId: "channel-169",
        destChannelId: "channel-47",
        coinMinimalDenom:
          "cw20:juno19rqljkh95gh40s7qdx40ksx3zq5tm4qsmsrdz9smw668x9zdr3lqtg33mf",
        ics20ContractAddress:
          "juno1v4887y83d6g28puzvt8cl0f3cdhd3y6y9mpysnsp3k8krdm7l6jqgm0rkn",
      },
      {
        counterpartyChainId: "reb_1111-1",
        sourceChannelId: "channel-355",
        destChannelId: "channel-0",
        coinMinimalDenom: "arebus",
      },
      {
        counterpartyChainId: "juno-1",
        sourceChannelId: "channel-169",
        destChannelId: "channel-47",
        coinMinimalDenom:
          "cw20:juno1p8x807f6h222ur0vssqy3qk6mcpa40gw2pchquz5atl935t7kvyq894ne3",
        ics20ContractAddress:
          "juno1v4887y83d6g28puzvt8cl0f3cdhd3y6y9mpysnsp3k8krdm7l6jqgm0rkn",
      },
      {
        counterpartyChainId: "FUND-MainNet-2",
        sourceChannelId: "channel-382",
        destChannelId: "channel-0",
        coinMinimalDenom: "nund",
      },
      {
        counterpartyChainId: "jackal-1",
        sourceChannelId: "channel-412",
        destChannelId: "channel-0",
        coinMinimalDenom: "ujkl",
        isVerified: true,
      },
      {
        // ALTER
        counterpartyChainId: "secret-4",
        sourceChannelId: "channel-476",
        destChannelId: "channel-44",
        coinMinimalDenom: "cw20:secret12rcvz0umvk875kd6a803txhtlu7y0pnd73kcej",
        depositUrlOverride: "https://wrap.scrt.network",
        ics20ContractAddress: "secret1tqmms5awftpuhalcv5h5mg76fa0tkdz4jv9ex4",
      },
      {
        // BUTT
        counterpartyChainId: "secret-4",
        sourceChannelId: "channel-476",
        destChannelId: "channel-44",
        coinMinimalDenom: "cw20:secret1yxcexylwyxlq58umhgsjgstgcg2a0ytfy4d9lt",
        depositUrlOverride: "https://wrap.scrt.network",
        ics20ContractAddress: "secret1tqmms5awftpuhalcv5h5mg76fa0tkdz4jv9ex4",
      },
      {
        // stkd-SCRT
        counterpartyChainId: "secret-4",
        sourceChannelId: "channel-476",
        destChannelId: "channel-44",
        coinMinimalDenom: "cw20:secret1k6u0cy4feepm6pehnz804zmwakuwdapm69tuc4",
        depositUrlOverride: "https://wrap.scrt.network",
        ics20ContractAddress: "secret1tqmms5awftpuhalcv5h5mg76fa0tkdz4jv9ex4",
      },
      {
        counterpartyChainId: "beezee-1",
        sourceChannelId: "channel-340",
        destChannelId: "channel-0",
        coinMinimalDenom: "ubze",
      },
      {
        counterpartyChainId: "juno-1",
        sourceChannelId: "channel-169",
        destChannelId: "channel-47",
        coinMinimalDenom:
          "cw20:juno1cltgm8v842gu54srmejewghnd6uqa26lzkpa635wzra9m9xuudkqa2gtcz",
        ics20ContractAddress:
          "juno1v4887y83d6g28puzvt8cl0f3cdhd3y6y9mpysnsp3k8krdm7l6jqgm0rkn",
      },
      {
        counterpartyChainId: "comdex-1",
        sourceChannelId: "channel-87",
        destChannelId: "channel-1",
        coinMinimalDenom: "ucmst",
        isVerified: true,
      },
      {
        counterpartyChainId: "imversed_5555555-1",
        sourceChannelId: "channel-517",
        destChannelId: "channel-1",
        coinMinimalDenom: "aimv",
      },
      {
        counterpartyChainId: "medasdigital-1",
        sourceChannelId: "channel-519",
        destChannelId: "channel-0",
        coinMinimalDenom: "umedas",
      },
      {
        counterpartyChainId: "juno-1",
        sourceChannelId: "channel-169",
        destChannelId: "channel-47",
        coinMinimalDenom:
          "cw20:juno1rws84uz7969aaa7pej303udhlkt3j9ca0l3egpcae98jwak9quzq8szn2l",
        ics20ContractAddress:
          "juno1v4887y83d6g28puzvt8cl0f3cdhd3y6y9mpysnsp3k8krdm7l6jqgm0rkn",
      },
      {
        counterpartyChainId: "secret-4",
        sourceChannelId: "channel-476",
        destChannelId: "channel-44",
        coinMinimalDenom: "cw20:secret1s09x2xvfd2lp2skgzm29w2xtena7s8fq98v852",
        depositUrlOverride: "https://wrap.scrt.network",
        ics20ContractAddress: "secret1tqmms5awftpuhalcv5h5mg76fa0tkdz4jv9ex4",
      },
      {
        counterpartyChainId: "onomy-mainnet-1",
        sourceChannelId: "channel-525",
        destChannelId: "channel-0",
        coinMinimalDenom: "anom",
      },
      {
        counterpartyChainId: "core-1",
        sourceChannelId: "channel-4",
        destChannelId: "channel-6",
        coinMinimalDenom: "stk/uatom",
        isVerified: true,
      },
      {
        counterpartyChainId: "dyson-mainnet-01",
        sourceChannelId: "channel-526",
        destChannelId: "channel-2",
        coinMinimalDenom: "dys",
      },
      {
        counterpartyChainId: "juno-1",
        sourceChannelId: "channel-169",
        destChannelId: "channel-47",
        coinMinimalDenom:
          "cw20:juno1u45shlp0q4gcckvsj06ss4xuvsu0z24a0d0vr9ce6r24pht4e5xq7q995n",
        ics20ContractAddress:
          "juno1v4887y83d6g28puzvt8cl0f3cdhd3y6y9mpysnsp3k8krdm7l6jqgm0rkn",
      },
      {
        counterpartyChainId: "acre_9052-1",
        sourceChannelId: "channel-490",
        destChannelId: "channel-0",
        coinMinimalDenom: "erc20/0x2Cbea61fdfDFA520Ee99700F104D5b75ADf50B0c",
        depositUrlOverride: "https://app.arable.finance/#/ibc",
        withdrawUrlOverride: "https://app.arable.finance/#/ibc",
      },
      {
        counterpartyChainId: "planq_7070-2",
        sourceChannelId: "channel-492",
        destChannelId: "channel-1",
        coinMinimalDenom: "aplanq",
      },
      {
        counterpartyChainId: "quicksilver-2",
        sourceChannelId: "channel-522",
        destChannelId: "channel-2",
        coinMinimalDenom: "uqstars",
      },
      {
        // WYND
        counterpartyChainId: "juno-1",
        sourceChannelId: "channel-169",
        destChannelId: "channel-47",
        coinMinimalDenom:
          "cw20:juno1mkw83sv6c7sjdvsaplrzc8yaes9l42p4mhy0ssuxjnyzl87c9eps7ce3m9",
        ics20ContractAddress:
          "juno1v4887y83d6g28puzvt8cl0f3cdhd3y6y9mpysnsp3k8krdm7l6jqgm0rkn",
        isVerified: true,
      },
      {
        counterpartyChainId: "acre_9052-1",
        sourceChannelId: "channel-490",
        destChannelId: "channel-0",
        coinMinimalDenom: "erc20/0xAE6D3334989a22A65228732446731438672418F2",
        depositUrlOverride: "https://app.arable.finance/#/ibc",
        withdrawUrlOverride: "https://app.arable.finance/#/ibc",
      },
      {
        // NRIDE
        counterpartyChainId: "juno-1",
        sourceChannelId: "channel-169",
        destChannelId: "channel-47",
        coinMinimalDenom:
          "cw20:juno1qmlchtmjpvu0cr7u0tad2pq8838h6farrrjzp39eqa9xswg7teussrswlq",
        ics20ContractAddress:
          "juno1v4887y83d6g28puzvt8cl0f3cdhd3y6y9mpysnsp3k8krdm7l6jqgm0rkn",
      },
      {
        counterpartyChainId: "eightball-1",
        sourceChannelId: "channel-641",
        destChannelId: "channel-16",
        coinMinimalDenom: "uebl",
      },
      {
        counterpartyChainId: "quicksilver-2",
        sourceChannelId: "channel-522",
        destChannelId: "channel-2",
        coinMinimalDenom: "uqatom",
      },
      {
        counterpartyChainId: "comdex-1",
        sourceChannelId: "channel-87",
        destChannelId: "channel-1",
        coinMinimalDenom: "uharbor",
      },
      {
        counterpartyChainId: "quicksilver-2",
        sourceChannelId: "channel-522",
        destChannelId: "channel-2",
        coinMinimalDenom: "uqregen",
      },
      {
        //JunoFox
        counterpartyChainId: "juno-1",
        sourceChannelId: "channel-169",
        destChannelId: "channel-47",
        coinMinimalDenom:
          "cw20:juno1u8cr3hcjvfkzxcaacv9q75uw9hwjmn8pucc93pmy6yvkzz79kh3qncca8x",
        ics20ContractAddress:
          "juno1v4887y83d6g28puzvt8cl0f3cdhd3y6y9mpysnsp3k8krdm7l6jqgm0rkn",
      },
      {
        counterpartyChainId: "quicksilver-2",
        sourceChannelId: "channel-522",
        destChannelId: "channel-2",
        coinMinimalDenom: "uqck",
        isVerified: true,
      },
      {
        counterpartyChainId: "arkh",
        sourceChannelId: "channel-648",
        destChannelId: "channel-12",
        coinMinimalDenom: "arkh",
      },
      {
        counterpartyChainId: "quicksilver-2",
        sourceChannelId: "channel-522",
        destChannelId: "channel-2",
        coinMinimalDenom: "uqosmo",
      },
      {
        counterpartyChainId: "noble-1",
        sourceChannelId: "channel-750",
        destChannelId: "channel-1",
        coinMinimalDenom: "ufrienzies",
      },
      {
        counterpartyChainId: "migaloo-1",
        sourceChannelId: "channel-642",
        destChannelId: "channel-5",
        coinMinimalDenom: "uwhale",
        isVerified: true,
      },
      {
        counterpartyChainId: "omniflixhub-1",
        sourceChannelId: "channel-199",
        destChannelId: "channel-1",
        coinMinimalDenom: "uflix",
        isVerified: true,
      },
      {
        //GRDN
        counterpartyChainId: "juno-1",
        sourceChannelId: "channel-169",
        destChannelId: "channel-47",
        coinMinimalDenom:
          "cw20:juno1xekkh27punj0uxruv3gvuydyt856fax0nu750xns99t2qcxp7xmsqwhfma",
        ics20ContractAddress:
          "juno1v4887y83d6g28puzvt8cl0f3cdhd3y6y9mpysnsp3k8krdm7l6jqgm0rkn",
      },
      {
        //MNPU
        counterpartyChainId: "juno-1",
        sourceChannelId: "channel-169",
        destChannelId: "channel-47",
        coinMinimalDenom:
          "cw20:juno166heaxlyntd33a5euh4rrz26svhean4klzw594esmd02l4atan6sazy2my",
        ics20ContractAddress:
          "juno1v4887y83d6g28puzvt8cl0f3cdhd3y6y9mpysnsp3k8krdm7l6jqgm0rkn",
      },
      {
        //SHIBAC
        counterpartyChainId: "juno-1",
        sourceChannelId: "channel-169",
        destChannelId: "channel-47",
        coinMinimalDenom:
          "cw20:juno1x5qt47rw84c4k6xvvywtrd40p8gxjt8wnmlahlqg07qevah3f8lqwxfs7z",
        ics20ContractAddress:
          "juno1v4887y83d6g28puzvt8cl0f3cdhd3y6y9mpysnsp3k8krdm7l6jqgm0rkn",
      },
      {
        //SKOJ
        counterpartyChainId: "juno-1",
        sourceChannelId: "channel-169",
        destChannelId: "channel-47",
        coinMinimalDenom:
          "cw20:juno1qqwf3lkfjhp77yja7gmg3y95pda0e5xctqrdhf3wvwdd79flagvqfgrgxp",
        ics20ContractAddress:
          "juno1v4887y83d6g28puzvt8cl0f3cdhd3y6y9mpysnsp3k8krdm7l6jqgm0rkn",
      },
      {
        //CLST
        counterpartyChainId: "juno-1",
        sourceChannelId: "channel-169",
        destChannelId: "channel-47",
        coinMinimalDenom:
          "cw20:juno1ngww7zxak55fql42wmyqrr4rhzpne24hhs4p3w4cwhcdgqgr3hxsmzl9zg",
        ics20ContractAddress:
          "juno1v4887y83d6g28puzvt8cl0f3cdhd3y6y9mpysnsp3k8krdm7l6jqgm0rkn",
      },
      {
        //OSDOGE
        counterpartyChainId: "juno-1",
        sourceChannelId: "channel-169",
        destChannelId: "channel-47",
        coinMinimalDenom:
          "cw20:juno1ytymtllllsp3hfmndvcp802p2xmy5s8m59ufel8xv9ahyxyfs4hs4kd4je",
        ics20ContractAddress:
          "juno1v4887y83d6g28puzvt8cl0f3cdhd3y6y9mpysnsp3k8krdm7l6jqgm0rkn",
      },
      {
        //APEMOS
        counterpartyChainId: "juno-1",
        sourceChannelId: "channel-169",
        destChannelId: "channel-47",
        coinMinimalDenom:
          "cw20:juno1jrr0tuuzxrrwcg6hgeqhw5wqpck2y55734e7zcrp745aardlp0qqg8jz06",
        ics20ContractAddress:
          "juno1v4887y83d6g28puzvt8cl0f3cdhd3y6y9mpysnsp3k8krdm7l6jqgm0rkn",
      },
      {
        //INVDRS
        counterpartyChainId: "juno-1",
        sourceChannelId: "channel-169",
        destChannelId: "channel-47",
        coinMinimalDenom:
          "cw20:juno1jwdy7v4egw36pd84aeks3ww6n8k7zhsumd4ac8q5lts83ppxueus4626e8",
        ics20ContractAddress:
          "juno1v4887y83d6g28puzvt8cl0f3cdhd3y6y9mpysnsp3k8krdm7l6jqgm0rkn",
      },
      {
        //DOGA
        counterpartyChainId: "juno-1",
        sourceChannelId: "channel-169",
        destChannelId: "channel-47",
        coinMinimalDenom:
          "cw20:juno1k2ruzzvvwwtwny6gq6kcwyfhkzahaunp685wmz4hafplduekj98q9hgs6d",
        ics20ContractAddress:
          "juno1v4887y83d6g28puzvt8cl0f3cdhd3y6y9mpysnsp3k8krdm7l6jqgm0rkn",
      },
      {
        //PEPE
        counterpartyChainId: "juno-1",
        sourceChannelId: "channel-169",
        destChannelId: "channel-47",
        coinMinimalDenom:
          "cw20:juno1zqrj3ta4u7ylv0wqzd8t8q3jrr9rdmn43zuzp9zemeunecnhy8fss778g7",
        ics20ContractAddress:
          "juno1v4887y83d6g28puzvt8cl0f3cdhd3y6y9mpysnsp3k8krdm7l6jqgm0rkn",
      },
      {
        //CATMOS
        counterpartyChainId: "juno-1",
        sourceChannelId: "channel-169",
        destChannelId: "channel-47",
        coinMinimalDenom:
          "cw20:juno1f5datjdse3mdgrapwuzs3prl7pvxxht48ns6calnn0t77v2s9l8s0qu488",
        ics20ContractAddress:
          "juno1v4887y83d6g28puzvt8cl0f3cdhd3y6y9mpysnsp3k8krdm7l6jqgm0rkn",
      },
      {
        //SUMMIT
        counterpartyChainId: "juno-1",
        sourceChannelId: "channel-169",
        destChannelId: "channel-47",
        coinMinimalDenom:
          "cw20:juno1j4ux0f6gt7e82z7jdpm25v4g2gts880ap64rdwa49989wzhd0dfqed6vqm",
        ics20ContractAddress:
          "juno1v4887y83d6g28puzvt8cl0f3cdhd3y6y9mpysnsp3k8krdm7l6jqgm0rkn",
      },
      {
        //SPACER
        counterpartyChainId: "juno-1",
        sourceChannelId: "channel-169",
        destChannelId: "channel-47",
        coinMinimalDenom:
          "cw20:juno1dyyf7pxeassxvftf570krv7fdf5r8e4r04mp99h0mllsqzp3rs4q7y8yqg",
        ics20ContractAddress:
          "juno1v4887y83d6g28puzvt8cl0f3cdhd3y6y9mpysnsp3k8krdm7l6jqgm0rkn",
      },
      {
<<<<<<< HEAD
        //MANNA
=======
        //LIGHT
>>>>>>> c19f63af
        counterpartyChainId: "juno-1",
        sourceChannelId: "channel-169",
        destChannelId: "channel-47",
        coinMinimalDenom:
<<<<<<< HEAD
          "cw20:juno13ca2g36ng6etcfhr9qxx352uw2n5e92np54thfkm3w3nzlhsgvwsjaqlyq",
=======
          "cw20:juno1dpany8c0lj526lsa02sldv7shzvnw5dt5ues72rk35hd69rrydxqeraz8l",
        ics20ContractAddress:
          "juno1v4887y83d6g28puzvt8cl0f3cdhd3y6y9mpysnsp3k8krdm7l6jqgm0rkn",
      },
      {
        //MILE
        counterpartyChainId: "juno-1",
        sourceChannelId: "channel-169",
        destChannelId: "channel-47",
        coinMinimalDenom:
          "cw20:juno1llg7q2d5dqlrqzh5dxv8c7kzzjszld34s5vktqmlmaaxqjssz43sxyhq0d",
>>>>>>> c19f63af
        ics20ContractAddress:
          "juno1v4887y83d6g28puzvt8cl0f3cdhd3y6y9mpysnsp3k8krdm7l6jqgm0rkn",
      },
    ].filter((ibcAsset) => {
      // validate IBC asset config
      if (
        (ibcAsset.depositUrlOverride || ibcAsset.depositUrlOverride) &&
        ibcAsset.originBridgeInfo
      ) {
        throw new Error("Can't have URL overrides and origin bridge config");
      }

      if (ibcAsset.originBridgeInfo?.sourceChainTokens.length === 0) {
        throw new Error("Must have at least one source chain");
      }

      // remove outstanding mainnet Axelar assets when using testnets
      if (IS_TESTNET && ibcAsset.counterpartyChainId === "axelar-dojo-1") {
        return false;
      }

      return true;
    });

if (IS_TESTNET && typeof window === "undefined") {
  console.warn(
    "Reminder: clear browser cache between testnet/mainnet config change."
  );
}

export default IBCAssetInfos;<|MERGE_RESOLUTION|>--- conflicted
+++ resolved
@@ -1711,30 +1711,32 @@
           "juno1v4887y83d6g28puzvt8cl0f3cdhd3y6y9mpysnsp3k8krdm7l6jqgm0rkn",
       },
       {
-<<<<<<< HEAD
+        //LIGHT
+        counterpartyChainId: "juno-1",
+        sourceChannelId: "channel-169",
+        destChannelId: "channel-47",
+        coinMinimalDenom:
+          "cw20:juno1dpany8c0lj526lsa02sldv7shzvnw5dt5ues72rk35hd69rrydxqeraz8l",
+        ics20ContractAddress:
+          "juno1v4887y83d6g28puzvt8cl0f3cdhd3y6y9mpysnsp3k8krdm7l6jqgm0rkn",
+      },
+      {
+        //MILE
+        counterpartyChainId: "juno-1",
+        sourceChannelId: "channel-169",
+        destChannelId: "channel-47",
+        coinMinimalDenom:
+          "cw20:juno1llg7q2d5dqlrqzh5dxv8c7kzzjszld34s5vktqmlmaaxqjssz43sxyhq0d",
+        ics20ContractAddress:
+          "juno1v4887y83d6g28puzvt8cl0f3cdhd3y6y9mpysnsp3k8krdm7l6jqgm0rkn",
+      },
+      {
         //MANNA
-=======
-        //LIGHT
->>>>>>> c19f63af
-        counterpartyChainId: "juno-1",
-        sourceChannelId: "channel-169",
-        destChannelId: "channel-47",
-        coinMinimalDenom:
-<<<<<<< HEAD
+        counterpartyChainId: "juno-1",
+        sourceChannelId: "channel-169",
+        destChannelId: "channel-47",
+        coinMinimalDenom:
           "cw20:juno13ca2g36ng6etcfhr9qxx352uw2n5e92np54thfkm3w3nzlhsgvwsjaqlyq",
-=======
-          "cw20:juno1dpany8c0lj526lsa02sldv7shzvnw5dt5ues72rk35hd69rrydxqeraz8l",
-        ics20ContractAddress:
-          "juno1v4887y83d6g28puzvt8cl0f3cdhd3y6y9mpysnsp3k8krdm7l6jqgm0rkn",
-      },
-      {
-        //MILE
-        counterpartyChainId: "juno-1",
-        sourceChannelId: "channel-169",
-        destChannelId: "channel-47",
-        coinMinimalDenom:
-          "cw20:juno1llg7q2d5dqlrqzh5dxv8c7kzzjszld34s5vktqmlmaaxqjssz43sxyhq0d",
->>>>>>> c19f63af
         ics20ContractAddress:
           "juno1v4887y83d6g28puzvt8cl0f3cdhd3y6y9mpysnsp3k8krdm7l6jqgm0rkn",
       },
