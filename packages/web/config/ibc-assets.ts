import { SourceChainConfigs as AxelarSourceChainConfigs } from "../integrations/axelar";
import { IBCAsset } from "../stores/assets";
import { IS_TESTNET } from "./env";

export const UNSTABLE_MSG = "Transfers are disabled due to instability";

/**
 * Determine the channel info per the chain.
 * Guide users to use the same channel for convenience.
 */
export const IBCAssetInfos: (IBCAsset & {
  /** URL if the asset requires a custom deposit external link. Must include `https://...`. */
  depositUrlOverride?: string;

  /** URL if the asset requires a custom withdrawal external link. Must include `https://...`. */
  withdrawUrlOverride?: string;

  /** Alternative chain name to display as the source chain */
  sourceChainNameOverride?: string;

  /** Related to showing assets on main (canonical) vs frontier (permissionless). Verified means that governance has
   *  voted on its incentivization or general approval (amongst other possibilities).
   */
  isVerified?: boolean;
<<<<<<< HEAD
})[] = IS_TESTNET
  ? [
      {
        counterpartyChainId: "axelar-testnet-lisbon-3",
        sourceChannelId: "channel-1946",
        destChannelId: "channel-135",
        coinMinimalDenom: "uausdc",
        sourceChainNameOverride: "Goerli Ethereum",
        isVerified: true,
        originBridgeInfo: {
          bridge: "axelar" as const,
          wallets: ["metamask" as const, "walletconnect" as const],
          method: "deposit-address" as const,
          sourceChains: [
            AxelarSourceChainConfigs.usdc.ethereum,
            AxelarSourceChainConfigs.usdc.binance,
            AxelarSourceChainConfigs.usdc.moonbeam,
            AxelarSourceChainConfigs.usdc.polygon,
            AxelarSourceChainConfigs.usdc.avalanche,
            AxelarSourceChainConfigs.usdc.fantom,
          ],
        },
        fiatRamps: [{ rampKey: "kado" as const, assetKey: "USDC" }],
      },
      {
        counterpartyChainId: "axelar-testnet-lisbon-3",
        sourceChannelId: "channel-1946",
        destChannelId: "channel-135",
        coinMinimalDenom: "weth-wei",
        sourceChainNameOverride: "Goerli Ethereum",
        isVerified: true,
        originBridgeInfo: {
          bridge: "axelar" as const,
          wallets: ["metamask" as const, "walletconnect" as const],
          method: "deposit-address" as const,
          sourceChains: [AxelarSourceChainConfigs.weth.ethereum],
        },
      },
      {
        counterpartyChainId: "axelar-testnet-lisbon-3",
        sourceChannelId: "channel-1946",
        destChannelId: "channel-135",
        coinMinimalDenom: "wbnb-wei",
        sourceChainNameOverride: "Binance Smart Chain Testnet",
        isVerified: true,
        originBridgeInfo: {
          bridge: "axelar" as const,
          wallets: ["metamask" as const],
          method: "deposit-address" as const,
          sourceChains: [AxelarSourceChainConfigs.wbnb.binance],
          wrapAssetConfig: {
            url: "https://pancakeswap.finance/swap?outputCurrency=0xbb4CdB9CBd36B01bD1cBaEBF2De08d9173bc095c",
            fromDenom: "BNB",
            toDenom: "WBNB",
            platformName: "PancakeSwap",
          },
        },
      },
      {
        counterpartyChainId: "axelar-testnet-lisbon-3",
        sourceChannelId: "channel-1946",
        destChannelId: "channel-135",
        coinMinimalDenom: "wmatic-wei",
        sourceChainNameOverride: "Mumbai",
        isVerified: true,
        originBridgeInfo: {
          bridge: "axelar" as const,
          wallets: ["metamask" as const],
          method: "deposit-address" as const,
          sourceChains: [AxelarSourceChainConfigs.wmatic.polygon],
          wrapAssetConfig: {
            url: "https://v2.swapmatic.io/?#/matic/swap?outputCurrency=0x0d500B1d8E8eF31E21C99d1Db9A6444d3ADf1270&inputCurrency=MATIC",
            fromDenom: "MATIC",
            toDenom: "WMATIC",
            platformName: "SwapMatic",
          },
        },
      },
      {
        counterpartyChainId: "axelar-testnet-lisbon-3",
        sourceChannelId: "channel-1946",
        destChannelId: "channel-135",
        coinMinimalDenom: "wavax-wei",
        sourceChainNameOverride: "Avalanche Fuji Testnet",
        isVerified: true,
        originBridgeInfo: {
          bridge: "axelar" as const,
          wallets: ["metamask" as const],
          method: "deposit-address" as const,
          sourceChains: [AxelarSourceChainConfigs.wavax.avalanche],
          wrapAssetConfig: {
            url: "https://app.sushi.com/swap?inputCurrency=AVAX&outputCurrency=0xB31f66AA3C1e785363F0875A1B74E27b85FD66c7&chainId=43114",
            fromDenom: "AVAX",
            toDenom: "WAVAX",
            platformName: "SushiSwap",
          },
        },
      },
      {
        counterpartyChainId: "axelar-testnet-lisbon-3",
        sourceChannelId: "channel-1946",
        destChannelId: "channel-135",
        coinMinimalDenom: "wdev-wei",
        sourceChainNameOverride: "Moonbase Alpha",
        isVerified: true,
        originBridgeInfo: {
          bridge: "axelar" as const,
          wallets: ["metamask" as const, "walletconnect" as const],
          method: "deposit-address" as const,
          sourceChains: [AxelarSourceChainConfigs.wglmr.moonbeam],
        },
      },
      {
        counterpartyChainId: "ares-1",
        sourceChannelId: "channel-2083",
        destChannelId: "channel-2",
        coinMinimalDenom: "umars",
        isVerified: true,
      },
      {
        counterpartyChainId: "axelar-testnet-lisbon-3",
        sourceChannelId: "channel-1946",
        destChannelId: "channel-135",
        coinMinimalDenom: "wftm-wei",
        sourceChainNameOverride: "Fantom Testnet",
        isVerified: true,
        originBridgeInfo: {
          bridge: "axelar" as const,
          wallets: ["metamask" as const],
          method: "deposit-address" as const,
          sourceChains: [AxelarSourceChainConfigs.wftm.fantom],
          wrapAssetConfig: {
            url: "https://www.spiritswap.finance/swap/FTM/WFTM",
            fromDenom: "FTM",
            toDenom: "WFTM",
            platformName: "SpiritSwap",
          },
        },
      },
    ]
  : [
      {
        counterpartyChainId: "mars-1",
        sourceChannelId: "channel-557",
        destChannelId: "channel-1",
        coinMinimalDenom: "umars",
        isVerified: true,
      },
      {
        counterpartyChainId: "axelar-dojo-1",
        sourceChannelId: "channel-208",
        destChannelId: "channel-3",
        coinMinimalDenom: "wbtc-satoshi",
        sourceChainNameOverride: "Ethereum",
        isVerified: true,
        originBridgeInfo: {
          bridge: "axelar" as const,
          wallets: ["metamask" as const, "walletconnect" as const],
          method: "deposit-address" as const,
          sourceChains: [AxelarSourceChainConfigs.wbtc.ethereum],
        },
      },
      {
        counterpartyChainId: IS_TESTNET
          ? "axelar-testnet-lisbon-3"
          : "axelar-dojo-1",
        sourceChannelId: IS_TESTNET ? "channel-312" : "channel-208",
        destChannelId: IS_TESTNET ? "channel-22" : "channel-3",
        coinMinimalDenom: "weth-wei",
        sourceChainNameOverride: IS_TESTNET ? "Goerli Ethereum" : "Ethereum",
        isVerified: true,
        originBridgeInfo: {
          bridge: "axelar" as const,
          wallets: ["metamask" as const, "walletconnect" as const],
          method: "deposit-address" as const,
          sourceChains: [AxelarSourceChainConfigs.weth.ethereum],
        },
      },
      {
        counterpartyChainId: "axelar-dojo-1",
        sourceChannelId: "channel-208",
        destChannelId: "channel-3",
        coinMinimalDenom: "uusdt",
        sourceChainNameOverride: "Ethereum",
        isVerified: true,
        originBridgeInfo: {
          bridge: "axelar" as const,
          wallets: ["metamask" as const, "walletconnect" as const],
          method: "deposit-address" as const,
          sourceChains: [AxelarSourceChainConfigs.usdt.ethereum],
        },
      },
      {
        counterpartyChainId: IS_TESTNET
          ? "axelar-testnet-lisbon-3"
          : "axelar-dojo-1",
        sourceChannelId: IS_TESTNET ? "channel-312" : "channel-208",
        destChannelId: IS_TESTNET ? "channel-22" : "channel-3",
        coinMinimalDenom: IS_TESTNET ? "uausdc" : "uusdc",
        sourceChainNameOverride: IS_TESTNET ? "Goerli Ethereum" : "Ethereum",
        isVerified: true,
        originBridgeInfo: {
          bridge: "axelar" as const,
          wallets: ["metamask" as const, "walletconnect" as const],
          method: "deposit-address" as const,
          sourceChains: [
            AxelarSourceChainConfigs.usdc.ethereum,
            AxelarSourceChainConfigs.usdc.binance,
            AxelarSourceChainConfigs.usdc.moonbeam,
            AxelarSourceChainConfigs.usdc.polygon,
            AxelarSourceChainConfigs.usdc.avalanche,
            AxelarSourceChainConfigs.usdc.fantom,
          ],
        },
        fiatRamps: [{ rampKey: "kado" as const, assetKey: "USDC" }],
      },
      {
        counterpartyChainId: "axelar-dojo-1",
        sourceChannelId: "channel-208",
        destChannelId: "channel-3",
        coinMinimalDenom: "wbnb-wei",
        sourceChainNameOverride: "Binance Smart Chain",
        isVerified: true,
        originBridgeInfo: {
          bridge: "axelar" as const,
          wallets: ["metamask" as const],
          method: "deposit-address" as const,
          sourceChains: [AxelarSourceChainConfigs.wbnb.binance],
          wrapAssetConfig: {
            url: "https://pancakeswap.finance/swap?outputCurrency=0xbb4CdB9CBd36B01bD1cBaEBF2De08d9173bc095c",
            fromDenom: "BNB",
            toDenom: "WBNB",
            platformName: "PancakeSwap",
          },
        },
      },
      {
        counterpartyChainId: "axelar-dojo-1",
        sourceChannelId: "channel-208",
        destChannelId: "channel-3",
        coinMinimalDenom: "busd-wei",
        sourceChainNameOverride: "Ethereum",
        isVerified: true,
        originBridgeInfo: {
          bridge: "axelar" as const,
          wallets: ["metamask" as const, "walletconnect" as const],
          method: "deposit-address" as const,
          sourceChains: [AxelarSourceChainConfigs.busd.ethereum],
        },
      },
      {
        counterpartyChainId: IS_TESTNET
          ? "axelar-testnet-lisbon-3"
          : "axelar-dojo-1",
        sourceChannelId: IS_TESTNET ? "channel-1946" : "channel-208",
        destChannelId: IS_TESTNET ? "channel-135" : "channel-3",
        coinMinimalDenom: "wmatic-wei",
        sourceChainNameOverride: IS_TESTNET ? "Mumbai" : "Polygon",
        isVerified: true,
        originBridgeInfo: {
          bridge: "axelar" as const,
          wallets: ["metamask" as const],
          method: "deposit-address" as const,
          sourceChains: [AxelarSourceChainConfigs.wmatic.polygon],
          wrapAssetConfig: {
            url: "https://v2.swapmatic.io/?#/matic/swap?outputCurrency=0x0d500B1d8E8eF31E21C99d1Db9A6444d3ADf1270&inputCurrency=MATIC",
            fromDenom: "MATIC",
            toDenom: "WMATIC",
            platformName: "SwapMatic",
          },
        },
      },
      {
        counterpartyChainId: "axelar-dojo-1",
        sourceChannelId: "channel-208",
        destChannelId: "channel-3",
        coinMinimalDenom: "dot-planck",
        sourceChainNameOverride: "Moonbeam",
        isVerified: true,
        originBridgeInfo: {
          bridge: "axelar" as const,
          wallets: ["metamask" as const, "walletconnect" as const],
          method: "deposit-address" as const,
          sourceChains: [AxelarSourceChainConfigs.dot.moonbeam],
        },
      },
      {
        counterpartyChainId: "axelar-dojo-1",
        sourceChannelId: "channel-208",
        destChannelId: "channel-3",
        coinMinimalDenom: "shib-wei",
        sourceChainNameOverride: "Ethereum",
        originBridgeInfo: {
          bridge: "axelar" as const,
          wallets: ["metamask" as const, "walletconnect" as const],
          method: "deposit-address" as const,
          sourceChains: [AxelarSourceChainConfigs.shib.ethereum],
        },
      },
      {
        counterpartyChainId: IS_TESTNET
          ? "axelar-testnet-lisbon-3"
          : "axelar-dojo-1",
        sourceChannelId: IS_TESTNET ? "channel-1946" : "channel-208",
        destChannelId: IS_TESTNET ? "channel-135" : "channel-3",
        coinMinimalDenom: "wavax-wei",
        sourceChainNameOverride: IS_TESTNET
          ? "Avalanche Fuji Testnet"
          : "Avalanche",
        isVerified: true,
        originBridgeInfo: {
          bridge: "axelar" as const,
          wallets: ["metamask" as const],
          method: "deposit-address" as const,
          sourceChains: [AxelarSourceChainConfigs.wavax.avalanche],
          wrapAssetConfig: {
            url: "https://app.sushi.com/swap?inputCurrency=AVAX&outputCurrency=0xB31f66AA3C1e785363F0875A1B74E27b85FD66c7&chainId=43114",
            fromDenom: "AVAX",
            toDenom: "WAVAX",
            platformName: "SushiSwap",
          },
        },
      },
      {
        counterpartyChainId: "axelar-dojo-1",
        sourceChannelId: "channel-208",
        destChannelId: "channel-3",
        coinMinimalDenom: "dai-wei",
        sourceChainNameOverride: "Ethereum",
        isVerified: true,
        originBridgeInfo: {
          bridge: "axelar" as const,
          wallets: ["metamask" as const, "walletconnect" as const],
          method: "deposit-address" as const,
          sourceChains: [AxelarSourceChainConfigs.dai.ethereum],
        },
      },
      {
        counterpartyChainId: "axelar-dojo-1",
        sourceChannelId: "channel-208",
        destChannelId: "channel-3",
        coinMinimalDenom: "uni-wei",
        sourceChainNameOverride: "Ethereum",
        originBridgeInfo: {
          bridge: "axelar" as const,
          wallets: ["metamask" as const, "walletconnect" as const],
          method: "deposit-address" as const,
          sourceChains: [AxelarSourceChainConfigs.uni.ethereum],
        },
      },
      {
        counterpartyChainId: "cosmoshub-4",
        sourceChannelId: "channel-0",
        destChannelId: "channel-141",
        coinMinimalDenom: "uatom",
        isVerified: true,
      },
      {
        counterpartyChainId: "axelar-dojo-1",
        sourceChannelId: "channel-208",
        destChannelId: "channel-3",
        coinMinimalDenom: "link-wei",
        sourceChainNameOverride: "Ethereum",
        isVerified: true,
        originBridgeInfo: {
          bridge: "axelar" as const,
          wallets: ["metamask" as const, "walletconnect" as const],
          method: "deposit-address" as const,
          sourceChains: [AxelarSourceChainConfigs.link.ethereum],
        },
      },
      {
        counterpartyChainId: "crypto-org-chain-mainnet-1",
        sourceChannelId: "channel-5",
        destChannelId: "channel-10",
        coinMinimalDenom: "basecro",
        isVerified: true,
      },
      {
        counterpartyChainId: "axelar-dojo-1",
        sourceChannelId: "channel-208",
        destChannelId: "channel-3",
        coinMinimalDenom: "ape-wei",
        sourceChainNameOverride: "Ethereum",
        originBridgeInfo: {
          bridge: "axelar" as const,
          wallets: ["metamask" as const, "walletconnect" as const],
          method: "deposit-address" as const,
          sourceChains: [AxelarSourceChainConfigs.ape.ethereum],
        },
      },
      {
        counterpartyChainId: "axelar-dojo-1",
        sourceChannelId: "channel-208",
        destChannelId: "channel-3",
        coinMinimalDenom: "aave-wei",
        sourceChainNameOverride: "Ethereum",
        originBridgeInfo: {
          bridge: "axelar" as const,
          wallets: ["metamask" as const, "walletconnect" as const],
          method: "deposit-address" as const,
          sourceChains: [AxelarSourceChainConfigs.aave.ethereum],
        },
      },
      {
        counterpartyChainId: "axelar-dojo-1",
        sourceChannelId: "channel-208",
        destChannelId: "channel-3",
        coinMinimalDenom: "axs-wei",
        sourceChainNameOverride: "Ethereum",
        originBridgeInfo: {
          bridge: "axelar" as const,
          wallets: ["metamask" as const, "walletconnect" as const],
          method: "deposit-address" as const,
          sourceChains: [AxelarSourceChainConfigs.axs.ethereum],
        },
      },
      {
        counterpartyChainId: "columbus-5",
        sourceChannelId: "channel-72",
        destChannelId: "channel-1",
        coinMinimalDenom: "uluna",
        isVerified: true,
      },
      {
        counterpartyChainId: "axelar-dojo-1",
        sourceChannelId: "channel-208",
        destChannelId: "channel-3",
        coinMinimalDenom: "frax-wei",
        sourceChainNameOverride: "Ethereum",
        originBridgeInfo: {
          bridge: "axelar" as const,
          wallets: ["metamask" as const, "walletconnect" as const],
          method: "deposit-address" as const,
          sourceChains: [AxelarSourceChainConfigs.frax.ethereum],
        },
      },
      {
        counterpartyChainId: "axelar-dojo-1",
        sourceChannelId: "channel-208",
        destChannelId: "channel-3",
        coinMinimalDenom: "wftm-wei",
        sourceChainNameOverride: "Fantom",
        isVerified: false,
        originBridgeInfo: {
          bridge: "axelar" as const,
          wallets: ["metamask" as const],
          method: "deposit-address" as const,
          sourceChains: [AxelarSourceChainConfigs.wftm.fantom],
          wrapAssetConfig: {
            url: "https://www.spiritswap.finance/swap/FTM/WFTM",
            fromDenom: "FTM",
            toDenom: "WFTM",
            platformName: "SpiritSwap",
          },
        },
      },
      {
        counterpartyChainId: "axelar-dojo-1",
        sourceChannelId: "channel-208",
        destChannelId: "channel-3",
        coinMinimalDenom: "mkr-wei",
        sourceChainNameOverride: "Ethereum",
        isVerified: true,
        originBridgeInfo: {
          bridge: "axelar" as const,
          wallets: ["metamask" as const, "walletconnect" as const],
          method: "deposit-address" as const,
          sourceChains: [AxelarSourceChainConfigs.mkr.ethereum],
        },
      },
      {
        counterpartyChainId: "phoenix-1",
        sourceChannelId: "channel-251",
        destChannelId: "channel-1",
        coinMinimalDenom: "uluna",
        isVerified: true,
        depositUrlOverride: "https://bridge.terra.money",
        withdrawUrlOverride: "https://bridge.terra.money",
      },
      {
        counterpartyChainId: "kava_2222-10",
        sourceChannelId: "channel-143",
        destChannelId: "channel-1",
        coinMinimalDenom: "ukava",
        isVerified: true,
      },
      {
        counterpartyChainId: "axelar-dojo-1",
        sourceChannelId: "channel-208",
        destChannelId: "channel-3",
        coinMinimalDenom: "xcn-wei",
        sourceChainNameOverride: "Ethereum",
        originBridgeInfo: {
          bridge: "axelar" as const,
          wallets: ["metamask" as const, "walletconnect" as const],
          method: "deposit-address" as const,
          sourceChains: [AxelarSourceChainConfigs.xcn.ethereum],
        },
      },
      {
        counterpartyChainId: "fetchhub-4",
        sourceChannelId: "channel-229",
        destChannelId: "channel-10",
        coinMinimalDenom: "afet",
        isVerified: true,
      },
      {
        counterpartyChainId: "laozi-mainnet",
        sourceChannelId: "channel-148",
        destChannelId: "channel-83",
        coinMinimalDenom: "uband",
        isVerified: true,
      },
      {
        counterpartyChainId: "columbus-5",
        sourceChannelId: "channel-72",
        destChannelId: "channel-1",
        coinMinimalDenom: "uusd",
      },
      {
        counterpartyChainId: IS_TESTNET
          ? "axelar-testnet-lisbon-3"
          : "axelar-dojo-1",
        sourceChannelId: IS_TESTNET ? "channel-312" : "channel-208",
        destChannelId: IS_TESTNET ? "channel-22" : "channel-3",
        coinMinimalDenom: IS_TESTNET ? "wdev-wei" : "wglmr-wei",
        sourceChainNameOverride: IS_TESTNET ? "Moonbase Alpha" : "Moonbeam",
        originBridgeInfo: {
          bridge: "axelar" as const,
          wallets: ["metamask" as const, "walletconnect" as const],
          method: "deposit-address" as const,
          sourceChains: [AxelarSourceChainConfigs.wglmr.moonbeam],
        },
      },
      {
        counterpartyChainId: "injective-1",
        sourceChannelId: "channel-122",
        destChannelId: "channel-8",
        coinMinimalDenom: "inj",
        depositUrlOverride:
          "https://hub.injective.network/bridge/?destination=osmosis&origin=injective&token=inj",
        withdrawUrlOverride:
          "https://hub.injective.network/bridge/?destination=injective&origin=osmosis&token=inj",
        isVerified: true,
      },
      {
        counterpartyChainId: "evmos_9001-2",
        sourceChannelId: "channel-204",
        destChannelId: "channel-0",
        coinMinimalDenom: "aevmos",
        depositUrlOverride: "https://app.evmos.org/transfer",
        withdrawUrlOverride: "https://app.evmos.org/transfer",
        isVerified: true,
      },
      {
        counterpartyChainId: "secret-4",
        sourceChannelId: "channel-88",
        destChannelId: "channel-1",
        coinMinimalDenom: "uscrt",
        isVerified: true,
      },
      {
        counterpartyChainId: "canto_7700-1",
        sourceChannelId: "channel-550",
        destChannelId: "channel-5",
        coinMinimalDenom: "acanto",
        isVerified: false,
      },
      {
        counterpartyChainId: "agoric-3",
        sourceChannelId: "channel-320",
        destChannelId: "channel-1",
        coinMinimalDenom: "ubld",
        isVerified: true,
      },
      {
        counterpartyChainId: "kava_2222-10",
        sourceChannelId: "channel-143",
        destChannelId: "channel-1",
        coinMinimalDenom: "usdx",
      },
      {
        counterpartyChainId: "juno-1",
        sourceChannelId: "channel-42",
        destChannelId: "channel-0",
        coinMinimalDenom: "ujuno",
        isVerified: true,
      },
      {
        counterpartyChainId: "panacea-3",
        sourceChannelId: "channel-82",
        destChannelId: "channel-1",
        coinMinimalDenom: "umed",
        isVerified: true,
      },
      {
        counterpartyChainId: "core-1",
        sourceChannelId: "channel-4",
        destChannelId: "channel-6",
        coinMinimalDenom: "uxprt",
        isVerified: true,
      },
      {
        counterpartyChainId: "axelar-dojo-1",
        sourceChannelId: "channel-208",
        destChannelId: "channel-3",
        coinMinimalDenom: "uaxl",
        isVerified: true,
      },
      {
        counterpartyChainId: "shentu-2.2",
        sourceChannelId: "channel-146",
        destChannelId: "channel-8",
        coinMinimalDenom: "uctk",
      },
      {
        counterpartyChainId: "akashnet-2",
        sourceChannelId: "channel-1",
        destChannelId: "channel-9",
        coinMinimalDenom: "uakt",
        isVerified: true,
      },
      {
        counterpartyChainId: "axelar-dojo-1",
        sourceChannelId: "channel-208",
        destChannelId: "channel-3",
        coinMinimalDenom: "polygon-uusdc",
        sourceChainNameOverride: "Polygon",
        isVerified: false,
        originBridgeInfo: {
          bridge: "axelar" as const,
          wallets: ["metamask" as const, "walletconnect" as const],
          method: "deposit-address" as const,
          sourceChains: [AxelarSourceChainConfigs.polygonusdc.polygon],
        },
      },
      {
        counterpartyChainId: "axelar-dojo-1",
        sourceChannelId: "channel-208",
        destChannelId: "channel-3",
        coinMinimalDenom: "avalanche-uusdc",
        sourceChainNameOverride: "Avalanche",
        isVerified: false,
        originBridgeInfo: {
          bridge: "axelar" as const,
          wallets: ["metamask" as const, "walletconnect" as const],
          method: "deposit-address" as const,
          sourceChains: [AxelarSourceChainConfigs.avalancheusdc.avalanche],
        },
      },
      {
        counterpartyChainId: "kaiyo-1",
        sourceChannelId: "channel-259",
        destChannelId: "channel-3",
        coinMinimalDenom: "ukuji",
        depositUrlOverride:
          "https://blue.kujira.app/ibc?destination=osmosis-1&denom=ukuji",
        // withdrawUrlOverride:
        //   "https://blue.kujira.app/ibc?destination=kaiyo-1&source=osmosis-1&denom=ukuji",
        isVerified: true,
      },
      {
        counterpartyChainId: "stargaze-1",
        sourceChannelId: "channel-75",
        destChannelId: "channel-0",
        coinMinimalDenom: "ustars",
        isVerified: true,
      },
      {
        counterpartyChainId: "regen-1",
        sourceChannelId: "channel-8",
        destChannelId: "channel-1",
        coinMinimalDenom: "uregen",
        isVerified: true,
      },
      {
        counterpartyChainId: "core-1",
        sourceChannelId: "channel-4",
        destChannelId: "channel-6",
        coinMinimalDenom:
          "ibc/A6E3AF63B3C906416A9AF7A556C59EA4BD50E617EFFE6299B99700CCB780E444",
        ibcTransferPathDenom:
          "transfer/channel-38/gravity0xfB5c6815cA3AC72Ce9F5006869AE67f18bF77006",
        isVerified: true,
      },
      {
        counterpartyChainId: "irishub-1",
        sourceChannelId: "channel-6",
        destChannelId: "channel-3",
        coinMinimalDenom: "uiris",
        isVerified: true,
      },
      {
        counterpartyChainId: "kava_2222-10",
        sourceChannelId: "channel-143",
        destChannelId: "channel-1",
        coinMinimalDenom: "hard",
      },
      {
        counterpartyChainId: "stride-1",
        sourceChannelId: "channel-326",
        destChannelId: "channel-5",
        coinMinimalDenom: "ustrd",
        isVerified: true,
      },
      {
        counterpartyChainId: "stride-1",
        sourceChannelId: "channel-326",
        destChannelId: "channel-5",
        coinMinimalDenom: "stuosmo",
        isVerified: true,
      },
      {
        counterpartyChainId: "stride-1",
        sourceChannelId: "channel-326",
        destChannelId: "channel-5",
        coinMinimalDenom: "stuatom",
        isVerified: true,
      },
      {
        counterpartyChainId: "stride-1",
        sourceChannelId: "channel-326",
        destChannelId: "channel-5",
        coinMinimalDenom: "stujuno",
      },
      {
        counterpartyChainId: "stride-1",
        sourceChannelId: "channel-326",
        destChannelId: "channel-5",
        coinMinimalDenom: "stustars",
      },
      {
        counterpartyChainId: "kichain-2",
        sourceChannelId: "channel-77",
        destChannelId: "channel-0",
        coinMinimalDenom: "uxki",
        isVerified: true,
      },
      {
        counterpartyChainId: "umee-1",
        sourceChannelId: "channel-184",
        destChannelId: "channel-0",
        coinMinimalDenom: "uumee",
        isVerified: true,
      },
      {
        counterpartyChainId: "Oraichain",
        sourceChannelId: "channel-216",
        destChannelId: "channel-13",
        coinMinimalDenom: "orai",
      },
      {
        counterpartyChainId: "crescent-1",
        sourceChannelId: "channel-297",
        destChannelId: "channel-9",
        coinMinimalDenom: "ucre",
      },
      {
        counterpartyChainId: "cudos-1",
        sourceChannelId: "channel-298",
        destChannelId: "channel-1",
        coinMinimalDenom: "acudos",
      },
      {
        counterpartyChainId: "carbon-1",
        sourceChannelId: "channel-188",
        destChannelId: "channel-0",
        coinMinimalDenom: "swth",
        isVerified: true,
      },
      {
        counterpartyChainId: "axelar-dojo-1",
        sourceChannelId: "channel-208",
        destChannelId: "channel-3",
        coinMinimalDenom: "rai-wei",
        sourceChainNameOverride: "Ethereum",
        originBridgeInfo: {
          bridge: "axelar" as const,
          wallets: ["metamask" as const, "walletconnect" as const],
          method: "deposit-address" as const,
          sourceChains: [AxelarSourceChainConfigs.rai.ethereum],
        },
      },
      {
        counterpartyChainId: "comdex-1",
        sourceChannelId: "channel-87",
        destChannelId: "channel-1",
        coinMinimalDenom: "ucmdx",
        isVerified: true,
      },
      {
        counterpartyChainId: "cheqd-mainnet-1",
        sourceChannelId: "channel-108",
        destChannelId: "channel-0",
        coinMinimalDenom: "ncheq",
        isVerified: true,
      },
      {
        counterpartyChainId: "kava_2222-10",
        sourceChannelId: "channel-143",
        destChannelId: "channel-1",
        coinMinimalDenom: "swp",
      },
      {
        // SHD
        counterpartyChainId: "secret-4",
        sourceChannelId: "channel-476",
        destChannelId: "channel-44",
        coinMinimalDenom: "cw20:secret1qfql357amn448duf5gvp9gr48sxx9tsnhupu3d",
        depositUrlOverride: "https://wrap.scrt.network",
        ics20ContractAddress: "secret1tqmms5awftpuhalcv5h5mg76fa0tkdz4jv9ex4",
      },
      {
        counterpartyChainId: "bostrom",
        sourceChannelId: "channel-95",
        destChannelId: "channel-2",
        coinMinimalDenom: "boot",
      },
      {
        counterpartyChainId: "emoney-3",
        sourceChannelId: "channel-37",
        destChannelId: "channel-0",
        coinMinimalDenom: "ungm",
        isVerified: true,
      },
      {
        counterpartyChainId: "teritori-1",
        sourceChannelId: "channel-362",
        destChannelId: "channel-0",
        coinMinimalDenom: "utori",
      },
      {
        counterpartyChainId: "sentinelhub-2",
        sourceChannelId: "channel-2",
        destChannelId: "channel-0",
        coinMinimalDenom: "udvpn",
        isVerified: true,
      },
      {
        counterpartyChainId: "gravity-bridge-3",
        sourceChannelId: "channel-144",
        destChannelId: "channel-10",
        coinMinimalDenom: "ugraviton",
        isVerified: true,
      },
      {
        counterpartyChainId: "gravity-bridge-3",
        sourceChannelId: "channel-144",
        destChannelId: "channel-10",
        coinMinimalDenom: "gravity0x2260FAC5E5542a773Aa44fBCfeDf7C193bc2C599",
        depositUrlOverride: "https://bridge.blockscape.network/",
        withdrawUrlOverride: "https://bridge.blockscape.network/",
      },
      {
        counterpartyChainId: "gravity-bridge-3",
        sourceChannelId: "channel-144",
        destChannelId: "channel-10",
        coinMinimalDenom: "gravity0xC02aaA39b223FE8D0A0e5C4F27eAD9083C756Cc2",
        depositUrlOverride: "https://bridge.blockscape.network/",
        withdrawUrlOverride: "https://bridge.blockscape.network/",
      },
      {
        counterpartyChainId: "gravity-bridge-3",
        sourceChannelId: "channel-144",
        destChannelId: "channel-10",
        coinMinimalDenom: "gravity0xA0b86991c6218b36c1d19D4a2e9Eb0cE3606eB48",
        depositUrlOverride: "https://bridge.blockscape.network/",
        withdrawUrlOverride: "https://bridge.blockscape.network/",
      },
      {
        counterpartyChainId: "gravity-bridge-3",
        sourceChannelId: "channel-144",
        destChannelId: "channel-10",
        coinMinimalDenom: "gravity0x6B175474E89094C44Da98b954EedeAC495271d0F",
        depositUrlOverride: "https://bridge.blockscape.network/",
        withdrawUrlOverride: "https://bridge.blockscape.network/",
      },
      {
        counterpartyChainId: "gravity-bridge-3",
        sourceChannelId: "channel-144",
        destChannelId: "channel-10",
        coinMinimalDenom: "gravity0xdAC17F958D2ee523a2206206994597C13D831ec7",
        depositUrlOverride: "https://bridge.blockscape.network/",
        withdrawUrlOverride: "https://bridge.blockscape.network/",
      },
      {
        counterpartyChainId: "mantle-1",
        sourceChannelId: "channel-232",
        destChannelId: "channel-0",
        coinMinimalDenom: "umntl",
        isVerified: true,
      },
      {
        counterpartyChainId: "emoney-3",
        sourceChannelId: "channel-37",
        destChannelId: "channel-0",
        coinMinimalDenom: "eeur",
        isVerified: true,
      },
      {
        // SIENNA
        counterpartyChainId: "secret-4",
        sourceChannelId: "channel-476",
        destChannelId: "channel-44",
        coinMinimalDenom: "cw20:secret1rgm2m5t530tdzyd99775n6vzumxa5luxcllml4",
        depositUrlOverride: "https://wrap.scrt.network",
        ics20ContractAddress: "secret1tqmms5awftpuhalcv5h5mg76fa0tkdz4jv9ex4",
      },
      {
        counterpartyChainId: "lambda_92000-1",
        sourceChannelId: "channel-378",
        destChannelId: "channel-2",
        coinMinimalDenom: "ulamb",
      },
      {
        counterpartyChainId: "likecoin-mainnet-2",
        sourceChannelId: "channel-53",
        destChannelId: "channel-3",
        coinMinimalDenom: "nanolike",
        isVerified: true,
      },
      {
        counterpartyChainId: "agoric-3",
        sourceChannelId: "channel-320",
        destChannelId: "channel-1",
        coinMinimalDenom: "uist",
        isVerified: true,
      },
      {
        counterpartyChainId: "desmos-mainnet",
        sourceChannelId: "channel-135",
        destChannelId: "channel-2",
        coinMinimalDenom: "udsm",
        isVerified: true,
      },
      {
        counterpartyChainId: "mainnet-3",
        sourceChannelId: "channel-181",
        destChannelId: "channel-1",
        coinMinimalDenom: "udec",
        isVerified: true,
      },
      {
        counterpartyChainId: "sifchain-1",
        sourceChannelId: "channel-47",
        destChannelId: "channel-17",
        coinMinimalDenom: "rowan",
        isUnstable: true,
      },
      {
        counterpartyChainId: "kaiyo-1",
        sourceChannelId: "channel-259",
        destChannelId: "channel-3",
        coinMinimalDenom:
          "factory/kujira1qk00h5atutpsv900x202pxx42npjr9thg58dnqpa72f2p7m2luase444a7/uusk",
        depositUrlOverride:
          "https://blue.kujira.app/ibc?destination=osmosis-1&source=kaiyo-1&denom=factory%2Fkujira1qk00h5atutpsv900x202pxx42npjr9thg58dnqpa72f2p7m2luase444a7%2Fuusk",
        withdrawUrlOverride:
          "https://blue.kujira.app/ibc?destination=kaiyo-1&source=osmosis-1&denom=ibc%2F44492EAB24B72E3FB59B9FA619A22337FB74F95D8808FE6BC78CC0E6C18DC2EC",
      },
      {
        counterpartyChainId: "acre_9052-1",
        sourceChannelId: "channel-490",
        destChannelId: "channel-0",
        coinMinimalDenom: "aacre",
      },
      {
        counterpartyChainId: "bitsong-2b",
        sourceChannelId: "channel-73",
        destChannelId: "channel-0",
        coinMinimalDenom: "ubtsg",
        isVerified: true,
      },
      {
        counterpartyChainId: "iov-mainnet-ibc",
        sourceChannelId: "channel-15",
        destChannelId: "channel-2",
        coinMinimalDenom: "uiov",
        isVerified: true,
      },
      {
        counterpartyChainId: "odin-mainnet-freya",
        sourceChannelId: "channel-258",
        destChannelId: "channel-3",
        coinMinimalDenom: "mGeo",
      },
      {
        counterpartyChainId: "vidulum-1",
        sourceChannelId: "channel-124",
        destChannelId: "channel-0",
        coinMinimalDenom: "uvdl",
        isVerified: true,
      },
      {
        counterpartyChainId: "microtick-1",
        sourceChannelId: "channel-39",
        destChannelId: "channel-16",
        coinMinimalDenom: "utick",
        isUnstable: true,
      },
      {
        counterpartyChainId: "titan-1",
        sourceChannelId: "channel-221",
        destChannelId: "channel-1",
        coinMinimalDenom: "uatolo",
      },
      //-------No CoinGecko Market Capitalization-------
      {
        counterpartyChainId: "chihuahua-1",
        sourceChannelId: "channel-113",
        destChannelId: "channel-7",
        coinMinimalDenom: "uhuahua",
        isVerified: true,
      },
      {
        counterpartyChainId: "ixo-4",
        sourceChannelId: "channel-38",
        destChannelId: "channel-4",
        coinMinimalDenom: "uixo",
      },
      {
        counterpartyChainId: "bitcanna-1",
        sourceChannelId: "channel-51",
        destChannelId: "channel-1",
        coinMinimalDenom: "ubcna",
        isVerified: true,
      },
      {
        counterpartyChainId: "lum-network-1",
        sourceChannelId: "channel-115",
        destChannelId: "channel-3",
        coinMinimalDenom: "ulum",
        isVerified: true,
      },
      {
        counterpartyChainId: "dig-1",
        sourceChannelId: "channel-128",
        destChannelId: "channel-1",
        coinMinimalDenom: "udig",
        isVerified: true,
        isUnstable: true,
      },
      {
        counterpartyChainId: "sommelier-3",
        sourceChannelId: "channel-165",
        destChannelId: "channel-0",
        coinMinimalDenom: "usomm",
        isVerified: true,
      },
      {
        counterpartyChainId: "darchub",
        sourceChannelId: "channel-171",
        destChannelId: "channel-0",
        coinMinimalDenom: "udarc",
      },
      {
        counterpartyChainId: "juno-1",
        sourceChannelId: "channel-169",
        destChannelId: "channel-47",
        coinMinimalDenom:
          "cw20:juno1g2g7ucurum66d42g8k5twk34yegdq8c82858gz0tq2fc75zy7khssgnhjl",
        ics20ContractAddress:
          "juno1v4887y83d6g28puzvt8cl0f3cdhd3y6y9mpysnsp3k8krdm7l6jqgm0rkn",
      },
      {
        counterpartyChainId: "cerberus-chain-1",
        sourceChannelId: "channel-212",
        destChannelId: "channel-1",
        coinMinimalDenom: "ucrbrus",
        isUnstable: true,
      },
      {
        counterpartyChainId: "juno-1",
        sourceChannelId: "channel-169",
        destChannelId: "channel-47",
        coinMinimalDenom:
          "cw20:juno168ctmpyppk90d34p3jjy658zf5a5l3w8wk35wht6ccqj4mr0yv8s4j5awr",
        ics20ContractAddress:
          "juno1v4887y83d6g28puzvt8cl0f3cdhd3y6y9mpysnsp3k8krdm7l6jqgm0rkn",
      },
      {
        counterpartyChainId: "columbus-5",
        sourceChannelId: "channel-72",
        destChannelId: "channel-1",
        coinMinimalDenom: "ukrw",
      },
      {
        counterpartyChainId: "juno-1",
        sourceChannelId: "channel-169",
        destChannelId: "channel-47",
        coinMinimalDenom:
          "cw20:juno1re3x67ppxap48ygndmrc7har2cnc7tcxtm9nplcas4v0gc3wnmvs3s807z",
        ics20ContractAddress:
          "juno1v4887y83d6g28puzvt8cl0f3cdhd3y6y9mpysnsp3k8krdm7l6jqgm0rkn",
      },
      {
        counterpartyChainId: "juno-1",
        sourceChannelId: "channel-169",
        destChannelId: "channel-47",
        coinMinimalDenom:
          "cw20:juno1r4pzw8f9z0sypct5l9j906d47z998ulwvhvqe5xdwgy8wf84583sxwh0pa",
        ics20ContractAddress:
          "juno1v4887y83d6g28puzvt8cl0f3cdhd3y6y9mpysnsp3k8krdm7l6jqgm0rkn",
      },
      {
        counterpartyChainId: "juno-1",
        sourceChannelId: "channel-169",
        destChannelId: "channel-47",
        coinMinimalDenom:
          "cw20:juno1y9rf7ql6ffwkv02hsgd4yruz23pn4w97p75e2slsnkm0mnamhzysvqnxaq",
        ics20ContractAddress:
          "juno1v4887y83d6g28puzvt8cl0f3cdhd3y6y9mpysnsp3k8krdm7l6jqgm0rkn",
      },
      {
        counterpartyChainId: "pio-mainnet-1",
        sourceChannelId: "channel-222",
        destChannelId: "channel-7",
        coinMinimalDenom: "nhash",
      },
      {
        counterpartyChainId: "galaxy-1",
        sourceChannelId: "channel-236",
        destChannelId: "channel-0",
        coinMinimalDenom: "uglx",
      },
      {
        counterpartyChainId: "juno-1",
        sourceChannelId: "channel-169",
        destChannelId: "channel-47",
        coinMinimalDenom:
          "cw20:juno1tdjwrqmnztn2j3sj2ln9xnyps5hs48q3ddwjrz7jpv6mskappjys5czd49",
        ics20ContractAddress:
          "juno1v4887y83d6g28puzvt8cl0f3cdhd3y6y9mpysnsp3k8krdm7l6jqgm0rkn",
      },
      {
        counterpartyChainId: "juno-1",
        sourceChannelId: "channel-169",
        destChannelId: "channel-47",
        coinMinimalDenom:
          "cw20:juno15u3dt79t6sxxa3x3kpkhzsy56edaa5a66wvt3kxmukqjz2sx0hes5sn38g",
        ics20ContractAddress:
          "juno1v4887y83d6g28puzvt8cl0f3cdhd3y6y9mpysnsp3k8krdm7l6jqgm0rkn",
      },
      {
        counterpartyChainId: "meme-1",
        sourceChannelId: "channel-238",
        destChannelId: "channel-1",
        coinMinimalDenom: "umeme",
      },
      {
        counterpartyChainId: "juno-1",
        sourceChannelId: "channel-169",
        destChannelId: "channel-47",
        coinMinimalDenom:
          "cw20:juno17wzaxtfdw5em7lc94yed4ylgjme63eh73lm3lutp2rhcxttyvpwsypjm4w",
        ics20ContractAddress:
          "juno1v4887y83d6g28puzvt8cl0f3cdhd3y6y9mpysnsp3k8krdm7l6jqgm0rkn",
      },
      {
        counterpartyChainId: "juno-1",
        sourceChannelId: "channel-169",
        destChannelId: "channel-47",
        coinMinimalDenom:
          "cw20:juno1n7n7d5088qlzlj37e9mgmkhx6dfgtvt02hqxq66lcap4dxnzdhwqfmgng3",
        ics20ContractAddress:
          "juno1v4887y83d6g28puzvt8cl0f3cdhd3y6y9mpysnsp3k8krdm7l6jqgm0rkn",
      },
      {
        counterpartyChainId: "genesis_29-2",
        sourceChannelId: "channel-253",
        destChannelId: "channel-1",
        coinMinimalDenom: "el1",
      },
      {
        counterpartyChainId: "tgrade-mainnet-1",
        sourceChannelId: "channel-263",
        destChannelId: "channel-0",
        coinMinimalDenom: "utgd",
        isVerified: true,
      },
      {
        counterpartyChainId: "echelon_3000-3",
        sourceChannelId: "channel-403",
        destChannelId: "channel-11",
        coinMinimalDenom: "aechelon",
        depositUrlOverride: "https://app.ech.network/ibc",
        withdrawUrlOverride: "https://app.ech.network/ibc",
      },
      {
        counterpartyChainId: "odin-mainnet-freya",
        sourceChannelId: "channel-258",
        destChannelId: "channel-3",
        coinMinimalDenom: "loki",
      },
      {
        counterpartyChainId: "odin-mainnet-freya",
        sourceChannelId: "channel-258",
        destChannelId: "channel-3",
        coinMinimalDenom: "mO9W",
      },
      {
        counterpartyChainId: "kichain-2",
        sourceChannelId: "channel-261",
        destChannelId: "channel-18",
        coinMinimalDenom:
          "cw20:ki1dt3lk455ed360pna38fkhqn0p8y44qndsr77qu73ghyaz2zv4whq83mwdy",
        ics20ContractAddress:
          "ki1hzz0s0ucrhdp6tue2lxk3c03nj6f60qy463we7lgx0wudd72ctmsd9kgha",
      },
      {
        counterpartyChainId: "juno-1",
        sourceChannelId: "channel-169",
        destChannelId: "channel-47",
        coinMinimalDenom:
          "cw20:juno1j0a9ymgngasfn3l5me8qpd53l5zlm9wurfdk7r65s5mg6tkxal3qpgf5se",
        ics20ContractAddress:
          "juno1v4887y83d6g28puzvt8cl0f3cdhd3y6y9mpysnsp3k8krdm7l6jqgm0rkn",
      },
      {
        counterpartyChainId: "juno-1",
        sourceChannelId: "channel-169",
        destChannelId: "channel-47",
        coinMinimalDenom:
          "cw20:juno1gz8cf86zr4vw9cjcyyv432vgdaecvr9n254d3uwwkx9rermekddsxzageh",
        ics20ContractAddress:
          "juno1v4887y83d6g28puzvt8cl0f3cdhd3y6y9mpysnsp3k8krdm7l6jqgm0rkn",
      },
      {
        counterpartyChainId: "LumenX",
        sourceChannelId: "channel-286",
        destChannelId: "channel-3",
        coinMinimalDenom: "ulumen",
      },
      {
        counterpartyChainId: "juno-1",
        sourceChannelId: "channel-169",
        destChannelId: "channel-47",
        coinMinimalDenom:
          "cw20:juno1dd0k0um5rqncfueza62w9sentdfh3ec4nw4aq4lk5hkjl63vljqscth9gv",
        ics20ContractAddress:
          "juno1v4887y83d6g28puzvt8cl0f3cdhd3y6y9mpysnsp3k8krdm7l6jqgm0rkn",
      },
      {
        counterpartyChainId: "juno-1",
        sourceChannelId: "channel-169",
        destChannelId: "channel-47",
        coinMinimalDenom:
          "cw20:juno1wwnhkagvcd3tjz6f8vsdsw5plqnw8qy2aj3rrhqr2axvktzv9q2qz8jxn3",
        ics20ContractAddress:
          "juno1v4887y83d6g28puzvt8cl0f3cdhd3y6y9mpysnsp3k8krdm7l6jqgm0rkn",
      },
      {
        counterpartyChainId: "juno-1",
        sourceChannelId: "channel-169",
        destChannelId: "channel-47",
        coinMinimalDenom:
          "cw20:juno159q8t5g02744lxq8lfmcn6f78qqulq9wn3y9w7lxjgkz4e0a6kvsfvapse",
        ics20ContractAddress:
          "juno1v4887y83d6g28puzvt8cl0f3cdhd3y6y9mpysnsp3k8krdm7l6jqgm0rkn",
      },
      {
        counterpartyChainId: "juno-1",
        sourceChannelId: "channel-169",
        destChannelId: "channel-47",
        coinMinimalDenom:
          "cw20:juno19rqljkh95gh40s7qdx40ksx3zq5tm4qsmsrdz9smw668x9zdr3lqtg33mf",
        ics20ContractAddress:
          "juno1v4887y83d6g28puzvt8cl0f3cdhd3y6y9mpysnsp3k8krdm7l6jqgm0rkn",
      },
      {
        counterpartyChainId: "reb_1111-1",
        sourceChannelId: "channel-355",
        destChannelId: "channel-0",
        coinMinimalDenom: "arebus",
      },
      {
        counterpartyChainId: "juno-1",
        sourceChannelId: "channel-169",
        destChannelId: "channel-47",
        coinMinimalDenom:
          "cw20:juno1p8x807f6h222ur0vssqy3qk6mcpa40gw2pchquz5atl935t7kvyq894ne3",
        ics20ContractAddress:
          "juno1v4887y83d6g28puzvt8cl0f3cdhd3y6y9mpysnsp3k8krdm7l6jqgm0rkn",
      },
      {
        counterpartyChainId: "FUND-MainNet-2",
        sourceChannelId: "channel-382",
        destChannelId: "channel-0",
        coinMinimalDenom: "nund",
      },
      {
        counterpartyChainId: "jackal-1",
        sourceChannelId: "channel-412",
        destChannelId: "channel-0",
        coinMinimalDenom: "ujkl",
      },
      {
        // ALTER
        counterpartyChainId: "secret-4",
        sourceChannelId: "channel-476",
        destChannelId: "channel-44",
        coinMinimalDenom: "cw20:secret12rcvz0umvk875kd6a803txhtlu7y0pnd73kcej",
        depositUrlOverride: "https://wrap.scrt.network",
        ics20ContractAddress: "secret1tqmms5awftpuhalcv5h5mg76fa0tkdz4jv9ex4",
      },
      {
        // BUTT
        counterpartyChainId: "secret-4",
        sourceChannelId: "channel-476",
        destChannelId: "channel-44",
        coinMinimalDenom: "cw20:secret1yxcexylwyxlq58umhgsjgstgcg2a0ytfy4d9lt",
        depositUrlOverride: "https://wrap.scrt.network",
        ics20ContractAddress: "secret1tqmms5awftpuhalcv5h5mg76fa0tkdz4jv9ex4",
      },
      {
        // stkd-SCRT
        counterpartyChainId: "secret-4",
        sourceChannelId: "channel-476",
        destChannelId: "channel-44",
        coinMinimalDenom: "cw20:secret1k6u0cy4feepm6pehnz804zmwakuwdapm69tuc4",
        depositUrlOverride: "https://wrap.scrt.network",
        ics20ContractAddress: "secret1tqmms5awftpuhalcv5h5mg76fa0tkdz4jv9ex4",
      },
      {
        counterpartyChainId: "beezee-1",
        sourceChannelId: "channel-340",
        destChannelId: "channel-0",
        coinMinimalDenom: "ubze",
      },
      {
        counterpartyChainId: "juno-1",
        sourceChannelId: "channel-169",
        destChannelId: "channel-47",
        coinMinimalDenom:
          "cw20:juno1cltgm8v842gu54srmejewghnd6uqa26lzkpa635wzra9m9xuudkqa2gtcz",
        ics20ContractAddress:
          "juno1v4887y83d6g28puzvt8cl0f3cdhd3y6y9mpysnsp3k8krdm7l6jqgm0rkn",
      },
      {
        counterpartyChainId: "comdex-1",
        sourceChannelId: "channel-87",
        destChannelId: "channel-1",
        coinMinimalDenom: "ucmst",
      },
      {
        counterpartyChainId: "imversed_5555555-1",
        sourceChannelId: "channel-517",
        destChannelId: "channel-1",
        coinMinimalDenom: "aimv",
      },
      {
        counterpartyChainId: "medasdigital-1",
        sourceChannelId: "channel-519",
        destChannelId: "channel-0",
        coinMinimalDenom: "umedas",
      },
      {
        counterpartyChainId: "juno-1",
        sourceChannelId: "channel-169",
        destChannelId: "channel-47",
        coinMinimalDenom:
          "cw20:juno1rws84uz7969aaa7pej303udhlkt3j9ca0l3egpcae98jwak9quzq8szn2l",
        ics20ContractAddress:
          "juno1v4887y83d6g28puzvt8cl0f3cdhd3y6y9mpysnsp3k8krdm7l6jqgm0rkn",
      },
      {
        counterpartyChainId: "secret-4",
        sourceChannelId: "channel-476",
        destChannelId: "channel-44",
        coinMinimalDenom: "cw20:secret1s09x2xvfd2lp2skgzm29w2xtena7s8fq98v852",
        depositUrlOverride: "https://wrap.scrt.network",
        ics20ContractAddress: "secret1tqmms5awftpuhalcv5h5mg76fa0tkdz4jv9ex4",
      },
      {
        counterpartyChainId: "onomy-mainnet-1",
        sourceChannelId: "channel-525",
        destChannelId: "channel-0",
        coinMinimalDenom: "anom",
      },
      {
        counterpartyChainId: "core-1",
        sourceChannelId: "channel-4",
        destChannelId: "channel-6",
        coinMinimalDenom: "stk/uatom",
      },
      {
        counterpartyChainId: "dyson-mainnet-01",
        sourceChannelId: "channel-526",
        destChannelId: "channel-2",
        coinMinimalDenom: "dys",
      },
      {
        counterpartyChainId: "juno-1",
        sourceChannelId: "channel-169",
        destChannelId: "channel-47",
        coinMinimalDenom:
          "cw20:juno1u45shlp0q4gcckvsj06ss4xuvsu0z24a0d0vr9ce6r24pht4e5xq7q995n",
        ics20ContractAddress:
          "juno1v4887y83d6g28puzvt8cl0f3cdhd3y6y9mpysnsp3k8krdm7l6jqgm0rkn",
      },
      {
        counterpartyChainId: "acre_9052-1",
        sourceChannelId: "channel-490",
        destChannelId: "channel-0",
        coinMinimalDenom: "erc20/0x2Cbea61fdfDFA520Ee99700F104D5b75ADf50B0c",
        depositUrlOverride: "https://app.arable.finance/#/ibc",
        withdrawUrlOverride: "https://app.arable.finance/#/ibc",
      },
      {
        counterpartyChainId: "acre_9052-1",
        sourceChannelId: "channel-490",
        destChannelId: "channel-0",
        coinMinimalDenom: "erc20/0xAE6D3334989a22A65228732446731438672418F2",
        depositUrlOverride: "https://app.arable.finance/#/ibc",
        withdrawUrlOverride: "https://app.arable.finance/#/ibc",
      },
      {
        counterpartyChainId: "planq_7070-2",
        sourceChannelId: "channel-492",
        destChannelId: "channel-1",
        coinMinimalDenom: "aplanq",
      },
      {
        counterpartyChainId: "quicksilver-2",
        sourceChannelId: "channel-522",
        destChannelId: "channel-2",
        coinMinimalDenom: "uqstars",
      },
      {
        // WYND
        counterpartyChainId: "juno-1",
        sourceChannelId: "channel-169",
        destChannelId: "channel-47",
        coinMinimalDenom:
          "cw20:juno1mkw83sv6c7sjdvsaplrzc8yaes9l42p4mhy0ssuxjnyzl87c9eps7ce3m9",
        ics20ContractAddress:
          "juno1v4887y83d6g28puzvt8cl0f3cdhd3y6y9mpysnsp3k8krdm7l6jqgm0rkn",
        isVerified: true,
      },
    ].filter((ibcAsset) => {
      // validate IBC asset config
      if (
        (ibcAsset.depositUrlOverride || ibcAsset.depositUrlOverride) &&
        ibcAsset.originBridgeInfo
      ) {
        throw new Error("Can't have URL overrides and origin bridge config");
      }
=======
})[] = IS_TESTNET ? [
  {
    counterpartyChainId: "axelar-testnet-lisbon-3",
    sourceChannelId: "channel-1946",
    destChannelId: "channel-135",
    coinMinimalDenom: "uausdc",
    sourceChainNameOverride: "Goerli Ethereum",
    isVerified: true,
    originBridgeInfo: {
      bridge: "axelar" as const,
      wallets: ["metamask" as const, "walletconnect" as const],
      method: "deposit-address" as const,
      sourceChains: [
        AxelarSourceChainConfigs.usdc.ethereum,
        AxelarSourceChainConfigs.usdc.binance,
        AxelarSourceChainConfigs.usdc.moonbeam,
        AxelarSourceChainConfigs.usdc.polygon,
        AxelarSourceChainConfigs.usdc.avalanche,
        AxelarSourceChainConfigs.usdc.fantom,
      ],
    },
    fiatRamps: [{ rampKey: "kado" as const, assetKey: "USDC" }],
  },
  {
    counterpartyChainId: "axelar-testnet-lisbon-3",
    sourceChannelId: "channel-1946",
    destChannelId: "channel-135",
    coinMinimalDenom: "weth-wei",
    sourceChainNameOverride: "Goerli Ethereum",
    isVerified: true,
    originBridgeInfo: {
      bridge: "axelar" as const,
      wallets: ["metamask" as const, "walletconnect" as const],
      method: "deposit-address" as const,
      sourceChains: [AxelarSourceChainConfigs.weth.ethereum],
    },
  },
  {
    counterpartyChainId: "axelar-testnet-lisbon-3",
    sourceChannelId: "channel-1946",
    destChannelId: "channel-135",
    coinMinimalDenom: "wbnb-wei",
    sourceChainNameOverride: "Binance Smart Chain Testnet",
    isVerified: true,
    originBridgeInfo: {
      bridge: "axelar" as const,
      wallets: ["metamask" as const],
      method: "deposit-address" as const,
      sourceChains: [AxelarSourceChainConfigs.wbnb.binance],
      wrapAssetConfig: {
        url: "https://pancakeswap.finance/swap?outputCurrency=0xbb4CdB9CBd36B01bD1cBaEBF2De08d9173bc095c",
        fromDenom: "BNB",
        toDenom: "WBNB",
        platformName: "PancakeSwap",
      },
    },
  },
  {
    counterpartyChainId: "axelar-testnet-lisbon-3",
    sourceChannelId: "channel-1946",
    destChannelId: "channel-135",
    coinMinimalDenom: "wmatic-wei",
    sourceChainNameOverride: "Mumbai",
    isVerified: true,
    originBridgeInfo: {
      bridge: "axelar" as const,
      wallets: ["metamask" as const],
      method: "deposit-address" as const,
      sourceChains: [AxelarSourceChainConfigs.wmatic.polygon],
      wrapAssetConfig: {
        url: "https://v2.swapmatic.io/?#/matic/swap?outputCurrency=0x0d500B1d8E8eF31E21C99d1Db9A6444d3ADf1270&inputCurrency=MATIC",
        fromDenom: "MATIC",
        toDenom: "WMATIC",
        platformName: "SwapMatic",
      },
    },
  },
  {
    counterpartyChainId: "axelar-testnet-lisbon-3",
    sourceChannelId: "channel-1946",
    destChannelId: "channel-135",
    coinMinimalDenom: "wavax-wei",
    sourceChainNameOverride: "Avalanche Fuji Testnet",
    isVerified: true,
    originBridgeInfo: {
      bridge: "axelar" as const,
      wallets: ["metamask" as const],
      method: "deposit-address" as const,
      sourceChains: [AxelarSourceChainConfigs.wavax.avalanche],
      wrapAssetConfig: {
        url: "https://app.sushi.com/swap?inputCurrency=AVAX&outputCurrency=0xB31f66AA3C1e785363F0875A1B74E27b85FD66c7&chainId=43114",
        fromDenom: "AVAX",
        toDenom: "WAVAX",
        platformName: "SushiSwap",
      },
    },
  },
  {
    counterpartyChainId: "axelar-testnet-lisbon-3",
    sourceChannelId: "channel-1946",
    destChannelId: "channel-135",
    coinMinimalDenom: "wdev-wei",
    sourceChainNameOverride: "Moonbase Alpha",
    isVerified: true,
    originBridgeInfo: {
      bridge: "axelar" as const,
      wallets: ["metamask" as const, "walletconnect" as const],
      method: "deposit-address" as const,
      sourceChains: [AxelarSourceChainConfigs.wglmr.moonbeam],
    },
  },
  {
    counterpartyChainId: "ares-1",
    sourceChannelId: "channel-2083",
    destChannelId: "channel-2",
    coinMinimalDenom: "umars",
    isVerified: true,
  },
  {
    counterpartyChainId: "axelar-testnet-lisbon-3",
    sourceChannelId: "channel-1946",
    destChannelId: "channel-135",
    coinMinimalDenom: "wftm-wei",
    sourceChainNameOverride: "Fantom Testnet",
    isVerified: true,
    originBridgeInfo: {
      bridge: "axelar" as const,
      wallets: ["metamask" as const],
      method: "deposit-address" as const,
      sourceChains: [AxelarSourceChainConfigs.wftm.fantom],
      wrapAssetConfig: {
        url: "https://www.spiritswap.finance/swap/FTM/WFTM",
        fromDenom: "FTM",
        toDenom: "WFTM",
        platformName: "SpiritSwap",
      },
    },
  },
] : [
  {
    counterpartyChainId: "mars-1",
    sourceChannelId: "channel-557",
    destChannelId: "channel-1",
    coinMinimalDenom: "umars",
    isVerified: true,
  },
  {
    counterpartyChainId: "axelar-dojo-1",
    sourceChannelId: "channel-208",
    destChannelId: "channel-3",
    coinMinimalDenom: "wbtc-satoshi",
    sourceChainNameOverride: "Ethereum",
    isVerified: true,
    originBridgeInfo: {
      bridge: "axelar" as const,
      wallets: ["metamask" as const, "walletconnect" as const],
      method: "deposit-address" as const,
      sourceChains: [AxelarSourceChainConfigs.wbtc.ethereum],
    },
  },
  {
    counterpartyChainId: IS_TESTNET
      ? "axelar-testnet-lisbon-3"
      : "axelar-dojo-1",
    sourceChannelId: IS_TESTNET ? "channel-312" : "channel-208",
    destChannelId: IS_TESTNET ? "channel-22" : "channel-3",
    coinMinimalDenom: "weth-wei",
    sourceChainNameOverride: IS_TESTNET ? "Goerli Ethereum" : "Ethereum",
    isVerified: true,
    originBridgeInfo: {
      bridge: "axelar" as const,
      wallets: ["metamask" as const, "walletconnect" as const],
      method: "deposit-address" as const,
      sourceChains: [AxelarSourceChainConfigs.weth.ethereum],
    },
  },
  {
    counterpartyChainId: "axelar-dojo-1",
    sourceChannelId: "channel-208",
    destChannelId: "channel-3",
    coinMinimalDenom: "uusdt",
    sourceChainNameOverride: "Ethereum",
    isVerified: true,
    originBridgeInfo: {
      bridge: "axelar" as const,
      wallets: ["metamask" as const, "walletconnect" as const],
      method: "deposit-address" as const,
      sourceChains: [AxelarSourceChainConfigs.usdt.ethereum],
    },
  },
  {
    counterpartyChainId: IS_TESTNET
      ? "axelar-testnet-lisbon-3"
      : "axelar-dojo-1",
    sourceChannelId: IS_TESTNET ? "channel-312" : "channel-208",
    destChannelId: IS_TESTNET ? "channel-22" : "channel-3",
    coinMinimalDenom: IS_TESTNET ? "uausdc" : "uusdc",
    sourceChainNameOverride: IS_TESTNET ? "Goerli Ethereum" : "Ethereum",
    isVerified: true,
    originBridgeInfo: {
      bridge: "axelar" as const,
      wallets: ["metamask" as const, "walletconnect" as const],
      method: "deposit-address" as const,
      sourceChains: [
        AxelarSourceChainConfigs.usdc.ethereum,
        AxelarSourceChainConfigs.usdc.binance,
        AxelarSourceChainConfigs.usdc.moonbeam,
        AxelarSourceChainConfigs.usdc.polygon,
        AxelarSourceChainConfigs.usdc.avalanche,
        AxelarSourceChainConfigs.usdc.fantom,
      ],
    },
    fiatRamps: [{ rampKey: "kado" as const, assetKey: "USDC" }],
  },
  {
    counterpartyChainId: "axelar-dojo-1",
    sourceChannelId: "channel-208",
    destChannelId: "channel-3",
    coinMinimalDenom: "wbnb-wei",
    sourceChainNameOverride: "Binance Smart Chain",
    isVerified: true,
    originBridgeInfo: {
      bridge: "axelar" as const,
      wallets: ["metamask" as const],
      method: "deposit-address" as const,
      sourceChains: [AxelarSourceChainConfigs.wbnb.binance],
      wrapAssetConfig: {
        url: "https://pancakeswap.finance/swap?outputCurrency=0xbb4CdB9CBd36B01bD1cBaEBF2De08d9173bc095c",
        fromDenom: "BNB",
        toDenom: "WBNB",
        platformName: "PancakeSwap",
      },
    },
  },
  {
    counterpartyChainId: "axelar-dojo-1",
    sourceChannelId: "channel-208",
    destChannelId: "channel-3",
    coinMinimalDenom: "busd-wei",
    sourceChainNameOverride: "Ethereum",
    isVerified: true,
    originBridgeInfo: {
      bridge: "axelar" as const,
      wallets: ["metamask" as const, "walletconnect" as const],
      method: "deposit-address" as const,
      sourceChains: [AxelarSourceChainConfigs.busd.ethereum],
    },
  },
  {
    counterpartyChainId: IS_TESTNET
      ? "axelar-testnet-lisbon-3"
      : "axelar-dojo-1",
    sourceChannelId: IS_TESTNET ? "channel-1946" : "channel-208",
    destChannelId: IS_TESTNET ? "channel-135" : "channel-3",
    coinMinimalDenom: "wmatic-wei",
    sourceChainNameOverride: IS_TESTNET ? "Mumbai" : "Polygon",
    isVerified: true,
    originBridgeInfo: {
      bridge: "axelar" as const,
      wallets: ["metamask" as const],
      method: "deposit-address" as const,
      sourceChains: [AxelarSourceChainConfigs.wmatic.polygon],
      wrapAssetConfig: {
        url: "https://v2.swapmatic.io/?#/matic/swap?outputCurrency=0x0d500B1d8E8eF31E21C99d1Db9A6444d3ADf1270&inputCurrency=MATIC",
        fromDenom: "MATIC",
        toDenom: "WMATIC",
        platformName: "SwapMatic",
      },
    },
  },
  {
    counterpartyChainId: "axelar-dojo-1",
    sourceChannelId: "channel-208",
    destChannelId: "channel-3",
    coinMinimalDenom: "dot-planck",
    sourceChainNameOverride: "Moonbeam",
    isVerified: true,
    originBridgeInfo: {
      bridge: "axelar" as const,
      wallets: ["metamask" as const, "walletconnect" as const],
      method: "deposit-address" as const,
      sourceChains: [AxelarSourceChainConfigs.dot.moonbeam],
    },
  },
  {
    counterpartyChainId: "axelar-dojo-1",
    sourceChannelId: "channel-208",
    destChannelId: "channel-3",
    coinMinimalDenom: "shib-wei",
    sourceChainNameOverride: "Ethereum",
    originBridgeInfo: {
      bridge: "axelar" as const,
      wallets: ["metamask" as const, "walletconnect" as const],
      method: "deposit-address" as const,
      sourceChains: [AxelarSourceChainConfigs.shib.ethereum],
    },
  },
  {
    counterpartyChainId: IS_TESTNET
      ? "axelar-testnet-lisbon-3"
      : "axelar-dojo-1",
    sourceChannelId: IS_TESTNET ? "channel-1946" : "channel-208",
    destChannelId: IS_TESTNET ? "channel-135" : "channel-3",
    coinMinimalDenom: "wavax-wei",
    sourceChainNameOverride: IS_TESTNET ? "Avalanche Fuji Testnet" : "Avalanche",
    isVerified: true,
    originBridgeInfo: {
      bridge: "axelar" as const,
      wallets: ["metamask" as const],
      method: "deposit-address" as const,
      sourceChains: [AxelarSourceChainConfigs.wavax.avalanche],
      wrapAssetConfig: {
        url: "https://app.sushi.com/swap?inputCurrency=AVAX&outputCurrency=0xB31f66AA3C1e785363F0875A1B74E27b85FD66c7&chainId=43114",
        fromDenom: "AVAX",
        toDenom: "WAVAX",
        platformName: "SushiSwap",
      },
    },
  },
  {
    counterpartyChainId: "axelar-dojo-1",
    sourceChannelId: "channel-208",
    destChannelId: "channel-3",
    coinMinimalDenom: "dai-wei",
    sourceChainNameOverride: "Ethereum",
    isVerified: true,
    originBridgeInfo: {
      bridge: "axelar" as const,
      wallets: ["metamask" as const, "walletconnect" as const],
      method: "deposit-address" as const,
      sourceChains: [AxelarSourceChainConfigs.dai.ethereum],
    },
  },
  {
    counterpartyChainId: "axelar-dojo-1",
    sourceChannelId: "channel-208",
    destChannelId: "channel-3",
    coinMinimalDenom: "uni-wei",
    sourceChainNameOverride: "Ethereum",
    originBridgeInfo: {
      bridge: "axelar" as const,
      wallets: ["metamask" as const, "walletconnect" as const],
      method: "deposit-address" as const,
      sourceChains: [AxelarSourceChainConfigs.uni.ethereum],
    },
  },
  {
    counterpartyChainId: "cosmoshub-4",
    sourceChannelId: "channel-0",
    destChannelId: "channel-141",
    coinMinimalDenom: "uatom",
    isVerified: true,
  },
  {
    counterpartyChainId: "axelar-dojo-1",
    sourceChannelId: "channel-208",
    destChannelId: "channel-3",
    coinMinimalDenom: "link-wei",
    sourceChainNameOverride: "Ethereum",
    isVerified: true,
    originBridgeInfo: {
      bridge: "axelar" as const,
      wallets: ["metamask" as const, "walletconnect" as const],
      method: "deposit-address" as const,
      sourceChains: [AxelarSourceChainConfigs.link.ethereum],
    },
  },
  {
    counterpartyChainId: "crypto-org-chain-mainnet-1",
    sourceChannelId: "channel-5",
    destChannelId: "channel-10",
    coinMinimalDenom: "basecro",
    isVerified: true,
  },
  {
    counterpartyChainId: "axelar-dojo-1",
    sourceChannelId: "channel-208",
    destChannelId: "channel-3",
    coinMinimalDenom: "ape-wei",
    sourceChainNameOverride: "Ethereum",
    originBridgeInfo: {
      bridge: "axelar" as const,
      wallets: ["metamask" as const, "walletconnect" as const],
      method: "deposit-address" as const,
      sourceChains: [AxelarSourceChainConfigs.ape.ethereum],
    },
  },
  {
    counterpartyChainId: "axelar-dojo-1",
    sourceChannelId: "channel-208",
    destChannelId: "channel-3",
    coinMinimalDenom: "aave-wei",
    sourceChainNameOverride: "Ethereum",
    originBridgeInfo: {
      bridge: "axelar" as const,
      wallets: ["metamask" as const, "walletconnect" as const],
      method: "deposit-address" as const,
      sourceChains: [AxelarSourceChainConfigs.aave.ethereum],
    },
  },
  {
    counterpartyChainId: "axelar-dojo-1",
    sourceChannelId: "channel-208",
    destChannelId: "channel-3",
    coinMinimalDenom: "axs-wei",
    sourceChainNameOverride: "Ethereum",
    originBridgeInfo: {
      bridge: "axelar" as const,
      wallets: ["metamask" as const, "walletconnect" as const],
      method: "deposit-address" as const,
      sourceChains: [AxelarSourceChainConfigs.axs.ethereum],
    },
  },
  {
    counterpartyChainId: "columbus-5",
    sourceChannelId: "channel-72",
    destChannelId: "channel-1",
    coinMinimalDenom: "uluna",
    isVerified: true,
  },
  {
    counterpartyChainId: "axelar-dojo-1",
    sourceChannelId: "channel-208",
    destChannelId: "channel-3",
    coinMinimalDenom: "frax-wei",
    sourceChainNameOverride: "Ethereum",
    originBridgeInfo: {
      bridge: "axelar" as const,
      wallets: ["metamask" as const, "walletconnect" as const],
      method: "deposit-address" as const,
      sourceChains: [AxelarSourceChainConfigs.frax.ethereum],
    },
  },
  {
    counterpartyChainId: "axelar-dojo-1",
    sourceChannelId: "channel-208",
    destChannelId: "channel-3",
    coinMinimalDenom: "wftm-wei",
    sourceChainNameOverride: "Fantom",
    isVerified: false,
    originBridgeInfo: {
      bridge: "axelar" as const,
      wallets: ["metamask" as const],
      method: "deposit-address" as const,
      sourceChains: [AxelarSourceChainConfigs.wftm.fantom],
      wrapAssetConfig: {
        url: "https://www.spiritswap.finance/swap/FTM/WFTM",
        fromDenom: "FTM",
        toDenom: "WFTM",
        platformName: "SpiritSwap",
      },
    },
  },
  {
    counterpartyChainId: "axelar-dojo-1",
    sourceChannelId: "channel-208",
    destChannelId: "channel-3",
    coinMinimalDenom: "mkr-wei",
    sourceChainNameOverride: "Ethereum",
    isVerified: true,
    originBridgeInfo: {
      bridge: "axelar" as const,
      wallets: ["metamask" as const, "walletconnect" as const],
      method: "deposit-address" as const,
      sourceChains: [AxelarSourceChainConfigs.mkr.ethereum],
    },
  },
  {
    counterpartyChainId: "phoenix-1",
    sourceChannelId: "channel-251",
    destChannelId: "channel-1",
    coinMinimalDenom: "uluna",
    isVerified: true,
    depositUrlOverride: "https://bridge.terra.money",
    withdrawUrlOverride: "https://bridge.terra.money",
  },
  {
    counterpartyChainId: "kava_2222-10",
    sourceChannelId: "channel-143",
    destChannelId: "channel-1",
    coinMinimalDenom: "ukava",
    isVerified: true,
  },
  {
    counterpartyChainId: "axelar-dojo-1",
    sourceChannelId: "channel-208",
    destChannelId: "channel-3",
    coinMinimalDenom: "xcn-wei",
    sourceChainNameOverride: "Ethereum",
    originBridgeInfo: {
      bridge: "axelar" as const,
      wallets: ["metamask" as const, "walletconnect" as const],
      method: "deposit-address" as const,
      sourceChains: [AxelarSourceChainConfigs.xcn.ethereum],
    },
  },
  {
    counterpartyChainId: "fetchhub-4",
    sourceChannelId: "channel-229",
    destChannelId: "channel-10",
    coinMinimalDenom: "afet",
    isVerified: true,
  },
  {
    counterpartyChainId: "laozi-mainnet",
    sourceChannelId: "channel-148",
    destChannelId: "channel-83",
    coinMinimalDenom: "uband",
    isVerified: true,
  },
  {
    counterpartyChainId: "columbus-5",
    sourceChannelId: "channel-72",
    destChannelId: "channel-1",
    coinMinimalDenom: "uusd",
  },
  {
    counterpartyChainId: IS_TESTNET
      ? "axelar-testnet-lisbon-3"
      : "axelar-dojo-1",
    sourceChannelId: IS_TESTNET ? "channel-312" : "channel-208",
    destChannelId: IS_TESTNET ? "channel-22" : "channel-3",
    coinMinimalDenom: IS_TESTNET ? "wdev-wei" : "wglmr-wei",
    sourceChainNameOverride: IS_TESTNET ? "Moonbase Alpha" : "Moonbeam",
    originBridgeInfo: {
      bridge: "axelar" as const,
      wallets: ["metamask" as const, "walletconnect" as const],
      method: "deposit-address" as const,
      sourceChains: [AxelarSourceChainConfigs.wglmr.moonbeam],
    },
  },
  {
    counterpartyChainId: "injective-1",
    sourceChannelId: "channel-122",
    destChannelId: "channel-8",
    coinMinimalDenom: "inj",
    depositUrlOverride:
      "https://hub.injective.network/bridge/?destination=osmosis&origin=injective&token=inj",
    withdrawUrlOverride:
      "https://hub.injective.network/bridge/?destination=injective&origin=osmosis&token=inj",
    isVerified: true,
  },
  {
    counterpartyChainId: "evmos_9001-2",
    sourceChannelId: "channel-204",
    destChannelId: "channel-0",
    coinMinimalDenom: "aevmos",
    depositUrlOverride: "https://app.evmos.org/transfer",
    withdrawUrlOverride: "https://app.evmos.org/transfer",
    isVerified: true,
  },
  {
    counterpartyChainId: "secret-4",
    sourceChannelId: "channel-88",
    destChannelId: "channel-1",
    coinMinimalDenom: "uscrt",
    isVerified: true,
  },
  {
    counterpartyChainId: "canto_7700-1",
    sourceChannelId: "channel-550",
    destChannelId: "channel-5",
    coinMinimalDenom: "acanto",
    isVerified: false,
  },
  {
    counterpartyChainId: "agoric-3",
    sourceChannelId: "channel-320",
    destChannelId: "channel-1",
    coinMinimalDenom: "ubld",
    isVerified: true,
  },
  {
    counterpartyChainId: "kava_2222-10",
    sourceChannelId: "channel-143",
    destChannelId: "channel-1",
    coinMinimalDenom: "usdx",
  },
  {
    counterpartyChainId: "juno-1",
    sourceChannelId: "channel-42",
    destChannelId: "channel-0",
    coinMinimalDenom: "ujuno",
    isVerified: true,
  },
  {
    counterpartyChainId: "panacea-3",
    sourceChannelId: "channel-82",
    destChannelId: "channel-1",
    coinMinimalDenom: "umed",
    isVerified: true,
  },
  {
    counterpartyChainId: "core-1",
    sourceChannelId: "channel-4",
    destChannelId: "channel-6",
    coinMinimalDenom: "uxprt",
    isVerified: true,
  },
  {
    counterpartyChainId: "axelar-dojo-1",
    sourceChannelId: "channel-208",
    destChannelId: "channel-3",
    coinMinimalDenom: "uaxl",
    isVerified: true,
  },
  {
    counterpartyChainId: "shentu-2.2",
    sourceChannelId: "channel-146",
    destChannelId: "channel-8",
    coinMinimalDenom: "uctk",
  },
  {
    counterpartyChainId: "akashnet-2",
    sourceChannelId: "channel-1",
    destChannelId: "channel-9",
    coinMinimalDenom: "uakt",
    isVerified: true,
  },
  {
    counterpartyChainId: "axelar-dojo-1",
    sourceChannelId: "channel-208",
    destChannelId: "channel-3",
    coinMinimalDenom: "polygon-uusdc",
    sourceChainNameOverride: "Polygon",
    isVerified: false,
    originBridgeInfo: {
      bridge: "axelar" as const,
      wallets: ["metamask" as const, "walletconnect" as const],
      method: "deposit-address" as const,
      sourceChains: [
        AxelarSourceChainConfigs.polygonusdc.polygon,
      ],
    }
  },
  {
    counterpartyChainId: "axelar-dojo-1",
    sourceChannelId: "channel-208",
    destChannelId: "channel-3",
    coinMinimalDenom: "avalanche-uusdc",
    sourceChainNameOverride: "Avalanche",
    isVerified: false,
    originBridgeInfo: {
      bridge: "axelar" as const,
      wallets: ["metamask" as const, "walletconnect" as const],
      method: "deposit-address" as const,
      sourceChains: [
        AxelarSourceChainConfigs.avalancheusdc.avalanche,
      ],
    }
  },
  {
    counterpartyChainId: "kaiyo-1",
    sourceChannelId: "channel-259",
    destChannelId: "channel-3",
    coinMinimalDenom: "ukuji",
    depositUrlOverride:
      "https://blue.kujira.app/ibc?destination=osmosis-1&denom=ukuji",
    // withdrawUrlOverride:
    //   "https://blue.kujira.app/ibc?destination=kaiyo-1&source=osmosis-1&denom=ukuji",
    isVerified: true,
  },
  {
    counterpartyChainId: "stargaze-1",
    sourceChannelId: "channel-75",
    destChannelId: "channel-0",
    coinMinimalDenom: "ustars",
    isVerified: true,
  },
  {
    counterpartyChainId: "regen-1",
    sourceChannelId: "channel-8",
    destChannelId: "channel-1",
    coinMinimalDenom: "uregen",
    isVerified: true,
  },
  {
    counterpartyChainId: "core-1",
    sourceChannelId: "channel-4",
    destChannelId: "channel-6",
    coinMinimalDenom:
      "ibc/A6E3AF63B3C906416A9AF7A556C59EA4BD50E617EFFE6299B99700CCB780E444",
    ibcTransferPathDenom:
      "transfer/channel-38/gravity0xfB5c6815cA3AC72Ce9F5006869AE67f18bF77006",
    isVerified: true,
  },
  {
    counterpartyChainId: "irishub-1",
    sourceChannelId: "channel-6",
    destChannelId: "channel-3",
    coinMinimalDenom: "uiris",
    isVerified: true,
  },
  {
    counterpartyChainId: "kava_2222-10",
    sourceChannelId: "channel-143",
    destChannelId: "channel-1",
    coinMinimalDenom: "hard",
  },
  {
    counterpartyChainId: "stride-1",
    sourceChannelId: "channel-326",
    destChannelId: "channel-5",
    coinMinimalDenom: "ustrd",
    isVerified: true,
  },
  {
    counterpartyChainId: "stride-1",
    sourceChannelId: "channel-326",
    destChannelId: "channel-5",
    coinMinimalDenom: "stuosmo",
    isVerified: true,
  },
  {
    counterpartyChainId: "stride-1",
    sourceChannelId: "channel-326",
    destChannelId: "channel-5",
    coinMinimalDenom: "stuatom",
    isVerified: true,
  },
  {
    counterpartyChainId: "stride-1",
    sourceChannelId: "channel-326",
    destChannelId: "channel-5",
    coinMinimalDenom: "stujuno",
  },
  {
    counterpartyChainId: "stride-1",
    sourceChannelId: "channel-326",
    destChannelId: "channel-5",
    coinMinimalDenom: "stustars",
  },
  {
    counterpartyChainId: "stride-1",
    sourceChannelId: "channel-326",
    destChannelId: "channel-5",
    coinMinimalDenom: "stuluna",
  },
  {
    counterpartyChainId: "stride-1",
    sourceChannelId: "channel-326",
    destChannelId: "channel-5",
    coinMinimalDenom: "staevmos",
  },
  {
    counterpartyChainId: "kichain-2",
    sourceChannelId: "channel-77",
    destChannelId: "channel-0",
    coinMinimalDenom: "uxki",
    isVerified: true,
  },
  {
    counterpartyChainId: "umee-1",
    sourceChannelId: "channel-184",
    destChannelId: "channel-0",
    coinMinimalDenom: "uumee",
    isVerified: true,
  },
  {
    counterpartyChainId: "Oraichain",
    sourceChannelId: "channel-216",
    destChannelId: "channel-13",
    coinMinimalDenom: "orai",
  },
  {
    counterpartyChainId: "crescent-1",
    sourceChannelId: "channel-297",
    destChannelId: "channel-9",
    coinMinimalDenom: "ucre",
  },
  {
    counterpartyChainId: "cudos-1",
    sourceChannelId: "channel-298",
    destChannelId: "channel-1",
    coinMinimalDenom: "acudos",
  },
  {
    counterpartyChainId: "carbon-1",
    sourceChannelId: "channel-188",
    destChannelId: "channel-0",
    coinMinimalDenom: "swth",
    isVerified: true,
  },
  {
    counterpartyChainId: "axelar-dojo-1",
    sourceChannelId: "channel-208",
    destChannelId: "channel-3",
    coinMinimalDenom: "rai-wei",
    sourceChainNameOverride: "Ethereum",
    originBridgeInfo: {
      bridge: "axelar" as const,
      wallets: ["metamask" as const, "walletconnect" as const],
      method: "deposit-address" as const,
      sourceChains: [AxelarSourceChainConfigs.rai.ethereum],
    },
  },
  {
    counterpartyChainId: "comdex-1",
    sourceChannelId: "channel-87",
    destChannelId: "channel-1",
    coinMinimalDenom: "ucmdx",
    isVerified: true,
  },
  {
    counterpartyChainId: "cheqd-mainnet-1",
    sourceChannelId: "channel-108",
    destChannelId: "channel-0",
    coinMinimalDenom: "ncheq",
    isVerified: true,
  },
  {
    counterpartyChainId: "kava_2222-10",
    sourceChannelId: "channel-143",
    destChannelId: "channel-1",
    coinMinimalDenom: "swp",
  },
  {
    // SHD
    counterpartyChainId: "secret-4",
    sourceChannelId: "channel-476",
    destChannelId: "channel-44",
    coinMinimalDenom: "cw20:secret1qfql357amn448duf5gvp9gr48sxx9tsnhupu3d",
    depositUrlOverride: "https://wrap.scrt.network",
    ics20ContractAddress: "secret1tqmms5awftpuhalcv5h5mg76fa0tkdz4jv9ex4",
  },
  {
    counterpartyChainId: "bostrom",
    sourceChannelId: "channel-95",
    destChannelId: "channel-2",
    coinMinimalDenom: "boot",
  },
  {
    counterpartyChainId: "emoney-3",
    sourceChannelId: "channel-37",
    destChannelId: "channel-0",
    coinMinimalDenom: "ungm",
    isVerified: true,
  },
  {
    counterpartyChainId: "teritori-1",
    sourceChannelId: "channel-362",
    destChannelId: "channel-0",
    coinMinimalDenom: "utori",
  },
  {
    counterpartyChainId: "sentinelhub-2",
    sourceChannelId: "channel-2",
    destChannelId: "channel-0",
    coinMinimalDenom: "udvpn",
    isVerified: true,
  },
  {
    counterpartyChainId: "gravity-bridge-3",
    sourceChannelId: "channel-144",
    destChannelId: "channel-10",
    coinMinimalDenom: "ugraviton",
    isVerified: true,
  },
  {
    counterpartyChainId: "gravity-bridge-3",
    sourceChannelId: "channel-144",
    destChannelId: "channel-10",
    coinMinimalDenom: "gravity0x2260FAC5E5542a773Aa44fBCfeDf7C193bc2C599",
    depositUrlOverride: "https://bridge.blockscape.network/",
    withdrawUrlOverride: "https://bridge.blockscape.network/",
  },
  {
    counterpartyChainId: "gravity-bridge-3",
    sourceChannelId: "channel-144",
    destChannelId: "channel-10",
    coinMinimalDenom: "gravity0xC02aaA39b223FE8D0A0e5C4F27eAD9083C756Cc2",
    depositUrlOverride: "https://bridge.blockscape.network/",
    withdrawUrlOverride: "https://bridge.blockscape.network/",
  },
  {
    counterpartyChainId: "gravity-bridge-3",
    sourceChannelId: "channel-144",
    destChannelId: "channel-10",
    coinMinimalDenom: "gravity0xA0b86991c6218b36c1d19D4a2e9Eb0cE3606eB48",
    depositUrlOverride: "https://bridge.blockscape.network/",
    withdrawUrlOverride: "https://bridge.blockscape.network/",
  },
  {
    counterpartyChainId: "gravity-bridge-3",
    sourceChannelId: "channel-144",
    destChannelId: "channel-10",
    coinMinimalDenom: "gravity0x6B175474E89094C44Da98b954EedeAC495271d0F",
    depositUrlOverride: "https://bridge.blockscape.network/",
    withdrawUrlOverride: "https://bridge.blockscape.network/",
  },
  {
    counterpartyChainId: "gravity-bridge-3",
    sourceChannelId: "channel-144",
    destChannelId: "channel-10",
    coinMinimalDenom: "gravity0xdAC17F958D2ee523a2206206994597C13D831ec7",
    depositUrlOverride: "https://bridge.blockscape.network/",
    withdrawUrlOverride: "https://bridge.blockscape.network/",
  },
  {
    counterpartyChainId: "mantle-1",
    sourceChannelId: "channel-232",
    destChannelId: "channel-0",
    coinMinimalDenom: "umntl",
    isVerified: true,
  },
  {
    counterpartyChainId: "emoney-3",
    sourceChannelId: "channel-37",
    destChannelId: "channel-0",
    coinMinimalDenom: "eeur",
    isVerified: true,
  },
  {
    // SIENNA
    counterpartyChainId: "secret-4",
    sourceChannelId: "channel-476",
    destChannelId: "channel-44",
    coinMinimalDenom: "cw20:secret1rgm2m5t530tdzyd99775n6vzumxa5luxcllml4",
    depositUrlOverride: "https://wrap.scrt.network",
    ics20ContractAddress: "secret1tqmms5awftpuhalcv5h5mg76fa0tkdz4jv9ex4",
  },
  {
    counterpartyChainId: "lambda_92000-1",
    sourceChannelId: "channel-378",
    destChannelId: "channel-2",
    coinMinimalDenom: "ulamb",
  },
  {
    counterpartyChainId: "likecoin-mainnet-2",
    sourceChannelId: "channel-53",
    destChannelId: "channel-3",
    coinMinimalDenom: "nanolike",
    isVerified: true,
  },
  {
    counterpartyChainId: "agoric-3",
    sourceChannelId: "channel-320",
    destChannelId: "channel-1",
    coinMinimalDenom: "uist",
    isVerified: true,
  },
  {
    counterpartyChainId: "desmos-mainnet",
    sourceChannelId: "channel-135",
    destChannelId: "channel-2",
    coinMinimalDenom: "udsm",
    isVerified: true,
  },
  {
    counterpartyChainId: "mainnet-3",
    sourceChannelId: "channel-181",
    destChannelId: "channel-1",
    coinMinimalDenom: "udec",
    isVerified: true,
  },
  {
    counterpartyChainId: "sifchain-1",
    sourceChannelId: "channel-47",
    destChannelId: "channel-17",
    coinMinimalDenom: "rowan",
    isUnstable: true,
  },
  {
    counterpartyChainId: "kaiyo-1",
    sourceChannelId: "channel-259",
    destChannelId: "channel-3",
    coinMinimalDenom:
      "factory/kujira1qk00h5atutpsv900x202pxx42npjr9thg58dnqpa72f2p7m2luase444a7/uusk",
    depositUrlOverride:
      "https://blue.kujira.app/ibc?destination=osmosis-1&source=kaiyo-1&denom=factory%2Fkujira1qk00h5atutpsv900x202pxx42npjr9thg58dnqpa72f2p7m2luase444a7%2Fuusk",
    withdrawUrlOverride:
      "https://blue.kujira.app/ibc?destination=kaiyo-1&source=osmosis-1&denom=ibc%2F44492EAB24B72E3FB59B9FA619A22337FB74F95D8808FE6BC78CC0E6C18DC2EC",
  },
  {
    counterpartyChainId: "acre_9052-1",
    sourceChannelId: "channel-490",
    destChannelId: "channel-0",
    coinMinimalDenom: "aacre",
  },
  {
    counterpartyChainId: "bitsong-2b",
    sourceChannelId: "channel-73",
    destChannelId: "channel-0",
    coinMinimalDenom: "ubtsg",
    isVerified: true,
  },
  {
    counterpartyChainId: "iov-mainnet-ibc",
    sourceChannelId: "channel-15",
    destChannelId: "channel-2",
    coinMinimalDenom: "uiov",
    isVerified: true,
  },
  {
    counterpartyChainId: "odin-mainnet-freya",
    sourceChannelId: "channel-258",
    destChannelId: "channel-3",
    coinMinimalDenom: "mGeo",
  },
  {
    counterpartyChainId: "vidulum-1",
    sourceChannelId: "channel-124",
    destChannelId: "channel-0",
    coinMinimalDenom: "uvdl",
    isVerified: true,
  },
  {
    counterpartyChainId: "microtick-1",
    sourceChannelId: "channel-39",
    destChannelId: "channel-16",
    coinMinimalDenom: "utick",
    isUnstable: true,
  },
  {
    counterpartyChainId: "titan-1",
    sourceChannelId: "channel-221",
    destChannelId: "channel-1",
    coinMinimalDenom: "uatolo",
  },
//-------No CoinGecko Market Capitalization-------
  {
    counterpartyChainId: "chihuahua-1",
    sourceChannelId: "channel-113",
    destChannelId: "channel-7",
    coinMinimalDenom: "uhuahua",
    isVerified: true,
  },
  {
    counterpartyChainId: "ixo-4",
    sourceChannelId: "channel-38",
    destChannelId: "channel-4",
    coinMinimalDenom: "uixo",
    isVerified: true,
  },
  {
    counterpartyChainId: "bitcanna-1",
    sourceChannelId: "channel-51",
    destChannelId: "channel-1",
    coinMinimalDenom: "ubcna",
    isVerified: true,
  },
  {
    counterpartyChainId: "lum-network-1",
    sourceChannelId: "channel-115",
    destChannelId: "channel-3",
    coinMinimalDenom: "ulum",
    isVerified: true,
  },
  {
    counterpartyChainId: "dig-1",
    sourceChannelId: "channel-128",
    destChannelId: "channel-1",
    coinMinimalDenom: "udig",
    isVerified: true,
    isUnstable: true,
  },
  {
    counterpartyChainId: "sommelier-3",
    sourceChannelId: "channel-165",
    destChannelId: "channel-0",
    coinMinimalDenom: "usomm",
    isVerified: true,
  },
  {
    counterpartyChainId: "darchub",
    sourceChannelId: "channel-171",
    destChannelId: "channel-0",
    coinMinimalDenom: "udarc",
  },
  {
    counterpartyChainId: "juno-1",
    sourceChannelId: "channel-169",
    destChannelId: "channel-47",
    coinMinimalDenom:
      "cw20:juno1g2g7ucurum66d42g8k5twk34yegdq8c82858gz0tq2fc75zy7khssgnhjl",
    ics20ContractAddress:
      "juno1v4887y83d6g28puzvt8cl0f3cdhd3y6y9mpysnsp3k8krdm7l6jqgm0rkn",
  },
  {
    counterpartyChainId: "cerberus-chain-1",
    sourceChannelId: "channel-212",
    destChannelId: "channel-1",
    coinMinimalDenom: "ucrbrus",
    isUnstable: true,
  },
  {
    counterpartyChainId: "juno-1",
    sourceChannelId: "channel-169",
    destChannelId: "channel-47",
    coinMinimalDenom:
      "cw20:juno168ctmpyppk90d34p3jjy658zf5a5l3w8wk35wht6ccqj4mr0yv8s4j5awr",
    ics20ContractAddress:
      "juno1v4887y83d6g28puzvt8cl0f3cdhd3y6y9mpysnsp3k8krdm7l6jqgm0rkn",
  },
  {
    counterpartyChainId: "columbus-5",
    sourceChannelId: "channel-72",
    destChannelId: "channel-1",
    coinMinimalDenom: "ukrw",
  },
  {
    counterpartyChainId: "juno-1",
    sourceChannelId: "channel-169",
    destChannelId: "channel-47",
    coinMinimalDenom:
      "cw20:juno1re3x67ppxap48ygndmrc7har2cnc7tcxtm9nplcas4v0gc3wnmvs3s807z",
    ics20ContractAddress:
      "juno1v4887y83d6g28puzvt8cl0f3cdhd3y6y9mpysnsp3k8krdm7l6jqgm0rkn",
  },
  {
    counterpartyChainId: "juno-1",
    sourceChannelId: "channel-169",
    destChannelId: "channel-47",
    coinMinimalDenom:
      "cw20:juno1r4pzw8f9z0sypct5l9j906d47z998ulwvhvqe5xdwgy8wf84583sxwh0pa",
    ics20ContractAddress:
      "juno1v4887y83d6g28puzvt8cl0f3cdhd3y6y9mpysnsp3k8krdm7l6jqgm0rkn",
  },
  {
    counterpartyChainId: "juno-1",
    sourceChannelId: "channel-169",
    destChannelId: "channel-47",
    coinMinimalDenom:
      "cw20:juno1y9rf7ql6ffwkv02hsgd4yruz23pn4w97p75e2slsnkm0mnamhzysvqnxaq",
    ics20ContractAddress:
      "juno1v4887y83d6g28puzvt8cl0f3cdhd3y6y9mpysnsp3k8krdm7l6jqgm0rkn",
  },
  {
    counterpartyChainId: "pio-mainnet-1",
    sourceChannelId: "channel-222",
    destChannelId: "channel-7",
    coinMinimalDenom: "nhash",
  },
  {
    counterpartyChainId: "galaxy-1",
    sourceChannelId: "channel-236",
    destChannelId: "channel-0",
    coinMinimalDenom: "uglx",
  },
  {
    counterpartyChainId: "juno-1",
    sourceChannelId: "channel-169",
    destChannelId: "channel-47",
    coinMinimalDenom:
      "cw20:juno1tdjwrqmnztn2j3sj2ln9xnyps5hs48q3ddwjrz7jpv6mskappjys5czd49",
    ics20ContractAddress:
      "juno1v4887y83d6g28puzvt8cl0f3cdhd3y6y9mpysnsp3k8krdm7l6jqgm0rkn",
  },
  {
    counterpartyChainId: "juno-1",
    sourceChannelId: "channel-169",
    destChannelId: "channel-47",
    coinMinimalDenom:
      "cw20:juno15u3dt79t6sxxa3x3kpkhzsy56edaa5a66wvt3kxmukqjz2sx0hes5sn38g",
    ics20ContractAddress:
      "juno1v4887y83d6g28puzvt8cl0f3cdhd3y6y9mpysnsp3k8krdm7l6jqgm0rkn",
  },
  {
    counterpartyChainId: "meme-1",
    sourceChannelId: "channel-238",
    destChannelId: "channel-1",
    coinMinimalDenom: "umeme",
  },
  {
    counterpartyChainId: "juno-1",
    sourceChannelId: "channel-169",
    destChannelId: "channel-47",
    coinMinimalDenom:
      "cw20:juno17wzaxtfdw5em7lc94yed4ylgjme63eh73lm3lutp2rhcxttyvpwsypjm4w",
    ics20ContractAddress:
      "juno1v4887y83d6g28puzvt8cl0f3cdhd3y6y9mpysnsp3k8krdm7l6jqgm0rkn",
  },
  {
    counterpartyChainId: "juno-1",
    sourceChannelId: "channel-169",
    destChannelId: "channel-47",
    coinMinimalDenom:
      "cw20:juno1n7n7d5088qlzlj37e9mgmkhx6dfgtvt02hqxq66lcap4dxnzdhwqfmgng3",
    ics20ContractAddress:
      "juno1v4887y83d6g28puzvt8cl0f3cdhd3y6y9mpysnsp3k8krdm7l6jqgm0rkn",
  },
  {
    counterpartyChainId: "genesis_29-2",
    sourceChannelId: "channel-253",
    destChannelId: "channel-1",
    coinMinimalDenom: "el1",
  },
  {
    counterpartyChainId: "tgrade-mainnet-1",
    sourceChannelId: "channel-263",
    destChannelId: "channel-0",
    coinMinimalDenom: "utgd",
    isVerified: true,
  },
  {
    counterpartyChainId: "echelon_3000-3",
    sourceChannelId: "channel-403",
    destChannelId: "channel-11",
    coinMinimalDenom: "aechelon",
    depositUrlOverride: "https://app.ech.network/ibc",
    withdrawUrlOverride: "https://app.ech.network/ibc",
  },
  {
    counterpartyChainId: "odin-mainnet-freya",
    sourceChannelId: "channel-258",
    destChannelId: "channel-3",
    coinMinimalDenom: "loki",
  },
  {
    counterpartyChainId: "odin-mainnet-freya",
    sourceChannelId: "channel-258",
    destChannelId: "channel-3",
    coinMinimalDenom: "mO9W",
  },
  {
    counterpartyChainId: "kichain-2",
    sourceChannelId: "channel-261",
    destChannelId: "channel-18",
    coinMinimalDenom:
      "cw20:ki1dt3lk455ed360pna38fkhqn0p8y44qndsr77qu73ghyaz2zv4whq83mwdy",
    ics20ContractAddress:
      "ki1hzz0s0ucrhdp6tue2lxk3c03nj6f60qy463we7lgx0wudd72ctmsd9kgha",
  },
  {
    counterpartyChainId: "juno-1",
    sourceChannelId: "channel-169",
    destChannelId: "channel-47",
    coinMinimalDenom:
      "cw20:juno1j0a9ymgngasfn3l5me8qpd53l5zlm9wurfdk7r65s5mg6tkxal3qpgf5se",
    ics20ContractAddress:
      "juno1v4887y83d6g28puzvt8cl0f3cdhd3y6y9mpysnsp3k8krdm7l6jqgm0rkn",
  },
  {
    counterpartyChainId: "juno-1",
    sourceChannelId: "channel-169",
    destChannelId: "channel-47",
    coinMinimalDenom:
      "cw20:juno1gz8cf86zr4vw9cjcyyv432vgdaecvr9n254d3uwwkx9rermekddsxzageh",
    ics20ContractAddress:
      "juno1v4887y83d6g28puzvt8cl0f3cdhd3y6y9mpysnsp3k8krdm7l6jqgm0rkn",
  },
  {
    counterpartyChainId: "LumenX",
    sourceChannelId: "channel-286",
    destChannelId: "channel-3",
    coinMinimalDenom: "ulumen",
  },
  {
    counterpartyChainId: "juno-1",
    sourceChannelId: "channel-169",
    destChannelId: "channel-47",
    coinMinimalDenom:
      "cw20:juno1dd0k0um5rqncfueza62w9sentdfh3ec4nw4aq4lk5hkjl63vljqscth9gv",
    ics20ContractAddress:
      "juno1v4887y83d6g28puzvt8cl0f3cdhd3y6y9mpysnsp3k8krdm7l6jqgm0rkn",
  },
  {
    counterpartyChainId: "juno-1",
    sourceChannelId: "channel-169",
    destChannelId: "channel-47",
    coinMinimalDenom:
      "cw20:juno1wwnhkagvcd3tjz6f8vsdsw5plqnw8qy2aj3rrhqr2axvktzv9q2qz8jxn3",
    ics20ContractAddress:
      "juno1v4887y83d6g28puzvt8cl0f3cdhd3y6y9mpysnsp3k8krdm7l6jqgm0rkn",
  },
  {
    counterpartyChainId: "juno-1",
    sourceChannelId: "channel-169",
    destChannelId: "channel-47",
    coinMinimalDenom:
      "cw20:juno159q8t5g02744lxq8lfmcn6f78qqulq9wn3y9w7lxjgkz4e0a6kvsfvapse",
    ics20ContractAddress:
      "juno1v4887y83d6g28puzvt8cl0f3cdhd3y6y9mpysnsp3k8krdm7l6jqgm0rkn",
  },
  {
    counterpartyChainId: "juno-1",
    sourceChannelId: "channel-169",
    destChannelId: "channel-47",
    coinMinimalDenom:
      "cw20:juno19rqljkh95gh40s7qdx40ksx3zq5tm4qsmsrdz9smw668x9zdr3lqtg33mf",
    ics20ContractAddress:
      "juno1v4887y83d6g28puzvt8cl0f3cdhd3y6y9mpysnsp3k8krdm7l6jqgm0rkn",
  },
  {
    counterpartyChainId: "reb_1111-1",
    sourceChannelId: "channel-355",
    destChannelId: "channel-0",
    coinMinimalDenom: "arebus",
  },
  {
    counterpartyChainId: "juno-1",
    sourceChannelId: "channel-169",
    destChannelId: "channel-47",
    coinMinimalDenom:
      "cw20:juno1p8x807f6h222ur0vssqy3qk6mcpa40gw2pchquz5atl935t7kvyq894ne3",
    ics20ContractAddress:
      "juno1v4887y83d6g28puzvt8cl0f3cdhd3y6y9mpysnsp3k8krdm7l6jqgm0rkn",
  },
  {
    counterpartyChainId: "FUND-MainNet-2",
    sourceChannelId: "channel-382",
    destChannelId: "channel-0",
    coinMinimalDenom: "nund",
  },
  {
    counterpartyChainId: "jackal-1",
    sourceChannelId: "channel-412",
    destChannelId: "channel-0",
    coinMinimalDenom: "ujkl",
  },
  {
    // ALTER
    counterpartyChainId: "secret-4",
    sourceChannelId: "channel-476",
    destChannelId: "channel-44",
    coinMinimalDenom: "cw20:secret12rcvz0umvk875kd6a803txhtlu7y0pnd73kcej",
    depositUrlOverride: "https://wrap.scrt.network",
    ics20ContractAddress: "secret1tqmms5awftpuhalcv5h5mg76fa0tkdz4jv9ex4",
  },
  {
    // BUTT
    counterpartyChainId: "secret-4",
    sourceChannelId: "channel-476",
    destChannelId: "channel-44",
    coinMinimalDenom: "cw20:secret1yxcexylwyxlq58umhgsjgstgcg2a0ytfy4d9lt",
    depositUrlOverride: "https://wrap.scrt.network",
    ics20ContractAddress: "secret1tqmms5awftpuhalcv5h5mg76fa0tkdz4jv9ex4",
  },
  {
    // stkd-SCRT
    counterpartyChainId: "secret-4",
    sourceChannelId: "channel-476",
    destChannelId: "channel-44",
    coinMinimalDenom: "cw20:secret1k6u0cy4feepm6pehnz804zmwakuwdapm69tuc4",
    depositUrlOverride: "https://wrap.scrt.network",
    ics20ContractAddress: "secret1tqmms5awftpuhalcv5h5mg76fa0tkdz4jv9ex4",
  },
  {
    counterpartyChainId: "beezee-1",
    sourceChannelId: "channel-340",
    destChannelId: "channel-0",
    coinMinimalDenom: "ubze",
  },
  {
    counterpartyChainId: "juno-1",
    sourceChannelId: "channel-169",
    destChannelId: "channel-47",
    coinMinimalDenom:
      "cw20:juno1cltgm8v842gu54srmejewghnd6uqa26lzkpa635wzra9m9xuudkqa2gtcz",
    ics20ContractAddress:
      "juno1v4887y83d6g28puzvt8cl0f3cdhd3y6y9mpysnsp3k8krdm7l6jqgm0rkn",
  },
  {
    counterpartyChainId: "comdex-1",
    sourceChannelId: "channel-87",
    destChannelId: "channel-1",
    coinMinimalDenom: "ucmst",
  },
  {
    counterpartyChainId: "imversed_5555555-1",
    sourceChannelId: "channel-517",
    destChannelId: "channel-1",
    coinMinimalDenom: "aimv",
  },
  {
    counterpartyChainId: "medasdigital-1",
    sourceChannelId: "channel-519",
    destChannelId: "channel-0",
    coinMinimalDenom: "umedas",
  },
  {
    counterpartyChainId: "juno-1",
    sourceChannelId: "channel-169",
    destChannelId: "channel-47",
    coinMinimalDenom:
      "cw20:juno1rws84uz7969aaa7pej303udhlkt3j9ca0l3egpcae98jwak9quzq8szn2l",
    ics20ContractAddress:
      "juno1v4887y83d6g28puzvt8cl0f3cdhd3y6y9mpysnsp3k8krdm7l6jqgm0rkn",
  },
  {
    counterpartyChainId: "secret-4",
    sourceChannelId: "channel-476",
    destChannelId: "channel-44",
    coinMinimalDenom: "cw20:secret1s09x2xvfd2lp2skgzm29w2xtena7s8fq98v852",
    depositUrlOverride: "https://wrap.scrt.network",
    ics20ContractAddress: "secret1tqmms5awftpuhalcv5h5mg76fa0tkdz4jv9ex4",
  },
  {
    counterpartyChainId: "onomy-mainnet-1",
    sourceChannelId: "channel-525",
    destChannelId: "channel-0",
    coinMinimalDenom: "anom",
  },
  {
    counterpartyChainId: "core-1",
    sourceChannelId: "channel-4",
    destChannelId: "channel-6",
    coinMinimalDenom: "stk/uatom",
    isVerified: true,
  },
  {
    counterpartyChainId: "dyson-mainnet-01",
    sourceChannelId: "channel-526",
    destChannelId: "channel-2",
    coinMinimalDenom: "dys",
  },
  {
    counterpartyChainId: "juno-1",
    sourceChannelId: "channel-169",
    destChannelId: "channel-47",
    coinMinimalDenom:
      "cw20:juno1u45shlp0q4gcckvsj06ss4xuvsu0z24a0d0vr9ce6r24pht4e5xq7q995n",
    ics20ContractAddress:
      "juno1v4887y83d6g28puzvt8cl0f3cdhd3y6y9mpysnsp3k8krdm7l6jqgm0rkn",
  },
  {
    counterpartyChainId: "acre_9052-1",
    sourceChannelId: "channel-490",
    destChannelId: "channel-0",
    coinMinimalDenom: "erc20/0x2Cbea61fdfDFA520Ee99700F104D5b75ADf50B0c",
    depositUrlOverride: "https://app.arable.finance/#/ibc",
    withdrawUrlOverride: "https://app.arable.finance/#/ibc",
  },
  {
    counterpartyChainId: "planq_7070-2",
    sourceChannelId: "channel-492",
    destChannelId: "channel-1",
    coinMinimalDenom: "aplanq",
  },
  {
    counterpartyChainId: "quicksilver-2",
    sourceChannelId: "channel-522",
    destChannelId: "channel-2",
    coinMinimalDenom: "uqstars",
  },
  { // WYND
    counterpartyChainId: "juno-1",
    sourceChannelId: "channel-169",
    destChannelId: "channel-47",
    coinMinimalDenom:
      "cw20:juno1mkw83sv6c7sjdvsaplrzc8yaes9l42p4mhy0ssuxjnyzl87c9eps7ce3m9",
    ics20ContractAddress:
      "juno1v4887y83d6g28puzvt8cl0f3cdhd3y6y9mpysnsp3k8krdm7l6jqgm0rkn",
    isVerified: true,
  },
  {
    counterpartyChainId: "acre_9052-1",
    sourceChannelId: "channel-490",
    destChannelId: "channel-0",
    coinMinimalDenom: "erc20/0xAE6D3334989a22A65228732446731438672418F2",
    depositUrlOverride: "https://app.arable.finance/#/ibc",
    withdrawUrlOverride: "https://app.arable.finance/#/ibc",
  },
].filter((ibcAsset) => {
  // validate IBC asset config
  if (
    (ibcAsset.depositUrlOverride || ibcAsset.depositUrlOverride) &&
    ibcAsset.originBridgeInfo
  ) {
    throw new Error("Can't have URL overrides and origin bridge config");
  }
>>>>>>> d7becc2f

      if (ibcAsset.originBridgeInfo?.sourceChains.length === 0) {
        throw new Error("Must have at least one source chain");
      }

      // remove outstanding mainnet Axelar assets when using testnets
      if (IS_TESTNET && ibcAsset.counterpartyChainId === "axelar-dojo-1") {
        return false;
      }

      return true;
    });

if (IS_TESTNET && typeof window === "undefined") {
  console.warn(
    "Reminder: clear browser cache between testnet/mainnet config change."
  );
}

export default IBCAssetInfos;<|MERGE_RESOLUTION|>--- conflicted
+++ resolved
@@ -22,7 +22,6 @@
    *  voted on its incentivization or general approval (amongst other possibilities).
    */
   isVerified?: boolean;
-<<<<<<< HEAD
 })[] = IS_TESTNET
   ? [
       {
@@ -756,6 +755,18 @@
         coinMinimalDenom: "stustars",
       },
       {
+        counterpartyChainId: "stride-1",
+        sourceChannelId: "channel-326",
+        destChannelId: "channel-5",
+        coinMinimalDenom: "stuluna",
+      },
+      {
+        counterpartyChainId: "stride-1",
+        sourceChannelId: "channel-326",
+        destChannelId: "channel-5",
+        coinMinimalDenom: "staevmos",
+      },
+      {
         counterpartyChainId: "kichain-2",
         sourceChannelId: "channel-77",
         destChannelId: "channel-0",
@@ -1043,6 +1054,7 @@
         sourceChannelId: "channel-38",
         destChannelId: "channel-4",
         coinMinimalDenom: "uixo",
+        isVerified: true,
       },
       {
         counterpartyChainId: "bitcanna-1",
@@ -1408,6 +1420,7 @@
         sourceChannelId: "channel-4",
         destChannelId: "channel-6",
         coinMinimalDenom: "stk/uatom",
+        isVerified: true,
       },
       {
         counterpartyChainId: "dyson-mainnet-01",
@@ -1433,14 +1446,6 @@
         withdrawUrlOverride: "https://app.arable.finance/#/ibc",
       },
       {
-        counterpartyChainId: "acre_9052-1",
-        sourceChannelId: "channel-490",
-        destChannelId: "channel-0",
-        coinMinimalDenom: "erc20/0xAE6D3334989a22A65228732446731438672418F2",
-        depositUrlOverride: "https://app.arable.finance/#/ibc",
-        withdrawUrlOverride: "https://app.arable.finance/#/ibc",
-      },
-      {
         counterpartyChainId: "planq_7070-2",
         sourceChannelId: "channel-492",
         destChannelId: "channel-1",
@@ -1462,6 +1467,14 @@
         ics20ContractAddress:
           "juno1v4887y83d6g28puzvt8cl0f3cdhd3y6y9mpysnsp3k8krdm7l6jqgm0rkn",
         isVerified: true,
+      },
+      {
+        counterpartyChainId: "acre_9052-1",
+        sourceChannelId: "channel-490",
+        destChannelId: "channel-0",
+        coinMinimalDenom: "erc20/0xAE6D3334989a22A65228732446731438672418F2",
+        depositUrlOverride: "https://app.arable.finance/#/ibc",
+        withdrawUrlOverride: "https://app.arable.finance/#/ibc",
       },
     ].filter((ibcAsset) => {
       // validate IBC asset config
@@ -1471,1469 +1484,6 @@
       ) {
         throw new Error("Can't have URL overrides and origin bridge config");
       }
-=======
-})[] = IS_TESTNET ? [
-  {
-    counterpartyChainId: "axelar-testnet-lisbon-3",
-    sourceChannelId: "channel-1946",
-    destChannelId: "channel-135",
-    coinMinimalDenom: "uausdc",
-    sourceChainNameOverride: "Goerli Ethereum",
-    isVerified: true,
-    originBridgeInfo: {
-      bridge: "axelar" as const,
-      wallets: ["metamask" as const, "walletconnect" as const],
-      method: "deposit-address" as const,
-      sourceChains: [
-        AxelarSourceChainConfigs.usdc.ethereum,
-        AxelarSourceChainConfigs.usdc.binance,
-        AxelarSourceChainConfigs.usdc.moonbeam,
-        AxelarSourceChainConfigs.usdc.polygon,
-        AxelarSourceChainConfigs.usdc.avalanche,
-        AxelarSourceChainConfigs.usdc.fantom,
-      ],
-    },
-    fiatRamps: [{ rampKey: "kado" as const, assetKey: "USDC" }],
-  },
-  {
-    counterpartyChainId: "axelar-testnet-lisbon-3",
-    sourceChannelId: "channel-1946",
-    destChannelId: "channel-135",
-    coinMinimalDenom: "weth-wei",
-    sourceChainNameOverride: "Goerli Ethereum",
-    isVerified: true,
-    originBridgeInfo: {
-      bridge: "axelar" as const,
-      wallets: ["metamask" as const, "walletconnect" as const],
-      method: "deposit-address" as const,
-      sourceChains: [AxelarSourceChainConfigs.weth.ethereum],
-    },
-  },
-  {
-    counterpartyChainId: "axelar-testnet-lisbon-3",
-    sourceChannelId: "channel-1946",
-    destChannelId: "channel-135",
-    coinMinimalDenom: "wbnb-wei",
-    sourceChainNameOverride: "Binance Smart Chain Testnet",
-    isVerified: true,
-    originBridgeInfo: {
-      bridge: "axelar" as const,
-      wallets: ["metamask" as const],
-      method: "deposit-address" as const,
-      sourceChains: [AxelarSourceChainConfigs.wbnb.binance],
-      wrapAssetConfig: {
-        url: "https://pancakeswap.finance/swap?outputCurrency=0xbb4CdB9CBd36B01bD1cBaEBF2De08d9173bc095c",
-        fromDenom: "BNB",
-        toDenom: "WBNB",
-        platformName: "PancakeSwap",
-      },
-    },
-  },
-  {
-    counterpartyChainId: "axelar-testnet-lisbon-3",
-    sourceChannelId: "channel-1946",
-    destChannelId: "channel-135",
-    coinMinimalDenom: "wmatic-wei",
-    sourceChainNameOverride: "Mumbai",
-    isVerified: true,
-    originBridgeInfo: {
-      bridge: "axelar" as const,
-      wallets: ["metamask" as const],
-      method: "deposit-address" as const,
-      sourceChains: [AxelarSourceChainConfigs.wmatic.polygon],
-      wrapAssetConfig: {
-        url: "https://v2.swapmatic.io/?#/matic/swap?outputCurrency=0x0d500B1d8E8eF31E21C99d1Db9A6444d3ADf1270&inputCurrency=MATIC",
-        fromDenom: "MATIC",
-        toDenom: "WMATIC",
-        platformName: "SwapMatic",
-      },
-    },
-  },
-  {
-    counterpartyChainId: "axelar-testnet-lisbon-3",
-    sourceChannelId: "channel-1946",
-    destChannelId: "channel-135",
-    coinMinimalDenom: "wavax-wei",
-    sourceChainNameOverride: "Avalanche Fuji Testnet",
-    isVerified: true,
-    originBridgeInfo: {
-      bridge: "axelar" as const,
-      wallets: ["metamask" as const],
-      method: "deposit-address" as const,
-      sourceChains: [AxelarSourceChainConfigs.wavax.avalanche],
-      wrapAssetConfig: {
-        url: "https://app.sushi.com/swap?inputCurrency=AVAX&outputCurrency=0xB31f66AA3C1e785363F0875A1B74E27b85FD66c7&chainId=43114",
-        fromDenom: "AVAX",
-        toDenom: "WAVAX",
-        platformName: "SushiSwap",
-      },
-    },
-  },
-  {
-    counterpartyChainId: "axelar-testnet-lisbon-3",
-    sourceChannelId: "channel-1946",
-    destChannelId: "channel-135",
-    coinMinimalDenom: "wdev-wei",
-    sourceChainNameOverride: "Moonbase Alpha",
-    isVerified: true,
-    originBridgeInfo: {
-      bridge: "axelar" as const,
-      wallets: ["metamask" as const, "walletconnect" as const],
-      method: "deposit-address" as const,
-      sourceChains: [AxelarSourceChainConfigs.wglmr.moonbeam],
-    },
-  },
-  {
-    counterpartyChainId: "ares-1",
-    sourceChannelId: "channel-2083",
-    destChannelId: "channel-2",
-    coinMinimalDenom: "umars",
-    isVerified: true,
-  },
-  {
-    counterpartyChainId: "axelar-testnet-lisbon-3",
-    sourceChannelId: "channel-1946",
-    destChannelId: "channel-135",
-    coinMinimalDenom: "wftm-wei",
-    sourceChainNameOverride: "Fantom Testnet",
-    isVerified: true,
-    originBridgeInfo: {
-      bridge: "axelar" as const,
-      wallets: ["metamask" as const],
-      method: "deposit-address" as const,
-      sourceChains: [AxelarSourceChainConfigs.wftm.fantom],
-      wrapAssetConfig: {
-        url: "https://www.spiritswap.finance/swap/FTM/WFTM",
-        fromDenom: "FTM",
-        toDenom: "WFTM",
-        platformName: "SpiritSwap",
-      },
-    },
-  },
-] : [
-  {
-    counterpartyChainId: "mars-1",
-    sourceChannelId: "channel-557",
-    destChannelId: "channel-1",
-    coinMinimalDenom: "umars",
-    isVerified: true,
-  },
-  {
-    counterpartyChainId: "axelar-dojo-1",
-    sourceChannelId: "channel-208",
-    destChannelId: "channel-3",
-    coinMinimalDenom: "wbtc-satoshi",
-    sourceChainNameOverride: "Ethereum",
-    isVerified: true,
-    originBridgeInfo: {
-      bridge: "axelar" as const,
-      wallets: ["metamask" as const, "walletconnect" as const],
-      method: "deposit-address" as const,
-      sourceChains: [AxelarSourceChainConfigs.wbtc.ethereum],
-    },
-  },
-  {
-    counterpartyChainId: IS_TESTNET
-      ? "axelar-testnet-lisbon-3"
-      : "axelar-dojo-1",
-    sourceChannelId: IS_TESTNET ? "channel-312" : "channel-208",
-    destChannelId: IS_TESTNET ? "channel-22" : "channel-3",
-    coinMinimalDenom: "weth-wei",
-    sourceChainNameOverride: IS_TESTNET ? "Goerli Ethereum" : "Ethereum",
-    isVerified: true,
-    originBridgeInfo: {
-      bridge: "axelar" as const,
-      wallets: ["metamask" as const, "walletconnect" as const],
-      method: "deposit-address" as const,
-      sourceChains: [AxelarSourceChainConfigs.weth.ethereum],
-    },
-  },
-  {
-    counterpartyChainId: "axelar-dojo-1",
-    sourceChannelId: "channel-208",
-    destChannelId: "channel-3",
-    coinMinimalDenom: "uusdt",
-    sourceChainNameOverride: "Ethereum",
-    isVerified: true,
-    originBridgeInfo: {
-      bridge: "axelar" as const,
-      wallets: ["metamask" as const, "walletconnect" as const],
-      method: "deposit-address" as const,
-      sourceChains: [AxelarSourceChainConfigs.usdt.ethereum],
-    },
-  },
-  {
-    counterpartyChainId: IS_TESTNET
-      ? "axelar-testnet-lisbon-3"
-      : "axelar-dojo-1",
-    sourceChannelId: IS_TESTNET ? "channel-312" : "channel-208",
-    destChannelId: IS_TESTNET ? "channel-22" : "channel-3",
-    coinMinimalDenom: IS_TESTNET ? "uausdc" : "uusdc",
-    sourceChainNameOverride: IS_TESTNET ? "Goerli Ethereum" : "Ethereum",
-    isVerified: true,
-    originBridgeInfo: {
-      bridge: "axelar" as const,
-      wallets: ["metamask" as const, "walletconnect" as const],
-      method: "deposit-address" as const,
-      sourceChains: [
-        AxelarSourceChainConfigs.usdc.ethereum,
-        AxelarSourceChainConfigs.usdc.binance,
-        AxelarSourceChainConfigs.usdc.moonbeam,
-        AxelarSourceChainConfigs.usdc.polygon,
-        AxelarSourceChainConfigs.usdc.avalanche,
-        AxelarSourceChainConfigs.usdc.fantom,
-      ],
-    },
-    fiatRamps: [{ rampKey: "kado" as const, assetKey: "USDC" }],
-  },
-  {
-    counterpartyChainId: "axelar-dojo-1",
-    sourceChannelId: "channel-208",
-    destChannelId: "channel-3",
-    coinMinimalDenom: "wbnb-wei",
-    sourceChainNameOverride: "Binance Smart Chain",
-    isVerified: true,
-    originBridgeInfo: {
-      bridge: "axelar" as const,
-      wallets: ["metamask" as const],
-      method: "deposit-address" as const,
-      sourceChains: [AxelarSourceChainConfigs.wbnb.binance],
-      wrapAssetConfig: {
-        url: "https://pancakeswap.finance/swap?outputCurrency=0xbb4CdB9CBd36B01bD1cBaEBF2De08d9173bc095c",
-        fromDenom: "BNB",
-        toDenom: "WBNB",
-        platformName: "PancakeSwap",
-      },
-    },
-  },
-  {
-    counterpartyChainId: "axelar-dojo-1",
-    sourceChannelId: "channel-208",
-    destChannelId: "channel-3",
-    coinMinimalDenom: "busd-wei",
-    sourceChainNameOverride: "Ethereum",
-    isVerified: true,
-    originBridgeInfo: {
-      bridge: "axelar" as const,
-      wallets: ["metamask" as const, "walletconnect" as const],
-      method: "deposit-address" as const,
-      sourceChains: [AxelarSourceChainConfigs.busd.ethereum],
-    },
-  },
-  {
-    counterpartyChainId: IS_TESTNET
-      ? "axelar-testnet-lisbon-3"
-      : "axelar-dojo-1",
-    sourceChannelId: IS_TESTNET ? "channel-1946" : "channel-208",
-    destChannelId: IS_TESTNET ? "channel-135" : "channel-3",
-    coinMinimalDenom: "wmatic-wei",
-    sourceChainNameOverride: IS_TESTNET ? "Mumbai" : "Polygon",
-    isVerified: true,
-    originBridgeInfo: {
-      bridge: "axelar" as const,
-      wallets: ["metamask" as const],
-      method: "deposit-address" as const,
-      sourceChains: [AxelarSourceChainConfigs.wmatic.polygon],
-      wrapAssetConfig: {
-        url: "https://v2.swapmatic.io/?#/matic/swap?outputCurrency=0x0d500B1d8E8eF31E21C99d1Db9A6444d3ADf1270&inputCurrency=MATIC",
-        fromDenom: "MATIC",
-        toDenom: "WMATIC",
-        platformName: "SwapMatic",
-      },
-    },
-  },
-  {
-    counterpartyChainId: "axelar-dojo-1",
-    sourceChannelId: "channel-208",
-    destChannelId: "channel-3",
-    coinMinimalDenom: "dot-planck",
-    sourceChainNameOverride: "Moonbeam",
-    isVerified: true,
-    originBridgeInfo: {
-      bridge: "axelar" as const,
-      wallets: ["metamask" as const, "walletconnect" as const],
-      method: "deposit-address" as const,
-      sourceChains: [AxelarSourceChainConfigs.dot.moonbeam],
-    },
-  },
-  {
-    counterpartyChainId: "axelar-dojo-1",
-    sourceChannelId: "channel-208",
-    destChannelId: "channel-3",
-    coinMinimalDenom: "shib-wei",
-    sourceChainNameOverride: "Ethereum",
-    originBridgeInfo: {
-      bridge: "axelar" as const,
-      wallets: ["metamask" as const, "walletconnect" as const],
-      method: "deposit-address" as const,
-      sourceChains: [AxelarSourceChainConfigs.shib.ethereum],
-    },
-  },
-  {
-    counterpartyChainId: IS_TESTNET
-      ? "axelar-testnet-lisbon-3"
-      : "axelar-dojo-1",
-    sourceChannelId: IS_TESTNET ? "channel-1946" : "channel-208",
-    destChannelId: IS_TESTNET ? "channel-135" : "channel-3",
-    coinMinimalDenom: "wavax-wei",
-    sourceChainNameOverride: IS_TESTNET ? "Avalanche Fuji Testnet" : "Avalanche",
-    isVerified: true,
-    originBridgeInfo: {
-      bridge: "axelar" as const,
-      wallets: ["metamask" as const],
-      method: "deposit-address" as const,
-      sourceChains: [AxelarSourceChainConfigs.wavax.avalanche],
-      wrapAssetConfig: {
-        url: "https://app.sushi.com/swap?inputCurrency=AVAX&outputCurrency=0xB31f66AA3C1e785363F0875A1B74E27b85FD66c7&chainId=43114",
-        fromDenom: "AVAX",
-        toDenom: "WAVAX",
-        platformName: "SushiSwap",
-      },
-    },
-  },
-  {
-    counterpartyChainId: "axelar-dojo-1",
-    sourceChannelId: "channel-208",
-    destChannelId: "channel-3",
-    coinMinimalDenom: "dai-wei",
-    sourceChainNameOverride: "Ethereum",
-    isVerified: true,
-    originBridgeInfo: {
-      bridge: "axelar" as const,
-      wallets: ["metamask" as const, "walletconnect" as const],
-      method: "deposit-address" as const,
-      sourceChains: [AxelarSourceChainConfigs.dai.ethereum],
-    },
-  },
-  {
-    counterpartyChainId: "axelar-dojo-1",
-    sourceChannelId: "channel-208",
-    destChannelId: "channel-3",
-    coinMinimalDenom: "uni-wei",
-    sourceChainNameOverride: "Ethereum",
-    originBridgeInfo: {
-      bridge: "axelar" as const,
-      wallets: ["metamask" as const, "walletconnect" as const],
-      method: "deposit-address" as const,
-      sourceChains: [AxelarSourceChainConfigs.uni.ethereum],
-    },
-  },
-  {
-    counterpartyChainId: "cosmoshub-4",
-    sourceChannelId: "channel-0",
-    destChannelId: "channel-141",
-    coinMinimalDenom: "uatom",
-    isVerified: true,
-  },
-  {
-    counterpartyChainId: "axelar-dojo-1",
-    sourceChannelId: "channel-208",
-    destChannelId: "channel-3",
-    coinMinimalDenom: "link-wei",
-    sourceChainNameOverride: "Ethereum",
-    isVerified: true,
-    originBridgeInfo: {
-      bridge: "axelar" as const,
-      wallets: ["metamask" as const, "walletconnect" as const],
-      method: "deposit-address" as const,
-      sourceChains: [AxelarSourceChainConfigs.link.ethereum],
-    },
-  },
-  {
-    counterpartyChainId: "crypto-org-chain-mainnet-1",
-    sourceChannelId: "channel-5",
-    destChannelId: "channel-10",
-    coinMinimalDenom: "basecro",
-    isVerified: true,
-  },
-  {
-    counterpartyChainId: "axelar-dojo-1",
-    sourceChannelId: "channel-208",
-    destChannelId: "channel-3",
-    coinMinimalDenom: "ape-wei",
-    sourceChainNameOverride: "Ethereum",
-    originBridgeInfo: {
-      bridge: "axelar" as const,
-      wallets: ["metamask" as const, "walletconnect" as const],
-      method: "deposit-address" as const,
-      sourceChains: [AxelarSourceChainConfigs.ape.ethereum],
-    },
-  },
-  {
-    counterpartyChainId: "axelar-dojo-1",
-    sourceChannelId: "channel-208",
-    destChannelId: "channel-3",
-    coinMinimalDenom: "aave-wei",
-    sourceChainNameOverride: "Ethereum",
-    originBridgeInfo: {
-      bridge: "axelar" as const,
-      wallets: ["metamask" as const, "walletconnect" as const],
-      method: "deposit-address" as const,
-      sourceChains: [AxelarSourceChainConfigs.aave.ethereum],
-    },
-  },
-  {
-    counterpartyChainId: "axelar-dojo-1",
-    sourceChannelId: "channel-208",
-    destChannelId: "channel-3",
-    coinMinimalDenom: "axs-wei",
-    sourceChainNameOverride: "Ethereum",
-    originBridgeInfo: {
-      bridge: "axelar" as const,
-      wallets: ["metamask" as const, "walletconnect" as const],
-      method: "deposit-address" as const,
-      sourceChains: [AxelarSourceChainConfigs.axs.ethereum],
-    },
-  },
-  {
-    counterpartyChainId: "columbus-5",
-    sourceChannelId: "channel-72",
-    destChannelId: "channel-1",
-    coinMinimalDenom: "uluna",
-    isVerified: true,
-  },
-  {
-    counterpartyChainId: "axelar-dojo-1",
-    sourceChannelId: "channel-208",
-    destChannelId: "channel-3",
-    coinMinimalDenom: "frax-wei",
-    sourceChainNameOverride: "Ethereum",
-    originBridgeInfo: {
-      bridge: "axelar" as const,
-      wallets: ["metamask" as const, "walletconnect" as const],
-      method: "deposit-address" as const,
-      sourceChains: [AxelarSourceChainConfigs.frax.ethereum],
-    },
-  },
-  {
-    counterpartyChainId: "axelar-dojo-1",
-    sourceChannelId: "channel-208",
-    destChannelId: "channel-3",
-    coinMinimalDenom: "wftm-wei",
-    sourceChainNameOverride: "Fantom",
-    isVerified: false,
-    originBridgeInfo: {
-      bridge: "axelar" as const,
-      wallets: ["metamask" as const],
-      method: "deposit-address" as const,
-      sourceChains: [AxelarSourceChainConfigs.wftm.fantom],
-      wrapAssetConfig: {
-        url: "https://www.spiritswap.finance/swap/FTM/WFTM",
-        fromDenom: "FTM",
-        toDenom: "WFTM",
-        platformName: "SpiritSwap",
-      },
-    },
-  },
-  {
-    counterpartyChainId: "axelar-dojo-1",
-    sourceChannelId: "channel-208",
-    destChannelId: "channel-3",
-    coinMinimalDenom: "mkr-wei",
-    sourceChainNameOverride: "Ethereum",
-    isVerified: true,
-    originBridgeInfo: {
-      bridge: "axelar" as const,
-      wallets: ["metamask" as const, "walletconnect" as const],
-      method: "deposit-address" as const,
-      sourceChains: [AxelarSourceChainConfigs.mkr.ethereum],
-    },
-  },
-  {
-    counterpartyChainId: "phoenix-1",
-    sourceChannelId: "channel-251",
-    destChannelId: "channel-1",
-    coinMinimalDenom: "uluna",
-    isVerified: true,
-    depositUrlOverride: "https://bridge.terra.money",
-    withdrawUrlOverride: "https://bridge.terra.money",
-  },
-  {
-    counterpartyChainId: "kava_2222-10",
-    sourceChannelId: "channel-143",
-    destChannelId: "channel-1",
-    coinMinimalDenom: "ukava",
-    isVerified: true,
-  },
-  {
-    counterpartyChainId: "axelar-dojo-1",
-    sourceChannelId: "channel-208",
-    destChannelId: "channel-3",
-    coinMinimalDenom: "xcn-wei",
-    sourceChainNameOverride: "Ethereum",
-    originBridgeInfo: {
-      bridge: "axelar" as const,
-      wallets: ["metamask" as const, "walletconnect" as const],
-      method: "deposit-address" as const,
-      sourceChains: [AxelarSourceChainConfigs.xcn.ethereum],
-    },
-  },
-  {
-    counterpartyChainId: "fetchhub-4",
-    sourceChannelId: "channel-229",
-    destChannelId: "channel-10",
-    coinMinimalDenom: "afet",
-    isVerified: true,
-  },
-  {
-    counterpartyChainId: "laozi-mainnet",
-    sourceChannelId: "channel-148",
-    destChannelId: "channel-83",
-    coinMinimalDenom: "uband",
-    isVerified: true,
-  },
-  {
-    counterpartyChainId: "columbus-5",
-    sourceChannelId: "channel-72",
-    destChannelId: "channel-1",
-    coinMinimalDenom: "uusd",
-  },
-  {
-    counterpartyChainId: IS_TESTNET
-      ? "axelar-testnet-lisbon-3"
-      : "axelar-dojo-1",
-    sourceChannelId: IS_TESTNET ? "channel-312" : "channel-208",
-    destChannelId: IS_TESTNET ? "channel-22" : "channel-3",
-    coinMinimalDenom: IS_TESTNET ? "wdev-wei" : "wglmr-wei",
-    sourceChainNameOverride: IS_TESTNET ? "Moonbase Alpha" : "Moonbeam",
-    originBridgeInfo: {
-      bridge: "axelar" as const,
-      wallets: ["metamask" as const, "walletconnect" as const],
-      method: "deposit-address" as const,
-      sourceChains: [AxelarSourceChainConfigs.wglmr.moonbeam],
-    },
-  },
-  {
-    counterpartyChainId: "injective-1",
-    sourceChannelId: "channel-122",
-    destChannelId: "channel-8",
-    coinMinimalDenom: "inj",
-    depositUrlOverride:
-      "https://hub.injective.network/bridge/?destination=osmosis&origin=injective&token=inj",
-    withdrawUrlOverride:
-      "https://hub.injective.network/bridge/?destination=injective&origin=osmosis&token=inj",
-    isVerified: true,
-  },
-  {
-    counterpartyChainId: "evmos_9001-2",
-    sourceChannelId: "channel-204",
-    destChannelId: "channel-0",
-    coinMinimalDenom: "aevmos",
-    depositUrlOverride: "https://app.evmos.org/transfer",
-    withdrawUrlOverride: "https://app.evmos.org/transfer",
-    isVerified: true,
-  },
-  {
-    counterpartyChainId: "secret-4",
-    sourceChannelId: "channel-88",
-    destChannelId: "channel-1",
-    coinMinimalDenom: "uscrt",
-    isVerified: true,
-  },
-  {
-    counterpartyChainId: "canto_7700-1",
-    sourceChannelId: "channel-550",
-    destChannelId: "channel-5",
-    coinMinimalDenom: "acanto",
-    isVerified: false,
-  },
-  {
-    counterpartyChainId: "agoric-3",
-    sourceChannelId: "channel-320",
-    destChannelId: "channel-1",
-    coinMinimalDenom: "ubld",
-    isVerified: true,
-  },
-  {
-    counterpartyChainId: "kava_2222-10",
-    sourceChannelId: "channel-143",
-    destChannelId: "channel-1",
-    coinMinimalDenom: "usdx",
-  },
-  {
-    counterpartyChainId: "juno-1",
-    sourceChannelId: "channel-42",
-    destChannelId: "channel-0",
-    coinMinimalDenom: "ujuno",
-    isVerified: true,
-  },
-  {
-    counterpartyChainId: "panacea-3",
-    sourceChannelId: "channel-82",
-    destChannelId: "channel-1",
-    coinMinimalDenom: "umed",
-    isVerified: true,
-  },
-  {
-    counterpartyChainId: "core-1",
-    sourceChannelId: "channel-4",
-    destChannelId: "channel-6",
-    coinMinimalDenom: "uxprt",
-    isVerified: true,
-  },
-  {
-    counterpartyChainId: "axelar-dojo-1",
-    sourceChannelId: "channel-208",
-    destChannelId: "channel-3",
-    coinMinimalDenom: "uaxl",
-    isVerified: true,
-  },
-  {
-    counterpartyChainId: "shentu-2.2",
-    sourceChannelId: "channel-146",
-    destChannelId: "channel-8",
-    coinMinimalDenom: "uctk",
-  },
-  {
-    counterpartyChainId: "akashnet-2",
-    sourceChannelId: "channel-1",
-    destChannelId: "channel-9",
-    coinMinimalDenom: "uakt",
-    isVerified: true,
-  },
-  {
-    counterpartyChainId: "axelar-dojo-1",
-    sourceChannelId: "channel-208",
-    destChannelId: "channel-3",
-    coinMinimalDenom: "polygon-uusdc",
-    sourceChainNameOverride: "Polygon",
-    isVerified: false,
-    originBridgeInfo: {
-      bridge: "axelar" as const,
-      wallets: ["metamask" as const, "walletconnect" as const],
-      method: "deposit-address" as const,
-      sourceChains: [
-        AxelarSourceChainConfigs.polygonusdc.polygon,
-      ],
-    }
-  },
-  {
-    counterpartyChainId: "axelar-dojo-1",
-    sourceChannelId: "channel-208",
-    destChannelId: "channel-3",
-    coinMinimalDenom: "avalanche-uusdc",
-    sourceChainNameOverride: "Avalanche",
-    isVerified: false,
-    originBridgeInfo: {
-      bridge: "axelar" as const,
-      wallets: ["metamask" as const, "walletconnect" as const],
-      method: "deposit-address" as const,
-      sourceChains: [
-        AxelarSourceChainConfigs.avalancheusdc.avalanche,
-      ],
-    }
-  },
-  {
-    counterpartyChainId: "kaiyo-1",
-    sourceChannelId: "channel-259",
-    destChannelId: "channel-3",
-    coinMinimalDenom: "ukuji",
-    depositUrlOverride:
-      "https://blue.kujira.app/ibc?destination=osmosis-1&denom=ukuji",
-    // withdrawUrlOverride:
-    //   "https://blue.kujira.app/ibc?destination=kaiyo-1&source=osmosis-1&denom=ukuji",
-    isVerified: true,
-  },
-  {
-    counterpartyChainId: "stargaze-1",
-    sourceChannelId: "channel-75",
-    destChannelId: "channel-0",
-    coinMinimalDenom: "ustars",
-    isVerified: true,
-  },
-  {
-    counterpartyChainId: "regen-1",
-    sourceChannelId: "channel-8",
-    destChannelId: "channel-1",
-    coinMinimalDenom: "uregen",
-    isVerified: true,
-  },
-  {
-    counterpartyChainId: "core-1",
-    sourceChannelId: "channel-4",
-    destChannelId: "channel-6",
-    coinMinimalDenom:
-      "ibc/A6E3AF63B3C906416A9AF7A556C59EA4BD50E617EFFE6299B99700CCB780E444",
-    ibcTransferPathDenom:
-      "transfer/channel-38/gravity0xfB5c6815cA3AC72Ce9F5006869AE67f18bF77006",
-    isVerified: true,
-  },
-  {
-    counterpartyChainId: "irishub-1",
-    sourceChannelId: "channel-6",
-    destChannelId: "channel-3",
-    coinMinimalDenom: "uiris",
-    isVerified: true,
-  },
-  {
-    counterpartyChainId: "kava_2222-10",
-    sourceChannelId: "channel-143",
-    destChannelId: "channel-1",
-    coinMinimalDenom: "hard",
-  },
-  {
-    counterpartyChainId: "stride-1",
-    sourceChannelId: "channel-326",
-    destChannelId: "channel-5",
-    coinMinimalDenom: "ustrd",
-    isVerified: true,
-  },
-  {
-    counterpartyChainId: "stride-1",
-    sourceChannelId: "channel-326",
-    destChannelId: "channel-5",
-    coinMinimalDenom: "stuosmo",
-    isVerified: true,
-  },
-  {
-    counterpartyChainId: "stride-1",
-    sourceChannelId: "channel-326",
-    destChannelId: "channel-5",
-    coinMinimalDenom: "stuatom",
-    isVerified: true,
-  },
-  {
-    counterpartyChainId: "stride-1",
-    sourceChannelId: "channel-326",
-    destChannelId: "channel-5",
-    coinMinimalDenom: "stujuno",
-  },
-  {
-    counterpartyChainId: "stride-1",
-    sourceChannelId: "channel-326",
-    destChannelId: "channel-5",
-    coinMinimalDenom: "stustars",
-  },
-  {
-    counterpartyChainId: "stride-1",
-    sourceChannelId: "channel-326",
-    destChannelId: "channel-5",
-    coinMinimalDenom: "stuluna",
-  },
-  {
-    counterpartyChainId: "stride-1",
-    sourceChannelId: "channel-326",
-    destChannelId: "channel-5",
-    coinMinimalDenom: "staevmos",
-  },
-  {
-    counterpartyChainId: "kichain-2",
-    sourceChannelId: "channel-77",
-    destChannelId: "channel-0",
-    coinMinimalDenom: "uxki",
-    isVerified: true,
-  },
-  {
-    counterpartyChainId: "umee-1",
-    sourceChannelId: "channel-184",
-    destChannelId: "channel-0",
-    coinMinimalDenom: "uumee",
-    isVerified: true,
-  },
-  {
-    counterpartyChainId: "Oraichain",
-    sourceChannelId: "channel-216",
-    destChannelId: "channel-13",
-    coinMinimalDenom: "orai",
-  },
-  {
-    counterpartyChainId: "crescent-1",
-    sourceChannelId: "channel-297",
-    destChannelId: "channel-9",
-    coinMinimalDenom: "ucre",
-  },
-  {
-    counterpartyChainId: "cudos-1",
-    sourceChannelId: "channel-298",
-    destChannelId: "channel-1",
-    coinMinimalDenom: "acudos",
-  },
-  {
-    counterpartyChainId: "carbon-1",
-    sourceChannelId: "channel-188",
-    destChannelId: "channel-0",
-    coinMinimalDenom: "swth",
-    isVerified: true,
-  },
-  {
-    counterpartyChainId: "axelar-dojo-1",
-    sourceChannelId: "channel-208",
-    destChannelId: "channel-3",
-    coinMinimalDenom: "rai-wei",
-    sourceChainNameOverride: "Ethereum",
-    originBridgeInfo: {
-      bridge: "axelar" as const,
-      wallets: ["metamask" as const, "walletconnect" as const],
-      method: "deposit-address" as const,
-      sourceChains: [AxelarSourceChainConfigs.rai.ethereum],
-    },
-  },
-  {
-    counterpartyChainId: "comdex-1",
-    sourceChannelId: "channel-87",
-    destChannelId: "channel-1",
-    coinMinimalDenom: "ucmdx",
-    isVerified: true,
-  },
-  {
-    counterpartyChainId: "cheqd-mainnet-1",
-    sourceChannelId: "channel-108",
-    destChannelId: "channel-0",
-    coinMinimalDenom: "ncheq",
-    isVerified: true,
-  },
-  {
-    counterpartyChainId: "kava_2222-10",
-    sourceChannelId: "channel-143",
-    destChannelId: "channel-1",
-    coinMinimalDenom: "swp",
-  },
-  {
-    // SHD
-    counterpartyChainId: "secret-4",
-    sourceChannelId: "channel-476",
-    destChannelId: "channel-44",
-    coinMinimalDenom: "cw20:secret1qfql357amn448duf5gvp9gr48sxx9tsnhupu3d",
-    depositUrlOverride: "https://wrap.scrt.network",
-    ics20ContractAddress: "secret1tqmms5awftpuhalcv5h5mg76fa0tkdz4jv9ex4",
-  },
-  {
-    counterpartyChainId: "bostrom",
-    sourceChannelId: "channel-95",
-    destChannelId: "channel-2",
-    coinMinimalDenom: "boot",
-  },
-  {
-    counterpartyChainId: "emoney-3",
-    sourceChannelId: "channel-37",
-    destChannelId: "channel-0",
-    coinMinimalDenom: "ungm",
-    isVerified: true,
-  },
-  {
-    counterpartyChainId: "teritori-1",
-    sourceChannelId: "channel-362",
-    destChannelId: "channel-0",
-    coinMinimalDenom: "utori",
-  },
-  {
-    counterpartyChainId: "sentinelhub-2",
-    sourceChannelId: "channel-2",
-    destChannelId: "channel-0",
-    coinMinimalDenom: "udvpn",
-    isVerified: true,
-  },
-  {
-    counterpartyChainId: "gravity-bridge-3",
-    sourceChannelId: "channel-144",
-    destChannelId: "channel-10",
-    coinMinimalDenom: "ugraviton",
-    isVerified: true,
-  },
-  {
-    counterpartyChainId: "gravity-bridge-3",
-    sourceChannelId: "channel-144",
-    destChannelId: "channel-10",
-    coinMinimalDenom: "gravity0x2260FAC5E5542a773Aa44fBCfeDf7C193bc2C599",
-    depositUrlOverride: "https://bridge.blockscape.network/",
-    withdrawUrlOverride: "https://bridge.blockscape.network/",
-  },
-  {
-    counterpartyChainId: "gravity-bridge-3",
-    sourceChannelId: "channel-144",
-    destChannelId: "channel-10",
-    coinMinimalDenom: "gravity0xC02aaA39b223FE8D0A0e5C4F27eAD9083C756Cc2",
-    depositUrlOverride: "https://bridge.blockscape.network/",
-    withdrawUrlOverride: "https://bridge.blockscape.network/",
-  },
-  {
-    counterpartyChainId: "gravity-bridge-3",
-    sourceChannelId: "channel-144",
-    destChannelId: "channel-10",
-    coinMinimalDenom: "gravity0xA0b86991c6218b36c1d19D4a2e9Eb0cE3606eB48",
-    depositUrlOverride: "https://bridge.blockscape.network/",
-    withdrawUrlOverride: "https://bridge.blockscape.network/",
-  },
-  {
-    counterpartyChainId: "gravity-bridge-3",
-    sourceChannelId: "channel-144",
-    destChannelId: "channel-10",
-    coinMinimalDenom: "gravity0x6B175474E89094C44Da98b954EedeAC495271d0F",
-    depositUrlOverride: "https://bridge.blockscape.network/",
-    withdrawUrlOverride: "https://bridge.blockscape.network/",
-  },
-  {
-    counterpartyChainId: "gravity-bridge-3",
-    sourceChannelId: "channel-144",
-    destChannelId: "channel-10",
-    coinMinimalDenom: "gravity0xdAC17F958D2ee523a2206206994597C13D831ec7",
-    depositUrlOverride: "https://bridge.blockscape.network/",
-    withdrawUrlOverride: "https://bridge.blockscape.network/",
-  },
-  {
-    counterpartyChainId: "mantle-1",
-    sourceChannelId: "channel-232",
-    destChannelId: "channel-0",
-    coinMinimalDenom: "umntl",
-    isVerified: true,
-  },
-  {
-    counterpartyChainId: "emoney-3",
-    sourceChannelId: "channel-37",
-    destChannelId: "channel-0",
-    coinMinimalDenom: "eeur",
-    isVerified: true,
-  },
-  {
-    // SIENNA
-    counterpartyChainId: "secret-4",
-    sourceChannelId: "channel-476",
-    destChannelId: "channel-44",
-    coinMinimalDenom: "cw20:secret1rgm2m5t530tdzyd99775n6vzumxa5luxcllml4",
-    depositUrlOverride: "https://wrap.scrt.network",
-    ics20ContractAddress: "secret1tqmms5awftpuhalcv5h5mg76fa0tkdz4jv9ex4",
-  },
-  {
-    counterpartyChainId: "lambda_92000-1",
-    sourceChannelId: "channel-378",
-    destChannelId: "channel-2",
-    coinMinimalDenom: "ulamb",
-  },
-  {
-    counterpartyChainId: "likecoin-mainnet-2",
-    sourceChannelId: "channel-53",
-    destChannelId: "channel-3",
-    coinMinimalDenom: "nanolike",
-    isVerified: true,
-  },
-  {
-    counterpartyChainId: "agoric-3",
-    sourceChannelId: "channel-320",
-    destChannelId: "channel-1",
-    coinMinimalDenom: "uist",
-    isVerified: true,
-  },
-  {
-    counterpartyChainId: "desmos-mainnet",
-    sourceChannelId: "channel-135",
-    destChannelId: "channel-2",
-    coinMinimalDenom: "udsm",
-    isVerified: true,
-  },
-  {
-    counterpartyChainId: "mainnet-3",
-    sourceChannelId: "channel-181",
-    destChannelId: "channel-1",
-    coinMinimalDenom: "udec",
-    isVerified: true,
-  },
-  {
-    counterpartyChainId: "sifchain-1",
-    sourceChannelId: "channel-47",
-    destChannelId: "channel-17",
-    coinMinimalDenom: "rowan",
-    isUnstable: true,
-  },
-  {
-    counterpartyChainId: "kaiyo-1",
-    sourceChannelId: "channel-259",
-    destChannelId: "channel-3",
-    coinMinimalDenom:
-      "factory/kujira1qk00h5atutpsv900x202pxx42npjr9thg58dnqpa72f2p7m2luase444a7/uusk",
-    depositUrlOverride:
-      "https://blue.kujira.app/ibc?destination=osmosis-1&source=kaiyo-1&denom=factory%2Fkujira1qk00h5atutpsv900x202pxx42npjr9thg58dnqpa72f2p7m2luase444a7%2Fuusk",
-    withdrawUrlOverride:
-      "https://blue.kujira.app/ibc?destination=kaiyo-1&source=osmosis-1&denom=ibc%2F44492EAB24B72E3FB59B9FA619A22337FB74F95D8808FE6BC78CC0E6C18DC2EC",
-  },
-  {
-    counterpartyChainId: "acre_9052-1",
-    sourceChannelId: "channel-490",
-    destChannelId: "channel-0",
-    coinMinimalDenom: "aacre",
-  },
-  {
-    counterpartyChainId: "bitsong-2b",
-    sourceChannelId: "channel-73",
-    destChannelId: "channel-0",
-    coinMinimalDenom: "ubtsg",
-    isVerified: true,
-  },
-  {
-    counterpartyChainId: "iov-mainnet-ibc",
-    sourceChannelId: "channel-15",
-    destChannelId: "channel-2",
-    coinMinimalDenom: "uiov",
-    isVerified: true,
-  },
-  {
-    counterpartyChainId: "odin-mainnet-freya",
-    sourceChannelId: "channel-258",
-    destChannelId: "channel-3",
-    coinMinimalDenom: "mGeo",
-  },
-  {
-    counterpartyChainId: "vidulum-1",
-    sourceChannelId: "channel-124",
-    destChannelId: "channel-0",
-    coinMinimalDenom: "uvdl",
-    isVerified: true,
-  },
-  {
-    counterpartyChainId: "microtick-1",
-    sourceChannelId: "channel-39",
-    destChannelId: "channel-16",
-    coinMinimalDenom: "utick",
-    isUnstable: true,
-  },
-  {
-    counterpartyChainId: "titan-1",
-    sourceChannelId: "channel-221",
-    destChannelId: "channel-1",
-    coinMinimalDenom: "uatolo",
-  },
-//-------No CoinGecko Market Capitalization-------
-  {
-    counterpartyChainId: "chihuahua-1",
-    sourceChannelId: "channel-113",
-    destChannelId: "channel-7",
-    coinMinimalDenom: "uhuahua",
-    isVerified: true,
-  },
-  {
-    counterpartyChainId: "ixo-4",
-    sourceChannelId: "channel-38",
-    destChannelId: "channel-4",
-    coinMinimalDenom: "uixo",
-    isVerified: true,
-  },
-  {
-    counterpartyChainId: "bitcanna-1",
-    sourceChannelId: "channel-51",
-    destChannelId: "channel-1",
-    coinMinimalDenom: "ubcna",
-    isVerified: true,
-  },
-  {
-    counterpartyChainId: "lum-network-1",
-    sourceChannelId: "channel-115",
-    destChannelId: "channel-3",
-    coinMinimalDenom: "ulum",
-    isVerified: true,
-  },
-  {
-    counterpartyChainId: "dig-1",
-    sourceChannelId: "channel-128",
-    destChannelId: "channel-1",
-    coinMinimalDenom: "udig",
-    isVerified: true,
-    isUnstable: true,
-  },
-  {
-    counterpartyChainId: "sommelier-3",
-    sourceChannelId: "channel-165",
-    destChannelId: "channel-0",
-    coinMinimalDenom: "usomm",
-    isVerified: true,
-  },
-  {
-    counterpartyChainId: "darchub",
-    sourceChannelId: "channel-171",
-    destChannelId: "channel-0",
-    coinMinimalDenom: "udarc",
-  },
-  {
-    counterpartyChainId: "juno-1",
-    sourceChannelId: "channel-169",
-    destChannelId: "channel-47",
-    coinMinimalDenom:
-      "cw20:juno1g2g7ucurum66d42g8k5twk34yegdq8c82858gz0tq2fc75zy7khssgnhjl",
-    ics20ContractAddress:
-      "juno1v4887y83d6g28puzvt8cl0f3cdhd3y6y9mpysnsp3k8krdm7l6jqgm0rkn",
-  },
-  {
-    counterpartyChainId: "cerberus-chain-1",
-    sourceChannelId: "channel-212",
-    destChannelId: "channel-1",
-    coinMinimalDenom: "ucrbrus",
-    isUnstable: true,
-  },
-  {
-    counterpartyChainId: "juno-1",
-    sourceChannelId: "channel-169",
-    destChannelId: "channel-47",
-    coinMinimalDenom:
-      "cw20:juno168ctmpyppk90d34p3jjy658zf5a5l3w8wk35wht6ccqj4mr0yv8s4j5awr",
-    ics20ContractAddress:
-      "juno1v4887y83d6g28puzvt8cl0f3cdhd3y6y9mpysnsp3k8krdm7l6jqgm0rkn",
-  },
-  {
-    counterpartyChainId: "columbus-5",
-    sourceChannelId: "channel-72",
-    destChannelId: "channel-1",
-    coinMinimalDenom: "ukrw",
-  },
-  {
-    counterpartyChainId: "juno-1",
-    sourceChannelId: "channel-169",
-    destChannelId: "channel-47",
-    coinMinimalDenom:
-      "cw20:juno1re3x67ppxap48ygndmrc7har2cnc7tcxtm9nplcas4v0gc3wnmvs3s807z",
-    ics20ContractAddress:
-      "juno1v4887y83d6g28puzvt8cl0f3cdhd3y6y9mpysnsp3k8krdm7l6jqgm0rkn",
-  },
-  {
-    counterpartyChainId: "juno-1",
-    sourceChannelId: "channel-169",
-    destChannelId: "channel-47",
-    coinMinimalDenom:
-      "cw20:juno1r4pzw8f9z0sypct5l9j906d47z998ulwvhvqe5xdwgy8wf84583sxwh0pa",
-    ics20ContractAddress:
-      "juno1v4887y83d6g28puzvt8cl0f3cdhd3y6y9mpysnsp3k8krdm7l6jqgm0rkn",
-  },
-  {
-    counterpartyChainId: "juno-1",
-    sourceChannelId: "channel-169",
-    destChannelId: "channel-47",
-    coinMinimalDenom:
-      "cw20:juno1y9rf7ql6ffwkv02hsgd4yruz23pn4w97p75e2slsnkm0mnamhzysvqnxaq",
-    ics20ContractAddress:
-      "juno1v4887y83d6g28puzvt8cl0f3cdhd3y6y9mpysnsp3k8krdm7l6jqgm0rkn",
-  },
-  {
-    counterpartyChainId: "pio-mainnet-1",
-    sourceChannelId: "channel-222",
-    destChannelId: "channel-7",
-    coinMinimalDenom: "nhash",
-  },
-  {
-    counterpartyChainId: "galaxy-1",
-    sourceChannelId: "channel-236",
-    destChannelId: "channel-0",
-    coinMinimalDenom: "uglx",
-  },
-  {
-    counterpartyChainId: "juno-1",
-    sourceChannelId: "channel-169",
-    destChannelId: "channel-47",
-    coinMinimalDenom:
-      "cw20:juno1tdjwrqmnztn2j3sj2ln9xnyps5hs48q3ddwjrz7jpv6mskappjys5czd49",
-    ics20ContractAddress:
-      "juno1v4887y83d6g28puzvt8cl0f3cdhd3y6y9mpysnsp3k8krdm7l6jqgm0rkn",
-  },
-  {
-    counterpartyChainId: "juno-1",
-    sourceChannelId: "channel-169",
-    destChannelId: "channel-47",
-    coinMinimalDenom:
-      "cw20:juno15u3dt79t6sxxa3x3kpkhzsy56edaa5a66wvt3kxmukqjz2sx0hes5sn38g",
-    ics20ContractAddress:
-      "juno1v4887y83d6g28puzvt8cl0f3cdhd3y6y9mpysnsp3k8krdm7l6jqgm0rkn",
-  },
-  {
-    counterpartyChainId: "meme-1",
-    sourceChannelId: "channel-238",
-    destChannelId: "channel-1",
-    coinMinimalDenom: "umeme",
-  },
-  {
-    counterpartyChainId: "juno-1",
-    sourceChannelId: "channel-169",
-    destChannelId: "channel-47",
-    coinMinimalDenom:
-      "cw20:juno17wzaxtfdw5em7lc94yed4ylgjme63eh73lm3lutp2rhcxttyvpwsypjm4w",
-    ics20ContractAddress:
-      "juno1v4887y83d6g28puzvt8cl0f3cdhd3y6y9mpysnsp3k8krdm7l6jqgm0rkn",
-  },
-  {
-    counterpartyChainId: "juno-1",
-    sourceChannelId: "channel-169",
-    destChannelId: "channel-47",
-    coinMinimalDenom:
-      "cw20:juno1n7n7d5088qlzlj37e9mgmkhx6dfgtvt02hqxq66lcap4dxnzdhwqfmgng3",
-    ics20ContractAddress:
-      "juno1v4887y83d6g28puzvt8cl0f3cdhd3y6y9mpysnsp3k8krdm7l6jqgm0rkn",
-  },
-  {
-    counterpartyChainId: "genesis_29-2",
-    sourceChannelId: "channel-253",
-    destChannelId: "channel-1",
-    coinMinimalDenom: "el1",
-  },
-  {
-    counterpartyChainId: "tgrade-mainnet-1",
-    sourceChannelId: "channel-263",
-    destChannelId: "channel-0",
-    coinMinimalDenom: "utgd",
-    isVerified: true,
-  },
-  {
-    counterpartyChainId: "echelon_3000-3",
-    sourceChannelId: "channel-403",
-    destChannelId: "channel-11",
-    coinMinimalDenom: "aechelon",
-    depositUrlOverride: "https://app.ech.network/ibc",
-    withdrawUrlOverride: "https://app.ech.network/ibc",
-  },
-  {
-    counterpartyChainId: "odin-mainnet-freya",
-    sourceChannelId: "channel-258",
-    destChannelId: "channel-3",
-    coinMinimalDenom: "loki",
-  },
-  {
-    counterpartyChainId: "odin-mainnet-freya",
-    sourceChannelId: "channel-258",
-    destChannelId: "channel-3",
-    coinMinimalDenom: "mO9W",
-  },
-  {
-    counterpartyChainId: "kichain-2",
-    sourceChannelId: "channel-261",
-    destChannelId: "channel-18",
-    coinMinimalDenom:
-      "cw20:ki1dt3lk455ed360pna38fkhqn0p8y44qndsr77qu73ghyaz2zv4whq83mwdy",
-    ics20ContractAddress:
-      "ki1hzz0s0ucrhdp6tue2lxk3c03nj6f60qy463we7lgx0wudd72ctmsd9kgha",
-  },
-  {
-    counterpartyChainId: "juno-1",
-    sourceChannelId: "channel-169",
-    destChannelId: "channel-47",
-    coinMinimalDenom:
-      "cw20:juno1j0a9ymgngasfn3l5me8qpd53l5zlm9wurfdk7r65s5mg6tkxal3qpgf5se",
-    ics20ContractAddress:
-      "juno1v4887y83d6g28puzvt8cl0f3cdhd3y6y9mpysnsp3k8krdm7l6jqgm0rkn",
-  },
-  {
-    counterpartyChainId: "juno-1",
-    sourceChannelId: "channel-169",
-    destChannelId: "channel-47",
-    coinMinimalDenom:
-      "cw20:juno1gz8cf86zr4vw9cjcyyv432vgdaecvr9n254d3uwwkx9rermekddsxzageh",
-    ics20ContractAddress:
-      "juno1v4887y83d6g28puzvt8cl0f3cdhd3y6y9mpysnsp3k8krdm7l6jqgm0rkn",
-  },
-  {
-    counterpartyChainId: "LumenX",
-    sourceChannelId: "channel-286",
-    destChannelId: "channel-3",
-    coinMinimalDenom: "ulumen",
-  },
-  {
-    counterpartyChainId: "juno-1",
-    sourceChannelId: "channel-169",
-    destChannelId: "channel-47",
-    coinMinimalDenom:
-      "cw20:juno1dd0k0um5rqncfueza62w9sentdfh3ec4nw4aq4lk5hkjl63vljqscth9gv",
-    ics20ContractAddress:
-      "juno1v4887y83d6g28puzvt8cl0f3cdhd3y6y9mpysnsp3k8krdm7l6jqgm0rkn",
-  },
-  {
-    counterpartyChainId: "juno-1",
-    sourceChannelId: "channel-169",
-    destChannelId: "channel-47",
-    coinMinimalDenom:
-      "cw20:juno1wwnhkagvcd3tjz6f8vsdsw5plqnw8qy2aj3rrhqr2axvktzv9q2qz8jxn3",
-    ics20ContractAddress:
-      "juno1v4887y83d6g28puzvt8cl0f3cdhd3y6y9mpysnsp3k8krdm7l6jqgm0rkn",
-  },
-  {
-    counterpartyChainId: "juno-1",
-    sourceChannelId: "channel-169",
-    destChannelId: "channel-47",
-    coinMinimalDenom:
-      "cw20:juno159q8t5g02744lxq8lfmcn6f78qqulq9wn3y9w7lxjgkz4e0a6kvsfvapse",
-    ics20ContractAddress:
-      "juno1v4887y83d6g28puzvt8cl0f3cdhd3y6y9mpysnsp3k8krdm7l6jqgm0rkn",
-  },
-  {
-    counterpartyChainId: "juno-1",
-    sourceChannelId: "channel-169",
-    destChannelId: "channel-47",
-    coinMinimalDenom:
-      "cw20:juno19rqljkh95gh40s7qdx40ksx3zq5tm4qsmsrdz9smw668x9zdr3lqtg33mf",
-    ics20ContractAddress:
-      "juno1v4887y83d6g28puzvt8cl0f3cdhd3y6y9mpysnsp3k8krdm7l6jqgm0rkn",
-  },
-  {
-    counterpartyChainId: "reb_1111-1",
-    sourceChannelId: "channel-355",
-    destChannelId: "channel-0",
-    coinMinimalDenom: "arebus",
-  },
-  {
-    counterpartyChainId: "juno-1",
-    sourceChannelId: "channel-169",
-    destChannelId: "channel-47",
-    coinMinimalDenom:
-      "cw20:juno1p8x807f6h222ur0vssqy3qk6mcpa40gw2pchquz5atl935t7kvyq894ne3",
-    ics20ContractAddress:
-      "juno1v4887y83d6g28puzvt8cl0f3cdhd3y6y9mpysnsp3k8krdm7l6jqgm0rkn",
-  },
-  {
-    counterpartyChainId: "FUND-MainNet-2",
-    sourceChannelId: "channel-382",
-    destChannelId: "channel-0",
-    coinMinimalDenom: "nund",
-  },
-  {
-    counterpartyChainId: "jackal-1",
-    sourceChannelId: "channel-412",
-    destChannelId: "channel-0",
-    coinMinimalDenom: "ujkl",
-  },
-  {
-    // ALTER
-    counterpartyChainId: "secret-4",
-    sourceChannelId: "channel-476",
-    destChannelId: "channel-44",
-    coinMinimalDenom: "cw20:secret12rcvz0umvk875kd6a803txhtlu7y0pnd73kcej",
-    depositUrlOverride: "https://wrap.scrt.network",
-    ics20ContractAddress: "secret1tqmms5awftpuhalcv5h5mg76fa0tkdz4jv9ex4",
-  },
-  {
-    // BUTT
-    counterpartyChainId: "secret-4",
-    sourceChannelId: "channel-476",
-    destChannelId: "channel-44",
-    coinMinimalDenom: "cw20:secret1yxcexylwyxlq58umhgsjgstgcg2a0ytfy4d9lt",
-    depositUrlOverride: "https://wrap.scrt.network",
-    ics20ContractAddress: "secret1tqmms5awftpuhalcv5h5mg76fa0tkdz4jv9ex4",
-  },
-  {
-    // stkd-SCRT
-    counterpartyChainId: "secret-4",
-    sourceChannelId: "channel-476",
-    destChannelId: "channel-44",
-    coinMinimalDenom: "cw20:secret1k6u0cy4feepm6pehnz804zmwakuwdapm69tuc4",
-    depositUrlOverride: "https://wrap.scrt.network",
-    ics20ContractAddress: "secret1tqmms5awftpuhalcv5h5mg76fa0tkdz4jv9ex4",
-  },
-  {
-    counterpartyChainId: "beezee-1",
-    sourceChannelId: "channel-340",
-    destChannelId: "channel-0",
-    coinMinimalDenom: "ubze",
-  },
-  {
-    counterpartyChainId: "juno-1",
-    sourceChannelId: "channel-169",
-    destChannelId: "channel-47",
-    coinMinimalDenom:
-      "cw20:juno1cltgm8v842gu54srmejewghnd6uqa26lzkpa635wzra9m9xuudkqa2gtcz",
-    ics20ContractAddress:
-      "juno1v4887y83d6g28puzvt8cl0f3cdhd3y6y9mpysnsp3k8krdm7l6jqgm0rkn",
-  },
-  {
-    counterpartyChainId: "comdex-1",
-    sourceChannelId: "channel-87",
-    destChannelId: "channel-1",
-    coinMinimalDenom: "ucmst",
-  },
-  {
-    counterpartyChainId: "imversed_5555555-1",
-    sourceChannelId: "channel-517",
-    destChannelId: "channel-1",
-    coinMinimalDenom: "aimv",
-  },
-  {
-    counterpartyChainId: "medasdigital-1",
-    sourceChannelId: "channel-519",
-    destChannelId: "channel-0",
-    coinMinimalDenom: "umedas",
-  },
-  {
-    counterpartyChainId: "juno-1",
-    sourceChannelId: "channel-169",
-    destChannelId: "channel-47",
-    coinMinimalDenom:
-      "cw20:juno1rws84uz7969aaa7pej303udhlkt3j9ca0l3egpcae98jwak9quzq8szn2l",
-    ics20ContractAddress:
-      "juno1v4887y83d6g28puzvt8cl0f3cdhd3y6y9mpysnsp3k8krdm7l6jqgm0rkn",
-  },
-  {
-    counterpartyChainId: "secret-4",
-    sourceChannelId: "channel-476",
-    destChannelId: "channel-44",
-    coinMinimalDenom: "cw20:secret1s09x2xvfd2lp2skgzm29w2xtena7s8fq98v852",
-    depositUrlOverride: "https://wrap.scrt.network",
-    ics20ContractAddress: "secret1tqmms5awftpuhalcv5h5mg76fa0tkdz4jv9ex4",
-  },
-  {
-    counterpartyChainId: "onomy-mainnet-1",
-    sourceChannelId: "channel-525",
-    destChannelId: "channel-0",
-    coinMinimalDenom: "anom",
-  },
-  {
-    counterpartyChainId: "core-1",
-    sourceChannelId: "channel-4",
-    destChannelId: "channel-6",
-    coinMinimalDenom: "stk/uatom",
-    isVerified: true,
-  },
-  {
-    counterpartyChainId: "dyson-mainnet-01",
-    sourceChannelId: "channel-526",
-    destChannelId: "channel-2",
-    coinMinimalDenom: "dys",
-  },
-  {
-    counterpartyChainId: "juno-1",
-    sourceChannelId: "channel-169",
-    destChannelId: "channel-47",
-    coinMinimalDenom:
-      "cw20:juno1u45shlp0q4gcckvsj06ss4xuvsu0z24a0d0vr9ce6r24pht4e5xq7q995n",
-    ics20ContractAddress:
-      "juno1v4887y83d6g28puzvt8cl0f3cdhd3y6y9mpysnsp3k8krdm7l6jqgm0rkn",
-  },
-  {
-    counterpartyChainId: "acre_9052-1",
-    sourceChannelId: "channel-490",
-    destChannelId: "channel-0",
-    coinMinimalDenom: "erc20/0x2Cbea61fdfDFA520Ee99700F104D5b75ADf50B0c",
-    depositUrlOverride: "https://app.arable.finance/#/ibc",
-    withdrawUrlOverride: "https://app.arable.finance/#/ibc",
-  },
-  {
-    counterpartyChainId: "planq_7070-2",
-    sourceChannelId: "channel-492",
-    destChannelId: "channel-1",
-    coinMinimalDenom: "aplanq",
-  },
-  {
-    counterpartyChainId: "quicksilver-2",
-    sourceChannelId: "channel-522",
-    destChannelId: "channel-2",
-    coinMinimalDenom: "uqstars",
-  },
-  { // WYND
-    counterpartyChainId: "juno-1",
-    sourceChannelId: "channel-169",
-    destChannelId: "channel-47",
-    coinMinimalDenom:
-      "cw20:juno1mkw83sv6c7sjdvsaplrzc8yaes9l42p4mhy0ssuxjnyzl87c9eps7ce3m9",
-    ics20ContractAddress:
-      "juno1v4887y83d6g28puzvt8cl0f3cdhd3y6y9mpysnsp3k8krdm7l6jqgm0rkn",
-    isVerified: true,
-  },
-  {
-    counterpartyChainId: "acre_9052-1",
-    sourceChannelId: "channel-490",
-    destChannelId: "channel-0",
-    coinMinimalDenom: "erc20/0xAE6D3334989a22A65228732446731438672418F2",
-    depositUrlOverride: "https://app.arable.finance/#/ibc",
-    withdrawUrlOverride: "https://app.arable.finance/#/ibc",
-  },
-].filter((ibcAsset) => {
-  // validate IBC asset config
-  if (
-    (ibcAsset.depositUrlOverride || ibcAsset.depositUrlOverride) &&
-    ibcAsset.originBridgeInfo
-  ) {
-    throw new Error("Can't have URL overrides and origin bridge config");
-  }
->>>>>>> d7becc2f
 
       if (ibcAsset.originBridgeInfo?.sourceChains.length === 0) {
         throw new Error("Must have at least one source chain");
