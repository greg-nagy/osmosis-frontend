--- conflicted
+++ resolved
@@ -1635,26 +1635,25 @@
           "juno1v4887y83d6g28puzvt8cl0f3cdhd3y6y9mpysnsp3k8krdm7l6jqgm0rkn",
       },
       {
-<<<<<<< HEAD
+        //PEPE
+        counterpartyChainId: "juno-1",
+        sourceChannelId: "channel-169",
+        destChannelId: "channel-47",
+        coinMinimalDenom:
+          "cw20:juno1zqrj3ta4u7ylv0wqzd8t8q3jrr9rdmn43zuzp9zemeunecnhy8fss778g7",
+        ics20ContractAddress:
+          "juno1v4887y83d6g28puzvt8cl0f3cdhd3y6y9mpysnsp3k8krdm7l6jqgm0rkn",
+      },
+      {
         //CATMOS
-=======
-        //PEPE
->>>>>>> e37069a4
-        counterpartyChainId: "juno-1",
-        sourceChannelId: "channel-169",
-        destChannelId: "channel-47",
-        coinMinimalDenom:
-<<<<<<< HEAD
+        counterpartyChainId: "juno-1",
+        sourceChannelId: "channel-169",
+        destChannelId: "channel-47",
+        coinMinimalDenom:
           "cw20:juno1f5datjdse3mdgrapwuzs3prl7pvxxht48ns6calnn0t77v2s9l8s0qu488",
         ics20ContractAddress:
           "juno1v4887y83d6g28puzvt8cl0f3cdhd3y6y9mpysnsp3k8krdm7l6jqgm0rkn",
-      },        
-=======
-          "cw20:juno1zqrj3ta4u7ylv0wqzd8t8q3jrr9rdmn43zuzp9zemeunecnhy8fss778g7",
-        ics20ContractAddress:
-          "juno1v4887y83d6g28puzvt8cl0f3cdhd3y6y9mpysnsp3k8krdm7l6jqgm0rkn",
-      },
->>>>>>> e37069a4
+      },
     ].filter((ibcAsset) => {
       // validate IBC asset config
       if (
