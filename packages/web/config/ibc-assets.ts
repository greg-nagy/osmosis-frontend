import { IBCAsset } from "../stores/assets";
import { SourceChainConfigs as AxelarSourceChainConfigs } from "../integrations/axelar";

const IS_TESTNET = process.env.NEXT_PUBLIC_IS_TESTNET === "true";
export const IS_FRONTIER = process.env.NEXT_PUBLIC_IS_FRONTIER === "true";
export const UNSTABLE_MSG = "Transfers are disabled due to instability";

/**
 * Determine the channel info per the chain.
 * Guide users to use the same channel for convenience.
 */
export const IBCAssetInfos: (IBCAsset & {
  /** URL if the asset requires a custom deposit external link. Must include `https://...`. */
  depositUrlOverride?: string;

  /** URL if the asset requires a custom withdrawal external link. Must include `https://...`. */
  withdrawUrlOverride?: string;

  /** Alternative chain name to display as the source chain */
  sourceChainNameOverride?: string;

  /** Related to showing assets on main (canonical) vs frontier (permissionless). Verified means that governance has
   *  voted on its incentivization or general approval (amongst other possibilities).
   */
  isVerified?: boolean;
})[] = [
  {
    counterpartyChainId: IS_TESTNET
      ? "axelar-testnet-lisbon-3"
      : "axelar-dojo-1",
    sourceChannelId: IS_TESTNET ? "channel-312" : "channel-208",
    destChannelId: IS_TESTNET ? "channel-22" : "channel-3",
    coinMinimalDenom: IS_TESTNET ? "uausdc" : "uusdc",
    sourceChainNameOverride: IS_TESTNET ? "Ropsten Ethereum" : "Ethereum",
    isVerified: true,
    originBridgeInfo: {
      bridge: "axelar" as const,
      wallets: ["metamask" as const, "walletconnect" as const],
      method: "deposit-address" as const,
      sourceChains: [AxelarSourceChainConfigs.usdc.ethereum],
      tokenMinDenom: IS_TESTNET ? "uausdc" : "uusdc", // test: "uausdc"
      transferFeeMinAmount: IS_TESTNET ? "150000" : "10500000", // From https://docs.axelar.dev/resources/mainnet#cross-chain-relayer-gas-fee
    },
  },
  {
    counterpartyChainId: IS_TESTNET
      ? "axelar-testnet-lisbon-3"
      : "axelar-dojo-1",
    sourceChannelId: IS_TESTNET ? "channel-312" : "channel-208",
    destChannelId: IS_TESTNET ? "channel-22" : "channel-3",
    coinMinimalDenom: "weth-wei",
    sourceChainNameOverride: IS_TESTNET ? "Ropsten Ethereum" : "Ethereum",
    isVerified: true,
    originBridgeInfo: {
      bridge: "axelar" as const,
      wallets: ["metamask" as const, "walletconnect" as const],
      method: "deposit-address" as const,
      sourceChains: [AxelarSourceChainConfigs.weth.ethereum],
      tokenMinDenom: IS_TESTNET ? "weth-wei" : "weth-wei",
      transferFeeMinAmount: IS_TESTNET ? "60000000000000" : "6300000000000000",
    },
  },
  {
    counterpartyChainId: "axelar-dojo-1",
    sourceChannelId: "channel-208",
    destChannelId: "channel-3",
    coinMinimalDenom: "wbtc-satoshi",
    depositUrlOverride:
      "https://satellite.money/?source=ethereum&destination=osmosis&asset_denom=wbtc-satoshi",
    withdrawUrlOverride:
      "https://satellite.money/?source=osmosis&destination=ethereum&asset_denom=wbtc-satoshi",
    sourceChainNameOverride: "Ethereum",
    isVerified: true,
  },
  {
    counterpartyChainId: "axelar-dojo-1",
    sourceChannelId: "channel-208",
    destChannelId: "channel-3",
    coinMinimalDenom: "dai-wei",
    depositUrlOverride:
      "https://satellite.money/?source=ethereum&destination=osmosis&asset_denom=dai-wei",
    withdrawUrlOverride:
      "https://satellite.money/?source=osmosis&destination=ethereum&asset_denom=dai-wei",
    sourceChainNameOverride: "Ethereum",
    isVerified: true,
  },
  {
    counterpartyChainId: "cosmoshub-4",
    sourceChannelId: "channel-0",
    destChannelId: "channel-141",
    coinMinimalDenom: "uatom",
    isVerified: true,
  },
  {
    counterpartyChainId: "crypto-org-chain-mainnet-1",
    sourceChannelId: "channel-5",
    destChannelId: "channel-10",
    coinMinimalDenom: "basecro",
    isVerified: true,
  },
  {
    counterpartyChainId: "juno-1",
    sourceChannelId: "channel-42",
    destChannelId: "channel-0",
    coinMinimalDenom: "ujuno",
    isVerified: true,
  },
  {
    counterpartyChainId: "axelar-dojo-1",
    sourceChannelId: "channel-208",
    destChannelId: "channel-3",
    coinMinimalDenom: "dot-planck",
    depositUrlOverride:
      "https://satellite.money/?source=moonbeam&destination=osmosis&asset_denom=dot-planck",
    withdrawUrlOverride:
      "https://satellite.money/?source=osmosis&destination=moonbeam&asset_denom=dot-planck",
    sourceChainNameOverride: "Moonbeam",
    isVerified: true,
  },
  {
    counterpartyChainId: "evmos_9001-2",
    sourceChannelId: "channel-204",
    destChannelId: "channel-0",
    coinMinimalDenom: "aevmos",
    depositUrlOverride: "https://app.evmos.org/transfer",
    withdrawUrlOverride: "https://app.evmos.org/transfer",
    isVerified: true,
  },
  {
    counterpartyChainId: "kava_2222-10",
    sourceChannelId: "channel-143",
    destChannelId: "channel-1",
    coinMinimalDenom: "ukava",
    isVerified: true,
  },
  {
    counterpartyChainId: "secret-4",
    sourceChannelId: "channel-88",
    destChannelId: "channel-1",
    coinMinimalDenom: "uscrt",
    isVerified: true,
  },
  {
    counterpartyChainId: "columbus-5",
    sourceChannelId: "channel-72",
    destChannelId: "channel-1",
    coinMinimalDenom: "uluna",
    isUnstable: true,
  },
  {
    counterpartyChainId: "columbus-5",
    sourceChannelId: "channel-72",
    destChannelId: "channel-1",
    coinMinimalDenom: "uusd",
    isUnstable: true,
  },
  {
    counterpartyChainId: "stargaze-1",
    sourceChannelId: "channel-75",
    destChannelId: "channel-0",
    coinMinimalDenom: "ustars",
    isVerified: true,
  },
  {
    counterpartyChainId: "chihuahua-1",
    sourceChannelId: "channel-113",
    destChannelId: "channel-7",
    coinMinimalDenom: "uhuahua",
    isVerified: true,
  },
  {
    counterpartyChainId: "core-1",
    sourceChannelId: "channel-4",
    destChannelId: "channel-6",
    coinMinimalDenom: "uxprt",
    isVerified: true,
  },
  {
    counterpartyChainId: "core-1",
    sourceChannelId: "channel-4",
    destChannelId: "channel-6",
    coinMinimalDenom:
      "ibc/A6E3AF63B3C906416A9AF7A556C59EA4BD50E617EFFE6299B99700CCB780E444",
    ibcTransferPathDenom:
      "transfer/channel-38/gravity0xfB5c6815cA3AC72Ce9F5006869AE67f18bF77006",
    isVerified: true,
  },
  {
    counterpartyChainId: "akashnet-2",
    sourceChannelId: "channel-1",
    destChannelId: "channel-9",
    coinMinimalDenom: "uakt",
    isVerified: true,
  },
  {
    counterpartyChainId: "regen-1",
    sourceChannelId: "channel-8",
    destChannelId: "channel-1",
    coinMinimalDenom: "uregen",
    isVerified: true,
  },
  {
    counterpartyChainId: "sentinelhub-2",
    sourceChannelId: "channel-2",
    destChannelId: "channel-0",
    coinMinimalDenom: "udvpn",
    isVerified: true,
  },
  {
    counterpartyChainId: "irishub-1",
    sourceChannelId: "channel-6",
    destChannelId: "channel-3",
    coinMinimalDenom: "uiris",
    isVerified: true,
  },
  {
    counterpartyChainId: "iov-mainnet-ibc",
    sourceChannelId: "channel-15",
    destChannelId: "channel-2",
    coinMinimalDenom: "uiov",
    isVerified: true,
  },
  {
    counterpartyChainId: "emoney-3",
    sourceChannelId: "channel-37",
    destChannelId: "channel-0",
    coinMinimalDenom: "ungm",
    isVerified: true,
  },
  {
    counterpartyChainId: "emoney-3",
    sourceChannelId: "channel-37",
    destChannelId: "channel-0",
    coinMinimalDenom: "eeur",
    isVerified: true,
  },
  {
    counterpartyChainId: "likecoin-mainnet-2",
    sourceChannelId: "channel-53",
    destChannelId: "channel-3",
    coinMinimalDenom: "nanolike",
    isVerified: true,
  },
  {
    counterpartyChainId: "impacthub-3",
    sourceChannelId: "channel-38",
    destChannelId: "channel-4",
    coinMinimalDenom: "uixo",
    isVerified: true,
  },
  {
    counterpartyChainId: "bitcanna-1",
    sourceChannelId: "channel-51",
    destChannelId: "channel-1",
    coinMinimalDenom: "ubcna",
    isVerified: true,
  },
  {
    counterpartyChainId: "bitsong-2b",
    sourceChannelId: "channel-73",
    destChannelId: "channel-0",
    coinMinimalDenom: "ubtsg",
    isVerified: true,
  },
  {
    counterpartyChainId: "kichain-2",
    sourceChannelId: "channel-77",
    destChannelId: "channel-0",
    coinMinimalDenom: "uxki",
    isVerified: true,
  },
  {
    counterpartyChainId: "panacea-3",
    sourceChannelId: "channel-82",
    destChannelId: "channel-1",
    coinMinimalDenom: "umed",
    isVerified: true,
  },
  {
    counterpartyChainId: "bostrom",
    sourceChannelId: "channel-95",
    destChannelId: "channel-2",
    coinMinimalDenom: "boot",
    isVerified: true,
  },
  {
    counterpartyChainId: "comdex-1",
    sourceChannelId: "channel-87",
    destChannelId: "channel-1",
    coinMinimalDenom: "ucmdx",
    isVerified: true,
  },
  {
    counterpartyChainId: "cheqd-mainnet-1",
    sourceChannelId: "channel-108",
    destChannelId: "channel-0",
    coinMinimalDenom: "ncheq",
    isVerified: true,
  },
  {
    counterpartyChainId: "lum-network-1",
    sourceChannelId: "channel-115",
    destChannelId: "channel-3",
    coinMinimalDenom: "ulum",
    isVerified: true,
  },
  {
    counterpartyChainId: "vidulum-1",
    sourceChannelId: "channel-124",
    destChannelId: "channel-0",
    coinMinimalDenom: "uvdl",
    isVerified: true,
  },
  {
    counterpartyChainId: "desmos-mainnet",
    sourceChannelId: "channel-135",
    destChannelId: "channel-2",
    coinMinimalDenom: "udsm",
    isVerified: true,
  },
  {
    counterpartyChainId: "dig-1",
    sourceChannelId: "channel-128",
    destChannelId: "channel-1",
    coinMinimalDenom: "udig",
    isVerified: true,
  },
  {
    counterpartyChainId: "sommelier-3",
    sourceChannelId: "channel-165",
    destChannelId: "channel-0",
    coinMinimalDenom: "usomm",
    isVerified: true,
  },
  {
    counterpartyChainId: "sifchain-1",
    sourceChannelId: "channel-47",
    destChannelId: "channel-17",
    coinMinimalDenom: "rowan",
    isVerified: true,
  },
  {
    counterpartyChainId: "laozi-mainnet",
    sourceChannelId: "channel-148",
    destChannelId: "channel-83",
    coinMinimalDenom: "uband",
    isVerified: true,
  },
  {
    counterpartyChainId: "darchub",
    sourceChannelId: "channel-171",
    destChannelId: "channel-0",
    coinMinimalDenom: "udarc",
    isVerified: true,
  },
  {
    counterpartyChainId: "umee-1",
    sourceChannelId: "channel-184",
    destChannelId: "channel-0",
    coinMinimalDenom: "uumee",
    isVerified: true,
  },
  {
    counterpartyChainId: "gravity-bridge-3",
    sourceChannelId: "channel-144",
    destChannelId: "channel-10",
    coinMinimalDenom: "ugraviton",
    isVerified: true,
  },
  {
    counterpartyChainId: "mainnet-3",
    sourceChannelId: "channel-181",
    destChannelId: "channel-1",
    coinMinimalDenom: "udec",
    isVerified: true,
  },
  {
    counterpartyChainId: "juno-1",
    sourceChannelId: "channel-169",
    destChannelId: "channel-47",
    coinMinimalDenom:
      "cw20:juno1g2g7ucurum66d42g8k5twk34yegdq8c82858gz0tq2fc75zy7khssgnhjl",
    ics20ContractAddress:
      "juno1v4887y83d6g28puzvt8cl0f3cdhd3y6y9mpysnsp3k8krdm7l6jqgm0rkn",
    isVerified: true,
  },
  {
    counterpartyChainId: "carbon-1",
    sourceChannelId: "channel-188",
    destChannelId: "channel-0",
    coinMinimalDenom: "swth",
    isVerified: true,
  },
  {
    counterpartyChainId: "cerberus-chain-1",
    sourceChannelId: "channel-212",
    destChannelId: "channel-1",
    coinMinimalDenom: "ucrbrus",
    isVerified: true,
  },
  {
    counterpartyChainId: "fetchhub-4",
    sourceChannelId: "channel-229",
    destChannelId: "channel-10",
    coinMinimalDenom: "afet",
    isVerified: true,
  },
  {
    counterpartyChainId: "mantle-1",
    sourceChannelId: "channel-232",
    destChannelId: "channel-0",
    coinMinimalDenom: "umntl",
    isVerified: true,
  },
  {
    counterpartyChainId: "juno-1",
    sourceChannelId: "channel-169",
    destChannelId: "channel-47",
    coinMinimalDenom:
      "cw20:juno168ctmpyppk90d34p3jjy658zf5a5l3w8wk35wht6ccqj4mr0yv8s4j5awr",
    ics20ContractAddress:
      "juno1v4887y83d6g28puzvt8cl0f3cdhd3y6y9mpysnsp3k8krdm7l6jqgm0rkn",
    isVerified: true,
  },
  {
    counterpartyChainId: "injective-1",
    sourceChannelId: "channel-122",
    destChannelId: "channel-8",
    coinMinimalDenom: "inj",
    depositUrlOverride:
      "https://hub.injective.network/bridge/?destination=osmosis&origin=injective&token=inj",
    withdrawUrlOverride:
      "https://hub.injective.network/bridge/?destination=injective&origin=osmosis&token=inj",
    isVerified: true,
  },
  {
    counterpartyChainId: "columbus-5",
    sourceChannelId: "channel-72",
    destChannelId: "channel-1",
    coinMinimalDenom: "ukrw",
    isUnstable: true,
  },
  {
    counterpartyChainId: "microtick-1",
    sourceChannelId: "channel-39",
    destChannelId: "channel-16",
    coinMinimalDenom: "utick",
    isUnstable: true,
  },
  {
    counterpartyChainId: "shentu-2.2",
    sourceChannelId: "channel-146",
    destChannelId: "channel-8",
    coinMinimalDenom: "uctk",
  },
  {
    counterpartyChainId: "juno-1",
    sourceChannelId: "channel-169",
    destChannelId: "channel-47",
    coinMinimalDenom:
      "cw20:juno1re3x67ppxap48ygndmrc7har2cnc7tcxtm9nplcas4v0gc3wnmvs3s807z",
    ics20ContractAddress:
      "juno1v4887y83d6g28puzvt8cl0f3cdhd3y6y9mpysnsp3k8krdm7l6jqgm0rkn",
  },
  {
    counterpartyChainId: "juno-1",
    sourceChannelId: "channel-169",
    destChannelId: "channel-47",
    coinMinimalDenom:
      "cw20:juno1r4pzw8f9z0sypct5l9j906d47z998ulwvhvqe5xdwgy8wf84583sxwh0pa",
    ics20ContractAddress:
      "juno1v4887y83d6g28puzvt8cl0f3cdhd3y6y9mpysnsp3k8krdm7l6jqgm0rkn",
  },
  {
    counterpartyChainId: "axelar-dojo-1",
    sourceChannelId: "channel-208",
    destChannelId: "channel-3",
    coinMinimalDenom: "uusdt",
    depositUrlOverride:
      "https://satellite.money/?source=ethereum&destination=osmosis&asset_denom=uusdt",
    withdrawUrlOverride:
      "https://satellite.money/?source=osmosis&destination=ethereum&asset_denom=uusdt",
    sourceChainNameOverride: "Ethereum",
  },
  {
    counterpartyChainId: "axelar-dojo-1",
    sourceChannelId: "channel-208",
    destChannelId: "channel-3",
    coinMinimalDenom: "frax-wei",
    depositUrlOverride:
      "https://satellite.money/?source=ethereum&destination=osmosis&asset_denom=frax-wei",
    withdrawUrlOverride:
      "https://satellite.money/?source=osmosis&destination=ethereum&asset_denom=frax-wei",
    sourceChainNameOverride: "Ethereum",
  },
  {
    counterpartyChainId: "gravity-bridge-3",
    sourceChannelId: "channel-144",
    destChannelId: "channel-10",
    coinMinimalDenom: "gravity0x2260FAC5E5542a773Aa44fBCfeDf7C193bc2C599",
    depositUrlOverride: "https://spacestation.zone/",
    withdrawUrlOverride: "https://spacestation.zone/",
  },
  {
    counterpartyChainId: "gravity-bridge-3",
    sourceChannelId: "channel-144",
    destChannelId: "channel-10",
    coinMinimalDenom: "gravity0xC02aaA39b223FE8D0A0e5C4F27eAD9083C756Cc2",
    depositUrlOverride: "https://spacestation.zone/",
    withdrawUrlOverride: "https://spacestation.zone/",
  },
  {
    counterpartyChainId: "gravity-bridge-3",
    sourceChannelId: "channel-144",
    destChannelId: "channel-10",
    coinMinimalDenom: "gravity0xA0b86991c6218b36c1d19D4a2e9Eb0cE3606eB48",
    depositUrlOverride: "https://spacestation.zone/",
    withdrawUrlOverride: "https://spacestation.zone/",
  },
  {
    counterpartyChainId: "gravity-bridge-3",
    sourceChannelId: "channel-144",
    destChannelId: "channel-10",
    coinMinimalDenom: "gravity0x6B175474E89094C44Da98b954EedeAC495271d0F",
    depositUrlOverride: "https://spacestation.zone/",
    withdrawUrlOverride: "https://spacestation.zone/",
  },
  {
    counterpartyChainId: "gravity-bridge-3",
    sourceChannelId: "channel-144",
    destChannelId: "channel-10",
    coinMinimalDenom: "gravity0xdAC17F958D2ee523a2206206994597C13D831ec7",
    depositUrlOverride: "https://spacestation.zone/",
    withdrawUrlOverride: "https://spacestation.zone/",
  },
  {
    counterpartyChainId: "juno-1",
    sourceChannelId: "channel-169",
    destChannelId: "channel-47",
    coinMinimalDenom:
      "cw20:juno1y9rf7ql6ffwkv02hsgd4yruz23pn4w97p75e2slsnkm0mnamhzysvqnxaq",
    ics20ContractAddress:
      "juno1v4887y83d6g28puzvt8cl0f3cdhd3y6y9mpysnsp3k8krdm7l6jqgm0rkn",
  },
  {
    counterpartyChainId: "pio-mainnet-1",
    sourceChannelId: "channel-222",
    destChannelId: "channel-7",
    coinMinimalDenom: "nhash",
  },
  {
    counterpartyChainId: "galaxy-1",
    sourceChannelId: "channel-236",
    destChannelId: "channel-0",
    coinMinimalDenom: "uglx",
  },
  {
    counterpartyChainId: "juno-1",
    sourceChannelId: "channel-169",
    destChannelId: "channel-47",
    coinMinimalDenom:
      "cw20:juno1tdjwrqmnztn2j3sj2ln9xnyps5hs48q3ddwjrz7jpv6mskappjys5czd49",
    ics20ContractAddress:
      "juno1v4887y83d6g28puzvt8cl0f3cdhd3y6y9mpysnsp3k8krdm7l6jqgm0rkn",
  },
  {
    counterpartyChainId: "juno-1",
    sourceChannelId: "channel-169",
    destChannelId: "channel-47",
    coinMinimalDenom:
      "cw20:juno15u3dt79t6sxxa3x3kpkhzsy56edaa5a66wvt3kxmukqjz2sx0hes5sn38g",
    ics20ContractAddress:
      "juno1v4887y83d6g28puzvt8cl0f3cdhd3y6y9mpysnsp3k8krdm7l6jqgm0rkn",
  },
  {
    counterpartyChainId: "meme-1",
    sourceChannelId: "channel-238",
    destChannelId: "channel-1",
    coinMinimalDenom: "umeme",
  },
  {
    counterpartyChainId: "juno-1",
    sourceChannelId: "channel-169",
    destChannelId: "channel-47",
    coinMinimalDenom:
      "cw20:juno17wzaxtfdw5em7lc94yed4ylgjme63eh73lm3lutp2rhcxttyvpwsypjm4w",
    ics20ContractAddress:
      "juno1v4887y83d6g28puzvt8cl0f3cdhd3y6y9mpysnsp3k8krdm7l6jqgm0rkn",
  },
  {
    counterpartyChainId: "juno-1",
    sourceChannelId: "channel-169",
    destChannelId: "channel-47",
    coinMinimalDenom:
      "cw20:juno1n7n7d5088qlzlj37e9mgmkhx6dfgtvt02hqxq66lcap4dxnzdhwqfmgng3",
    ics20ContractAddress:
      "juno1v4887y83d6g28puzvt8cl0f3cdhd3y6y9mpysnsp3k8krdm7l6jqgm0rkn",
  },
  {
    counterpartyChainId: "phoenix-1",
    sourceChannelId: "channel-251",
    destChannelId: "channel-1",
    coinMinimalDenom: "uluna",
    depositUrlOverride: "https://bridge.terra.money",
    withdrawUrlOverride: "https://bridge.terra.money",
  },
  {
    counterpartyChainId: "titan-1",
    sourceChannelId: "channel-221",
    destChannelId: "channel-1",
    coinMinimalDenom: "uatolo",
  },
  {
    counterpartyChainId: "kava_2222-10",
    sourceChannelId: "channel-143",
    destChannelId: "channel-1",
    coinMinimalDenom: "hard",
  },
  {
    counterpartyChainId: "kava_2222-10",
    sourceChannelId: "channel-143",
    destChannelId: "channel-1",
    coinMinimalDenom: "swp",
  },
  {
    counterpartyChainId: "axelar-dojo-1",
    sourceChannelId: "channel-208",
    destChannelId: "channel-3",
    coinMinimalDenom: "link-wei",
    depositUrlOverride:
      "https://satellite.money/?source=ethereum&destination=osmosis&asset_denom=link-wei",
    withdrawUrlOverride:
      "https://satellite.money/?source=osmosis&destination=ethereum&asset_denom=link-wei",
    sourceChainNameOverride: "Ethereum",
    isVerified: true,
  },
  {
    counterpartyChainId: "genesis_29-2",
    sourceChannelId: "channel-253",
    destChannelId: "channel-1",
    coinMinimalDenom: "el1",
  },
  {
    counterpartyChainId: "axelar-dojo-1",
    sourceChannelId: "channel-208",
    destChannelId: "channel-3",
    coinMinimalDenom: "aave-wei",
    depositUrlOverride:
      "https://satellite.money/?source=ethereum&destination=osmosis&asset_denom=aave-wei",
    withdrawUrlOverride:
      "https://satellite.money/?source=osmosis&destination=ethereum&asset_denom=aave-wei",
    sourceChainNameOverride: "Ethereum",
  },
  {
    counterpartyChainId: "axelar-dojo-1",
    sourceChannelId: "channel-208",
    destChannelId: "channel-3",
    coinMinimalDenom: "ape-wei",
    depositUrlOverride:
      "https://satellite.money/?source=ethereum&destination=osmosis&asset_denom=ape-wei",
    withdrawUrlOverride:
      "https://satellite.money/?source=osmosis&destination=ethereum&asset_denom=ape-wei",
    sourceChainNameOverride: "Ethereum",
  },
  {
    counterpartyChainId: "axelar-dojo-1",
    sourceChannelId: "channel-208",
    destChannelId: "channel-3",
    coinMinimalDenom: "axs-wei",
    depositUrlOverride:
      "https://satellite.money/?source=ethereum&destination=osmosis&asset_denom=axs-wei",
    withdrawUrlOverride:
      "https://satellite.money/?source=osmosis&destination=ethereum&asset_denom=axs-wei",
    sourceChainNameOverride: "Ethereum",
  },
  {
    counterpartyChainId: "axelar-dojo-1",
    sourceChannelId: "channel-208",
    destChannelId: "channel-3",
    coinMinimalDenom: "mkr-wei",
    depositUrlOverride:
      "https://satellite.money/?source=ethereum&destination=osmosis&asset_denom=mkr-wei",
    withdrawUrlOverride:
      "https://satellite.money/?source=osmosis&destination=ethereum&asset_denom=mkr-wei",
    sourceChainNameOverride: "Ethereum",
    isVerified: true,
  },
  {
    counterpartyChainId: "axelar-dojo-1",
    sourceChannelId: "channel-208",
    destChannelId: "channel-3",
    coinMinimalDenom: "rai-wei",
    depositUrlOverride:
      "https://satellite.money/?source=ethereum&destination=osmosis&asset_denom=rai-wei",
    withdrawUrlOverride:
      "https://satellite.money/?source=osmosis&destination=ethereum&asset_denom=rai-wei",
    sourceChainNameOverride: "Ethereum",
  },
  {
    counterpartyChainId: "axelar-dojo-1",
    sourceChannelId: "channel-208",
    destChannelId: "channel-3",
    coinMinimalDenom: "shib-wei",
    depositUrlOverride:
      "https://satellite.money/?source=ethereum&destination=osmosis&asset_denom=shib-wei",
    withdrawUrlOverride:
      "https://satellite.money/?source=osmosis&destination=ethereum&asset_denom=shib-wei",
    sourceChainNameOverride: "Ethereum",
  },
  {
    counterpartyChainId: "axelar-dojo-1",
    sourceChannelId: "channel-208",
    destChannelId: "channel-3",
    coinMinimalDenom: "uni-wei",
    depositUrlOverride:
      "https://satellite.money/?source=ethereum&destination=osmosis&asset_denom=uni-wei",
    withdrawUrlOverride:
      "https://satellite.money/?source=osmosis&destination=ethereum&asset_denom=uni-wei",
    sourceChainNameOverride: "Ethereum",
  },
  {
    counterpartyChainId: "axelar-dojo-1",
    sourceChannelId: "channel-208",
    destChannelId: "channel-3",
    coinMinimalDenom: "xcn-wei",
    depositUrlOverride:
      "https://satellite.money/?source=ethereum&destination=osmosis&asset_denom=xcn-wei",
    withdrawUrlOverride:
      "https://satellite.money/?source=osmosis&destination=ethereum&asset_denom=xcn-wei",
    sourceChainNameOverride: "Ethereum",
  },
  {
    counterpartyChainId: "kaiyo-1",
    sourceChannelId: "channel-259",
    destChannelId: "channel-3",
    coinMinimalDenom: "ukuji",
    depositUrlOverride:
      "https://blue.kujira.app/ibc?destination=osmosis-1&denom=ukuji",
    withdrawUrlOverride:
      "https://blue.kujira.app/ibc?destination=kaiyo-1&source=osmosis-1&denom=ukuji",
    isVerified: true,
  },
  {
    counterpartyChainId: "tgrade-mainnet-1",
    sourceChannelId: "channel-263",
    destChannelId: "channel-0",
    coinMinimalDenom: "utgd",
    isVerified: true,
  },
  {
    counterpartyChainId: "echelon_3000-3",
    sourceChannelId: "channel-262",
    destChannelId: "channel-8",
    coinMinimalDenom: "aechelon",
    depositUrlOverride: "https://app.ech.network/ibc",
    withdrawUrlOverride: "https://app.ech.network/ibc",
  },
  {
    counterpartyChainId: "odin-mainnet-freya",
    sourceChannelId: "channel-258",
    destChannelId: "channel-3",
    coinMinimalDenom: "loki",
  },
  {
    counterpartyChainId: "odin-mainnet-freya",
    sourceChannelId: "channel-258",
    destChannelId: "channel-3",
    coinMinimalDenom: "mGeo",
  },
  {
    counterpartyChainId: "odin-mainnet-freya",
    sourceChannelId: "channel-258",
    destChannelId: "channel-3",
    coinMinimalDenom: "mO9W",
  },
  {
    counterpartyChainId: "kichain-2",
    sourceChannelId: "channel-261",
    destChannelId: "channel-18",
    coinMinimalDenom:
      "cw20:ki1dt3lk455ed360pna38fkhqn0p8y44qndsr77qu73ghyaz2zv4whq83mwdy",
    ics20ContractAddress:
      "ki1hzz0s0ucrhdp6tue2lxk3c03nj6f60qy463we7lgx0wudd72ctmsd9kgha",
  },
  {
    counterpartyChainId: "axelar-dojo-1",
    sourceChannelId: "channel-208",
    destChannelId: "channel-3",
    coinMinimalDenom: "wglmr-wei",
    depositUrlOverride:
      "https://satellite.money/?source=moonbeam&destination=osmosis&asset_denom=wglmr-wei",
    withdrawUrlOverride:
      "https://satellite.money/?source=osmosis&destination=moonbeam&asset_denom=wglmr-wei",
    sourceChainNameOverride: "Moonbeam",
  },
  {
    counterpartyChainId: "juno-1",
    sourceChannelId: "channel-169",
    destChannelId: "channel-47",
    coinMinimalDenom:
      "cw20:juno1j0a9ymgngasfn3l5me8qpd53l5zlm9wurfdk7r65s5mg6tkxal3qpgf5se",
    ics20ContractAddress:
      "juno1v4887y83d6g28puzvt8cl0f3cdhd3y6y9mpysnsp3k8krdm7l6jqgm0rkn",
  },
  {
    counterpartyChainId: "juno-1",
    sourceChannelId: "channel-169",
    destChannelId: "channel-47",
    coinMinimalDenom:
      "cw20:juno1gz8cf86zr4vw9cjcyyv432vgdaecvr9n254d3uwwkx9rermekddsxzageh",
    ics20ContractAddress:
      "juno1v4887y83d6g28puzvt8cl0f3cdhd3y6y9mpysnsp3k8krdm7l6jqgm0rkn",
  },
  {
    counterpartyChainId: "crescent-1",
    sourceChannelId: "channel-297",
    destChannelId: "channel-9",
    coinMinimalDenom: "ucre",
  },
  {
    counterpartyChainId: "LumenX",
    sourceChannelId: "channel-286",
    destChannelId: "channel-3",
    coinMinimalDenom: "ulumen",
  },
  {
    counterpartyChainId: "Oraichain",
    sourceChannelId: "channel-216",
    destChannelId: "channel-13",
    coinMinimalDenom: "orai",
  },
  {
    counterpartyChainId: "cudos-1",
    sourceChannelId: "channel-298",
    destChannelId: "channel-1",
    coinMinimalDenom: "acudos",
  },
  {
    counterpartyChainId: "kava_2222-10",
    sourceChannelId: "channel-143",
    destChannelId: "channel-1",
    coinMinimalDenom: "usdx",
  },
  {
    counterpartyChainId: "agoric-3",
    sourceChannelId: "channel-320",
    destChannelId: "channel-1",
    coinMinimalDenom: "ubld",
    isVerified: true,
  },
  {
    counterpartyChainId: "juno-1",
    sourceChannelId: "channel-169",
    destChannelId: "channel-47",
    coinMinimalDenom:
      "cw20:juno1dd0k0um5rqncfueza62w9sentdfh3ec4nw4aq4lk5hkjl63vljqscth9gv",
    ics20ContractAddress:
      "juno1v4887y83d6g28puzvt8cl0f3cdhd3y6y9mpysnsp3k8krdm7l6jqgm0rkn",
  },
  {
    counterpartyChainId: "juno-1",
    sourceChannelId: "channel-169",
    destChannelId: "channel-47",
    coinMinimalDenom:
      "cw20:juno1wwnhkagvcd3tjz6f8vsdsw5plqnw8qy2aj3rrhqr2axvktzv9q2qz8jxn3",
    ics20ContractAddress:
      "juno1v4887y83d6g28puzvt8cl0f3cdhd3y6y9mpysnsp3k8krdm7l6jqgm0rkn",
    isUnstable: true,
  },
  {
    counterpartyChainId: "stride-1",
    sourceChannelId: "channel-326",
    destChannelId: "channel-5",
    coinMinimalDenom: "ustrd",
    isVerified: true,
  },
  {
    counterpartyChainId: "stride-1",
    sourceChannelId: "channel-326",
    destChannelId: "channel-5",
    coinMinimalDenom: "stuatom",
    isVerified: true,
  },
  {
    counterpartyChainId: "stride-1",
    sourceChannelId: "channel-326",
    destChannelId: "channel-5",
    coinMinimalDenom: "stustars",
  },
  {
    counterpartyChainId: "juno-1",
    sourceChannelId: "channel-169",
    destChannelId: "channel-47",
    coinMinimalDenom:
      "cw20:juno159q8t5g02744lxq8lfmcn6f78qqulq9wn3y9w7lxjgkz4e0a6kvsfvapse",
    ics20ContractAddress:
      "juno1v4887y83d6g28puzvt8cl0f3cdhd3y6y9mpysnsp3k8krdm7l6jqgm0rkn",
  },
  {
    counterpartyChainId: "juno-1",
    sourceChannelId: "channel-169",
    destChannelId: "channel-47",
    coinMinimalDenom:
      "cw20:juno19rqljkh95gh40s7qdx40ksx3zq5tm4qsmsrdz9smw668x9zdr3lqtg33mf",
    ics20ContractAddress:
      "juno1v4887y83d6g28puzvt8cl0f3cdhd3y6y9mpysnsp3k8krdm7l6jqgm0rkn",
  },
  {
    counterpartyChainId: "axelar-dojo-1",
    sourceChannelId: "channel-208",
    destChannelId: "channel-3",
    coinMinimalDenom: "uaxl",
    isVerified: true,
  },
  {
    counterpartyChainId: "reb_1111-1",
    sourceChannelId: "channel-355",
    destChannelId: "channel-0",
    coinMinimalDenom: "arebus",
  },
  {
    counterpartyChainId: "teritori-1",
    sourceChannelId: "channel-362",
    destChannelId: "channel-0",
    coinMinimalDenom: "utori",
  },
  {
    counterpartyChainId: "stride-1",
    sourceChannelId: "channel-326",
    destChannelId: "channel-5",
    coinMinimalDenom: "stujuno",
  },
  {
    counterpartyChainId: "juno-1",
    sourceChannelId: "channel-169",
    destChannelId: "channel-47",
    coinMinimalDenom:
      "cw20:juno1p8x807f6h222ur0vssqy3qk6mcpa40gw2pchquz5atl935t7kvyq894ne3",
    ics20ContractAddress:
      "juno1v4887y83d6g28puzvt8cl0f3cdhd3y6y9mpysnsp3k8krdm7l6jqgm0rkn",
  },
  {
<<<<<<< HEAD
    counterpartyChainId: "kaiyo-1",
    sourceChannelId: "channel-259",
    destChannelId: "channel-3",
    coinMinimalDenom: "factory:kujira1qk00h5atutpsv900x202pxx42npjr9thg58dnqpa72f2p7m2luase444a7:uusk",
    depositUrlOverride:
      "https://blue.kujira.app/ibc?destination=osmosis-1&source=kaiyo-1&denom=factory%2Fkujira1qk00h5atutpsv900x202pxx42npjr9thg58dnqpa72f2p7m2luase444a7%2Fuusk",
    withdrawUrlOverride:
      "https://blue.kujira.app/ibc?destination=kaiyo-1&source=osmosis-1&denom=ibc%2F44492EAB24B72E3FB59B9FA619A22337FB74F95D8808FE6BC78CC0E6C18DC2EC",
=======
    counterpartyChainId: "lambda_92000-1",
    sourceChannelId: "channel-2",
    destChannelId: "channel-378",
    coinMinimalDenom: "ulamb",
>>>>>>> e4d57082
  },
].filter((ibcAsset) => {
  // validate IBC asset config
  if (
    (ibcAsset.depositUrlOverride || ibcAsset.depositUrlOverride) &&
    ibcAsset.originBridgeInfo
  ) {
    throw new Error("Can't have URL overrides and origin bridge config");
  }

  if (ibcAsset.originBridgeInfo?.sourceChains.length === 0) {
    throw new Error("Must have at least one source chain");
  }

  // remove outstanding mainnet Axelar assets when using testnets
  if (IS_TESTNET && ibcAsset.counterpartyChainId === "axelar-dojo-1") {
    return false;
  }

  return IS_FRONTIER ? true : ibcAsset.isVerified;
});

if (IS_TESTNET && typeof window === "undefined") {
  console.warn(
    "Reminder: clear browser cache between testnet/mainnet config change."
  );
}

export default IBCAssetInfos;<|MERGE_RESOLUTION|>--- conflicted
+++ resolved
@@ -940,21 +940,20 @@
       "juno1v4887y83d6g28puzvt8cl0f3cdhd3y6y9mpysnsp3k8krdm7l6jqgm0rkn",
   },
   {
-<<<<<<< HEAD
-    counterpartyChainId: "kaiyo-1",
-    sourceChannelId: "channel-259",
-    destChannelId: "channel-3",
-    coinMinimalDenom: "factory:kujira1qk00h5atutpsv900x202pxx42npjr9thg58dnqpa72f2p7m2luase444a7:uusk",
-    depositUrlOverride:
-      "https://blue.kujira.app/ibc?destination=osmosis-1&source=kaiyo-1&denom=factory%2Fkujira1qk00h5atutpsv900x202pxx42npjr9thg58dnqpa72f2p7m2luase444a7%2Fuusk",
-    withdrawUrlOverride:
-      "https://blue.kujira.app/ibc?destination=kaiyo-1&source=osmosis-1&denom=ibc%2F44492EAB24B72E3FB59B9FA619A22337FB74F95D8808FE6BC78CC0E6C18DC2EC",
-=======
     counterpartyChainId: "lambda_92000-1",
     sourceChannelId: "channel-2",
     destChannelId: "channel-378",
     coinMinimalDenom: "ulamb",
->>>>>>> e4d57082
+  },
+  {
+    counterpartyChainId: "kaiyo-1",
+    sourceChannelId: "channel-259",
+    destChannelId: "channel-3",
+    coinMinimalDenom: "factory:kujira1qk00h5atutpsv900x202pxx42npjr9thg58dnqpa72f2p7m2luase444a7:uusk",
+    depositUrlOverride:
+      "https://blue.kujira.app/ibc?destination=osmosis-1&source=kaiyo-1&denom=factory%2Fkujira1qk00h5atutpsv900x202pxx42npjr9thg58dnqpa72f2p7m2luase444a7%2Fuusk",
+    withdrawUrlOverride:
+      "https://blue.kujira.app/ibc?destination=kaiyo-1&source=osmosis-1&denom=ibc%2F44492EAB24B72E3FB59B9FA619A22337FB74F95D8808FE6BC78CC0E6C18DC2EC",
   },
 ].filter((ibcAsset) => {
   // validate IBC asset config
