--- conflicted
+++ resolved
@@ -1511,18 +1511,17 @@
         coinMinimalDenom: "uqosmo",
       },
       {
-<<<<<<< HEAD
+        counterpartyChainId: "noble-1",
+        sourceChannelId: "channel-750",
+        destChannelId: "channel-1",
+        coinMinimalDenom: "ufrienzies",
+      },
+      {
         counterpartyChainId: "migaloo-1",
         sourceChannelId: "channel-642",
         destChannelId: "channel-5",
         coinMinimalDenom: "uwhale",
-=======
-        counterpartyChainId: "noble-1",
-        sourceChannelId: "channel-750",
-        destChannelId: "channel-1",
-        coinMinimalDenom: "ufrienzies",
->>>>>>> 7024ff35
-      },
+      }
     ].filter((ibcAsset) => {
       // validate IBC asset config
       if (
