--- conflicted
+++ resolved
@@ -1168,17 +1168,16 @@
     ics20ContractAddress: "secret1tqmms5awftpuhalcv5h5mg76fa0tkdz4jv9ex4",
   },
   {
-<<<<<<< HEAD
+    counterpartyChainId: "onomy-mainnet-1",
+    sourceChannelId: "channel-525",
+    destChannelId: "channel-0",
+    coinMinimalDenom: "anom",
+  },
+  {
     counterpartyChainId: "core-1",
     sourceChannelId: "channel-4",
     destChannelId: "channel-6",
     coinMinimalDenom: "stk/uatom",
-=======
-    counterpartyChainId: "onomy-mainnet-1",
-    sourceChannelId: "channel-525",
-    destChannelId: "channel-0",
-    coinMinimalDenom: "anom",
->>>>>>> e4836492
   },
 ].filter((ibcAsset) => {
   // validate IBC asset config
