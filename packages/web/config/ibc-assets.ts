import { SourceChainTokenConfigs as AxelarSourceChainConfigs } from "../integrations/axelar";
import { IBCAsset } from "../stores/assets";
import { IS_TESTNET } from "./env";

export const UNSTABLE_MSG = "Transfers are disabled due to instability";

/**
 * Determine the channel info per the chain.
 * Guide users to use the same channel for convenience.
 */
export const IBCAssetInfos: (IBCAsset & {
  /** URL if the asset requires a custom deposit external link. Must include `https://...`. */
  depositUrlOverride?: string;

  /** URL if the asset requires a custom withdrawal external link. Must include `https://...`. */
  withdrawUrlOverride?: string;

  /** Alternative chain name to display as the source chain */
  sourceChainNameOverride?: string;

  /** Related to showing assets on main (canonical) vs frontier (permissionless). Verified means that governance has
   *  voted on its incentivization or general approval (amongst other possibilities).
   */
  isVerified?: boolean;
})[] = IS_TESTNET
  ? [
      {
        counterpartyChainId: "axelar-testnet-lisbon-3",
        sourceChannelId: "channel-1946",
        destChannelId: "channel-135",
        coinMinimalDenom: "uausdc",
        sourceChainNameOverride: "Goerli Ethereum",
        isVerified: true,
        originBridgeInfo: {
          bridge: "axelar" as const,
          wallets: ["metamask" as const, "walletconnect" as const],
          method: "deposit-address" as const,
          sourceChainTokens: [
            AxelarSourceChainConfigs.usdc.ethereum,
            AxelarSourceChainConfigs.usdc.binance,
            AxelarSourceChainConfigs.usdc.moonbeam,
            AxelarSourceChainConfigs.usdc.polygon,
            AxelarSourceChainConfigs.usdc.avalanche,
            AxelarSourceChainConfigs.usdc.fantom,
          ],
        },
        fiatRamps: [
          { rampKey: "layerswapcoinbase" as const, assetKey: "USDC" },
        ],
      },
      {
        counterpartyChainId: "axelar-testnet-lisbon-3",
        sourceChannelId: "channel-1946",
        destChannelId: "channel-135",
        coinMinimalDenom: "weth-wei",
        sourceChainNameOverride: "Goerli Ethereum",
        isVerified: true,
        originBridgeInfo: {
          bridge: "axelar" as const,
          wallets: ["metamask" as const, "walletconnect" as const],
          method: "deposit-address" as const,
          sourceChainTokens: [AxelarSourceChainConfigs.weth.ethereum],
        },
      },
      {
        counterpartyChainId: "axelar-testnet-lisbon-3",
        sourceChannelId: "channel-1946",
        destChannelId: "channel-135",
        coinMinimalDenom: "wbnb-wei",
        sourceChainNameOverride: "Binance Smart Chain Testnet",
        isVerified: true,
        originBridgeInfo: {
          bridge: "axelar" as const,
          wallets: ["metamask" as const],
          method: "deposit-address" as const,
          sourceChainTokens: [AxelarSourceChainConfigs.wbnb.binance],
        },
      },
      {
        counterpartyChainId: "axelar-testnet-lisbon-3",
        sourceChannelId: "channel-1946",
        destChannelId: "channel-135",
        coinMinimalDenom: "wmatic-wei",
        sourceChainNameOverride: "Mumbai",
        isVerified: true,
        originBridgeInfo: {
          bridge: "axelar" as const,
          wallets: ["metamask" as const],
          method: "deposit-address" as const,
          sourceChainTokens: [AxelarSourceChainConfigs.wmatic.polygon],
        },
      },
      {
        counterpartyChainId: "axelar-testnet-lisbon-3",
        sourceChannelId: "channel-1946",
        destChannelId: "channel-135",
        coinMinimalDenom: "wavax-wei",
        sourceChainNameOverride: "Avalanche Fuji Testnet",
        isVerified: true,
        originBridgeInfo: {
          bridge: "axelar" as const,
          wallets: ["metamask" as const],
          method: "deposit-address" as const,
          sourceChainTokens: [AxelarSourceChainConfigs.wavax.avalanche],
        },
      },
      {
        counterpartyChainId: "axelar-testnet-lisbon-3",
        sourceChannelId: "channel-1946",
        destChannelId: "channel-135",
        coinMinimalDenom: "wdev-wei",
        sourceChainNameOverride: "Moonbase Alpha",
        isVerified: true,
        originBridgeInfo: {
          bridge: "axelar" as const,
          wallets: ["metamask" as const, "walletconnect" as const],
          method: "deposit-address" as const,
          sourceChainTokens: [AxelarSourceChainConfigs.wglmr.moonbeam],
        },
      },
      {
        counterpartyChainId: "ares-1",
        sourceChannelId: "channel-2083",
        destChannelId: "channel-2",
        coinMinimalDenom: "umars",
        isVerified: true,
      },
      {
        counterpartyChainId: "axelar-testnet-lisbon-3",
        sourceChannelId: "channel-1946",
        destChannelId: "channel-135",
        coinMinimalDenom: "wftm-wei",
        sourceChainNameOverride: "Fantom Testnet",
        isVerified: true,
        originBridgeInfo: {
          bridge: "axelar" as const,
          wallets: ["metamask" as const],
          method: "deposit-address" as const,
          sourceChainTokens: [AxelarSourceChainConfigs.wftm.fantom],
        },
      },
      {
        counterpartyChainId: "uni-6",
        sourceChannelId: "channel-3316",
        destChannelId: "channel-140",
        coinMinimalDenom: "ujunox",
        isVerified: true,
      },
      {
        counterpartyChainId: "nolus-rila",
        sourceChannelId: "channel-1837",
        destChannelId: "channel-0",
        coinMinimalDenom: "unls",
        isVerified: true,
      }
    ]
  : [
      {
        counterpartyChainId: "mars-1",
        sourceChannelId: "channel-557",
        destChannelId: "channel-1",
        coinMinimalDenom: "umars",
        isVerified: true,
      },
      {
        counterpartyChainId: "axelar-dojo-1",
        sourceChannelId: "channel-208",
        destChannelId: "channel-3",
        coinMinimalDenom: "wbtc-satoshi",
        sourceChainNameOverride: "Ethereum",
        isVerified: true,
        originBridgeInfo: {
          bridge: "axelar" as const,
          wallets: ["metamask" as const, "walletconnect" as const],
          method: "deposit-address" as const,
          sourceChainTokens: [AxelarSourceChainConfigs.wbtc.ethereum],
        },
      },
      {
        counterpartyChainId: IS_TESTNET
          ? "axelar-testnet-lisbon-3"
          : "axelar-dojo-1",
        sourceChannelId: IS_TESTNET ? "channel-312" : "channel-208",
        destChannelId: IS_TESTNET ? "channel-22" : "channel-3",
        coinMinimalDenom: "weth-wei",
        sourceChainNameOverride: IS_TESTNET ? "Goerli Ethereum" : "Ethereum",
        isVerified: true,
        originBridgeInfo: {
          bridge: "axelar" as const,
          wallets: ["metamask" as const, "walletconnect" as const],
          method: "deposit-address" as const,
          sourceChainTokens: [AxelarSourceChainConfigs.weth.ethereum],
        },
      },
      {
        counterpartyChainId: "axelar-dojo-1",
        sourceChannelId: "channel-208",
        destChannelId: "channel-3",
        coinMinimalDenom: "uusdt",
        sourceChainNameOverride: "Ethereum",
        isVerified: true,
        originBridgeInfo: {
          bridge: "axelar" as const,
          wallets: ["metamask" as const, "walletconnect" as const],
          method: "deposit-address" as const,
          sourceChainTokens: [AxelarSourceChainConfigs.usdt.ethereum],
        },
      },
      {
        counterpartyChainId: IS_TESTNET
          ? "axelar-testnet-lisbon-3"
          : "axelar-dojo-1",
        sourceChannelId: IS_TESTNET ? "channel-312" : "channel-208",
        destChannelId: IS_TESTNET ? "channel-22" : "channel-3",
        coinMinimalDenom: IS_TESTNET ? "uausdc" : "uusdc",
        sourceChainNameOverride: IS_TESTNET ? "Goerli Ethereum" : "Ethereum",
        isVerified: true,
        originBridgeInfo: {
          bridge: "axelar" as const,
          wallets: ["metamask" as const, "walletconnect" as const],
          method: "deposit-address" as const,
          sourceChainTokens: [
            AxelarSourceChainConfigs.usdc.ethereum,
            AxelarSourceChainConfigs.usdc.binance,
            AxelarSourceChainConfigs.usdc.moonbeam,
            AxelarSourceChainConfigs.usdc.polygon,
            AxelarSourceChainConfigs.usdc.avalanche,
            AxelarSourceChainConfigs.usdc.fantom,
          ],
        },
        fiatRamps: [
          { rampKey: "layerswapcoinbase" as const, assetKey: "USDC" },
        ],
      },
      {
        counterpartyChainId: "axelar-dojo-1",
        sourceChannelId: "channel-208",
        destChannelId: "channel-3",
        coinMinimalDenom: "wbnb-wei",
        sourceChainNameOverride: "Binance Smart Chain",
        isVerified: true,
        originBridgeInfo: {
          bridge: "axelar" as const,
          wallets: ["metamask" as const],
          method: "deposit-address" as const,
          sourceChainTokens: [AxelarSourceChainConfigs.wbnb.binance],
        },
      },
      {
        counterpartyChainId: "axelar-dojo-1",
        sourceChannelId: "channel-208",
        destChannelId: "channel-3",
        coinMinimalDenom: "busd-wei",
        sourceChainNameOverride: "Ethereum",
        isVerified: true,
        originBridgeInfo: {
          bridge: "axelar" as const,
          wallets: ["metamask" as const, "walletconnect" as const],
          method: "deposit-address" as const,
          sourceChainTokens: [AxelarSourceChainConfigs.busd.ethereum],
        },
      },
      {
        counterpartyChainId: IS_TESTNET
          ? "axelar-testnet-lisbon-3"
          : "axelar-dojo-1",
        sourceChannelId: IS_TESTNET ? "channel-1946" : "channel-208",
        destChannelId: IS_TESTNET ? "channel-135" : "channel-3",
        coinMinimalDenom: "wmatic-wei",
        sourceChainNameOverride: IS_TESTNET ? "Mumbai" : "Polygon",
        isVerified: true,
        originBridgeInfo: {
          bridge: "axelar" as const,
          wallets: ["metamask" as const],
          method: "deposit-address" as const,
          sourceChainTokens: [AxelarSourceChainConfigs.wmatic.polygon],
        },
      },
      {
        counterpartyChainId: "axelar-dojo-1",
        sourceChannelId: "channel-208",
        destChannelId: "channel-3",
        coinMinimalDenom: "dot-planck",
        sourceChainNameOverride: "Moonbeam",
        isVerified: true,
        originBridgeInfo: {
          bridge: "axelar" as const,
          wallets: ["metamask" as const, "walletconnect" as const],
          method: "deposit-address" as const,
          sourceChainTokens: [AxelarSourceChainConfigs.dot.moonbeam],
        },
      },
      {
        counterpartyChainId: "axelar-dojo-1",
        sourceChannelId: "channel-208",
        destChannelId: "channel-3",
        coinMinimalDenom: "shib-wei",
        sourceChainNameOverride: "Ethereum",
        originBridgeInfo: {
          bridge: "axelar" as const,
          wallets: ["metamask" as const, "walletconnect" as const],
          method: "deposit-address" as const,
          sourceChainTokens: [AxelarSourceChainConfigs.shib.ethereum],
        },
      },
      {
        counterpartyChainId: IS_TESTNET
          ? "axelar-testnet-lisbon-3"
          : "axelar-dojo-1",
        sourceChannelId: IS_TESTNET ? "channel-1946" : "channel-208",
        destChannelId: IS_TESTNET ? "channel-135" : "channel-3",
        coinMinimalDenom: "wavax-wei",
        sourceChainNameOverride: IS_TESTNET
          ? "Avalanche Fuji Testnet"
          : "Avalanche",
        isVerified: true,
        originBridgeInfo: {
          bridge: "axelar" as const,
          wallets: ["metamask" as const],
          method: "deposit-address" as const,
          sourceChainTokens: [AxelarSourceChainConfigs.wavax.avalanche],
        },
      },
      {
        counterpartyChainId: "axelar-dojo-1",
        sourceChannelId: "channel-208",
        destChannelId: "channel-3",
        coinMinimalDenom: "dai-wei",
        sourceChainNameOverride: "Ethereum",
        isVerified: true,
        originBridgeInfo: {
          bridge: "axelar" as const,
          wallets: ["metamask" as const, "walletconnect" as const],
          method: "deposit-address" as const,
          sourceChainTokens: [AxelarSourceChainConfigs.dai.ethereum],
        },
      },
      {
        counterpartyChainId: "axelar-dojo-1",
        sourceChannelId: "channel-208",
        destChannelId: "channel-3",
        coinMinimalDenom: "uni-wei",
        sourceChainNameOverride: "Ethereum",
        originBridgeInfo: {
          bridge: "axelar" as const,
          wallets: ["metamask" as const, "walletconnect" as const],
          method: "deposit-address" as const,
          sourceChainTokens: [AxelarSourceChainConfigs.uni.ethereum],
        },
      },
      {
        counterpartyChainId: "cosmoshub-4",
        sourceChannelId: "channel-0",
        destChannelId: "channel-141",
        coinMinimalDenom: "uatom",
        isVerified: true,
      },
      {
        counterpartyChainId: "axelar-dojo-1",
        sourceChannelId: "channel-208",
        destChannelId: "channel-3",
        coinMinimalDenom: "link-wei",
        sourceChainNameOverride: "Ethereum",
        isVerified: true,
        originBridgeInfo: {
          bridge: "axelar" as const,
          wallets: ["metamask" as const, "walletconnect" as const],
          method: "deposit-address" as const,
          sourceChainTokens: [AxelarSourceChainConfigs.link.ethereum],
        },
      },
      {
        counterpartyChainId: "crypto-org-chain-mainnet-1",
        sourceChannelId: "channel-5",
        destChannelId: "channel-10",
        coinMinimalDenom: "basecro",
        isVerified: true,
      },
      {
        counterpartyChainId: "axelar-dojo-1",
        sourceChannelId: "channel-208",
        destChannelId: "channel-3",
        coinMinimalDenom: "ape-wei",
        sourceChainNameOverride: "Ethereum",
        originBridgeInfo: {
          bridge: "axelar" as const,
          wallets: ["metamask" as const, "walletconnect" as const],
          method: "deposit-address" as const,
          sourceChainTokens: [AxelarSourceChainConfigs.ape.ethereum],
        },
      },
      {
        counterpartyChainId: "axelar-dojo-1",
        sourceChannelId: "channel-208",
        destChannelId: "channel-3",
        coinMinimalDenom: "aave-wei",
        sourceChainNameOverride: "Ethereum",
        originBridgeInfo: {
          bridge: "axelar" as const,
          wallets: ["metamask" as const, "walletconnect" as const],
          method: "deposit-address" as const,
          sourceChainTokens: [AxelarSourceChainConfigs.aave.ethereum],
        },
      },
      {
        counterpartyChainId: "axelar-dojo-1",
        sourceChannelId: "channel-208",
        destChannelId: "channel-3",
        coinMinimalDenom: "axs-wei",
        sourceChainNameOverride: "Ethereum",
        originBridgeInfo: {
          bridge: "axelar" as const,
          wallets: ["metamask" as const, "walletconnect" as const],
          method: "deposit-address" as const,
          sourceChainTokens: [AxelarSourceChainConfigs.axs.ethereum],
        },
      },
      {
        counterpartyChainId: "columbus-5",
        sourceChannelId: "channel-72",
        destChannelId: "channel-1",
        coinMinimalDenom: "uluna",
        isVerified: true,
      },
      {
        counterpartyChainId: "axelar-dojo-1",
        sourceChannelId: "channel-208",
        destChannelId: "channel-3",
        coinMinimalDenom: "frax-wei",
        sourceChainNameOverride: "Ethereum",
        originBridgeInfo: {
          bridge: "axelar" as const,
          wallets: ["metamask" as const, "walletconnect" as const],
          method: "deposit-address" as const,
          sourceChainTokens: [AxelarSourceChainConfigs.frax.ethereum],
        },
      },
      {
        counterpartyChainId: "axelar-dojo-1",
        sourceChannelId: "channel-208",
        destChannelId: "channel-3",
        coinMinimalDenom: "wftm-wei",
        sourceChainNameOverride: "Fantom",
        isVerified: true,
        originBridgeInfo: {
          bridge: "axelar" as const,
          wallets: ["metamask" as const],
          method: "deposit-address" as const,
          sourceChainTokens: [AxelarSourceChainConfigs.wftm.fantom],
        },
      },
      {
        counterpartyChainId: "axelar-dojo-1",
        sourceChannelId: "channel-208",
        destChannelId: "channel-3",
        coinMinimalDenom: "mkr-wei",
        sourceChainNameOverride: "Ethereum",
        isVerified: true,
        originBridgeInfo: {
          bridge: "axelar" as const,
          wallets: ["metamask" as const, "walletconnect" as const],
          method: "deposit-address" as const,
          sourceChainTokens: [AxelarSourceChainConfigs.mkr.ethereum],
        },
      },
      {
        counterpartyChainId: "phoenix-1",
        sourceChannelId: "channel-251",
        destChannelId: "channel-1",
        coinMinimalDenom: "uluna",
        isVerified: true,
        depositUrlOverride: "https://bridge.terra.money",
        withdrawUrlOverride: "https://bridge.terra.money",
      },
      {
        counterpartyChainId: "kava_2222-10",
        sourceChannelId: "channel-143",
        destChannelId: "channel-1",
        coinMinimalDenom: "ukava",
        isVerified: true,
      },
      {
        counterpartyChainId: "axelar-dojo-1",
        sourceChannelId: "channel-208",
        destChannelId: "channel-3",
        coinMinimalDenom: "xcn-wei",
        sourceChainNameOverride: "Ethereum",
        originBridgeInfo: {
          bridge: "axelar" as const,
          wallets: ["metamask" as const, "walletconnect" as const],
          method: "deposit-address" as const,
          sourceChainTokens: [AxelarSourceChainConfigs.xcn.ethereum],
        },
      },
      {
        counterpartyChainId: "fetchhub-4",
        sourceChannelId: "channel-229",
        destChannelId: "channel-10",
        coinMinimalDenom: "afet",
        isVerified: true,
      },
      {
        counterpartyChainId: "laozi-mainnet",
        sourceChannelId: "channel-148",
        destChannelId: "channel-83",
        coinMinimalDenom: "uband",
        isVerified: true,
      },
      {
        counterpartyChainId: "columbus-5",
        sourceChannelId: "channel-72",
        destChannelId: "channel-1",
        coinMinimalDenom: "uusd",
      },
      {
        counterpartyChainId: IS_TESTNET
          ? "axelar-testnet-lisbon-3"
          : "axelar-dojo-1",
        sourceChannelId: IS_TESTNET ? "channel-312" : "channel-208",
        destChannelId: IS_TESTNET ? "channel-22" : "channel-3",
        coinMinimalDenom: IS_TESTNET ? "wdev-wei" : "wglmr-wei",
        sourceChainNameOverride: IS_TESTNET ? "Moonbase Alpha" : "Moonbeam",
        originBridgeInfo: {
          bridge: "axelar" as const,
          wallets: ["metamask" as const, "walletconnect" as const],
          method: "deposit-address" as const,
          sourceChainTokens: [AxelarSourceChainConfigs.wglmr.moonbeam],
        },
      },
      {
        counterpartyChainId: "injective-1",
        sourceChannelId: "channel-122",
        destChannelId: "channel-8",
        coinMinimalDenom: "inj",
        depositUrlOverride:
          "https://hub.injective.network/bridge/?destination=osmosis&origin=injective&token=inj",
        withdrawUrlOverride:
          "https://hub.injective.network/bridge/?destination=injective&origin=osmosis&token=inj",
        isVerified: true,
      },
      {
        counterpartyChainId: "evmos_9001-2",
        sourceChannelId: "channel-204",
        destChannelId: "channel-0",
        coinMinimalDenom: "aevmos",
        depositUrlOverride: "https://app.evmos.org/assets",
        withdrawUrlOverride: "https://app.evmos.org/assets",
        isVerified: true,
      },
      {
        counterpartyChainId: "secret-4",
        sourceChannelId: "channel-88",
        destChannelId: "channel-1",
        coinMinimalDenom: "uscrt",
        isVerified: true,
      },
      {
        counterpartyChainId: "canto_7700-1",
        sourceChannelId: "channel-550",
        destChannelId: "channel-5",
        coinMinimalDenom: "acanto",
        isVerified: false,
      },
      {
        counterpartyChainId: "agoric-3",
        sourceChannelId: "channel-320",
        destChannelId: "channel-1",
        coinMinimalDenom: "ubld",
        isVerified: true,
      },
      {
        counterpartyChainId: "kava_2222-10",
        sourceChannelId: "channel-143",
        destChannelId: "channel-1",
        coinMinimalDenom: "usdx",
      },
      {
        counterpartyChainId: "juno-1",
        sourceChannelId: "channel-42",
        destChannelId: "channel-0",
        coinMinimalDenom: "ujuno",
        isVerified: true,
      },
      {
        counterpartyChainId: "panacea-3",
        sourceChannelId: "channel-82",
        destChannelId: "channel-1",
        coinMinimalDenom: "umed",
        isVerified: true,
      },
      {
        counterpartyChainId: "core-1",
        sourceChannelId: "channel-4",
        destChannelId: "channel-6",
        coinMinimalDenom: "uxprt",
        isVerified: true,
      },
      {
        counterpartyChainId: "axelar-dojo-1",
        sourceChannelId: "channel-208",
        destChannelId: "channel-3",
        coinMinimalDenom: "uaxl",
        isVerified: true,
      },
      {
        counterpartyChainId: "shentu-2.2",
        sourceChannelId: "channel-146",
        destChannelId: "channel-8",
        coinMinimalDenom: "uctk",
      },
      {
        counterpartyChainId: "akashnet-2",
        sourceChannelId: "channel-1",
        destChannelId: "channel-9",
        coinMinimalDenom: "uakt",
        isVerified: true,
      },
      {
        counterpartyChainId: "axelar-dojo-1",
        sourceChannelId: "channel-208",
        destChannelId: "channel-3",
        coinMinimalDenom: "polygon-uusdc",
        sourceChainNameOverride: "Polygon",
        isVerified: false,
        originBridgeInfo: {
          bridge: "axelar" as const,
          wallets: ["metamask" as const, "walletconnect" as const],
          method: "deposit-address" as const,
          sourceChainTokens: [AxelarSourceChainConfigs.polygonusdc.polygon],
        },
      },
      {
        counterpartyChainId: "axelar-dojo-1",
        sourceChannelId: "channel-208",
        destChannelId: "channel-3",
        coinMinimalDenom: "avalanche-uusdc",
        sourceChainNameOverride: "Avalanche",
        isVerified: false,
        originBridgeInfo: {
          bridge: "axelar" as const,
          wallets: ["metamask" as const, "walletconnect" as const],
          method: "deposit-address" as const,
          sourceChainTokens: [AxelarSourceChainConfigs.avalancheusdc.avalanche],
        },
      },
      {
        counterpartyChainId: "kaiyo-1",
        sourceChannelId: "channel-259",
        destChannelId: "channel-3",
        coinMinimalDenom: "ukuji",
        depositUrlOverride:
          "https://blue.kujira.app/ibc?destination=osmosis-1&denom=ukuji",
        // withdrawUrlOverride:
        //   "https://blue.kujira.app/ibc?destination=kaiyo-1&source=osmosis-1&denom=ukuji",
        isVerified: true,
      },
      {
        counterpartyChainId: "stargaze-1",
        sourceChannelId: "channel-75",
        destChannelId: "channel-0",
        coinMinimalDenom: "ustars",
        isVerified: true,
      },
      {
        counterpartyChainId: "regen-1",
        sourceChannelId: "channel-8",
        destChannelId: "channel-1",
        coinMinimalDenom: "uregen",
        isVerified: true,
      },
      {
        counterpartyChainId: "regen-1",
        sourceChannelId: "channel-8",
        destChannelId: "channel-1",
        coinMinimalDenom: "eco.uC.NCT",
        isVerified: true,
      },
      {
        counterpartyChainId: "core-1",
        sourceChannelId: "channel-4",
        destChannelId: "channel-6",
        coinMinimalDenom:
          "ibc/A6E3AF63B3C906416A9AF7A556C59EA4BD50E617EFFE6299B99700CCB780E444",
        ibcTransferPathDenom:
          "transfer/channel-38/gravity0xfB5c6815cA3AC72Ce9F5006869AE67f18bF77006",
        isVerified: true,
      },
      {
        counterpartyChainId: "irishub-1",
        sourceChannelId: "channel-6",
        destChannelId: "channel-3",
        coinMinimalDenom: "uiris",
        isVerified: true,
      },
      {
        counterpartyChainId: "kava_2222-10",
        sourceChannelId: "channel-143",
        destChannelId: "channel-1",
        coinMinimalDenom: "hard",
      },
      {
        counterpartyChainId: "stride-1",
        sourceChannelId: "channel-326",
        destChannelId: "channel-5",
        coinMinimalDenom: "ustrd",
        isVerified: true,
      },
      {
        counterpartyChainId: "stride-1",
        sourceChannelId: "channel-326",
        destChannelId: "channel-5",
        coinMinimalDenom: "stuosmo",
        isVerified: true,
      },
      {
        counterpartyChainId: "stride-1",
        sourceChannelId: "channel-326",
        destChannelId: "channel-5",
        coinMinimalDenom: "stuatom",
        isVerified: true,
      },
      {
        counterpartyChainId: "stride-1",
        sourceChannelId: "channel-326",
        destChannelId: "channel-5",
        coinMinimalDenom: "stujuno",
      },
      {
        counterpartyChainId: "stride-1",
        sourceChannelId: "channel-326",
        destChannelId: "channel-5",
        coinMinimalDenom: "stustars",
      },
      {
        counterpartyChainId: "stride-1",
        sourceChannelId: "channel-326",
        destChannelId: "channel-5",
        coinMinimalDenom: "stuluna",
      },
      {
        counterpartyChainId: "stride-1",
        sourceChannelId: "channel-326",
        destChannelId: "channel-5",
        coinMinimalDenom: "staevmos",
      },
      {
        counterpartyChainId: "kichain-2",
        sourceChannelId: "channel-77",
        destChannelId: "channel-0",
        coinMinimalDenom: "uxki",
        isVerified: true,
      },
      {
        counterpartyChainId: "umee-1",
        sourceChannelId: "channel-184",
        destChannelId: "channel-0",
        coinMinimalDenom: "uumee",
        isVerified: true,
      },
      {
        counterpartyChainId: "Oraichain",
        sourceChannelId: "channel-216",
        destChannelId: "channel-13",
        coinMinimalDenom: "orai",
      },
      {
        counterpartyChainId: "crescent-1",
        sourceChannelId: "channel-297",
        destChannelId: "channel-9",
        coinMinimalDenom: "ucre",
      },
      {
        counterpartyChainId: "cudos-1",
        sourceChannelId: "channel-298",
        destChannelId: "channel-1",
        coinMinimalDenom: "acudos",
      },
      {
        counterpartyChainId: "carbon-1",
        sourceChannelId: "channel-188",
        destChannelId: "channel-0",
        coinMinimalDenom: "swth",
        isVerified: true,
        depositUrlOverride:
          "https://app.dem.exchange/account/balance/withdraw/swth",
        withdrawUrlOverride:
          "https://app.dem.exchange/account/balance/deposit/swth",
      },
      {
        counterpartyChainId: "axelar-dojo-1",
        sourceChannelId: "channel-208",
        destChannelId: "channel-3",
        coinMinimalDenom: "rai-wei",
        sourceChainNameOverride: "Ethereum",
        originBridgeInfo: {
          bridge: "axelar" as const,
          wallets: ["metamask" as const, "walletconnect" as const],
          method: "deposit-address" as const,
          sourceChainTokens: [AxelarSourceChainConfigs.rai.ethereum],
        },
      },
      {
        counterpartyChainId: "comdex-1",
        sourceChannelId: "channel-87",
        destChannelId: "channel-1",
        coinMinimalDenom: "ucmdx",
        isVerified: true,
      },
      {
        counterpartyChainId: "cheqd-mainnet-1",
        sourceChannelId: "channel-108",
        destChannelId: "channel-0",
        coinMinimalDenom: "ncheq",
        isVerified: true,
      },
      {
        counterpartyChainId: "kava_2222-10",
        sourceChannelId: "channel-143",
        destChannelId: "channel-1",
        coinMinimalDenom: "swp",
      },
      {
        // SHD
        counterpartyChainId: "secret-4",
        sourceChannelId: "channel-476",
        destChannelId: "channel-44",
        coinMinimalDenom: "cw20:secret1qfql357amn448duf5gvp9gr48sxx9tsnhupu3d",
        depositUrlOverride: "https://wrap.scrt.network",
        ics20ContractAddress: "secret1tqmms5awftpuhalcv5h5mg76fa0tkdz4jv9ex4",
      },
      {
        counterpartyChainId: "bostrom",
        sourceChannelId: "channel-95",
        destChannelId: "channel-2",
        coinMinimalDenom: "boot",
      },
      {
        counterpartyChainId: "emoney-3",
        sourceChannelId: "channel-37",
        destChannelId: "channel-0",
        coinMinimalDenom: "ungm",
        isVerified: true,
      },
      {
        counterpartyChainId: "teritori-1",
        sourceChannelId: "channel-362",
        destChannelId: "channel-0",
        coinMinimalDenom: "utori",
      },
      {
        counterpartyChainId: "sentinelhub-2",
        sourceChannelId: "channel-2",
        destChannelId: "channel-0",
        coinMinimalDenom: "udvpn",
        isVerified: true,
      },
      {
        counterpartyChainId: "gravity-bridge-3",
        sourceChannelId: "channel-144",
        destChannelId: "channel-10",
        coinMinimalDenom: "ugraviton",
        isVerified: true,
      },
      {
        counterpartyChainId: "gravity-bridge-3",
        sourceChannelId: "channel-144",
        destChannelId: "channel-10",
        coinMinimalDenom: "gravity0x2260FAC5E5542a773Aa44fBCfeDf7C193bc2C599",
        depositUrlOverride:
          "https://bridge.blockscape.network/?from=gravitybridge&to=osmosis",
        withdrawUrlOverride:
          "https://bridge.blockscape.network/?from=osmosis&to=gravitybridge",
      },
      {
        counterpartyChainId: "gravity-bridge-3",
        sourceChannelId: "channel-144",
        destChannelId: "channel-10",
        coinMinimalDenom: "gravity0xC02aaA39b223FE8D0A0e5C4F27eAD9083C756Cc2",
        depositUrlOverride:
          "https://bridge.blockscape.network/?from=gravitybridge&to=osmosis",
        withdrawUrlOverride:
          "https://bridge.blockscape.network/?from=osmosis&to=gravitybridge",
      },
      {
        counterpartyChainId: "gravity-bridge-3",
        sourceChannelId: "channel-144",
        destChannelId: "channel-10",
        coinMinimalDenom: "gravity0xA0b86991c6218b36c1d19D4a2e9Eb0cE3606eB48",
        depositUrlOverride:
          "https://bridge.blockscape.network/?from=gravitybridge&to=osmosis",
        withdrawUrlOverride:
          "https://bridge.blockscape.network/?from=osmosis&to=gravitybridge",
      },
      {
        counterpartyChainId: "gravity-bridge-3",
        sourceChannelId: "channel-144",
        destChannelId: "channel-10",
        coinMinimalDenom: "gravity0x6B175474E89094C44Da98b954EedeAC495271d0F",
        depositUrlOverride:
          "https://bridge.blockscape.network/?from=gravitybridge&to=osmosis",
        withdrawUrlOverride:
          "https://bridge.blockscape.network/?from=osmosis&to=gravitybridge",
      },
      {
        counterpartyChainId: "gravity-bridge-3",
        sourceChannelId: "channel-144",
        destChannelId: "channel-10",
        coinMinimalDenom: "gravity0xdAC17F958D2ee523a2206206994597C13D831ec7",
        depositUrlOverride:
          "https://bridge.blockscape.network/?from=gravitybridge&to=osmosis",
        withdrawUrlOverride:
          "https://bridge.blockscape.network/?from=osmosis&to=gravitybridge",
      },
      {
        counterpartyChainId: "mantle-1",
        sourceChannelId: "channel-232",
        destChannelId: "channel-0",
        coinMinimalDenom: "umntl",
        isVerified: true,
      },
      {
        counterpartyChainId: "emoney-3",
        sourceChannelId: "channel-37",
        destChannelId: "channel-0",
        coinMinimalDenom: "eeur",
        isVerified: true,
      },
      {
        // SIENNA
        counterpartyChainId: "secret-4",
        sourceChannelId: "channel-476",
        destChannelId: "channel-44",
        coinMinimalDenom: "cw20:secret1rgm2m5t530tdzyd99775n6vzumxa5luxcllml4",
        depositUrlOverride: "https://wrap.scrt.network",
        ics20ContractAddress: "secret1tqmms5awftpuhalcv5h5mg76fa0tkdz4jv9ex4",
      },
      {
        counterpartyChainId: "lambda_92000-1",
        sourceChannelId: "channel-378",
        destChannelId: "channel-2",
        coinMinimalDenom: "ulamb",
      },
      {
        counterpartyChainId: "likecoin-mainnet-2",
        sourceChannelId: "channel-53",
        destChannelId: "channel-3",
        coinMinimalDenom: "nanolike",
        isVerified: true,
      },
      {
        counterpartyChainId: "agoric-3",
        sourceChannelId: "channel-320",
        destChannelId: "channel-1",
        coinMinimalDenom: "uist",
        isVerified: true,
      },
      {
        counterpartyChainId: "desmos-mainnet",
        sourceChannelId: "channel-135",
        destChannelId: "channel-2",
        coinMinimalDenom: "udsm",
        isVerified: true,
      },
      {
        counterpartyChainId: "mainnet-3",
        sourceChannelId: "channel-181",
        destChannelId: "channel-1",
        coinMinimalDenom: "udec",
        isVerified: true,
      },
      {
        counterpartyChainId: "sifchain-1",
        sourceChannelId: "channel-47",
        destChannelId: "channel-17",
        coinMinimalDenom: "rowan",
        isUnstable: true,
      },
      {
        counterpartyChainId: "kaiyo-1",
        sourceChannelId: "channel-259",
        destChannelId: "channel-3",
        coinMinimalDenom:
          "factory/kujira1qk00h5atutpsv900x202pxx42npjr9thg58dnqpa72f2p7m2luase444a7/uusk",
        depositUrlOverride:
          "https://blue.kujira.app/ibc?destination=osmosis-1&source=kaiyo-1&denom=factory%2Fkujira1qk00h5atutpsv900x202pxx42npjr9thg58dnqpa72f2p7m2luase444a7%2Fuusk",
        withdrawUrlOverride:
          "https://blue.kujira.app/ibc?destination=kaiyo-1&source=osmosis-1&denom=ibc%2F44492EAB24B72E3FB59B9FA619A22337FB74F95D8808FE6BC78CC0E6C18DC2EC",
      },
      {
        counterpartyChainId: "acre_9052-1",
        sourceChannelId: "channel-490",
        destChannelId: "channel-0",
        coinMinimalDenom: "aacre",
      },
      {
        counterpartyChainId: "bitsong-2b",
        sourceChannelId: "channel-73",
        destChannelId: "channel-0",
        coinMinimalDenom: "ubtsg",
        isVerified: true,
      },
      {
        counterpartyChainId: "iov-mainnet-ibc",
        sourceChannelId: "channel-15",
        destChannelId: "channel-2",
        coinMinimalDenom: "uiov",
        isVerified: true,
      },
      {
        counterpartyChainId: "odin-mainnet-freya",
        sourceChannelId: "channel-258",
        destChannelId: "channel-3",
        coinMinimalDenom: "mGeo",
      },
      {
        counterpartyChainId: "vidulum-1",
        sourceChannelId: "channel-124",
        destChannelId: "channel-0",
        coinMinimalDenom: "uvdl",
        isVerified: true,
      },
      {
        counterpartyChainId: "microtick-1",
        sourceChannelId: "channel-39",
        destChannelId: "channel-16",
        coinMinimalDenom: "utick",
        isUnstable: true,
      },
      {
        counterpartyChainId: "titan-1",
        sourceChannelId: "channel-221",
        destChannelId: "channel-1",
        coinMinimalDenom: "uatolo",
      },
      //-------No CoinGecko Market Capitalization-------
      {
        counterpartyChainId: "chihuahua-1",
        sourceChannelId: "channel-113",
        destChannelId: "channel-7",
        coinMinimalDenom: "uhuahua",
        isVerified: true,
      },
      {
        counterpartyChainId: "ixo-5",
        sourceChannelId: "channel-38",
        destChannelId: "channel-4",
        coinMinimalDenom: "uixo",
        isVerified: true,
      },
      {
        counterpartyChainId: "bitcanna-1",
        sourceChannelId: "channel-51",
        destChannelId: "channel-1",
        coinMinimalDenom: "ubcna",
        isVerified: true,
      },
      {
        counterpartyChainId: "lum-network-1",
        sourceChannelId: "channel-115",
        destChannelId: "channel-3",
        coinMinimalDenom: "ulum",
        isVerified: true,
      },
      {
        counterpartyChainId: "dig-1",
        sourceChannelId: "channel-128",
        destChannelId: "channel-1",
        coinMinimalDenom: "udig",
        isVerified: true,
        isUnstable: true,
      },
      {
        counterpartyChainId: "sommelier-3",
        sourceChannelId: "channel-165",
        destChannelId: "channel-0",
        coinMinimalDenom: "usomm",
        isVerified: true,
      },
      {
        counterpartyChainId: "darchub",
        sourceChannelId: "channel-171",
        destChannelId: "channel-0",
        coinMinimalDenom: "udarc",
      },
      {
        counterpartyChainId: "juno-1",
        sourceChannelId: "channel-169",
        destChannelId: "channel-47",
        coinMinimalDenom:
          "cw20:juno1g2g7ucurum66d42g8k5twk34yegdq8c82858gz0tq2fc75zy7khssgnhjl",
        ics20ContractAddress:
          "juno1v4887y83d6g28puzvt8cl0f3cdhd3y6y9mpysnsp3k8krdm7l6jqgm0rkn",
      },
      {
        counterpartyChainId: "cerberus-chain-1",
        sourceChannelId: "channel-212",
        destChannelId: "channel-1",
        coinMinimalDenom: "ucrbrus",
        isUnstable: true,
      },
      {
        counterpartyChainId: "juno-1",
        sourceChannelId: "channel-169",
        destChannelId: "channel-47",
        coinMinimalDenom:
          "cw20:juno168ctmpyppk90d34p3jjy658zf5a5l3w8wk35wht6ccqj4mr0yv8s4j5awr",
        ics20ContractAddress:
          "juno1v4887y83d6g28puzvt8cl0f3cdhd3y6y9mpysnsp3k8krdm7l6jqgm0rkn",
      },
      {
        counterpartyChainId: "columbus-5",
        sourceChannelId: "channel-72",
        destChannelId: "channel-1",
        coinMinimalDenom: "ukrw",
      },
      {
        counterpartyChainId: "juno-1",
        sourceChannelId: "channel-169",
        destChannelId: "channel-47",
        coinMinimalDenom:
          "cw20:juno1re3x67ppxap48ygndmrc7har2cnc7tcxtm9nplcas4v0gc3wnmvs3s807z",
        ics20ContractAddress:
          "juno1v4887y83d6g28puzvt8cl0f3cdhd3y6y9mpysnsp3k8krdm7l6jqgm0rkn",
      },
      {
        counterpartyChainId: "juno-1",
        sourceChannelId: "channel-169",
        destChannelId: "channel-47",
        coinMinimalDenom:
          "cw20:juno1r4pzw8f9z0sypct5l9j906d47z998ulwvhvqe5xdwgy8wf84583sxwh0pa",
        ics20ContractAddress:
          "juno1v4887y83d6g28puzvt8cl0f3cdhd3y6y9mpysnsp3k8krdm7l6jqgm0rkn",
      },
      {
        counterpartyChainId: "juno-1",
        sourceChannelId: "channel-169",
        destChannelId: "channel-47",
        coinMinimalDenom:
          "cw20:juno1y9rf7ql6ffwkv02hsgd4yruz23pn4w97p75e2slsnkm0mnamhzysvqnxaq",
        ics20ContractAddress:
          "juno1v4887y83d6g28puzvt8cl0f3cdhd3y6y9mpysnsp3k8krdm7l6jqgm0rkn",
      },
      {
        counterpartyChainId: "pio-mainnet-1",
        sourceChannelId: "channel-222",
        destChannelId: "channel-7",
        coinMinimalDenom: "nhash",
      },
      {
        counterpartyChainId: "galaxy-1",
        sourceChannelId: "channel-236",
        destChannelId: "channel-0",
        coinMinimalDenom: "uglx",
      },
      {
        counterpartyChainId: "juno-1",
        sourceChannelId: "channel-169",
        destChannelId: "channel-47",
        coinMinimalDenom:
          "cw20:juno1tdjwrqmnztn2j3sj2ln9xnyps5hs48q3ddwjrz7jpv6mskappjys5czd49",
        ics20ContractAddress:
          "juno1v4887y83d6g28puzvt8cl0f3cdhd3y6y9mpysnsp3k8krdm7l6jqgm0rkn",
      },
      {
        counterpartyChainId: "juno-1",
        sourceChannelId: "channel-169",
        destChannelId: "channel-47",
        coinMinimalDenom:
          "cw20:juno15u3dt79t6sxxa3x3kpkhzsy56edaa5a66wvt3kxmukqjz2sx0hes5sn38g",
        ics20ContractAddress:
          "juno1v4887y83d6g28puzvt8cl0f3cdhd3y6y9mpysnsp3k8krdm7l6jqgm0rkn",
      },
      {
        counterpartyChainId: "meme-1",
        sourceChannelId: "channel-238",
        destChannelId: "channel-1",
        coinMinimalDenom: "umeme",
      },
      {
        counterpartyChainId: "juno-1",
        sourceChannelId: "channel-169",
        destChannelId: "channel-47",
        coinMinimalDenom:
          "cw20:juno17wzaxtfdw5em7lc94yed4ylgjme63eh73lm3lutp2rhcxttyvpwsypjm4w",
        ics20ContractAddress:
          "juno1v4887y83d6g28puzvt8cl0f3cdhd3y6y9mpysnsp3k8krdm7l6jqgm0rkn",
      },
      {
        counterpartyChainId: "juno-1",
        sourceChannelId: "channel-169",
        destChannelId: "channel-47",
        coinMinimalDenom:
          "cw20:juno1n7n7d5088qlzlj37e9mgmkhx6dfgtvt02hqxq66lcap4dxnzdhwqfmgng3",
        ics20ContractAddress:
          "juno1v4887y83d6g28puzvt8cl0f3cdhd3y6y9mpysnsp3k8krdm7l6jqgm0rkn",
      },
      {
        counterpartyChainId: "genesis_29-2",
        sourceChannelId: "channel-253",
        destChannelId: "channel-1",
        coinMinimalDenom: "el1",
      },
      {
        counterpartyChainId: "tgrade-mainnet-1",
        sourceChannelId: "channel-263",
        destChannelId: "channel-0",
        coinMinimalDenom: "utgd",
        isVerified: true,
      },
      {
        counterpartyChainId: "echelon_3000-3",
        sourceChannelId: "channel-403",
        destChannelId: "channel-11",
        coinMinimalDenom: "aechelon",
        depositUrlOverride: "https://app.ech.network/ibc",
        withdrawUrlOverride: "https://app.ech.network/ibc",
      },
      {
        counterpartyChainId: "odin-mainnet-freya",
        sourceChannelId: "channel-258",
        destChannelId: "channel-3",
        coinMinimalDenom: "loki",
      },
      {
        counterpartyChainId: "odin-mainnet-freya",
        sourceChannelId: "channel-258",
        destChannelId: "channel-3",
        coinMinimalDenom: "mO9W",
      },
      {
        counterpartyChainId: "kichain-2",
        sourceChannelId: "channel-261",
        destChannelId: "channel-18",
        coinMinimalDenom:
          "cw20:ki1dt3lk455ed360pna38fkhqn0p8y44qndsr77qu73ghyaz2zv4whq83mwdy",
        ics20ContractAddress:
          "ki1hzz0s0ucrhdp6tue2lxk3c03nj6f60qy463we7lgx0wudd72ctmsd9kgha",
      },
      {
        counterpartyChainId: "juno-1",
        sourceChannelId: "channel-169",
        destChannelId: "channel-47",
        coinMinimalDenom:
          "cw20:juno1j0a9ymgngasfn3l5me8qpd53l5zlm9wurfdk7r65s5mg6tkxal3qpgf5se",
        ics20ContractAddress:
          "juno1v4887y83d6g28puzvt8cl0f3cdhd3y6y9mpysnsp3k8krdm7l6jqgm0rkn",
      },
      {
        counterpartyChainId: "juno-1",
        sourceChannelId: "channel-169",
        destChannelId: "channel-47",
        coinMinimalDenom:
          "cw20:juno1gz8cf86zr4vw9cjcyyv432vgdaecvr9n254d3uwwkx9rermekddsxzageh",
        ics20ContractAddress:
          "juno1v4887y83d6g28puzvt8cl0f3cdhd3y6y9mpysnsp3k8krdm7l6jqgm0rkn",
      },
      {
        counterpartyChainId: "LumenX",
        sourceChannelId: "channel-286",
        destChannelId: "channel-3",
        coinMinimalDenom: "ulumen",
      },
      {
        counterpartyChainId: "juno-1",
        sourceChannelId: "channel-169",
        destChannelId: "channel-47",
        coinMinimalDenom:
          "cw20:juno1dd0k0um5rqncfueza62w9sentdfh3ec4nw4aq4lk5hkjl63vljqscth9gv",
        ics20ContractAddress:
          "juno1v4887y83d6g28puzvt8cl0f3cdhd3y6y9mpysnsp3k8krdm7l6jqgm0rkn",
      },
      {
        counterpartyChainId: "juno-1",
        sourceChannelId: "channel-169",
        destChannelId: "channel-47",
        coinMinimalDenom:
          "cw20:juno1wwnhkagvcd3tjz6f8vsdsw5plqnw8qy2aj3rrhqr2axvktzv9q2qz8jxn3",
        ics20ContractAddress:
          "juno1v4887y83d6g28puzvt8cl0f3cdhd3y6y9mpysnsp3k8krdm7l6jqgm0rkn",
      },
      {
        counterpartyChainId: "juno-1",
        sourceChannelId: "channel-169",
        destChannelId: "channel-47",
        coinMinimalDenom:
          "cw20:juno159q8t5g02744lxq8lfmcn6f78qqulq9wn3y9w7lxjgkz4e0a6kvsfvapse",
        ics20ContractAddress:
          "juno1v4887y83d6g28puzvt8cl0f3cdhd3y6y9mpysnsp3k8krdm7l6jqgm0rkn",
      },
      {
        counterpartyChainId: "juno-1",
        sourceChannelId: "channel-169",
        destChannelId: "channel-47",
        coinMinimalDenom:
          "cw20:juno19rqljkh95gh40s7qdx40ksx3zq5tm4qsmsrdz9smw668x9zdr3lqtg33mf",
        ics20ContractAddress:
          "juno1v4887y83d6g28puzvt8cl0f3cdhd3y6y9mpysnsp3k8krdm7l6jqgm0rkn",
      },
      {
        counterpartyChainId: "reb_1111-1",
        sourceChannelId: "channel-355",
        destChannelId: "channel-0",
        coinMinimalDenom: "arebus",
      },
      {
        counterpartyChainId: "juno-1",
        sourceChannelId: "channel-169",
        destChannelId: "channel-47",
        coinMinimalDenom:
          "cw20:juno1p8x807f6h222ur0vssqy3qk6mcpa40gw2pchquz5atl935t7kvyq894ne3",
        ics20ContractAddress:
          "juno1v4887y83d6g28puzvt8cl0f3cdhd3y6y9mpysnsp3k8krdm7l6jqgm0rkn",
      },
      {
        counterpartyChainId: "FUND-MainNet-2",
        sourceChannelId: "channel-382",
        destChannelId: "channel-0",
        coinMinimalDenom: "nund",
      },
      {
        counterpartyChainId: "jackal-1",
        sourceChannelId: "channel-412",
        destChannelId: "channel-0",
        coinMinimalDenom: "ujkl",
      },
      {
        // ALTER
        counterpartyChainId: "secret-4",
        sourceChannelId: "channel-476",
        destChannelId: "channel-44",
        coinMinimalDenom: "cw20:secret12rcvz0umvk875kd6a803txhtlu7y0pnd73kcej",
        depositUrlOverride: "https://wrap.scrt.network",
        ics20ContractAddress: "secret1tqmms5awftpuhalcv5h5mg76fa0tkdz4jv9ex4",
      },
      {
        // BUTT
        counterpartyChainId: "secret-4",
        sourceChannelId: "channel-476",
        destChannelId: "channel-44",
        coinMinimalDenom: "cw20:secret1yxcexylwyxlq58umhgsjgstgcg2a0ytfy4d9lt",
        depositUrlOverride: "https://wrap.scrt.network",
        ics20ContractAddress: "secret1tqmms5awftpuhalcv5h5mg76fa0tkdz4jv9ex4",
      },
      {
        // stkd-SCRT
        counterpartyChainId: "secret-4",
        sourceChannelId: "channel-476",
        destChannelId: "channel-44",
        coinMinimalDenom: "cw20:secret1k6u0cy4feepm6pehnz804zmwakuwdapm69tuc4",
        depositUrlOverride: "https://wrap.scrt.network",
        ics20ContractAddress: "secret1tqmms5awftpuhalcv5h5mg76fa0tkdz4jv9ex4",
      },
      {
        counterpartyChainId: "beezee-1",
        sourceChannelId: "channel-340",
        destChannelId: "channel-0",
        coinMinimalDenom: "ubze",
      },
      {
        counterpartyChainId: "juno-1",
        sourceChannelId: "channel-169",
        destChannelId: "channel-47",
        coinMinimalDenom:
          "cw20:juno1cltgm8v842gu54srmejewghnd6uqa26lzkpa635wzra9m9xuudkqa2gtcz",
        ics20ContractAddress:
          "juno1v4887y83d6g28puzvt8cl0f3cdhd3y6y9mpysnsp3k8krdm7l6jqgm0rkn",
      },
      {
        counterpartyChainId: "comdex-1",
        sourceChannelId: "channel-87",
        destChannelId: "channel-1",
        coinMinimalDenom: "ucmst",
        isVerified: true,
      },
      {
        counterpartyChainId: "imversed_5555555-1",
        sourceChannelId: "channel-517",
        destChannelId: "channel-1",
        coinMinimalDenom: "aimv",
      },
      {
        counterpartyChainId: "medasdigital-1",
        sourceChannelId: "channel-519",
        destChannelId: "channel-0",
        coinMinimalDenom: "umedas",
      },
      {
        counterpartyChainId: "juno-1",
        sourceChannelId: "channel-169",
        destChannelId: "channel-47",
        coinMinimalDenom:
          "cw20:juno1rws84uz7969aaa7pej303udhlkt3j9ca0l3egpcae98jwak9quzq8szn2l",
        ics20ContractAddress:
          "juno1v4887y83d6g28puzvt8cl0f3cdhd3y6y9mpysnsp3k8krdm7l6jqgm0rkn",
      },
      {
        counterpartyChainId: "secret-4",
        sourceChannelId: "channel-476",
        destChannelId: "channel-44",
        coinMinimalDenom: "cw20:secret1s09x2xvfd2lp2skgzm29w2xtena7s8fq98v852",
        depositUrlOverride: "https://wrap.scrt.network",
        ics20ContractAddress: "secret1tqmms5awftpuhalcv5h5mg76fa0tkdz4jv9ex4",
      },
      {
        counterpartyChainId: "onomy-mainnet-1",
        sourceChannelId: "channel-525",
        destChannelId: "channel-0",
        coinMinimalDenom: "anom",
      },
      {
        counterpartyChainId: "core-1",
        sourceChannelId: "channel-4",
        destChannelId: "channel-6",
        coinMinimalDenom: "stk/uatom",
        isVerified: true,
      },
      {
        counterpartyChainId: "dyson-mainnet-01",
        sourceChannelId: "channel-526",
        destChannelId: "channel-2",
        coinMinimalDenom: "dys",
      },
      {
        counterpartyChainId: "juno-1",
        sourceChannelId: "channel-169",
        destChannelId: "channel-47",
        coinMinimalDenom:
          "cw20:juno1u45shlp0q4gcckvsj06ss4xuvsu0z24a0d0vr9ce6r24pht4e5xq7q995n",
        ics20ContractAddress:
          "juno1v4887y83d6g28puzvt8cl0f3cdhd3y6y9mpysnsp3k8krdm7l6jqgm0rkn",
      },
      {
        counterpartyChainId: "acre_9052-1",
        sourceChannelId: "channel-490",
        destChannelId: "channel-0",
        coinMinimalDenom: "erc20/0x2Cbea61fdfDFA520Ee99700F104D5b75ADf50B0c",
        depositUrlOverride: "https://app.arable.finance/#/ibc",
        withdrawUrlOverride: "https://app.arable.finance/#/ibc",
      },
      {
        counterpartyChainId: "planq_7070-2",
        sourceChannelId: "channel-492",
        destChannelId: "channel-1",
        coinMinimalDenom: "aplanq",
      },
      {
        counterpartyChainId: "quicksilver-2",
        sourceChannelId: "channel-522",
        destChannelId: "channel-2",
        coinMinimalDenom: "uqstars",
      },
      {
        // WYND
        counterpartyChainId: "juno-1",
        sourceChannelId: "channel-169",
        destChannelId: "channel-47",
        coinMinimalDenom:
          "cw20:juno1mkw83sv6c7sjdvsaplrzc8yaes9l42p4mhy0ssuxjnyzl87c9eps7ce3m9",
        ics20ContractAddress:
          "juno1v4887y83d6g28puzvt8cl0f3cdhd3y6y9mpysnsp3k8krdm7l6jqgm0rkn",
        isVerified: true,
      },
      {
        counterpartyChainId: "acre_9052-1",
        sourceChannelId: "channel-490",
        destChannelId: "channel-0",
        coinMinimalDenom: "erc20/0xAE6D3334989a22A65228732446731438672418F2",
        depositUrlOverride: "https://app.arable.finance/#/ibc",
        withdrawUrlOverride: "https://app.arable.finance/#/ibc",
      },
      {
        // NRIDE
        counterpartyChainId: "juno-1",
        sourceChannelId: "channel-169",
        destChannelId: "channel-47",
        coinMinimalDenom:
          "cw20:juno1qmlchtmjpvu0cr7u0tad2pq8838h6farrrjzp39eqa9xswg7teussrswlq",
        ics20ContractAddress:
          "juno1v4887y83d6g28puzvt8cl0f3cdhd3y6y9mpysnsp3k8krdm7l6jqgm0rkn",
      },
      {
        counterpartyChainId: "eightball-1",
        sourceChannelId: "channel-641",
        destChannelId: "channel-16",
        coinMinimalDenom: "uebl",
      },
      {
        counterpartyChainId: "quicksilver-2",
        sourceChannelId: "channel-522",
        destChannelId: "channel-2",
        coinMinimalDenom: "uqatom",
      },
      {
        counterpartyChainId: "comdex-1",
        sourceChannelId: "channel-87",
        destChannelId: "channel-1",
        coinMinimalDenom: "uharbor",
      },
      {
        counterpartyChainId: "quicksilver-2",
        sourceChannelId: "channel-522",
        destChannelId: "channel-2",
        coinMinimalDenom: "uqregen",
      },
      {
        //JunoFox
        counterpartyChainId: "juno-1",
        sourceChannelId: "channel-169",
        destChannelId: "channel-47",
        coinMinimalDenom:
          "cw20:juno1u8cr3hcjvfkzxcaacv9q75uw9hwjmn8pucc93pmy6yvkzz79kh3qncca8x",
        ics20ContractAddress:
          "juno1v4887y83d6g28puzvt8cl0f3cdhd3y6y9mpysnsp3k8krdm7l6jqgm0rkn",
      },
      {
        counterpartyChainId: "quicksilver-2",
        sourceChannelId: "channel-522",
        destChannelId: "channel-2",
        coinMinimalDenom: "uqck",
        isVerified: true,
      },
      {
        counterpartyChainId: "arkh",
        sourceChannelId: "channel-648",
        destChannelId: "channel-12",
        coinMinimalDenom: "arkh",
      },
      {
        counterpartyChainId: "quicksilver-2",
        sourceChannelId: "channel-522",
        destChannelId: "channel-2",
        coinMinimalDenom: "uqosmo",
      },
      {
        counterpartyChainId: "noble-1",
        sourceChannelId: "channel-750",
        destChannelId: "channel-1",
        coinMinimalDenom: "ufrienzies",
      },
      {
        counterpartyChainId: "migaloo-1",
        sourceChannelId: "channel-642",
        destChannelId: "channel-5",
        coinMinimalDenom: "uwhale",
        isVerified: true,
      },
      {
        //GRDN
        counterpartyChainId: "juno-1",
        sourceChannelId: "channel-169",
        destChannelId: "channel-47",
        coinMinimalDenom:
          "cw20:juno1xekkh27punj0uxruv3gvuydyt856fax0nu750xns99t2qcxp7xmsqwhfma",
        ics20ContractAddress:
          "juno1v4887y83d6g28puzvt8cl0f3cdhd3y6y9mpysnsp3k8krdm7l6jqgm0rkn",
      },
      {
        //MNPU
        counterpartyChainId: "juno-1",
        sourceChannelId: "channel-169",
        destChannelId: "channel-47",
        coinMinimalDenom:
          "cw20:juno166heaxlyntd33a5euh4rrz26svhean4klzw594esmd02l4atan6sazy2my",
        ics20ContractAddress:
          "juno1v4887y83d6g28puzvt8cl0f3cdhd3y6y9mpysnsp3k8krdm7l6jqgm0rkn",
      },
      {
        //SHIBAC
        counterpartyChainId: "juno-1",
        sourceChannelId: "channel-169",
        destChannelId: "channel-47",
        coinMinimalDenom:
          "cw20:juno1x5qt47rw84c4k6xvvywtrd40p8gxjt8wnmlahlqg07qevah3f8lqwxfs7z",
        ics20ContractAddress:
          "juno1v4887y83d6g28puzvt8cl0f3cdhd3y6y9mpysnsp3k8krdm7l6jqgm0rkn",
      },
      {
        //SKOJ
        counterpartyChainId: "juno-1",
        sourceChannelId: "channel-169",
        destChannelId: "channel-47",
        coinMinimalDenom:
          "cw20:juno1qqwf3lkfjhp77yja7gmg3y95pda0e5xctqrdhf3wvwdd79flagvqfgrgxp",
        ics20ContractAddress:
          "juno1v4887y83d6g28puzvt8cl0f3cdhd3y6y9mpysnsp3k8krdm7l6jqgm0rkn",
      },
      {
        //CLST
        counterpartyChainId: "juno-1",
        sourceChannelId: "channel-169",
        destChannelId: "channel-47",
        coinMinimalDenom:
          "cw20:juno1ngww7zxak55fql42wmyqrr4rhzpne24hhs4p3w4cwhcdgqgr3hxsmzl9zg",
        ics20ContractAddress:
          "juno1v4887y83d6g28puzvt8cl0f3cdhd3y6y9mpysnsp3k8krdm7l6jqgm0rkn",
      },
      {
        //OSDOGE
        counterpartyChainId: "juno-1",
        sourceChannelId: "channel-169",
        destChannelId: "channel-47",
        coinMinimalDenom:
          "cw20:juno1ytymtllllsp3hfmndvcp802p2xmy5s8m59ufel8xv9ahyxyfs4hs4kd4je",
        ics20ContractAddress:
          "juno1v4887y83d6g28puzvt8cl0f3cdhd3y6y9mpysnsp3k8krdm7l6jqgm0rkn",
      },
      {
        //APEMOS
        counterpartyChainId: "juno-1",
        sourceChannelId: "channel-169",
        destChannelId: "channel-47",
        coinMinimalDenom:
          "cw20:juno1jrr0tuuzxrrwcg6hgeqhw5wqpck2y55734e7zcrp745aardlp0qqg8jz06",
        ics20ContractAddress:
          "juno1v4887y83d6g28puzvt8cl0f3cdhd3y6y9mpysnsp3k8krdm7l6jqgm0rkn",
      },
      {
        //INVDRS
        counterpartyChainId: "juno-1",
        sourceChannelId: "channel-169",
        destChannelId: "channel-47",
        coinMinimalDenom:
          "cw20:juno1jwdy7v4egw36pd84aeks3ww6n8k7zhsumd4ac8q5lts83ppxueus4626e8",
        ics20ContractAddress:
          "juno1v4887y83d6g28puzvt8cl0f3cdhd3y6y9mpysnsp3k8krdm7l6jqgm0rkn",
      },
      {
<<<<<<< HEAD
        counterpartyChainId: "omniflixhub-1",
        sourceChannelId: "channel-199",
        destChannelId: "channel-1",
        coinMinimalDenom: "uflix",
        isVerified: true,
=======
        //DOGA
        counterpartyChainId: "juno-1",
        sourceChannelId: "channel-169",
        destChannelId: "channel-47",
        coinMinimalDenom:
          "cw20:juno1k2ruzzvvwwtwny6gq6kcwyfhkzahaunp685wmz4hafplduekj98q9hgs6d",
        ics20ContractAddress:
          "juno1v4887y83d6g28puzvt8cl0f3cdhd3y6y9mpysnsp3k8krdm7l6jqgm0rkn",
>>>>>>> 63fa180d
      },
    ].filter((ibcAsset) => {
      // validate IBC asset config
      if (
        (ibcAsset.depositUrlOverride || ibcAsset.depositUrlOverride) &&
        ibcAsset.originBridgeInfo
      ) {
        throw new Error("Can't have URL overrides and origin bridge config");
      }

      if (ibcAsset.originBridgeInfo?.sourceChainTokens.length === 0) {
        throw new Error("Must have at least one source chain");
      }

      // remove outstanding mainnet Axelar assets when using testnets
      if (IS_TESTNET && ibcAsset.counterpartyChainId === "axelar-dojo-1") {
        return false;
      }

      return true;
    });

if (IS_TESTNET && typeof window === "undefined") {
  console.warn(
    "Reminder: clear browser cache between testnet/mainnet config change."
  );
}

export default IBCAssetInfos;<|MERGE_RESOLUTION|>--- conflicted
+++ resolved
@@ -1625,22 +1625,21 @@
           "juno1v4887y83d6g28puzvt8cl0f3cdhd3y6y9mpysnsp3k8krdm7l6jqgm0rkn",
       },
       {
-<<<<<<< HEAD
+        //DOGA
+        counterpartyChainId: "juno-1",
+        sourceChannelId: "channel-169",
+        destChannelId: "channel-47",
+        coinMinimalDenom:
+          "cw20:juno1k2ruzzvvwwtwny6gq6kcwyfhkzahaunp685wmz4hafplduekj98q9hgs6d",
+        ics20ContractAddress:
+          "juno1v4887y83d6g28puzvt8cl0f3cdhd3y6y9mpysnsp3k8krdm7l6jqgm0rkn",
+      },
+      {
         counterpartyChainId: "omniflixhub-1",
         sourceChannelId: "channel-199",
         destChannelId: "channel-1",
         coinMinimalDenom: "uflix",
         isVerified: true,
-=======
-        //DOGA
-        counterpartyChainId: "juno-1",
-        sourceChannelId: "channel-169",
-        destChannelId: "channel-47",
-        coinMinimalDenom:
-          "cw20:juno1k2ruzzvvwwtwny6gq6kcwyfhkzahaunp685wmz4hafplduekj98q9hgs6d",
-        ics20ContractAddress:
-          "juno1v4887y83d6g28puzvt8cl0f3cdhd3y6y9mpysnsp3k8krdm7l6jqgm0rkn",
->>>>>>> 63fa180d
       },
     ].filter((ibcAsset) => {
       // validate IBC asset config
