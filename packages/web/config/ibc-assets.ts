import { SourceChainTokenConfigs as AxelarSourceChainConfigs } from "../integrations/axelar";
import { IBCAsset } from "../stores/assets";
import { IS_TESTNET } from "./env";

export const UNSTABLE_MSG = "Transfers are disabled due to instability";

/**
 * Determine the channel info per the chain.
 * Guide users to use the same channel for convenience.
 */
export const IBCAssetInfos: (IBCAsset & {
  /** URL if the asset requires a custom deposit external link. Must include `https://...`. */
  depositUrlOverride?: string;

  /** URL if the asset requires a custom withdrawal external link. Must include `https://...`. */
  withdrawUrlOverride?: string;

  /** Alternative chain name to display as the source chain */
  sourceChainNameOverride?: string;

  /** Related to showing assets on main (canonical) vs frontier (permissionless). Verified means that governance has
   *  voted on its incentivization or general approval (amongst other possibilities).
   */
  isVerified?: boolean;
})[] = IS_TESTNET
  ? [
      {
        counterpartyChainId: "axelar-testnet-lisbon-3",
        sourceChannelId: "channel-1946",
        destChannelId: "channel-135",
        coinMinimalDenom: "uausdc",
        sourceChainNameOverride: "Goerli Ethereum",
        isVerified: true,
        originBridgeInfo: {
          bridge: "axelar" as const,
          wallets: ["metamask" as const, "walletconnect" as const],
          method: "deposit-address" as const,
          sourceChainTokens: [
            AxelarSourceChainConfigs.usdc.ethereum,
            AxelarSourceChainConfigs.usdc.binance,
            AxelarSourceChainConfigs.usdc.moonbeam,
            AxelarSourceChainConfigs.usdc.polygon,
            AxelarSourceChainConfigs.usdc.avalanche,
            AxelarSourceChainConfigs.usdc.fantom,
          ],
        },
        fiatRamps: [
          { rampKey: "layerswapcoinbase" as const, assetKey: "USDC" },
        ],
      },
      {
        counterpartyChainId: "axelar-testnet-lisbon-3",
        sourceChannelId: "channel-1946",
        destChannelId: "channel-135",
        coinMinimalDenom: "weth-wei",
        sourceChainNameOverride: "Goerli Ethereum",
        isVerified: true,
        originBridgeInfo: {
          bridge: "axelar" as const,
          wallets: ["metamask" as const, "walletconnect" as const],
          method: "deposit-address" as const,
          sourceChainTokens: [AxelarSourceChainConfigs.weth.ethereum],
        },
      },
      {
        counterpartyChainId: "axelar-testnet-lisbon-3",
        sourceChannelId: "channel-1946",
        destChannelId: "channel-135",
        coinMinimalDenom: "wbnb-wei",
        sourceChainNameOverride: "Binance Smart Chain Testnet",
        isVerified: true,
        originBridgeInfo: {
          bridge: "axelar" as const,
          wallets: ["metamask" as const],
          method: "deposit-address" as const,
          sourceChainTokens: [AxelarSourceChainConfigs.wbnb.binance],
        },
      },
      {
        counterpartyChainId: "axelar-testnet-lisbon-3",
        sourceChannelId: "channel-1946",
        destChannelId: "channel-135",
        coinMinimalDenom: "wmatic-wei",
        sourceChainNameOverride: "Mumbai",
        isVerified: true,
        originBridgeInfo: {
          bridge: "axelar" as const,
          wallets: ["metamask" as const],
          method: "deposit-address" as const,
          sourceChainTokens: [AxelarSourceChainConfigs.wmatic.polygon],
        },
      },
      {
        counterpartyChainId: "axelar-testnet-lisbon-3",
        sourceChannelId: "channel-1946",
        destChannelId: "channel-135",
        coinMinimalDenom: "wavax-wei",
        sourceChainNameOverride: "Avalanche Fuji Testnet",
        isVerified: true,
        originBridgeInfo: {
          bridge: "axelar" as const,
          wallets: ["metamask" as const],
          method: "deposit-address" as const,
          sourceChainTokens: [AxelarSourceChainConfigs.wavax.avalanche],
        },
      },
      {
        counterpartyChainId: "axelar-testnet-lisbon-3",
        sourceChannelId: "channel-1946",
        destChannelId: "channel-135",
        coinMinimalDenom: "wdev-wei",
        sourceChainNameOverride: "Moonbase Alpha",
        isVerified: true,
        originBridgeInfo: {
          bridge: "axelar" as const,
          wallets: ["metamask" as const, "walletconnect" as const],
          method: "deposit-address" as const,
          sourceChainTokens: [AxelarSourceChainConfigs.wglmr.moonbeam],
        },
      },
      {
        counterpartyChainId: "ares-1",
        sourceChannelId: "channel-2083",
        destChannelId: "channel-2",
        coinMinimalDenom: "umars",
        isVerified: true,
      },
      {
        counterpartyChainId: "axelar-testnet-lisbon-3",
        sourceChannelId: "channel-1946",
        destChannelId: "channel-135",
        coinMinimalDenom: "wftm-wei",
        sourceChainNameOverride: "Fantom Testnet",
        isVerified: true,
        originBridgeInfo: {
          bridge: "axelar" as const,
          wallets: ["metamask" as const],
          method: "deposit-address" as const,
          sourceChainTokens: [AxelarSourceChainConfigs.wftm.fantom],
        },
      },
    ]
  : [
      {
        counterpartyChainId: "mars-1",
        sourceChannelId: "channel-557",
        destChannelId: "channel-1",
        coinMinimalDenom: "umars",
        isVerified: true,
      },
      {
        counterpartyChainId: "axelar-dojo-1",
        sourceChannelId: "channel-208",
        destChannelId: "channel-3",
        coinMinimalDenom: "wbtc-satoshi",
        sourceChainNameOverride: "Ethereum",
        isVerified: true,
        originBridgeInfo: {
          bridge: "axelar" as const,
          wallets: ["metamask" as const, "walletconnect" as const],
          method: "deposit-address" as const,
          sourceChainTokens: [AxelarSourceChainConfigs.wbtc.ethereum],
        },
      },
      {
        counterpartyChainId: IS_TESTNET
          ? "axelar-testnet-lisbon-3"
          : "axelar-dojo-1",
        sourceChannelId: IS_TESTNET ? "channel-312" : "channel-208",
        destChannelId: IS_TESTNET ? "channel-22" : "channel-3",
        coinMinimalDenom: "weth-wei",
        sourceChainNameOverride: IS_TESTNET ? "Goerli Ethereum" : "Ethereum",
        isVerified: true,
        originBridgeInfo: {
          bridge: "axelar" as const,
          wallets: ["metamask" as const, "walletconnect" as const],
          method: "deposit-address" as const,
          sourceChainTokens: [AxelarSourceChainConfigs.weth.ethereum],
        },
      },
      {
        counterpartyChainId: "axelar-dojo-1",
        sourceChannelId: "channel-208",
        destChannelId: "channel-3",
        coinMinimalDenom: "uusdt",
        sourceChainNameOverride: "Ethereum",
        isVerified: true,
        originBridgeInfo: {
          bridge: "axelar" as const,
          wallets: ["metamask" as const, "walletconnect" as const],
          method: "deposit-address" as const,
          sourceChainTokens: [AxelarSourceChainConfigs.usdt.ethereum],
        },
      },
      {
        counterpartyChainId: IS_TESTNET
          ? "axelar-testnet-lisbon-3"
          : "axelar-dojo-1",
        sourceChannelId: IS_TESTNET ? "channel-312" : "channel-208",
        destChannelId: IS_TESTNET ? "channel-22" : "channel-3",
        coinMinimalDenom: IS_TESTNET ? "uausdc" : "uusdc",
        sourceChainNameOverride: IS_TESTNET ? "Goerli Ethereum" : "Ethereum",
        isVerified: true,
        originBridgeInfo: {
          bridge: "axelar" as const,
          wallets: ["metamask" as const, "walletconnect" as const],
          method: "deposit-address" as const,
          sourceChainTokens: [
            AxelarSourceChainConfigs.usdc.ethereum,
            AxelarSourceChainConfigs.usdc.binance,
            AxelarSourceChainConfigs.usdc.moonbeam,
            AxelarSourceChainConfigs.usdc.polygon,
            AxelarSourceChainConfigs.usdc.avalanche,
            AxelarSourceChainConfigs.usdc.fantom,
          ],
        },
        fiatRamps: [
          { rampKey: "layerswapcoinbase" as const, assetKey: "USDC" },
        ],
      },
      {
        counterpartyChainId: "axelar-dojo-1",
        sourceChannelId: "channel-208",
        destChannelId: "channel-3",
        coinMinimalDenom: "wbnb-wei",
        sourceChainNameOverride: "Binance Smart Chain",
        isVerified: true,
        originBridgeInfo: {
          bridge: "axelar" as const,
          wallets: ["metamask" as const],
          method: "deposit-address" as const,
          sourceChainTokens: [AxelarSourceChainConfigs.wbnb.binance],
        },
      },
      {
        counterpartyChainId: "axelar-dojo-1",
        sourceChannelId: "channel-208",
        destChannelId: "channel-3",
        coinMinimalDenom: "busd-wei",
        sourceChainNameOverride: "Ethereum",
        isVerified: true,
        originBridgeInfo: {
          bridge: "axelar" as const,
          wallets: ["metamask" as const, "walletconnect" as const],
          method: "deposit-address" as const,
          sourceChainTokens: [AxelarSourceChainConfigs.busd.ethereum],
        },
      },
      {
        counterpartyChainId: IS_TESTNET
          ? "axelar-testnet-lisbon-3"
          : "axelar-dojo-1",
        sourceChannelId: IS_TESTNET ? "channel-1946" : "channel-208",
        destChannelId: IS_TESTNET ? "channel-135" : "channel-3",
        coinMinimalDenom: "wmatic-wei",
        sourceChainNameOverride: IS_TESTNET ? "Mumbai" : "Polygon",
        isVerified: true,
        originBridgeInfo: {
          bridge: "axelar" as const,
          wallets: ["metamask" as const],
          method: "deposit-address" as const,
          sourceChainTokens: [AxelarSourceChainConfigs.wmatic.polygon],
        },
      },
      {
        counterpartyChainId: "axelar-dojo-1",
        sourceChannelId: "channel-208",
        destChannelId: "channel-3",
        coinMinimalDenom: "dot-planck",
        sourceChainNameOverride: "Moonbeam",
        isVerified: true,
        originBridgeInfo: {
          bridge: "axelar" as const,
          wallets: ["metamask" as const, "walletconnect" as const],
          method: "deposit-address" as const,
          sourceChainTokens: [AxelarSourceChainConfigs.dot.moonbeam],
        },
      },
      {
        counterpartyChainId: "axelar-dojo-1",
        sourceChannelId: "channel-208",
        destChannelId: "channel-3",
        coinMinimalDenom: "shib-wei",
        sourceChainNameOverride: "Ethereum",
        originBridgeInfo: {
          bridge: "axelar" as const,
          wallets: ["metamask" as const, "walletconnect" as const],
          method: "deposit-address" as const,
          sourceChainTokens: [AxelarSourceChainConfigs.shib.ethereum],
        },
      },
      {
        counterpartyChainId: IS_TESTNET
          ? "axelar-testnet-lisbon-3"
          : "axelar-dojo-1",
        sourceChannelId: IS_TESTNET ? "channel-1946" : "channel-208",
        destChannelId: IS_TESTNET ? "channel-135" : "channel-3",
        coinMinimalDenom: "wavax-wei",
        sourceChainNameOverride: IS_TESTNET
          ? "Avalanche Fuji Testnet"
          : "Avalanche",
        isVerified: true,
        originBridgeInfo: {
          bridge: "axelar" as const,
          wallets: ["metamask" as const],
          method: "deposit-address" as const,
          sourceChainTokens: [AxelarSourceChainConfigs.wavax.avalanche],
        },
      },
      {
        counterpartyChainId: "axelar-dojo-1",
        sourceChannelId: "channel-208",
        destChannelId: "channel-3",
        coinMinimalDenom: "dai-wei",
        sourceChainNameOverride: "Ethereum",
        isVerified: true,
        originBridgeInfo: {
          bridge: "axelar" as const,
          wallets: ["metamask" as const, "walletconnect" as const],
          method: "deposit-address" as const,
          sourceChainTokens: [AxelarSourceChainConfigs.dai.ethereum],
        },
      },
      {
        counterpartyChainId: "axelar-dojo-1",
        sourceChannelId: "channel-208",
        destChannelId: "channel-3",
        coinMinimalDenom: "uni-wei",
        sourceChainNameOverride: "Ethereum",
        originBridgeInfo: {
          bridge: "axelar" as const,
          wallets: ["metamask" as const, "walletconnect" as const],
          method: "deposit-address" as const,
          sourceChainTokens: [AxelarSourceChainConfigs.uni.ethereum],
        },
      },
      {
        counterpartyChainId: "cosmoshub-4",
        sourceChannelId: "channel-0",
        destChannelId: "channel-141",
        coinMinimalDenom: "uatom",
        isVerified: true,
      },
      {
        counterpartyChainId: "axelar-dojo-1",
        sourceChannelId: "channel-208",
        destChannelId: "channel-3",
        coinMinimalDenom: "link-wei",
        sourceChainNameOverride: "Ethereum",
        isVerified: true,
        originBridgeInfo: {
          bridge: "axelar" as const,
          wallets: ["metamask" as const, "walletconnect" as const],
          method: "deposit-address" as const,
          sourceChainTokens: [AxelarSourceChainConfigs.link.ethereum],
        },
      },
      {
        counterpartyChainId: "crypto-org-chain-mainnet-1",
        sourceChannelId: "channel-5",
        destChannelId: "channel-10",
        coinMinimalDenom: "basecro",
        isVerified: true,
      },
      {
        counterpartyChainId: "axelar-dojo-1",
        sourceChannelId: "channel-208",
        destChannelId: "channel-3",
        coinMinimalDenom: "ape-wei",
        sourceChainNameOverride: "Ethereum",
        originBridgeInfo: {
          bridge: "axelar" as const,
          wallets: ["metamask" as const, "walletconnect" as const],
          method: "deposit-address" as const,
          sourceChainTokens: [AxelarSourceChainConfigs.ape.ethereum],
        },
      },
      {
        counterpartyChainId: "axelar-dojo-1",
        sourceChannelId: "channel-208",
        destChannelId: "channel-3",
        coinMinimalDenom: "aave-wei",
        sourceChainNameOverride: "Ethereum",
        originBridgeInfo: {
          bridge: "axelar" as const,
          wallets: ["metamask" as const, "walletconnect" as const],
          method: "deposit-address" as const,
          sourceChainTokens: [AxelarSourceChainConfigs.aave.ethereum],
        },
      },
      {
        counterpartyChainId: "axelar-dojo-1",
        sourceChannelId: "channel-208",
        destChannelId: "channel-3",
        coinMinimalDenom: "axs-wei",
        sourceChainNameOverride: "Ethereum",
        originBridgeInfo: {
          bridge: "axelar" as const,
          wallets: ["metamask" as const, "walletconnect" as const],
          method: "deposit-address" as const,
          sourceChainTokens: [AxelarSourceChainConfigs.axs.ethereum],
        },
      },
      {
        counterpartyChainId: "columbus-5",
        sourceChannelId: "channel-72",
        destChannelId: "channel-1",
        coinMinimalDenom: "uluna",
        isVerified: true,
      },
      {
        counterpartyChainId: "axelar-dojo-1",
        sourceChannelId: "channel-208",
        destChannelId: "channel-3",
        coinMinimalDenom: "frax-wei",
        sourceChainNameOverride: "Ethereum",
        originBridgeInfo: {
          bridge: "axelar" as const,
          wallets: ["metamask" as const, "walletconnect" as const],
          method: "deposit-address" as const,
          sourceChainTokens: [AxelarSourceChainConfigs.frax.ethereum],
        },
      },
      {
        counterpartyChainId: "axelar-dojo-1",
        sourceChannelId: "channel-208",
        destChannelId: "channel-3",
        coinMinimalDenom: "wftm-wei",
        sourceChainNameOverride: "Fantom",
        isVerified: true,
        originBridgeInfo: {
          bridge: "axelar" as const,
          wallets: ["metamask" as const],
          method: "deposit-address" as const,
          sourceChainTokens: [AxelarSourceChainConfigs.wftm.fantom],
        },
      },
      {
        counterpartyChainId: "axelar-dojo-1",
        sourceChannelId: "channel-208",
        destChannelId: "channel-3",
        coinMinimalDenom: "mkr-wei",
        sourceChainNameOverride: "Ethereum",
        isVerified: true,
        originBridgeInfo: {
          bridge: "axelar" as const,
          wallets: ["metamask" as const, "walletconnect" as const],
          method: "deposit-address" as const,
          sourceChainTokens: [AxelarSourceChainConfigs.mkr.ethereum],
        },
      },
      {
        counterpartyChainId: "phoenix-1",
        sourceChannelId: "channel-251",
        destChannelId: "channel-1",
        coinMinimalDenom: "uluna",
        isVerified: true,
        depositUrlOverride: "https://bridge.terra.money",
        withdrawUrlOverride: "https://bridge.terra.money",
      },
      {
        counterpartyChainId: "kava_2222-10",
        sourceChannelId: "channel-143",
        destChannelId: "channel-1",
        coinMinimalDenom: "ukava",
        isVerified: true,
      },
      {
        counterpartyChainId: "axelar-dojo-1",
        sourceChannelId: "channel-208",
        destChannelId: "channel-3",
        coinMinimalDenom: "xcn-wei",
        sourceChainNameOverride: "Ethereum",
        originBridgeInfo: {
          bridge: "axelar" as const,
          wallets: ["metamask" as const, "walletconnect" as const],
          method: "deposit-address" as const,
          sourceChainTokens: [AxelarSourceChainConfigs.xcn.ethereum],
        },
      },
      {
        counterpartyChainId: "fetchhub-4",
        sourceChannelId: "channel-229",
        destChannelId: "channel-10",
        coinMinimalDenom: "afet",
        isVerified: true,
      },
      {
        counterpartyChainId: "laozi-mainnet",
        sourceChannelId: "channel-148",
        destChannelId: "channel-83",
        coinMinimalDenom: "uband",
        isVerified: true,
      },
      {
        counterpartyChainId: "columbus-5",
        sourceChannelId: "channel-72",
        destChannelId: "channel-1",
        coinMinimalDenom: "uusd",
      },
      {
        counterpartyChainId: IS_TESTNET
          ? "axelar-testnet-lisbon-3"
          : "axelar-dojo-1",
        sourceChannelId: IS_TESTNET ? "channel-312" : "channel-208",
        destChannelId: IS_TESTNET ? "channel-22" : "channel-3",
        coinMinimalDenom: IS_TESTNET ? "wdev-wei" : "wglmr-wei",
        sourceChainNameOverride: IS_TESTNET ? "Moonbase Alpha" : "Moonbeam",
        originBridgeInfo: {
          bridge: "axelar" as const,
          wallets: ["metamask" as const, "walletconnect" as const],
          method: "deposit-address" as const,
          sourceChainTokens: [AxelarSourceChainConfigs.wglmr.moonbeam],
        },
      },
      {
        counterpartyChainId: "injective-1",
        sourceChannelId: "channel-122",
        destChannelId: "channel-8",
        coinMinimalDenom: "inj",
        depositUrlOverride:
          "https://hub.injective.network/bridge/?destination=osmosis&origin=injective&token=inj",
        withdrawUrlOverride:
          "https://hub.injective.network/bridge/?destination=injective&origin=osmosis&token=inj",
        isVerified: true,
      },
      {
        counterpartyChainId: "evmos_9001-2",
        sourceChannelId: "channel-204",
        destChannelId: "channel-0",
        coinMinimalDenom: "aevmos",
        depositUrlOverride: "https://app.evmos.org/assets",
        withdrawUrlOverride: "https://app.evmos.org/assets",
        isVerified: true,
      },
      {
        counterpartyChainId: "secret-4",
        sourceChannelId: "channel-88",
        destChannelId: "channel-1",
        coinMinimalDenom: "uscrt",
        isVerified: true,
      },
      {
        counterpartyChainId: "canto_7700-1",
        sourceChannelId: "channel-550",
        destChannelId: "channel-5",
        coinMinimalDenom: "acanto",
        isVerified: false,
      },
      {
        counterpartyChainId: "agoric-3",
        sourceChannelId: "channel-320",
        destChannelId: "channel-1",
        coinMinimalDenom: "ubld",
        isVerified: true,
      },
      {
        counterpartyChainId: "kava_2222-10",
        sourceChannelId: "channel-143",
        destChannelId: "channel-1",
        coinMinimalDenom: "usdx",
      },
      {
        counterpartyChainId: "juno-1",
        sourceChannelId: "channel-42",
        destChannelId: "channel-0",
        coinMinimalDenom: "ujuno",
        isVerified: true,
      },
      {
        counterpartyChainId: "panacea-3",
        sourceChannelId: "channel-82",
        destChannelId: "channel-1",
        coinMinimalDenom: "umed",
        isVerified: true,
      },
      {
        counterpartyChainId: "core-1",
        sourceChannelId: "channel-4",
        destChannelId: "channel-6",
        coinMinimalDenom: "uxprt",
        isVerified: true,
      },
      {
        counterpartyChainId: "axelar-dojo-1",
        sourceChannelId: "channel-208",
        destChannelId: "channel-3",
        coinMinimalDenom: "uaxl",
        isVerified: true,
      },
      {
        counterpartyChainId: "shentu-2.2",
        sourceChannelId: "channel-146",
        destChannelId: "channel-8",
        coinMinimalDenom: "uctk",
      },
      {
        counterpartyChainId: "akashnet-2",
        sourceChannelId: "channel-1",
        destChannelId: "channel-9",
        coinMinimalDenom: "uakt",
        isVerified: true,
      },
      {
        counterpartyChainId: "axelar-dojo-1",
        sourceChannelId: "channel-208",
        destChannelId: "channel-3",
        coinMinimalDenom: "polygon-uusdc",
        sourceChainNameOverride: "Polygon",
        isVerified: false,
        originBridgeInfo: {
          bridge: "axelar" as const,
          wallets: ["metamask" as const, "walletconnect" as const],
          method: "deposit-address" as const,
          sourceChainTokens: [AxelarSourceChainConfigs.polygonusdc.polygon],
        },
      },
      {
        counterpartyChainId: "axelar-dojo-1",
        sourceChannelId: "channel-208",
        destChannelId: "channel-3",
        coinMinimalDenom: "avalanche-uusdc",
        sourceChainNameOverride: "Avalanche",
        isVerified: false,
        originBridgeInfo: {
          bridge: "axelar" as const,
          wallets: ["metamask" as const, "walletconnect" as const],
          method: "deposit-address" as const,
          sourceChainTokens: [AxelarSourceChainConfigs.avalancheusdc.avalanche],
        },
      },
      {
        counterpartyChainId: "kaiyo-1",
        sourceChannelId: "channel-259",
        destChannelId: "channel-3",
        coinMinimalDenom: "ukuji",
        depositUrlOverride:
          "https://blue.kujira.app/ibc?destination=osmosis-1&denom=ukuji",
        // withdrawUrlOverride:
        //   "https://blue.kujira.app/ibc?destination=kaiyo-1&source=osmosis-1&denom=ukuji",
        isVerified: true,
      },
      {
        counterpartyChainId: "stargaze-1",
        sourceChannelId: "channel-75",
        destChannelId: "channel-0",
        coinMinimalDenom: "ustars",
        isVerified: true,
      },
      {
        counterpartyChainId: "regen-1",
        sourceChannelId: "channel-8",
        destChannelId: "channel-1",
        coinMinimalDenom: "uregen",
        isVerified: true,
      },
      {
        counterpartyChainId: "core-1",
        sourceChannelId: "channel-4",
        destChannelId: "channel-6",
        coinMinimalDenom:
          "ibc/A6E3AF63B3C906416A9AF7A556C59EA4BD50E617EFFE6299B99700CCB780E444",
        ibcTransferPathDenom:
          "transfer/channel-38/gravity0xfB5c6815cA3AC72Ce9F5006869AE67f18bF77006",
        isVerified: true,
      },
      {
        counterpartyChainId: "irishub-1",
        sourceChannelId: "channel-6",
        destChannelId: "channel-3",
        coinMinimalDenom: "uiris",
        isVerified: true,
      },
      {
        counterpartyChainId: "kava_2222-10",
        sourceChannelId: "channel-143",
        destChannelId: "channel-1",
        coinMinimalDenom: "hard",
      },
      {
        counterpartyChainId: "stride-1",
        sourceChannelId: "channel-326",
        destChannelId: "channel-5",
        coinMinimalDenom: "ustrd",
        isVerified: true,
      },
      {
        counterpartyChainId: "stride-1",
        sourceChannelId: "channel-326",
        destChannelId: "channel-5",
        coinMinimalDenom: "stuosmo",
        isVerified: true,
      },
      {
        counterpartyChainId: "stride-1",
        sourceChannelId: "channel-326",
        destChannelId: "channel-5",
        coinMinimalDenom: "stuatom",
        isVerified: true,
      },
      {
        counterpartyChainId: "stride-1",
        sourceChannelId: "channel-326",
        destChannelId: "channel-5",
        coinMinimalDenom: "stujuno",
      },
      {
        counterpartyChainId: "stride-1",
        sourceChannelId: "channel-326",
        destChannelId: "channel-5",
        coinMinimalDenom: "stustars",
      },
      {
        counterpartyChainId: "stride-1",
        sourceChannelId: "channel-326",
        destChannelId: "channel-5",
        coinMinimalDenom: "stuluna",
      },
      {
        counterpartyChainId: "stride-1",
        sourceChannelId: "channel-326",
        destChannelId: "channel-5",
        coinMinimalDenom: "staevmos",
      },
      {
        counterpartyChainId: "kichain-2",
        sourceChannelId: "channel-77",
        destChannelId: "channel-0",
        coinMinimalDenom: "uxki",
        isVerified: true,
      },
      {
        counterpartyChainId: "umee-1",
        sourceChannelId: "channel-184",
        destChannelId: "channel-0",
        coinMinimalDenom: "uumee",
        isVerified: true,
      },
      {
        counterpartyChainId: "Oraichain",
        sourceChannelId: "channel-216",
        destChannelId: "channel-13",
        coinMinimalDenom: "orai",
      },
      {
        counterpartyChainId: "crescent-1",
        sourceChannelId: "channel-297",
        destChannelId: "channel-9",
        coinMinimalDenom: "ucre",
      },
      {
        counterpartyChainId: "cudos-1",
        sourceChannelId: "channel-298",
        destChannelId: "channel-1",
        coinMinimalDenom: "acudos",
      },
      {
        counterpartyChainId: "carbon-1",
        sourceChannelId: "channel-188",
        destChannelId: "channel-0",
        coinMinimalDenom: "swth",
        isVerified: true,
        depositUrlOverride:
          "https://app.dem.exchange/account/balance/withdraw/swth",
        withdrawUrlOverride:
          "https://app.dem.exchange/account/balance/deposit/swth",
      },
      {
        counterpartyChainId: "axelar-dojo-1",
        sourceChannelId: "channel-208",
        destChannelId: "channel-3",
        coinMinimalDenom: "rai-wei",
        sourceChainNameOverride: "Ethereum",
        originBridgeInfo: {
          bridge: "axelar" as const,
          wallets: ["metamask" as const, "walletconnect" as const],
          method: "deposit-address" as const,
          sourceChainTokens: [AxelarSourceChainConfigs.rai.ethereum],
        },
      },
      {
        counterpartyChainId: "comdex-1",
        sourceChannelId: "channel-87",
        destChannelId: "channel-1",
        coinMinimalDenom: "ucmdx",
        isVerified: true,
      },
      {
        counterpartyChainId: "cheqd-mainnet-1",
        sourceChannelId: "channel-108",
        destChannelId: "channel-0",
        coinMinimalDenom: "ncheq",
        isVerified: true,
      },
      {
        counterpartyChainId: "kava_2222-10",
        sourceChannelId: "channel-143",
        destChannelId: "channel-1",
        coinMinimalDenom: "swp",
      },
      {
        // SHD
        counterpartyChainId: "secret-4",
        sourceChannelId: "channel-476",
        destChannelId: "channel-44",
        coinMinimalDenom: "cw20:secret1qfql357amn448duf5gvp9gr48sxx9tsnhupu3d",
        depositUrlOverride: "https://wrap.scrt.network",
        ics20ContractAddress: "secret1tqmms5awftpuhalcv5h5mg76fa0tkdz4jv9ex4",
      },
      {
        counterpartyChainId: "bostrom",
        sourceChannelId: "channel-95",
        destChannelId: "channel-2",
        coinMinimalDenom: "boot",
      },
      {
        counterpartyChainId: "emoney-3",
        sourceChannelId: "channel-37",
        destChannelId: "channel-0",
        coinMinimalDenom: "ungm",
        isVerified: true,
      },
      {
        counterpartyChainId: "teritori-1",
        sourceChannelId: "channel-362",
        destChannelId: "channel-0",
        coinMinimalDenom: "utori",
      },
      {
        counterpartyChainId: "sentinelhub-2",
        sourceChannelId: "channel-2",
        destChannelId: "channel-0",
        coinMinimalDenom: "udvpn",
        isVerified: true,
      },
      {
        counterpartyChainId: "gravity-bridge-3",
        sourceChannelId: "channel-144",
        destChannelId: "channel-10",
        coinMinimalDenom: "ugraviton",
        isVerified: true,
      },
      {
        counterpartyChainId: "gravity-bridge-3",
        sourceChannelId: "channel-144",
        destChannelId: "channel-10",
        coinMinimalDenom: "gravity0x2260FAC5E5542a773Aa44fBCfeDf7C193bc2C599",
        depositUrlOverride:
          "https://bridge.blockscape.network/?from=gravitybridge&to=osmosis",
        withdrawUrlOverride:
          "https://bridge.blockscape.network/?from=osmosis&to=gravitybridge",
      },
      {
        counterpartyChainId: "gravity-bridge-3",
        sourceChannelId: "channel-144",
        destChannelId: "channel-10",
        coinMinimalDenom: "gravity0xC02aaA39b223FE8D0A0e5C4F27eAD9083C756Cc2",
        depositUrlOverride:
          "https://bridge.blockscape.network/?from=gravitybridge&to=osmosis",
        withdrawUrlOverride:
          "https://bridge.blockscape.network/?from=osmosis&to=gravitybridge",
      },
      {
        counterpartyChainId: "gravity-bridge-3",
        sourceChannelId: "channel-144",
        destChannelId: "channel-10",
        coinMinimalDenom: "gravity0xA0b86991c6218b36c1d19D4a2e9Eb0cE3606eB48",
        depositUrlOverride:
          "https://bridge.blockscape.network/?from=gravitybridge&to=osmosis",
        withdrawUrlOverride:
          "https://bridge.blockscape.network/?from=osmosis&to=gravitybridge",
      },
      {
        counterpartyChainId: "gravity-bridge-3",
        sourceChannelId: "channel-144",
        destChannelId: "channel-10",
        coinMinimalDenom: "gravity0x6B175474E89094C44Da98b954EedeAC495271d0F",
        depositUrlOverride:
          "https://bridge.blockscape.network/?from=gravitybridge&to=osmosis",
        withdrawUrlOverride:
          "https://bridge.blockscape.network/?from=osmosis&to=gravitybridge",
      },
      {
        counterpartyChainId: "gravity-bridge-3",
        sourceChannelId: "channel-144",
        destChannelId: "channel-10",
        coinMinimalDenom: "gravity0xdAC17F958D2ee523a2206206994597C13D831ec7",
        depositUrlOverride:
          "https://bridge.blockscape.network/?from=gravitybridge&to=osmosis",
        withdrawUrlOverride:
          "https://bridge.blockscape.network/?from=osmosis&to=gravitybridge",
      },
      {
        counterpartyChainId: "mantle-1",
        sourceChannelId: "channel-232",
        destChannelId: "channel-0",
        coinMinimalDenom: "umntl",
        isVerified: true,
      },
      {
        counterpartyChainId: "emoney-3",
        sourceChannelId: "channel-37",
        destChannelId: "channel-0",
        coinMinimalDenom: "eeur",
        isVerified: true,
      },
      {
        // SIENNA
        counterpartyChainId: "secret-4",
        sourceChannelId: "channel-476",
        destChannelId: "channel-44",
        coinMinimalDenom: "cw20:secret1rgm2m5t530tdzyd99775n6vzumxa5luxcllml4",
        depositUrlOverride: "https://wrap.scrt.network",
        ics20ContractAddress: "secret1tqmms5awftpuhalcv5h5mg76fa0tkdz4jv9ex4",
      },
      {
        counterpartyChainId: "lambda_92000-1",
        sourceChannelId: "channel-378",
        destChannelId: "channel-2",
        coinMinimalDenom: "ulamb",
      },
      {
        counterpartyChainId: "likecoin-mainnet-2",
        sourceChannelId: "channel-53",
        destChannelId: "channel-3",
        coinMinimalDenom: "nanolike",
        isVerified: true,
      },
      {
        counterpartyChainId: "agoric-3",
        sourceChannelId: "channel-320",
        destChannelId: "channel-1",
        coinMinimalDenom: "uist",
        isVerified: true,
      },
      {
        counterpartyChainId: "desmos-mainnet",
        sourceChannelId: "channel-135",
        destChannelId: "channel-2",
        coinMinimalDenom: "udsm",
        isVerified: true,
      },
      {
        counterpartyChainId: "mainnet-3",
        sourceChannelId: "channel-181",
        destChannelId: "channel-1",
        coinMinimalDenom: "udec",
        isVerified: true,
      },
      {
        counterpartyChainId: "sifchain-1",
        sourceChannelId: "channel-47",
        destChannelId: "channel-17",
        coinMinimalDenom: "rowan",
        isUnstable: true,
      },
      {
        counterpartyChainId: "kaiyo-1",
        sourceChannelId: "channel-259",
        destChannelId: "channel-3",
        coinMinimalDenom:
          "factory/kujira1qk00h5atutpsv900x202pxx42npjr9thg58dnqpa72f2p7m2luase444a7/uusk",
        depositUrlOverride:
          "https://blue.kujira.app/ibc?destination=osmosis-1&source=kaiyo-1&denom=factory%2Fkujira1qk00h5atutpsv900x202pxx42npjr9thg58dnqpa72f2p7m2luase444a7%2Fuusk",
        withdrawUrlOverride:
          "https://blue.kujira.app/ibc?destination=kaiyo-1&source=osmosis-1&denom=ibc%2F44492EAB24B72E3FB59B9FA619A22337FB74F95D8808FE6BC78CC0E6C18DC2EC",
      },
      {
        counterpartyChainId: "acre_9052-1",
        sourceChannelId: "channel-490",
        destChannelId: "channel-0",
        coinMinimalDenom: "aacre",
      },
      {
        counterpartyChainId: "bitsong-2b",
        sourceChannelId: "channel-73",
        destChannelId: "channel-0",
        coinMinimalDenom: "ubtsg",
        isVerified: true,
      },
      {
        counterpartyChainId: "iov-mainnet-ibc",
        sourceChannelId: "channel-15",
        destChannelId: "channel-2",
        coinMinimalDenom: "uiov",
        isVerified: true,
      },
      {
        counterpartyChainId: "odin-mainnet-freya",
        sourceChannelId: "channel-258",
        destChannelId: "channel-3",
        coinMinimalDenom: "mGeo",
      },
      {
        counterpartyChainId: "vidulum-1",
        sourceChannelId: "channel-124",
        destChannelId: "channel-0",
        coinMinimalDenom: "uvdl",
        isVerified: true,
      },
      {
        counterpartyChainId: "microtick-1",
        sourceChannelId: "channel-39",
        destChannelId: "channel-16",
        coinMinimalDenom: "utick",
        isUnstable: true,
      },
      {
        counterpartyChainId: "titan-1",
        sourceChannelId: "channel-221",
        destChannelId: "channel-1",
        coinMinimalDenom: "uatolo",
      },
      //-------No CoinGecko Market Capitalization-------
      {
        counterpartyChainId: "chihuahua-1",
        sourceChannelId: "channel-113",
        destChannelId: "channel-7",
        coinMinimalDenom: "uhuahua",
        isVerified: true,
      },
      {
        counterpartyChainId: "ixo-5",
        sourceChannelId: "channel-38",
        destChannelId: "channel-4",
        coinMinimalDenom: "uixo",
        isVerified: true,
      },
      {
        counterpartyChainId: "bitcanna-1",
        sourceChannelId: "channel-51",
        destChannelId: "channel-1",
        coinMinimalDenom: "ubcna",
        isVerified: true,
      },
      {
        counterpartyChainId: "lum-network-1",
        sourceChannelId: "channel-115",
        destChannelId: "channel-3",
        coinMinimalDenom: "ulum",
        isVerified: true,
      },
      {
        counterpartyChainId: "dig-1",
        sourceChannelId: "channel-128",
        destChannelId: "channel-1",
        coinMinimalDenom: "udig",
        isVerified: true,
        isUnstable: true,
      },
      {
        counterpartyChainId: "sommelier-3",
        sourceChannelId: "channel-165",
        destChannelId: "channel-0",
        coinMinimalDenom: "usomm",
        isVerified: true,
      },
      {
        counterpartyChainId: "darchub",
        sourceChannelId: "channel-171",
        destChannelId: "channel-0",
        coinMinimalDenom: "udarc",
      },
      {
        counterpartyChainId: "juno-1",
        sourceChannelId: "channel-169",
        destChannelId: "channel-47",
        coinMinimalDenom:
          "cw20:juno1g2g7ucurum66d42g8k5twk34yegdq8c82858gz0tq2fc75zy7khssgnhjl",
        ics20ContractAddress:
          "juno1v4887y83d6g28puzvt8cl0f3cdhd3y6y9mpysnsp3k8krdm7l6jqgm0rkn",
      },
      {
        counterpartyChainId: "cerberus-chain-1",
        sourceChannelId: "channel-212",
        destChannelId: "channel-1",
        coinMinimalDenom: "ucrbrus",
        isUnstable: true,
      },
      {
        counterpartyChainId: "juno-1",
        sourceChannelId: "channel-169",
        destChannelId: "channel-47",
        coinMinimalDenom:
          "cw20:juno168ctmpyppk90d34p3jjy658zf5a5l3w8wk35wht6ccqj4mr0yv8s4j5awr",
        ics20ContractAddress:
          "juno1v4887y83d6g28puzvt8cl0f3cdhd3y6y9mpysnsp3k8krdm7l6jqgm0rkn",
      },
      {
        counterpartyChainId: "columbus-5",
        sourceChannelId: "channel-72",
        destChannelId: "channel-1",
        coinMinimalDenom: "ukrw",
      },
      {
        counterpartyChainId: "juno-1",
        sourceChannelId: "channel-169",
        destChannelId: "channel-47",
        coinMinimalDenom:
          "cw20:juno1re3x67ppxap48ygndmrc7har2cnc7tcxtm9nplcas4v0gc3wnmvs3s807z",
        ics20ContractAddress:
          "juno1v4887y83d6g28puzvt8cl0f3cdhd3y6y9mpysnsp3k8krdm7l6jqgm0rkn",
      },
      {
        counterpartyChainId: "juno-1",
        sourceChannelId: "channel-169",
        destChannelId: "channel-47",
        coinMinimalDenom:
          "cw20:juno1r4pzw8f9z0sypct5l9j906d47z998ulwvhvqe5xdwgy8wf84583sxwh0pa",
        ics20ContractAddress:
          "juno1v4887y83d6g28puzvt8cl0f3cdhd3y6y9mpysnsp3k8krdm7l6jqgm0rkn",
      },
      {
        counterpartyChainId: "juno-1",
        sourceChannelId: "channel-169",
        destChannelId: "channel-47",
        coinMinimalDenom:
          "cw20:juno1y9rf7ql6ffwkv02hsgd4yruz23pn4w97p75e2slsnkm0mnamhzysvqnxaq",
        ics20ContractAddress:
          "juno1v4887y83d6g28puzvt8cl0f3cdhd3y6y9mpysnsp3k8krdm7l6jqgm0rkn",
      },
      {
        counterpartyChainId: "pio-mainnet-1",
        sourceChannelId: "channel-222",
        destChannelId: "channel-7",
        coinMinimalDenom: "nhash",
      },
      {
        counterpartyChainId: "galaxy-1",
        sourceChannelId: "channel-236",
        destChannelId: "channel-0",
        coinMinimalDenom: "uglx",
      },
      {
        counterpartyChainId: "juno-1",
        sourceChannelId: "channel-169",
        destChannelId: "channel-47",
        coinMinimalDenom:
          "cw20:juno1tdjwrqmnztn2j3sj2ln9xnyps5hs48q3ddwjrz7jpv6mskappjys5czd49",
        ics20ContractAddress:
          "juno1v4887y83d6g28puzvt8cl0f3cdhd3y6y9mpysnsp3k8krdm7l6jqgm0rkn",
      },
      {
        counterpartyChainId: "juno-1",
        sourceChannelId: "channel-169",
        destChannelId: "channel-47",
        coinMinimalDenom:
          "cw20:juno15u3dt79t6sxxa3x3kpkhzsy56edaa5a66wvt3kxmukqjz2sx0hes5sn38g",
        ics20ContractAddress:
          "juno1v4887y83d6g28puzvt8cl0f3cdhd3y6y9mpysnsp3k8krdm7l6jqgm0rkn",
      },
      {
        counterpartyChainId: "meme-1",
        sourceChannelId: "channel-238",
        destChannelId: "channel-1",
        coinMinimalDenom: "umeme",
      },
      {
        counterpartyChainId: "juno-1",
        sourceChannelId: "channel-169",
        destChannelId: "channel-47",
        coinMinimalDenom:
          "cw20:juno17wzaxtfdw5em7lc94yed4ylgjme63eh73lm3lutp2rhcxttyvpwsypjm4w",
        ics20ContractAddress:
          "juno1v4887y83d6g28puzvt8cl0f3cdhd3y6y9mpysnsp3k8krdm7l6jqgm0rkn",
      },
      {
        counterpartyChainId: "juno-1",
        sourceChannelId: "channel-169",
        destChannelId: "channel-47",
        coinMinimalDenom:
          "cw20:juno1n7n7d5088qlzlj37e9mgmkhx6dfgtvt02hqxq66lcap4dxnzdhwqfmgng3",
        ics20ContractAddress:
          "juno1v4887y83d6g28puzvt8cl0f3cdhd3y6y9mpysnsp3k8krdm7l6jqgm0rkn",
      },
      {
        counterpartyChainId: "genesis_29-2",
        sourceChannelId: "channel-253",
        destChannelId: "channel-1",
        coinMinimalDenom: "el1",
      },
      {
        counterpartyChainId: "tgrade-mainnet-1",
        sourceChannelId: "channel-263",
        destChannelId: "channel-0",
        coinMinimalDenom: "utgd",
        isVerified: true,
      },
      {
        counterpartyChainId: "echelon_3000-3",
        sourceChannelId: "channel-403",
        destChannelId: "channel-11",
        coinMinimalDenom: "aechelon",
        depositUrlOverride: "https://app.ech.network/ibc",
        withdrawUrlOverride: "https://app.ech.network/ibc",
      },
      {
        counterpartyChainId: "odin-mainnet-freya",
        sourceChannelId: "channel-258",
        destChannelId: "channel-3",
        coinMinimalDenom: "loki",
      },
      {
        counterpartyChainId: "odin-mainnet-freya",
        sourceChannelId: "channel-258",
        destChannelId: "channel-3",
        coinMinimalDenom: "mO9W",
      },
      {
        counterpartyChainId: "kichain-2",
        sourceChannelId: "channel-261",
        destChannelId: "channel-18",
        coinMinimalDenom:
          "cw20:ki1dt3lk455ed360pna38fkhqn0p8y44qndsr77qu73ghyaz2zv4whq83mwdy",
        ics20ContractAddress:
          "ki1hzz0s0ucrhdp6tue2lxk3c03nj6f60qy463we7lgx0wudd72ctmsd9kgha",
      },
      {
        counterpartyChainId: "juno-1",
        sourceChannelId: "channel-169",
        destChannelId: "channel-47",
        coinMinimalDenom:
          "cw20:juno1j0a9ymgngasfn3l5me8qpd53l5zlm9wurfdk7r65s5mg6tkxal3qpgf5se",
        ics20ContractAddress:
          "juno1v4887y83d6g28puzvt8cl0f3cdhd3y6y9mpysnsp3k8krdm7l6jqgm0rkn",
      },
      {
        counterpartyChainId: "juno-1",
        sourceChannelId: "channel-169",
        destChannelId: "channel-47",
        coinMinimalDenom:
          "cw20:juno1gz8cf86zr4vw9cjcyyv432vgdaecvr9n254d3uwwkx9rermekddsxzageh",
        ics20ContractAddress:
          "juno1v4887y83d6g28puzvt8cl0f3cdhd3y6y9mpysnsp3k8krdm7l6jqgm0rkn",
      },
      {
        counterpartyChainId: "LumenX",
        sourceChannelId: "channel-286",
        destChannelId: "channel-3",
        coinMinimalDenom: "ulumen",
      },
      {
        counterpartyChainId: "juno-1",
        sourceChannelId: "channel-169",
        destChannelId: "channel-47",
        coinMinimalDenom:
          "cw20:juno1dd0k0um5rqncfueza62w9sentdfh3ec4nw4aq4lk5hkjl63vljqscth9gv",
        ics20ContractAddress:
          "juno1v4887y83d6g28puzvt8cl0f3cdhd3y6y9mpysnsp3k8krdm7l6jqgm0rkn",
      },
      {
        counterpartyChainId: "juno-1",
        sourceChannelId: "channel-169",
        destChannelId: "channel-47",
        coinMinimalDenom:
          "cw20:juno1wwnhkagvcd3tjz6f8vsdsw5plqnw8qy2aj3rrhqr2axvktzv9q2qz8jxn3",
        ics20ContractAddress:
          "juno1v4887y83d6g28puzvt8cl0f3cdhd3y6y9mpysnsp3k8krdm7l6jqgm0rkn",
      },
      {
        counterpartyChainId: "juno-1",
        sourceChannelId: "channel-169",
        destChannelId: "channel-47",
        coinMinimalDenom:
          "cw20:juno159q8t5g02744lxq8lfmcn6f78qqulq9wn3y9w7lxjgkz4e0a6kvsfvapse",
        ics20ContractAddress:
          "juno1v4887y83d6g28puzvt8cl0f3cdhd3y6y9mpysnsp3k8krdm7l6jqgm0rkn",
      },
      {
        counterpartyChainId: "juno-1",
        sourceChannelId: "channel-169",
        destChannelId: "channel-47",
        coinMinimalDenom:
          "cw20:juno19rqljkh95gh40s7qdx40ksx3zq5tm4qsmsrdz9smw668x9zdr3lqtg33mf",
        ics20ContractAddress:
          "juno1v4887y83d6g28puzvt8cl0f3cdhd3y6y9mpysnsp3k8krdm7l6jqgm0rkn",
      },
      {
        counterpartyChainId: "reb_1111-1",
        sourceChannelId: "channel-355",
        destChannelId: "channel-0",
        coinMinimalDenom: "arebus",
      },
      {
        counterpartyChainId: "juno-1",
        sourceChannelId: "channel-169",
        destChannelId: "channel-47",
        coinMinimalDenom:
          "cw20:juno1p8x807f6h222ur0vssqy3qk6mcpa40gw2pchquz5atl935t7kvyq894ne3",
        ics20ContractAddress:
          "juno1v4887y83d6g28puzvt8cl0f3cdhd3y6y9mpysnsp3k8krdm7l6jqgm0rkn",
      },
      {
        counterpartyChainId: "FUND-MainNet-2",
        sourceChannelId: "channel-382",
        destChannelId: "channel-0",
        coinMinimalDenom: "nund",
      },
      {
        counterpartyChainId: "jackal-1",
        sourceChannelId: "channel-412",
        destChannelId: "channel-0",
        coinMinimalDenom: "ujkl",
      },
      {
        // ALTER
        counterpartyChainId: "secret-4",
        sourceChannelId: "channel-476",
        destChannelId: "channel-44",
        coinMinimalDenom: "cw20:secret12rcvz0umvk875kd6a803txhtlu7y0pnd73kcej",
        depositUrlOverride: "https://wrap.scrt.network",
        ics20ContractAddress: "secret1tqmms5awftpuhalcv5h5mg76fa0tkdz4jv9ex4",
      },
      {
        // BUTT
        counterpartyChainId: "secret-4",
        sourceChannelId: "channel-476",
        destChannelId: "channel-44",
        coinMinimalDenom: "cw20:secret1yxcexylwyxlq58umhgsjgstgcg2a0ytfy4d9lt",
        depositUrlOverride: "https://wrap.scrt.network",
        ics20ContractAddress: "secret1tqmms5awftpuhalcv5h5mg76fa0tkdz4jv9ex4",
      },
      {
        // stkd-SCRT
        counterpartyChainId: "secret-4",
        sourceChannelId: "channel-476",
        destChannelId: "channel-44",
        coinMinimalDenom: "cw20:secret1k6u0cy4feepm6pehnz804zmwakuwdapm69tuc4",
        depositUrlOverride: "https://wrap.scrt.network",
        ics20ContractAddress: "secret1tqmms5awftpuhalcv5h5mg76fa0tkdz4jv9ex4",
      },
      {
        counterpartyChainId: "beezee-1",
        sourceChannelId: "channel-340",
        destChannelId: "channel-0",
        coinMinimalDenom: "ubze",
      },
      {
        counterpartyChainId: "juno-1",
        sourceChannelId: "channel-169",
        destChannelId: "channel-47",
        coinMinimalDenom:
          "cw20:juno1cltgm8v842gu54srmejewghnd6uqa26lzkpa635wzra9m9xuudkqa2gtcz",
        ics20ContractAddress:
          "juno1v4887y83d6g28puzvt8cl0f3cdhd3y6y9mpysnsp3k8krdm7l6jqgm0rkn",
      },
      {
        counterpartyChainId: "comdex-1",
        sourceChannelId: "channel-87",
        destChannelId: "channel-1",
        coinMinimalDenom: "ucmst",
        isVerified: true,
      },
      {
        counterpartyChainId: "imversed_5555555-1",
        sourceChannelId: "channel-517",
        destChannelId: "channel-1",
        coinMinimalDenom: "aimv",
      },
      {
        counterpartyChainId: "medasdigital-1",
        sourceChannelId: "channel-519",
        destChannelId: "channel-0",
        coinMinimalDenom: "umedas",
      },
      {
        counterpartyChainId: "juno-1",
        sourceChannelId: "channel-169",
        destChannelId: "channel-47",
        coinMinimalDenom:
          "cw20:juno1rws84uz7969aaa7pej303udhlkt3j9ca0l3egpcae98jwak9quzq8szn2l",
        ics20ContractAddress:
          "juno1v4887y83d6g28puzvt8cl0f3cdhd3y6y9mpysnsp3k8krdm7l6jqgm0rkn",
      },
      {
        counterpartyChainId: "secret-4",
        sourceChannelId: "channel-476",
        destChannelId: "channel-44",
        coinMinimalDenom: "cw20:secret1s09x2xvfd2lp2skgzm29w2xtena7s8fq98v852",
        depositUrlOverride: "https://wrap.scrt.network",
        ics20ContractAddress: "secret1tqmms5awftpuhalcv5h5mg76fa0tkdz4jv9ex4",
      },
      {
        counterpartyChainId: "onomy-mainnet-1",
        sourceChannelId: "channel-525",
        destChannelId: "channel-0",
        coinMinimalDenom: "anom",
      },
      {
        counterpartyChainId: "core-1",
        sourceChannelId: "channel-4",
        destChannelId: "channel-6",
        coinMinimalDenom: "stk/uatom",
        isVerified: true,
      },
      {
        counterpartyChainId: "dyson-mainnet-01",
        sourceChannelId: "channel-526",
        destChannelId: "channel-2",
        coinMinimalDenom: "dys",
      },
      {
        counterpartyChainId: "juno-1",
        sourceChannelId: "channel-169",
        destChannelId: "channel-47",
        coinMinimalDenom:
          "cw20:juno1u45shlp0q4gcckvsj06ss4xuvsu0z24a0d0vr9ce6r24pht4e5xq7q995n",
        ics20ContractAddress:
          "juno1v4887y83d6g28puzvt8cl0f3cdhd3y6y9mpysnsp3k8krdm7l6jqgm0rkn",
      },
      {
        counterpartyChainId: "acre_9052-1",
        sourceChannelId: "channel-490",
        destChannelId: "channel-0",
        coinMinimalDenom: "erc20/0x2Cbea61fdfDFA520Ee99700F104D5b75ADf50B0c",
        depositUrlOverride: "https://app.arable.finance/#/ibc",
        withdrawUrlOverride: "https://app.arable.finance/#/ibc",
      },
      {
        counterpartyChainId: "planq_7070-2",
        sourceChannelId: "channel-492",
        destChannelId: "channel-1",
        coinMinimalDenom: "aplanq",
      },
      {
        counterpartyChainId: "quicksilver-2",
        sourceChannelId: "channel-522",
        destChannelId: "channel-2",
        coinMinimalDenom: "uqstars",
      },
      {
        // WYND
        counterpartyChainId: "juno-1",
        sourceChannelId: "channel-169",
        destChannelId: "channel-47",
        coinMinimalDenom:
          "cw20:juno1mkw83sv6c7sjdvsaplrzc8yaes9l42p4mhy0ssuxjnyzl87c9eps7ce3m9",
        ics20ContractAddress:
          "juno1v4887y83d6g28puzvt8cl0f3cdhd3y6y9mpysnsp3k8krdm7l6jqgm0rkn",
        isVerified: true,
      },
      {
        counterpartyChainId: "acre_9052-1",
        sourceChannelId: "channel-490",
        destChannelId: "channel-0",
        coinMinimalDenom: "erc20/0xAE6D3334989a22A65228732446731438672418F2",
        depositUrlOverride: "https://app.arable.finance/#/ibc",
        withdrawUrlOverride: "https://app.arable.finance/#/ibc",
      },
      {
        // NRIDE
        counterpartyChainId: "juno-1",
        sourceChannelId: "channel-169",
        destChannelId: "channel-47",
        coinMinimalDenom:
          "cw20:juno1qmlchtmjpvu0cr7u0tad2pq8838h6farrrjzp39eqa9xswg7teussrswlq",
        ics20ContractAddress:
          "juno1v4887y83d6g28puzvt8cl0f3cdhd3y6y9mpysnsp3k8krdm7l6jqgm0rkn",
      },
      {
        counterpartyChainId: "eightball-1",
        sourceChannelId: "channel-641",
        destChannelId: "channel-16",
        coinMinimalDenom: "uebl",
      },
      {
        counterpartyChainId: "quicksilver-2",
        sourceChannelId: "channel-522",
        destChannelId: "channel-2",
        coinMinimalDenom: "uqatom",
      },
      {
        counterpartyChainId: "comdex-1",
        sourceChannelId: "channel-87",
        destChannelId: "channel-1",
        coinMinimalDenom: "uharbor",
      },
      {
        counterpartyChainId: "quicksilver-2",
        sourceChannelId: "channel-522",
        destChannelId: "channel-2",
        coinMinimalDenom: "uqregen",
      },
      {
        //JunoFox
        counterpartyChainId: "juno-1",
        sourceChannelId: "channel-169",
        destChannelId: "channel-47",
        coinMinimalDenom:
          "cw20:juno1u8cr3hcjvfkzxcaacv9q75uw9hwjmn8pucc93pmy6yvkzz79kh3qncca8x",
        ics20ContractAddress:
          "juno1v4887y83d6g28puzvt8cl0f3cdhd3y6y9mpysnsp3k8krdm7l6jqgm0rkn",
      },
<<<<<<< HEAD
=======
      {
        counterpartyChainId: "quicksilver-2",
        sourceChannelId: "channel-522",
        destChannelId: "channel-2",
        coinMinimalDenom: "uqck",
        isVerified: true,
      },
      {
        counterpartyChainId: "arkh",
        sourceChannelId: "channel-648",
        destChannelId: "channel-12",
        coinMinimalDenom: "arkh",
      },
      {
        counterpartyChainId: "quicksilver-2",
        sourceChannelId: "channel-522",
        destChannelId: "channel-2",
        coinMinimalDenom: "uqosmo",
      },
>>>>>>> 4b4c7427
    ].filter((ibcAsset) => {
      // validate IBC asset config
      if (
        (ibcAsset.depositUrlOverride || ibcAsset.depositUrlOverride) &&
        ibcAsset.originBridgeInfo
      ) {
        throw new Error("Can't have URL overrides and origin bridge config");
      }

      if (ibcAsset.originBridgeInfo?.sourceChainTokens.length === 0) {
        throw new Error("Must have at least one source chain");
      }

      // remove outstanding mainnet Axelar assets when using testnets
      if (IS_TESTNET && ibcAsset.counterpartyChainId === "axelar-dojo-1") {
        return false;
      }

      return true;
    });

if (IS_TESTNET && typeof window === "undefined") {
  console.warn(
    "Reminder: clear browser cache between testnet/mainnet config change."
  );
}

export default IBCAssetInfos;<|MERGE_RESOLUTION|>--- conflicted
+++ resolved
@@ -1491,8 +1491,6 @@
         ics20ContractAddress:
           "juno1v4887y83d6g28puzvt8cl0f3cdhd3y6y9mpysnsp3k8krdm7l6jqgm0rkn",
       },
-<<<<<<< HEAD
-=======
       {
         counterpartyChainId: "quicksilver-2",
         sourceChannelId: "channel-522",
@@ -1512,7 +1510,6 @@
         destChannelId: "channel-2",
         coinMinimalDenom: "uqosmo",
       },
->>>>>>> 4b4c7427
     ].filter((ibcAsset) => {
       // validate IBC asset config
       if (
