import { DenomHelper } from "@keplr-wallet/common";
import { IntermediateRoute } from "@osmosis-labs/stores";

/** Used to map pool IDs to spot price info from CoinGecko or local Osmosis pools' spot prices. */
export const PoolPriceRoutes: IntermediateRoute[] = [
  {
    alternativeCoinId: "pool:uosmo",
    poolId: "678",
    spotPriceSourceDenom: "uosmo",
    spotPriceDestDenom: DenomHelper.ibcDenom(
      [{ portId: "transfer", channelId: "channel-208" }],
      "uusdc"
    ),
    destCoinId: "usd-coin",
  },
  {
    alternativeCoinId: "pool:uion",
    poolId: "2",
    spotPriceSourceDenom: "uion",
    spotPriceDestDenom: "uosmo",
    destCoinId: "pool:uosmo",
  },
  {
    alternativeCoinId: "pool:uatom",
    poolId: "1",
    spotPriceSourceDenom: DenomHelper.ibcDenom(
      [{ portId: "transfer", channelId: "channel-0" }],
      "uatom"
    ),
    spotPriceDestDenom: "uosmo",
    destCoinId: "pool:uosmo",
  },
  {
    alternativeCoinId: "pool:uscrt",
    poolId: "584",
    spotPriceSourceDenom: DenomHelper.ibcDenom(
      [{ portId: "transfer", channelId: "channel-88" }],
      "uscrt"
    ),
    spotPriceDestDenom: "uosmo",
    destCoinId: "pool:uosmo",
  },
  {
    alternativeCoinId: "pool:uakt",
    poolId: "3",
    spotPriceSourceDenom: DenomHelper.ibcDenom(
      [{ portId: "transfer", channelId: "channel-1" }],
      "uakt"
    ),
    spotPriceDestDenom: "uosmo",
    destCoinId: "pool:uosmo",
  },
  {
    alternativeCoinId: "pool:uregen",
    poolId: "42",
    spotPriceSourceDenom: DenomHelper.ibcDenom(
      [{ portId: "transfer", channelId: "channel-8" }],
      "uregen"
    ),
    spotPriceDestDenom: "uosmo",
    destCoinId: "pool:uosmo",
  },
  {
    alternativeCoinId: "pool:nct",
    poolId: "972",
    spotPriceSourceDenom: DenomHelper.ibcDenom(
      [{ portId: "transfer", channelId: "channel-8" }],
      "eco.uC.NCT"
    ),
    spotPriceDestDenom: DenomHelper.ibcDenom(
      [{ portId: "transfer", channelId: "channel-8" }],
      "uregen"
    ),
    destCoinId: "pool:uregen",
  },
  {
    alternativeCoinId: "pool:udvpn",
    poolId: "5",
    spotPriceSourceDenom: DenomHelper.ibcDenom(
      [{ portId: "transfer", channelId: "channel-2" }],
      "udvpn"
    ),
    spotPriceDestDenom: "uosmo",
    destCoinId: "pool:uosmo",
  },
  {
    alternativeCoinId: "pool:uxprt",
    poolId: "15",
    spotPriceSourceDenom: DenomHelper.ibcDenom(
      [{ portId: "transfer", channelId: "channel-4" }],
      "uxprt"
    ),
    spotPriceDestDenom: "uosmo",
    destCoinId: "pool:uosmo",
  },
  {
    alternativeCoinId: "pool:stk/uatom",
    poolId: "886",
    spotPriceSourceDenom: DenomHelper.ibcDenom(
      [{ portId: "transfer", channelId: "channel-4" }],
      "stk/uatom"
    ),
    spotPriceDestDenom: DenomHelper.ibcDenom(
      [{ portId: "transfer", channelId: "channel-0" }],
      "uatom"
    ),
    destCoinId: "pool:uatom",
  },
  {
    alternativeCoinId: "pool:uiris",
    poolId: "7",
    spotPriceSourceDenom: DenomHelper.ibcDenom(
      [{ portId: "transfer", channelId: "channel-6" }],
      "uiris"
    ),
    spotPriceDestDenom: "uosmo",
    destCoinId: "pool:uosmo",
  },
  {
    alternativeCoinId: "pool:basecro",
    poolId: "9",
    spotPriceSourceDenom: DenomHelper.ibcDenom(
      [{ portId: "transfer", channelId: "channel-5" }],
      "basecro"
    ),
    spotPriceDestDenom: "uosmo",
    destCoinId: "pool:uosmo",
  },
  {
    alternativeCoinId: "pool:uiov",
    poolId: "197",
    spotPriceSourceDenom: DenomHelper.ibcDenom(
      [{ portId: "transfer", channelId: "channel-15" }],
      "uiov"
    ),
    spotPriceDestDenom: "uosmo",
    destCoinId: "pool:uosmo",
  },
  {
    alternativeCoinId: "pool:eeur",
    poolId: "481",
    spotPriceSourceDenom: DenomHelper.ibcDenom(
      [{ portId: "transfer", channelId: "channel-37" }],
      "eeur"
    ),
    spotPriceDestDenom: "uosmo",
    destCoinId: "pool:uosmo",
  },
  {
    alternativeCoinId: "pool:ungm",
    poolId: "463",
    spotPriceSourceDenom: DenomHelper.ibcDenom(
      [{ portId: "transfer", channelId: "channel-37" }],
      "ungm"
    ),
    spotPriceDestDenom: "uosmo",
    destCoinId: "pool:uosmo",
  },
  {
    alternativeCoinId: "pool:ujuno",
    poolId: "497",
    spotPriceSourceDenom: DenomHelper.ibcDenom(
      [{ portId: "transfer", channelId: "channel-42" }],
      "ujuno"
    ),
    spotPriceDestDenom: "uosmo",
    destCoinId: "pool:uosmo",
  },
  {
    alternativeCoinId: "pool:nanolike",
    poolId: "553",
    spotPriceSourceDenom: DenomHelper.ibcDenom(
      [{ portId: "transfer", channelId: "channel-53" }],
      "nanolike"
    ),
    spotPriceDestDenom: "uosmo",
    destCoinId: "pool:uosmo",
  },
  {
    alternativeCoinId: "pool:ubcna",
    poolId: "571",
    spotPriceSourceDenom: DenomHelper.ibcDenom(
      [{ portId: "transfer", channelId: "channel-51" }],
      "ubcna"
    ),
    spotPriceDestDenom: "uosmo",
    destCoinId: "pool:uosmo",
  },
  {
    alternativeCoinId: "pool:uixo",
    poolId: "557",
    spotPriceSourceDenom: DenomHelper.ibcDenom(
      [{ portId: "transfer", channelId: "channel-38" }],
      "uixo"
    ),
    spotPriceDestDenom: "uosmo",
    destCoinId: "pool:uosmo",
  },
  {
    alternativeCoinId: "pool:ubtsg",
    poolId: "573",
    spotPriceSourceDenom: DenomHelper.ibcDenom(
      [{ portId: "transfer", channelId: "channel-73" }],
      "ubtsg"
    ),
    spotPriceDestDenom: "uosmo",
    destCoinId: "pool:uosmo",
  },
  {
    alternativeCoinId: "pool:uxki",
    poolId: "577",
    spotPriceSourceDenom: DenomHelper.ibcDenom(
      [{ portId: "transfer", channelId: "channel-77" }],
      "uxki"
    ),
    spotPriceDestDenom: "uosmo",
    destCoinId: "pool:uosmo",
  },
  {
    alternativeCoinId: "pool:lvn",
    poolId: "774",
    spotPriceSourceDenom: DenomHelper.ibcDenom(
      [{ portId: "transfer", channelId: "channel-77" }],
      "cw20:ki1dt3lk455ed360pna38fkhqn0p8y44qndsr77qu73ghyaz2zv4whq83mwdy"
    ),
    spotPriceDestDenom: "uosmo",
    destCoinId: "pool:uosmo",
  },
  {
    alternativeCoinId: "pool:umed",
    poolId: "586",
    spotPriceSourceDenom: DenomHelper.ibcDenom(
      [{ portId: "transfer", channelId: "channel-82" }],
      "umed"
    ),
    spotPriceDestDenom: "uosmo",
    destCoinId: "pool:uosmo",
  },
  {
    alternativeCoinId: "pool:boot",
    poolId: "597",
    spotPriceSourceDenom: DenomHelper.ibcDenom(
      [{ portId: "transfer", channelId: "channel-95" }],
      "boot"
    ),
    spotPriceDestDenom: "uosmo",
    destCoinId: "pool:uosmo",
  },
  {
    alternativeCoinId: "pool:ucmdx",
    poolId: "601",
    spotPriceSourceDenom: DenomHelper.ibcDenom(
      [{ portId: "transfer", channelId: "channel-87" }],
      "ucmdx"
    ),
    spotPriceDestDenom: "uosmo",
    destCoinId: "pool:uosmo",
  },
  {
    alternativeCoinId: "pool:ucmst",
    poolId: "857",
    spotPriceSourceDenom: DenomHelper.ibcDenom(
      [{ portId: "transfer", channelId: "channel-87" }],
      "ucmst"
    ),
    spotPriceDestDenom: "uosmo",
    destCoinId: "pool:uosmo",
  },
  {
    alternativeCoinId: "pool:ncheq",
    poolId: "602",
    spotPriceSourceDenom: DenomHelper.ibcDenom(
      [{ portId: "transfer", channelId: "channel-108" }],
      "ncheq"
    ),
    spotPriceDestDenom: "uosmo",
    destCoinId: "pool:uosmo",
  },
  {
    alternativeCoinId: "pool:ustars",
    poolId: "604",
    spotPriceSourceDenom: DenomHelper.ibcDenom(
      [{ portId: "transfer", channelId: "channel-75" }],
      "ustars"
    ),
    spotPriceDestDenom: "uosmo",
    destCoinId: "pool:uosmo",
  },
  {
    alternativeCoinId: "pool:uhuahua",
    poolId: "605",
    spotPriceSourceDenom: DenomHelper.ibcDenom(
      [{ portId: "transfer", channelId: "channel-113" }],
      "uhuahua"
    ),
    spotPriceDestDenom: "uosmo",
    destCoinId: "pool:uosmo",
  },
  {
    alternativeCoinId: "pool:ulum",
    poolId: "608",
    spotPriceSourceDenom: DenomHelper.ibcDenom(
      [{ portId: "transfer", channelId: "channel-115" }],
      "ulum"
    ),
    spotPriceDestDenom: "uosmo",
    destCoinId: "pool:uosmo",
  },
  {
    alternativeCoinId: "pool:uvdl",
    poolId: "613",
    spotPriceSourceDenom: DenomHelper.ibcDenom(
      [{ portId: "transfer", channelId: "channel-124" }],
      "uvdl"
    ),
    spotPriceDestDenom: "uosmo",
    destCoinId: "pool:uosmo",
  },
  {
    alternativeCoinId: "pool:udsm",
    poolId: "619",
    spotPriceSourceDenom: DenomHelper.ibcDenom(
      [{ portId: "transfer", channelId: "channel-135" }],
      "udsm"
    ),
    spotPriceDestDenom: "uosmo",
    destCoinId: "pool:uosmo",
  },
  {
    alternativeCoinId: "pool:udig",
    poolId: "621",
    spotPriceSourceDenom: DenomHelper.ibcDenom(
      [{ portId: "transfer", channelId: "channel-128" }],
      "udig"
    ),
    spotPriceDestDenom: "uosmo",
    destCoinId: "pool:uosmo",
  },
  {
    alternativeCoinId: "pool:ugraviton",
    poolId: "625",
    spotPriceSourceDenom: DenomHelper.ibcDenom(
      [{ portId: "transfer", channelId: "channel-144" }],
      "ugraviton"
    ),
    spotPriceDestDenom: "uosmo",
    destCoinId: "pool:uosmo",
  },
  {
    alternativeCoinId: "pool:usomm",
    poolId: "627",
    spotPriceSourceDenom: DenomHelper.ibcDenom(
      [{ portId: "transfer", channelId: "channel-165" }],
      "usomm"
    ),
    spotPriceDestDenom: "uosmo",
    destCoinId: "pool:uosmo",
  },
  {
    alternativeCoinId: "pool:uband",
    poolId: "626",
    spotPriceSourceDenom: DenomHelper.ibcDenom(
      [{ portId: "transfer", channelId: "channel-148" }],
      "uband"
    ),
    spotPriceDestDenom: "uosmo",
    destCoinId: "pool:uosmo",
  },
  {
    alternativeCoinId: "pool:udarc",
    poolId: "637",
    spotPriceSourceDenom: DenomHelper.ibcDenom(
      [{ portId: "transfer", channelId: "channel-171" }],
      "udarc"
    ),
    spotPriceDestDenom: "uosmo",
    destCoinId: "pool:uosmo",
  },
  {
    alternativeCoinId: "pool:neta",
    poolId: "631",
    spotPriceSourceDenom: DenomHelper.ibcDenom(
      [{ portId: "transfer", channelId: "channel-169" }],
      "cw20:juno168ctmpyppk90d34p3jjy658zf5a5l3w8wk35wht6ccqj4mr0yv8s4j5awr"
    ),
    spotPriceDestDenom: "uosmo",
    destCoinId: "pool:uosmo",
  },
  {
    alternativeCoinId: "pool:marble",
    poolId: "649",
    spotPriceSourceDenom: DenomHelper.ibcDenom(
      [{ portId: "transfer", channelId: "channel-169" }],
      "cw20:juno1g2g7ucurum66d42g8k5twk34yegdq8c82858gz0tq2fc75zy7khssgnhjl"
    ),
    spotPriceDestDenom: "uosmo",
    destCoinId: "pool:uosmo",
  },
  {
    alternativeCoinId: "pool:uumee",
    poolId: "641",
    spotPriceSourceDenom: DenomHelper.ibcDenom(
      [{ portId: "transfer", channelId: "channel-184" }],
      "uumee"
    ),
    spotPriceDestDenom: "uosmo",
    destCoinId: "pool:uosmo",
  },
  {
    alternativeCoinId: "pool:udec",
    poolId: "644",
    spotPriceSourceDenom: DenomHelper.ibcDenom(
      [{ portId: "transfer", channelId: "channel-181" }],
      "udec"
    ),
    spotPriceDestDenom: "uosmo",
    destCoinId: "pool:uosmo",
  },
  {
    alternativeCoinId: "pool:swth",
    poolId: "651",
    spotPriceSourceDenom: DenomHelper.ibcDenom(
      [{ portId: "transfer", channelId: "channel-188" }],
      "swth"
    ),
    spotPriceDestDenom: "uosmo",
    destCoinId: "pool:uosmo",
  },
  {
    alternativeCoinId: "pool:inj",
    poolId: "725",
    spotPriceSourceDenom: DenomHelper.ibcDenom(
      [{ portId: "transfer", channelId: "channel-122" }],
      "inj"
    ),
    spotPriceDestDenom: "uosmo",
    destCoinId: "pool:uosmo",
  },
  {
    alternativeCoinId: "pool:pstake",
    poolId: "648",
    spotPriceSourceDenom: DenomHelper.ibcDenom(
      [
        { portId: "transfer", channelId: "channel-4" },
        { portId: "transfer", channelId: "channel-38" },
      ],
      "gravity0xfB5c6815cA3AC72Ce9F5006869AE67f18bF77006"
    ),
    spotPriceDestDenom: "uosmo",
    destCoinId: "pool:uosmo",
  },
  {
    alternativeCoinId: "pool:ucrbrus",
    poolId: "662",
    spotPriceSourceDenom: DenomHelper.ibcDenom(
      [{ portId: "transfer", channelId: "channel-212" }],
      "ucrbrus"
    ),
    spotPriceDestDenom: "uosmo",
    destCoinId: "pool:uosmo",
  },
  {
    alternativeCoinId: "pool:afet",
    poolId: "681",
    spotPriceSourceDenom: DenomHelper.ibcDenom(
      [{ portId: "transfer", channelId: "channel-229" }],
      "afet"
    ),
    spotPriceDestDenom: "uosmo",
    destCoinId: "pool:uosmo",
  },
  {
    alternativeCoinId: "pool:uustc",
    poolId: "560",
    spotPriceSourceDenom: DenomHelper.ibcDenom(
      [{ portId: "transfer", channelId: "channel-72" }],
      "uusd"
    ),
    spotPriceDestDenom: "uosmo",
    destCoinId: "pool:uosmo",
  },
  {
    alternativeCoinId: "pool:ulunc",
    poolId: "800",
    spotPriceSourceDenom: DenomHelper.ibcDenom(
      [{ portId: "transfer", channelId: "channel-72" }],
      "uluna"
    ),
    spotPriceDestDenom: "uosmo",
    destCoinId: "pool:uosmo",
  },
  {
    alternativeCoinId: "pool:umntl",
    poolId: "690",
    spotPriceSourceDenom: DenomHelper.ibcDenom(
      [{ portId: "transfer", channelId: "channel-232" }],
      "umntl"
    ),
    spotPriceDestDenom: "uosmo",
    destCoinId: "pool:uosmo",
  },
  {
    alternativeCoinId: "pool:umeme",
    poolId: "701",
    spotPriceSourceDenom: DenomHelper.ibcDenom(
      [{ portId: "transfer", channelId: "channel-238" }],
      "umeme"
    ),
    spotPriceDestDenom: "uosmo",
    destCoinId: "pool:uosmo",
  },
  {
    alternativeCoinId: "pool:utick",
    poolId: "547",
    spotPriceSourceDenom: DenomHelper.ibcDenom(
      [{ portId: "transfer", channelId: "channel-39" }],
      "utick"
    ),
    spotPriceDestDenom: DenomHelper.ibcDenom(
      [{ portId: "transfer", channelId: "channel-0" }],
      "uatom"
    ),
    destCoinId: "pool:uatom",
  },
  {
    alternativeCoinId: "pool:hope",
    poolId: "653",
    spotPriceSourceDenom: DenomHelper.ibcDenom(
      [{ portId: "transfer", channelId: "channel-169" }],
      "cw20:juno1re3x67ppxap48ygndmrc7har2cnc7tcxtm9nplcas4v0gc3wnmvs3s807z"
    ),
    spotPriceDestDenom: "uosmo",
    destCoinId: "pool:uosmo",
  },
  {
    alternativeCoinId: "pool:rac",
    poolId: "669",
    spotPriceSourceDenom: DenomHelper.ibcDenom(
      [{ portId: "transfer", channelId: "channel-169" }],
      "cw20:juno1r4pzw8f9z0sypct5l9j906d47z998ulwvhvqe5xdwgy8wf84583sxwh0pa"
    ),
    spotPriceDestDenom: "uosmo",
    destCoinId: "pool:uosmo",
  },
  {
    alternativeCoinId: "pool:block",
    poolId: "691",
    spotPriceSourceDenom: DenomHelper.ibcDenom(
      [{ portId: "transfer", channelId: "channel-169" }],
      "cw20:juno1y9rf7ql6ffwkv02hsgd4yruz23pn4w97p75e2slsnkm0mnamhzysvqnxaq"
    ),
    spotPriceDestDenom: "uosmo",
    destCoinId: "pool:uosmo",
  },
  {
    alternativeCoinId: "pool:nhash",
    poolId: "693",
    spotPriceSourceDenom: DenomHelper.ibcDenom(
      [{ portId: "transfer", channelId: "channel-222" }],
      "nhash"
    ),
    spotPriceDestDenom: "uosmo",
    destCoinId: "pool:uosmo",
  },
  {
    alternativeCoinId: "pool:uglx",
    poolId: "697",
    spotPriceSourceDenom: DenomHelper.ibcDenom(
      [{ portId: "transfer", channelId: "channel-236" }],
      "uglx"
    ),
    spotPriceDestDenom: "uosmo",
    destCoinId: "pool:uosmo",
  },
  {
    alternativeCoinId: "pool:aevmos",
    poolId: "722",
    spotPriceSourceDenom: DenomHelper.ibcDenom(
      [{ portId: "transfer", channelId: "channel-204" }],
      "aevmos"
    ),
    spotPriceDestDenom: "uosmo",
    destCoinId: "pool:uosmo",
  },
  {
    alternativeCoinId: "pool:uluna",
    poolId: "726",
    spotPriceSourceDenom: DenomHelper.ibcDenom(
      [{ portId: "transfer", channelId: "channel-251" }],
      "uluna"
    ),
    spotPriceDestDenom: "uosmo",
    destCoinId: "pool:uosmo",
  },
  {
    alternativeCoinId: "pool:ukava",
    poolId: "730",
    spotPriceSourceDenom: DenomHelper.ibcDenom(
      [{ portId: "transfer", channelId: "channel-143" }],
      "ukava"
    ),
    spotPriceDestDenom: "uosmo",
    destCoinId: "pool:uosmo",
  },
  {
    alternativeCoinId: "pool:el1",
    poolId: "732",
    spotPriceSourceDenom: DenomHelper.ibcDenom(
      [{ portId: "transfer", channelId: "channel-253" }],
      "el1"
    ),
    spotPriceDestDenom: "uosmo",
    destCoinId: "pool:uosmo",
  },
  {
    alternativeCoinId: "pool:ukuji",
    poolId: "744",
    spotPriceSourceDenom: DenomHelper.ibcDenom(
      [{ portId: "transfer", channelId: "channel-259" }],
      "ukuji"
    ),
    spotPriceDestDenom: "uosmo",
    destCoinId: "pool:uosmo",
  },
  {
    alternativeCoinId: "pool:ulumen",
    poolId: "788",
    spotPriceSourceDenom: DenomHelper.ibcDenom(
      [{ portId: "transfer", channelId: "channel-286" }],
      "ulumen"
    ),
    spotPriceDestDenom: "uosmo",
    destCoinId: "pool:uosmo",
  },
  {
    alternativeCoinId: "pool:acudos",
    poolId: "796",
    spotPriceSourceDenom: DenomHelper.ibcDenom(
      [{ portId: "transfer", channelId: "channel-298" }],
      "acudos"
    ),
    spotPriceDestDenom: "uosmo",
    destCoinId: "pool:uosmo",
  },
  {
    alternativeCoinId: "pool:dhk",
    poolId: "695",
    spotPriceSourceDenom: DenomHelper.ibcDenom(
      [{ portId: "transfer", channelId: "channel-169" }],
      "cw20:juno1tdjwrqmnztn2j3sj2ln9xnyps5hs48q3ddwjrz7jpv6mskappjys5czd49"
    ),
    spotPriceDestDenom: "uosmo",
    destCoinId: "pool:uosmo",
  },
  {
    alternativeCoinId: "pool:raw",
    poolId: "700",
    spotPriceSourceDenom: DenomHelper.ibcDenom(
      [{ portId: "transfer", channelId: "channel-169" }],
      "cw20:juno15u3dt79t6sxxa3x3kpkhzsy56edaa5a66wvt3kxmukqjz2sx0hes5sn38g"
    ),
    spotPriceDestDenom: "uosmo",
    destCoinId: "pool:uosmo",
  },
  {
    alternativeCoinId: "pool:asvt",
    poolId: "716",
    spotPriceSourceDenom: DenomHelper.ibcDenom(
      [{ portId: "transfer", channelId: "channel-169" }],
      "cw20:juno17wzaxtfdw5em7lc94yed4ylgjme63eh73lm3lutp2rhcxttyvpwsypjm4w"
    ),
    spotPriceDestDenom: DenomHelper.ibcDenom(
      [{ portId: "transfer", channelId: "channel-47" }],
      "rowan"
    ),
    destCoinId: "pool:rowan",
  },
  {
    alternativeCoinId: "pool:joe",
    poolId: "718",
    spotPriceSourceDenom: DenomHelper.ibcDenom(
      [{ portId: "transfer", channelId: "channel-169" }],
      "cw20:juno1n7n7d5088qlzlj37e9mgmkhx6dfgtvt02hqxq66lcap4dxnzdhwqfmgng3"
    ),
    spotPriceDestDenom: "uosmo",
    destCoinId: "pool:uosmo",
  },
  {
    alternativeCoinId: "pool:glto",
    poolId: "778",
    spotPriceSourceDenom: DenomHelper.ibcDenom(
      [{ portId: "transfer", channelId: "channel-169" }],
      "cw20:juno1j0a9ymgngasfn3l5me8qpd53l5zlm9wurfdk7r65s5mg6tkxal3qpgf5se"
    ),
    spotPriceDestDenom: "uosmo",
    destCoinId: "pool:uosmo",
  },
  {
    alternativeCoinId: "pool:gkey",
    poolId: "790",
    spotPriceSourceDenom: DenomHelper.ibcDenom(
      [{ portId: "transfer", channelId: "channel-169" }],
      "cw20:juno1gz8cf86zr4vw9cjcyyv432vgdaecvr9n254d3uwwkx9rermekddsxzageh"
    ),
    spotPriceDestDenom: "uosmo",
    destCoinId: "pool:uosmo",
  },
  {
    alternativeCoinId: "pool:odin",
    poolId: "777",
    spotPriceSourceDenom: DenomHelper.ibcDenom(
      [{ portId: "transfer", channelId: "channel-258" }],
      "loki"
    ),
    spotPriceDestDenom: "uosmo",
    destCoinId: "pool:uosmo",
  },
  {
    alternativeCoinId: "pool:utgd",
    poolId: "769",
    spotPriceSourceDenom: DenomHelper.ibcDenom(
      [{ portId: "transfer", channelId: "channel-263" }],
      "utgd"
    ),
    spotPriceDestDenom: "uosmo",
    destCoinId: "pool:uosmo",
  },
  {
    alternativeCoinId: "pool:aechelon",
    poolId: "848",
    spotPriceSourceDenom: DenomHelper.ibcDenom(
      [{ portId: "transfer", channelId: "channel-403" }],
      "aechelon"
    ),
    spotPriceDestDenom: "uosmo",
    destCoinId: "pool:uosmo",
  },
  {
    alternativeCoinId: "pool:ucre",
    poolId: "786",
    spotPriceSourceDenom: DenomHelper.ibcDenom(
      [{ portId: "transfer", channelId: "channel-297" }],
      "ucre"
    ),
    spotPriceDestDenom: "uosmo",
    destCoinId: "pool:uosmo",
  },
  {
    alternativeCoinId: "pool:geo",
    poolId: "787",
    spotPriceSourceDenom: DenomHelper.ibcDenom(
      [{ portId: "transfer", channelId: "channel-258" }],
      "mGeo"
    ),
    spotPriceDestDenom: "uosmo",
    destCoinId: "pool:uosmo",
  },
  {
    alternativeCoinId: "pool:stuatom",
    poolId: "803",
    spotPriceSourceDenom: DenomHelper.ibcDenom(
      [{ portId: "transfer", channelId: "channel-326" }],
      "stuatom"
    ),
    spotPriceDestDenom: DenomHelper.ibcDenom(
      [{ portId: "transfer", channelId: "channel-0" }],
      "uatom"
    ),
    destCoinId: "pool:uatom",
  },
  {
    alternativeCoinId: "pool:o9w",
    poolId: "805",
    spotPriceSourceDenom: DenomHelper.ibcDenom(
      [{ portId: "transfer", channelId: "channel-258" }],
      "mO9W"
    ),
    spotPriceDestDenom: "uosmo",
    destCoinId: "pool:uosmo",
  },
  {
    alternativeCoinId: "pool:ustrd",
    poolId: "806",
    spotPriceSourceDenom: DenomHelper.ibcDenom(
      [{ portId: "transfer", channelId: "channel-326" }],
      "ustrd"
    ),
    spotPriceDestDenom: "uosmo",
    destCoinId: "pool:uosmo",
  },
  {
    alternativeCoinId: "pool:stustars",
    poolId: "810",
    spotPriceSourceDenom: DenomHelper.ibcDenom(
      [{ portId: "transfer", channelId: "channel-326" }],
      "stustars"
    ),
    spotPriceDestDenom: DenomHelper.ibcDenom(
      [{ portId: "transfer", channelId: "channel-75" }],
      "ustars"
    ),
    destCoinId: "pool:ustars",
  },
  {
    alternativeCoinId: "pool:sejuno",
    poolId: "793",
    spotPriceSourceDenom: DenomHelper.ibcDenom(
      [{ portId: "transfer", channelId: "channel-169" }],
      "cw20:juno1dd0k0um5rqncfueza62w9sentdfh3ec4nw4aq4lk5hkjl63vljqscth9gv"
    ),
    spotPriceDestDenom: "uosmo",
    destCoinId: "pool:uosmo",
  },
  {
    alternativeCoinId: "pool:seasy",
    poolId: "808",
    spotPriceSourceDenom: DenomHelper.ibcDenom(
      [{ portId: "transfer", channelId: "channel-169" }],
      "cw20:juno19rqljkh95gh40s7qdx40ksx3zq5tm4qsmsrdz9smw668x9zdr3lqtg33mf"
    ),
    spotPriceDestDenom: "uosmo",
    destCoinId: "pool:uosmo",
  },
  {
    alternativeCoinId: "pool:arebus",
    poolId: "813",
    spotPriceSourceDenom: DenomHelper.ibcDenom(
      [{ portId: "transfer", channelId: "channel-355" }],
      "arebus"
    ),
    spotPriceDestDenom: "uosmo",
    destCoinId: "pool:uosmo",
  },
  {
    alternativeCoinId: "pool:uaxl",
    poolId: "812",
    spotPriceSourceDenom: DenomHelper.ibcDenom(
      [{ portId: "transfer", channelId: "channel-208" }],
      "uaxl"
    ),
    spotPriceDestDenom: "uosmo",
    destCoinId: "pool:uosmo",
  },
  {
    alternativeCoinId: "pool:utori",
    poolId: "816",
    spotPriceSourceDenom: DenomHelper.ibcDenom(
      [{ portId: "transfer", channelId: "channel-362" }],
      "utori"
    ),
    spotPriceDestDenom: "uosmo",
    destCoinId: "pool:uosmo",
  },
  {
    alternativeCoinId: "pool:stujuno",
    poolId: "817",
    spotPriceSourceDenom: DenomHelper.ibcDenom(
      [{ portId: "transfer", channelId: "channel-326" }],
      "stujuno"
    ),
    spotPriceDestDenom: DenomHelper.ibcDenom(
      [{ portId: "transfer", channelId: "channel-42" }],
      "ujuno"
    ),
    destCoinId: "pool:ujuno",
  },
  {
    alternativeCoinId: "pool:stuosmo",
    poolId: "833",
    spotPriceSourceDenom: DenomHelper.ibcDenom(
      [{ portId: "transfer", channelId: "channel-326" }],
      "stuosmo"
    ),
    spotPriceDestDenom: "uosmo",
    destCoinId: "pool:uosmo",
  },
  {
    alternativeCoinId: "pool:stuluna",
    poolId: "913",
    spotPriceSourceDenom: DenomHelper.ibcDenom(
      [{ portId: "transfer", channelId: "channel-326" }],
      "stuluna"
    ),
    spotPriceDestDenom: DenomHelper.ibcDenom(
      [{ portId: "transfer", channelId: "channel-251" }],
      "uluna"
    ),
    destCoinId: "pool:uluna",
  },
  {
    alternativeCoinId: "pool:staevmos",
    poolId: "922",
    spotPriceSourceDenom: DenomHelper.ibcDenom(
      [{ portId: "transfer", channelId: "channel-326" }],
      "staevmos"
    ),
    spotPriceDestDenom: DenomHelper.ibcDenom(
      [{ portId: "transfer", channelId: "channel-204" }],
      "aevmos"
    ),
    destCoinId: "pool:aevmos",
  },
  {
    alternativeCoinId: "pool:rowan",
    poolId: "629",
    spotPriceSourceDenom: DenomHelper.ibcDenom(
      [{ portId: "transfer", channelId: "channel-47" }],
      "rowan"
    ),
    spotPriceDestDenom: "uosmo",
    destCoinId: "pool:uosmo",
  },
  {
    alternativeCoinId: "pool:lambda",
    poolId: "826",
    spotPriceSourceDenom: DenomHelper.ibcDenom(
      [{ portId: "transfer", channelId: "channel-378" }],
      "ulamb"
    ),
    spotPriceDestDenom: "uosmo",
    destCoinId: "pool:uosmo",
  },
  {
    alternativeCoinId: "pool:nund",
    poolId: "830",
    spotPriceSourceDenom: DenomHelper.ibcDenom(
      [{ portId: "transfer", channelId: "channel-382" }],
      "nund"
    ),
    spotPriceDestDenom: "uosmo",
    destCoinId: "pool:uosmo",
  },
  {
    alternativeCoinId: "pool:jkl",
    poolId: "832",
    spotPriceSourceDenom: DenomHelper.ibcDenom(
      [{ portId: "transfer", channelId: "channel-412" }],
      "ujkl"
    ),
    spotPriceDestDenom: "uosmo",
    destCoinId: "pool:uosmo",
  },
  {
    alternativeCoinId: "pool:ubld",
    poolId: "795",
    spotPriceSourceDenom: DenomHelper.ibcDenom(
      [{ portId: "transfer", channelId: "channel-320" }],
      "ubld"
    ),
    spotPriceDestDenom: "uosmo",
    destCoinId: "pool:uosmo",
  },
  {
    alternativeCoinId: "pool:uist",
    poolId: "837",
    spotPriceSourceDenom: DenomHelper.ibcDenom(
      [{ portId: "transfer", channelId: "channel-320" }],
      "uist"
    ),
    spotPriceDestDenom: "uosmo",
    destCoinId: "pool:uosmo",
  },
  {
    alternativeCoinId: "pool:uusdc.grv",
    poolId: "633",
    spotPriceSourceDenom: DenomHelper.ibcDenom(
      [{ portId: "transfer", channelId: "channel-144" }],
      "gravity0xA0b86991c6218b36c1d19D4a2e9Eb0cE3606eB48"
    ),
    spotPriceDestDenom: "uosmo",
    destCoinId: "pool:uosmo",
  },
  {
    alternativeCoinId: "pool:uusdt.grv",
    poolId: "818",
    spotPriceSourceDenom: DenomHelper.ibcDenom(
      [{ portId: "transfer", channelId: "channel-144" }],
      "gravity0xdAC17F958D2ee523a2206206994597C13D831ec7"
    ),
    spotPriceDestDenom: "uosmo",
    destCoinId: "pool:uosmo",
  },
  {
    alternativeCoinId: "pool:dai-wei",
    poolId: "674",
    spotPriceSourceDenom: DenomHelper.ibcDenom(
      [{ portId: "transfer", channelId: "channel-208" }],
      "dai-wei"
    ),
    spotPriceDestDenom: "uosmo",
    destCoinId: "pool:uosmo",
  },
  {
    alternativeCoinId: "pool:weth-wei",
    poolId: "704",
    spotPriceSourceDenom: DenomHelper.ibcDenom(
      [{ portId: "transfer", channelId: "channel-208" }],
      "weth-wei"
    ),
    spotPriceDestDenom: "uosmo",
    destCoinId: "pool:uosmo",
  },
  {
    alternativeCoinId: "pool:weth-wei.grv",
    poolId: "634",
    spotPriceSourceDenom: DenomHelper.ibcDenom(
      [{ portId: "transfer", channelId: "channel-144" }],
      "gravity0xC02aaA39b223FE8D0A0e5C4F27eAD9083C756Cc2"
    ),
    spotPriceDestDenom: "uosmo",
    destCoinId: "pool:uosmo",
  },
  {
    alternativeCoinId: "pool:wbtc-satoshi",
    poolId: "712",
    spotPriceSourceDenom: DenomHelper.ibcDenom(
      [{ portId: "transfer", channelId: "channel-208" }],
      "wbtc-satoshi"
    ),
    spotPriceDestDenom: "uosmo",
    destCoinId: "pool:uosmo",
  },
  {
    alternativeCoinId: "pool:link-wei",
    poolId: "731",
    spotPriceSourceDenom: DenomHelper.ibcDenom(
      [{ portId: "transfer", channelId: "channel-208" }],
      "link-wei"
    ),
    spotPriceDestDenom: "uosmo",
    destCoinId: "pool:uosmo",
  },
  {
    alternativeCoinId: "pool:mkr-wei",
    poolId: "733",
    spotPriceSourceDenom: DenomHelper.ibcDenom(
      [{ portId: "transfer", channelId: "channel-208" }],
      "mkr-wei"
    ),
    spotPriceDestDenom: "uosmo",
    destCoinId: "pool:uosmo",
  },
  {
    alternativeCoinId: "pool:ubze",
    poolId: "856",
    spotPriceSourceDenom: DenomHelper.ibcDenom(
      [{ portId: "transfer", channelId: "channel-340" }],
      "ubze"
    ),
    spotPriceDestDenom: "uosmo",
    destCoinId: "pool:uosmo",
  },
  {
    alternativeCoinId: "pool:aimv",
    poolId: "866",
    spotPriceSourceDenom: DenomHelper.ibcDenom(
      [{ portId: "transfer", channelId: "channel-517" }],
      "aimv"
    ),
    spotPriceDestDenom: DenomHelper.ibcDenom(
      [{ portId: "transfer", channelId: "channel-208" }],
      "uusdc"
    ),
    destCoinId: "usd-coin",
  },
  {
    alternativeCoinId: "pool:umedas",
    poolId: "859",
    spotPriceSourceDenom: DenomHelper.ibcDenom(
      [{ portId: "transfer", channelId: "channel-519" }],
      "umedas"
    ),
    spotPriceDestDenom: "uosmo",
    destCoinId: "pool:uosmo",
  },
  {
    alternativeCoinId: "pool:aacre",
    poolId: "858",
    spotPriceSourceDenom: DenomHelper.ibcDenom(
      [{ portId: "transfer", channelId: "channel-490" }],
      "aacre"
    ),
    spotPriceDestDenom: "uosmo",
    destCoinId: "pool:uosmo",
  },
  {
    alternativeCoinId: "pool:anom",
    poolId: "882",
    spotPriceSourceDenom: DenomHelper.ibcDenom(
      [{ portId: "transfer", channelId: "channel-525" }],
      "anom"
    ),
    spotPriceDestDenom: "uosmo",
    destCoinId: "pool:uosmo",
  },
  {
    alternativeCoinId: "pool:dys",
    poolId: "905",
    spotPriceSourceDenom: DenomHelper.ibcDenom(
      [{ portId: "transfer", channelId: "channel-526" }],
      "dys"
    ),
    spotPriceDestDenom: "uosmo",
    destCoinId: "pool:uosmo",
  },
  {
    alternativeCoinId: "pool:erc20/0x2Cbea61fdfDFA520Ee99700F104D5b75ADf50B0c",
    poolId: "895",
    spotPriceSourceDenom: DenomHelper.ibcDenom(
      [{ portId: "transfer", channelId: "channel-490" }],
      "erc20/0x2Cbea61fdfDFA520Ee99700F104D5b75ADf50B0c"
    ),
    spotPriceDestDenom: DenomHelper.ibcDenom(
      [{ portId: "transfer", channelId: "channel-208" }],
      "uusdc"
    ),
    destCoinId: "usd-coin",
  },
  {
    alternativeCoinId: "pool:aplanq",
    poolId: "898",
    spotPriceSourceDenom: DenomHelper.ibcDenom(
      [{ portId: "transfer", channelId: "channel-492" }],
      "aplanq"
    ),
    spotPriceDestDenom: "uosmo",
    destCoinId: "pool:uosmo",
  },
  {
    alternativeCoinId: "pool:acanto",
    poolId: "901",
    spotPriceSourceDenom: DenomHelper.ibcDenom(
      [{ portId: "transfer", channelId: "channel-550" }],
      "acanto"
    ),
    spotPriceDestDenom: "uosmo",
    destCoinId: "pool:uosmo",
  },
  {
    alternativeCoinId: "pool:uqck",
    poolId: "952",
    spotPriceSourceDenom: DenomHelper.ibcDenom(
      [{ portId: "transfer", channelId: "channel-522" }],
      "uqck"
    ),
    spotPriceDestDenom: "uosmo",
    destCoinId: "pool:uosmo",
  },
  {
    alternativeCoinId: "pool:uqstars",
    poolId: "903",
    spotPriceSourceDenom: DenomHelper.ibcDenom(
      [{ portId: "transfer", channelId: "channel-522" }],
      "uqstars"
    ),
    spotPriceDestDenom: DenomHelper.ibcDenom(
      [{ portId: "transfer", channelId: "channel-75" }],
      "ustars"
    ),
    destCoinId: "pool:ustars",
  },
  {
    alternativeCoinId: "pool:uqatom",
    poolId: "944",
    spotPriceSourceDenom: DenomHelper.ibcDenom(
      [{ portId: "transfer", channelId: "channel-522" }],
      "uqatom"
    ),
    spotPriceDestDenom: DenomHelper.ibcDenom(
      [{ portId: "transfer", channelId: "channel-0" }],
      "uatom"
    ),
    destCoinId: "pool:uatom",
  },
  {
    alternativeCoinId: "pool:uqregen",
    poolId: "948",
    spotPriceSourceDenom: DenomHelper.ibcDenom(
      [{ portId: "transfer", channelId: "channel-522" }],
      "uqregen"
    ),
    spotPriceDestDenom: DenomHelper.ibcDenom(
      [{ portId: "transfer", channelId: "channel-8" }],
      "uregen"
    ),
    destCoinId: "pool:uregen",
  },
  {
    alternativeCoinId: "pool:uqosmo",
    poolId: "956",
    spotPriceSourceDenom: DenomHelper.ibcDenom(
      [{ portId: "transfer", channelId: "channel-522" }],
      "uqosmo"
    ),
    spotPriceDestDenom: "uosmo",
    destCoinId: "pool:uosmo",
  },
  {
    alternativeCoinId: "pool:wftm-wei",
    poolId: "900",
    spotPriceSourceDenom: DenomHelper.ibcDenom(
      [{ portId: "transfer", channelId: "channel-208" }],
      "wftm-wei"
    ),
    spotPriceDestDenom: "uosmo",
    destCoinId: "pool:uosmo",
  },
  {
    alternativeCoinId: "pool:hopers",
    poolId: "894",
    spotPriceSourceDenom: DenomHelper.ibcDenom(
      [{ portId: "transfer", channelId: "channel-169" }],
      "cw20:juno1u45shlp0q4gcckvsj06ss4xuvsu0z24a0d0vr9ce6r24pht4e5xq7q995n"
    ),
    spotPriceDestDenom: "uosmo",
    destCoinId: "pool:uosmo",
  },
  {
    alternativeCoinId: "pool:wynd",
    poolId: "902",
    spotPriceSourceDenom: DenomHelper.ibcDenom(
      [{ portId: "transfer", channelId: "channel-169" }],
      "cw20:juno1mkw83sv6c7sjdvsaplrzc8yaes9l42p4mhy0ssuxjnyzl87c9eps7ce3m9"
    ),
    spotPriceDestDenom: "uosmo",
    destCoinId: "pool:uosmo",
  },
  {
    alternativeCoinId: "pool:mars",
    poolId: "907",
    spotPriceSourceDenom: DenomHelper.ibcDenom(
      [{ portId: "transfer", channelId: "channel-557" }],
      "umars"
    ),
    spotPriceDestDenom: "uosmo",
    destCoinId: "pool:uosmo",
  },
  {
    alternativeCoinId: "pool:erc20/0xAE6D3334989a22A65228732446731438672418F2",
    poolId: "909",
    spotPriceSourceDenom: DenomHelper.ibcDenom(
      [{ portId: "transfer", channelId: "channel-490" }],
      "erc20/0xAE6D3334989a22A65228732446731438672418F2"
    ),
    spotPriceDestDenom: DenomHelper.ibcDenom(
      [{ portId: "transfer", channelId: "channel-208" }],
      "uusdc"
    ),
    destCoinId: "usd-coin",
  },
  {
    alternativeCoinId: "pool:wbnbwei.axl",
    poolId: "840",
    spotPriceSourceDenom: DenomHelper.ibcDenom(
      [{ portId: "transfer", channelId: "channel-208" }],
      "wbnb-wei"
    ),
    spotPriceDestDenom: "uosmo",
    destCoinId: "pool:uosmo",
  },
  {
    alternativeCoinId: "pool:wavaxwei.axl",
    poolId: "899",
    spotPriceSourceDenom: DenomHelper.ibcDenom(
      [{ portId: "transfer", channelId: "channel-208" }],
      "wavax-wei"
    ),
    spotPriceDestDenom: "uosmo",
    destCoinId: "pool:uosmo",
  },
  {
    alternativeCoinId: "pool:busdwei.axl",
    poolId: "877",
    spotPriceSourceDenom: DenomHelper.ibcDenom(
      [{ portId: "transfer", channelId: "channel-208" }],
      "busd-wei"
    ),
    spotPriceDestDenom: DenomHelper.ibcDenom(
      [{ portId: "transfer", channelId: "channel-208" }],
      "uusdc"
    ),
    destCoinId: "usd-coin",
  },
  {
    alternativeCoinId: "pool:dotplanck.axl",
    poolId: "773",
    spotPriceSourceDenom: DenomHelper.ibcDenom(
      [{ portId: "transfer", channelId: "channel-208" }],
      "dot-planck"
    ),
    spotPriceDestDenom: "uosmo",
    destCoinId: "pool:uosmo",
  },
  {
    alternativeCoinId: "pool:wmaticwei.axl",
    poolId: "789",
    spotPriceSourceDenom: DenomHelper.ibcDenom(
      [{ portId: "transfer", channelId: "channel-208" }],
      "wmatic-wei"
    ),
    spotPriceDestDenom: "uosmo",
    destCoinId: "pool:uosmo",
  },
  {
    alternativeCoinId: "pool:alter",
    poolId: "845",
    spotPriceSourceDenom: DenomHelper.ibcDenom(
      [{ portId: "transfer", channelId: "channel-476" }],
      "cw20:secret12rcvz0umvk875kd6a803txhtlu7y0pnd73kcej"
    ),
    spotPriceDestDenom: "uosmo",
    destCoinId: "pool:uosmo",
  },
  {
    alternativeCoinId: "pool:orai",
    poolId: "799",
    spotPriceSourceDenom: DenomHelper.ibcDenom(
      [{ portId: "transfer", channelId: "channel-216" }],
      "orai"
    ),
    spotPriceDestDenom: "uosmo",
    destCoinId: "pool:uosmo",
  },
  {
    alternativeCoinId: "pool:phmn",
    poolId: "867",
    spotPriceSourceDenom: DenomHelper.ibcDenom(
      [{ portId: "transfer", channelId: "channel-169" }],
      "cw20:juno1rws84uz7969aaa7pej303udhlkt3j9ca0l3egpcae98jwak9quzq8szn2l"
    ),
    spotPriceDestDenom: DenomHelper.ibcDenom(
      [{ portId: "transfer", channelId: "channel-0" }],
      "uatom"
    ),
    destCoinId: "pool:uatom",
  },
  {
    alternativeCoinId: "pool:shd",
    poolId: "846",
    spotPriceSourceDenom: DenomHelper.ibcDenom(
      [{ portId: "transfer", channelId: "channel-476" }],
      "cw20:secret1qfql357amn448duf5gvp9gr48sxx9tsnhupu3d"
    ),
    spotPriceDestDenom: "uosmo",
    destCoinId: "pool:uosmo",
  },
  {
    alternativeCoinId: "pool:nride",
    poolId: "924",
    spotPriceSourceDenom: DenomHelper.ibcDenom(
      [{ portId: "transfer", channelId: "channel-169" }],
      "cw20:juno1qmlchtmjpvu0cr7u0tad2pq8838h6farrrjzp39eqa9xswg7teussrswlq"
    ),
    spotPriceDestDenom: "uosmo",
    destCoinId: "pool:uosmo",
  },
  {
    alternativeCoinId: "pool:solar",
    poolId: "941",
    spotPriceSourceDenom: DenomHelper.ibcDenom(
      [{ portId: "transfer", channelId: "channel-169" }],
      "cw20:juno159q8t5g02744lxq8lfmcn6f78qqulq9wn3y9w7lxjgkz4e0a6kvsfvapse"
    ),
    spotPriceDestDenom: "uosmo",
    destCoinId: "pool:uosmo",
  },
  {
    alternativeCoinId: "pool:uebl",
    poolId: "935",
    spotPriceSourceDenom: DenomHelper.ibcDenom(
      [{ portId: "transfer", channelId: "channel-641" }],
      "uebl"
    ),
    spotPriceDestDenom: "uosmo",
    destCoinId: "pool:uosmo",
  },
  {
    alternativeCoinId: "pool:uharbor",
    poolId: "947",
    spotPriceSourceDenom: DenomHelper.ibcDenom(
      [{ portId: "transfer", channelId: "channel-87" }],
      "uharbor"
    ),
    spotPriceDestDenom: "uosmo",
    destCoinId: "pool:uosmo",
  },
  {
    alternativeCoinId: "pool:fox",
    poolId: "949",
    spotPriceSourceDenom: DenomHelper.ibcDenom(
      [{ portId: "transfer", channelId: "channel-169" }],
      "cw20:juno1u8cr3hcjvfkzxcaacv9q75uw9hwjmn8pucc93pmy6yvkzz79kh3qncca8x"
    ),
    spotPriceDestDenom: "uosmo",
    destCoinId: "pool:uosmo",
  },
  {
    alternativeCoinId: "pool:arkh",
    poolId: "954",
    spotPriceSourceDenom: DenomHelper.ibcDenom(
      [{ portId: "transfer", channelId: "channel-648" }],
      "arkh"
<<<<<<< HEAD
=======
    ),
    spotPriceDestDenom: "uosmo",
    destCoinId: "pool:uosmo",
  },
  {
    alternativeCoinId: "pool:frnz",
    poolId: "958",
    spotPriceSourceDenom: DenomHelper.ibcDenom(
      [{ portId: "transfer", channelId: "channel-750" }],
      "ufrienzies"
    ),
    spotPriceDestDenom: DenomHelper.ibcDenom(
      [{ portId: "transfer", channelId: "channel-0" }],
      "uatom"
    ),
    destCoinId: "pool:uatom",
  },
  {
    alternativeCoinId: "pool:uwhale",
    poolId: "960",
    spotPriceSourceDenom: DenomHelper.ibcDenom(
      [{ portId: "transfer", channelId: "channel-642" }],
      "uwhale"
    ),
    spotPriceDestDenom: "uosmo",
    destCoinId: "pool:uosmo",
  },
  {
    alternativeCoinId: "pool:grdn",
    poolId: "959",
    spotPriceSourceDenom: DenomHelper.ibcDenom(
      [{ portId: "transfer", channelId: "channel-169" }],
      "cw20:juno1xekkh27punj0uxruv3gvuydyt856fax0nu750xns99t2qcxp7xmsqwhfma"
    ),
    spotPriceDestDenom: "uosmo",
    destCoinId: "pool:uosmo",
  },
  {
    alternativeCoinId: "pool:unls",
    poolId: "781",
    spotPriceSourceDenom: DenomHelper.ibcDenom(
      [{ portId: "transfer", channelId: "channel-1837" }],
      "unls"
    ),
    spotPriceDestDenom: DenomHelper.ibcDenom(
      [{ portId: "transfer", channelId: "channel-1946" }],
      "uausdc"
    ),
    destCoinId: "usd-coin",
  },
  {
    alternativeCoinId: "pool:mnpu",
    poolId: "961",
    spotPriceSourceDenom: DenomHelper.ibcDenom(
      [{ portId: "transfer", channelId: "channel-169" }],
      "cw20:juno166heaxlyntd33a5euh4rrz26svhean4klzw594esmd02l4atan6sazy2my"
    ),
    spotPriceDestDenom: "uosmo",
    destCoinId: "pool:uosmo",
  },
  {
    alternativeCoinId: "pool:shibac",
    poolId: "962",
    spotPriceSourceDenom: DenomHelper.ibcDenom(
      [{ portId: "transfer", channelId: "channel-169" }],
      "cw20:juno1x5qt47rw84c4k6xvvywtrd40p8gxjt8wnmlahlqg07qevah3f8lqwxfs7z"
    ),
    spotPriceDestDenom: "uosmo",
    destCoinId: "pool:uosmo",
  },
  {
    alternativeCoinId: "pool:skoj",
    poolId: "964",
    spotPriceSourceDenom: DenomHelper.ibcDenom(
      [{ portId: "transfer", channelId: "channel-169" }],
      "cw20:juno1qqwf3lkfjhp77yja7gmg3y95pda0e5xctqrdhf3wvwdd79flagvqfgrgxp"
    ),
    spotPriceDestDenom: "uosmo",
    destCoinId: "pool:uosmo",
  },
  {
    alternativeCoinId: "pool:clst",
    poolId: "974",
    spotPriceSourceDenom: DenomHelper.ibcDenom(
      [{ portId: "transfer", channelId: "channel-169" }],
      "cw20:juno1ngww7zxak55fql42wmyqrr4rhzpne24hhs4p3w4cwhcdgqgr3hxsmzl9zg"
    ),
    spotPriceDestDenom: "uosmo",
    destCoinId: "pool:uosmo",
  },
  {
    alternativeCoinId: "pool:osdoge",
    poolId: "975",
    spotPriceSourceDenom: DenomHelper.ibcDenom(
      [{ portId: "transfer", channelId: "channel-169" }],
      "cw20:juno1ytymtllllsp3hfmndvcp802p2xmy5s8m59ufel8xv9ahyxyfs4hs4kd4je"
    ),
    spotPriceDestDenom: "uosmo",
    destCoinId: "pool:uosmo",
  },
  {
    alternativeCoinId: "pool:apemos",
    poolId: "977",
    spotPriceSourceDenom: DenomHelper.ibcDenom(
      [{ portId: "transfer", channelId: "channel-169" }],
      "cw20:juno1jrr0tuuzxrrwcg6hgeqhw5wqpck2y55734e7zcrp745aardlp0qqg8jz06"
    ),
    spotPriceDestDenom: "uosmo",
    destCoinId: "pool:uosmo",
  },
  {
    alternativeCoinId: "pool:invdrs",
    poolId: "969",
    spotPriceSourceDenom: DenomHelper.ibcDenom(
      [{ portId: "transfer", channelId: "channel-169" }],
      "cw20:juno1jwdy7v4egw36pd84aeks3ww6n8k7zhsumd4ac8q5lts83ppxueus4626e8"
    ),
    spotPriceDestDenom: "uosmo",
    destCoinId: "pool:uosmo",
  },
  {
    alternativeCoinId: "pool:doga",
    poolId: "978",
    spotPriceSourceDenom: DenomHelper.ibcDenom(
      [{ portId: "transfer", channelId: "channel-169" }],
      "cw20:juno1k2ruzzvvwwtwny6gq6kcwyfhkzahaunp685wmz4hafplduekj98q9hgs6d"
    ),
    spotPriceDestDenom: "uosmo",
    destCoinId: "pool:uosmo",
  },
  {
    alternativeCoinId: "pool:pepe",
    poolId: "979",
    spotPriceSourceDenom: DenomHelper.ibcDenom(
      [{ portId: "transfer", channelId: "channel-169" }],
      "cw20:juno1zqrj3ta4u7ylv0wqzd8t8q3jrr9rdmn43zuzp9zemeunecnhy8fss778g7"
    ),
    spotPriceDestDenom: "uosmo",
    destCoinId: "pool:uosmo",
  },
  {
    alternativeCoinId: "pool:catmos",
    poolId: "981",
    spotPriceSourceDenom: DenomHelper.ibcDenom(
      [{ portId: "transfer", channelId: "channel-169" }],
      "cw20:juno1f5datjdse3mdgrapwuzs3prl7pvxxht48ns6calnn0t77v2s9l8s0qu488"
    ),
    spotPriceDestDenom: "uosmo",
    destCoinId: "pool:uosmo",
  },
  {
    alternativeCoinId: "pool:summit",
    poolId: "982",
    spotPriceSourceDenom: DenomHelper.ibcDenom(
      [{ portId: "transfer", channelId: "channel-169" }],
      "cw20:juno1j4ux0f6gt7e82z7jdpm25v4g2gts880ap64rdwa49989wzhd0dfqed6vqm"
    ),
    spotPriceDestDenom: "uosmo",
    destCoinId: "pool:uosmo",
  },
  {
    alternativeCoinId: "pool:uflix",
    poolId: "992",
    spotPriceSourceDenom: DenomHelper.ibcDenom(
      [{ portId: "transfer", channelId: "channel-199" }],
      "uflix"
>>>>>>> 29795b94
    ),
    spotPriceDestDenom: "uosmo",
    destCoinId: "pool:uosmo",
  },
];<|MERGE_RESOLUTION|>--- conflicted
+++ resolved
@@ -1400,8 +1400,6 @@
     spotPriceSourceDenom: DenomHelper.ibcDenom(
       [{ portId: "transfer", channelId: "channel-648" }],
       "arkh"
-<<<<<<< HEAD
-=======
     ),
     spotPriceDestDenom: "uosmo",
     destCoinId: "pool:uosmo",
@@ -1568,7 +1566,6 @@
     spotPriceSourceDenom: DenomHelper.ibcDenom(
       [{ portId: "transfer", channelId: "channel-199" }],
       "uflix"
->>>>>>> 29795b94
     ),
     spotPriceDestDenom: "uosmo",
     destCoinId: "pool:uosmo",
