--- conflicted
+++ resolved
@@ -1591,7 +1591,19 @@
     destCoinId: "pool:uosmo",
   },
   {
-<<<<<<< HEAD
+    alternativeCoinId: "pool:light",
+    poolId: "995",
+    spotPriceSourceDenom: DenomHelper.ibcDenom(
+      [{ portId: "transfer", channelId: "channel-169" }],
+      "cw20:juno1dpany8c0lj526lsa02sldv7shzvnw5dt5ues72rk35hd69rrydxqeraz8l"
+    ),
+    spotPriceDestDenom: DenomHelper.ibcDenom(
+      [{ portId: "transfer", channelId: "channel-286" }],
+      "ulumen"
+    ),
+    destCoinId: "pool:ulumen",
+  },
+  {
     alternativeCoinId: "pool:mile",
     poolId: "1000",
     spotPriceSourceDenom: DenomHelper.ibcDenom(
@@ -1600,18 +1612,5 @@
     ),
     spotPriceDestDenom: "uosmo",
     destCoinId: "pool:uosmo",
-=======
-    alternativeCoinId: "pool:light",
-    poolId: "995",
-    spotPriceSourceDenom: DenomHelper.ibcDenom(
-      [{ portId: "transfer", channelId: "channel-169" }],
-      "cw20:juno1dpany8c0lj526lsa02sldv7shzvnw5dt5ues72rk35hd69rrydxqeraz8l"
-    ),
-    spotPriceDestDenom: DenomHelper.ibcDenom(
-      [{ portId: "transfer", channelId: "channel-286" }],
-      "ulumen"
-    ),
-    destCoinId: "pool:ulumen",
->>>>>>> b55089f0
   },
 ];