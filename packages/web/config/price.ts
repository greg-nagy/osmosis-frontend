--- conflicted
+++ resolved
@@ -1781,75 +1781,71 @@
     spotPriceDestDenom: "uosmo",
     destCoinId: "pool:uosmo",
   },
-<<<<<<< HEAD
+  {
+    alternativeCoinId: "pool:stuumee",
+    poolId: "1035",
+    spotPriceSourceDenom: DenomHelper.ibcDenom(
+      [{ portId: "transfer", channelId: "channel-326" }],
+      "stuumee"
+    ),
+    spotPriceDestDenom: DenomHelper.ibcDenom(
+      [{ portId: "transfer", channelId: "channel-184" }],
+      "uumee"
+    ),
+    destCoinId: "pool:uumee",
+  },
+  {
+    alternativeCoinId: "pool:stibcx",
+    poolId: "1039",
+    spotPriceSourceDenom:
+      "factory/osmo1xqw2sl9zk8a6pch0csaw78n4swg5ws8t62wc5qta4gnjxfqg6v2qcs243k/stuibcx",
+    spotPriceDestDenom: "uosmo",
+    destCoinId: "pool:uosmo",
+  },
+  {
+    alternativeCoinId: "pool:roar",
+    poolId: "1043",
+    spotPriceSourceDenom: DenomHelper.ibcDenom(
+      [{ portId: "transfer", channelId: "channel-341" }],
+      "cw20:terra1lxx40s29qvkrcj8fsa3yzyehy7w50umdvvnls2r830rys6lu2zns63eelv"
+    ),
+    spotPriceDestDenom: "uosmo",
+    destCoinId: "pool:uosmo",
+  },
+  {
+    alternativeCoinId: "pool:cub",
+    poolId: "1046",
+    spotPriceSourceDenom: DenomHelper.ibcDenom(
+      [{ portId: "transfer", channelId: "channel-341" }],
+      "cw20:terra1lalvk0r6nhruel7fvzdppk3tup3mh5j4d4eadrqzfhle4zrf52as58hh9t"
+    ),
+    spotPriceDestDenom: "uosmo",
+    destCoinId: "pool:uosmo",
+  },
+  {
+    alternativeCoinId: "pool:blue",
+    poolId: "1047",
+    spotPriceSourceDenom: DenomHelper.ibcDenom(
+      [{ portId: "transfer", channelId: "channel-341" }],
+      "cw20:terra1gwrz9xzhqsygyr5asrgyq3pu0ewpn00mv2zenu86yvx2nlwpe8lqppv584"
+    ),
+    spotPriceDestDenom: "uosmo",
+    destCoinId: "pool:uosmo",
+  },
+  {
+    alternativeCoinId: "pool:untrn",
+    poolId: "1046",
+    spotPriceSourceDenom: DenomHelper.ibcDenom(
+      [{ portId: "transfer", channelId: "channel-874" }],
+      "untrn"
+    ),
+    spotPriceDestDenom: "uosmo",
+    destCoinId: "pool:uosmo",
+  },
 ];
 
 const testnetPoolPriceRoutes: IntermediateRoute[] = [];
 
 export const PoolPriceRoutes: IntermediateRoute[] = IS_TESTNET
   ? testnetPoolPriceRoutes
-  : mainnetPoolPriceRoutes;
-=======
-  {
-    alternativeCoinId: "pool:stuumee",
-    poolId: "1035",
-    spotPriceSourceDenom: DenomHelper.ibcDenom(
-      [{ portId: "transfer", channelId: "channel-326" }],
-      "stuumee"
-    ),
-    spotPriceDestDenom: DenomHelper.ibcDenom(
-      [{ portId: "transfer", channelId: "channel-184" }],
-      "uumee"
-    ),
-    destCoinId: "pool:uumee",
-  },
-  {
-    alternativeCoinId: "pool:stibcx",
-    poolId: "1039",
-    spotPriceSourceDenom:
-      "factory/osmo1xqw2sl9zk8a6pch0csaw78n4swg5ws8t62wc5qta4gnjxfqg6v2qcs243k/stuibcx",
-    spotPriceDestDenom: "uosmo",
-    destCoinId: "pool:uosmo",
-  },
-  {
-    alternativeCoinId: "pool:roar",
-    poolId: "1043",
-    spotPriceSourceDenom: DenomHelper.ibcDenom(
-      [{ portId: "transfer", channelId: "channel-341" }],
-      "cw20:terra1lxx40s29qvkrcj8fsa3yzyehy7w50umdvvnls2r830rys6lu2zns63eelv"
-    ),
-    spotPriceDestDenom: "uosmo",
-    destCoinId: "pool:uosmo",
-  },
-  {
-    alternativeCoinId: "pool:cub",
-    poolId: "1046",
-    spotPriceSourceDenom: DenomHelper.ibcDenom(
-      [{ portId: "transfer", channelId: "channel-341" }],
-      "cw20:terra1lalvk0r6nhruel7fvzdppk3tup3mh5j4d4eadrqzfhle4zrf52as58hh9t"
-    ),
-    spotPriceDestDenom: "uosmo",
-    destCoinId: "pool:uosmo",
-  },
-  {
-    alternativeCoinId: "pool:blue",
-    poolId: "1047",
-    spotPriceSourceDenom: DenomHelper.ibcDenom(
-      [{ portId: "transfer", channelId: "channel-341" }],
-      "cw20:terra1gwrz9xzhqsygyr5asrgyq3pu0ewpn00mv2zenu86yvx2nlwpe8lqppv584"
-    ),
-    spotPriceDestDenom: "uosmo",
-    destCoinId: "pool:uosmo",
-  },
-  {
-    alternativeCoinId: "pool:untrn",
-    poolId: "1046",
-    spotPriceSourceDenom: DenomHelper.ibcDenom(
-      [{ portId: "transfer", channelId: "channel-874" }],
-      "untrn"
-    ),
-    spotPriceDestDenom: "uosmo",
-    destCoinId: "pool:uosmo",
-  },
-];
->>>>>>> a6341af2
+  : mainnetPoolPriceRoutes;