--- conflicted
+++ resolved
@@ -1489,7 +1489,16 @@
     ),
     spotPriceDestDenom: "uosmo",
     destCoinId: "pool:uosmo",
-<<<<<<< HEAD
+  },
+  {
+    alternativeCoinId: "pool:osdoge",
+    poolId: "975",
+    spotPriceSourceDenom: DenomHelper.ibcDenom(
+      [{ portId: "transfer", channelId: "channel-169" }],
+      "cw20:juno1ytymtllllsp3hfmndvcp802p2xmy5s8m59ufel8xv9ahyxyfs4hs4kd4je"
+    ),
+    spotPriceDestDenom: "uosmo",
+    destCoinId: "pool:uosmo",
   },
   {
     alternativeCoinId: "pool:apemos",
@@ -1500,18 +1509,5 @@
     ),
     spotPriceDestDenom: "uosmo",
     destCoinId: "pool:uosmo",
-  },    
-=======
-  }, 
-  {
-    alternativeCoinId: "pool:osdoge",
-    poolId: "975",
-    spotPriceSourceDenom: DenomHelper.ibcDenom(
-      [{ portId: "transfer", channelId: "channel-169" }],
-      "cw20:juno1ytymtllllsp3hfmndvcp802p2xmy5s8m59ufel8xv9ahyxyfs4hs4kd4je"
-    ),
-    spotPriceDestDenom: "uosmo",
-    destCoinId: "pool:uosmo",
-  },
->>>>>>> 63176f43
+  },
 ];