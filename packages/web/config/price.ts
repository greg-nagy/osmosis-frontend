--- conflicted
+++ resolved
@@ -1355,19 +1355,21 @@
     destCoinId: "pool:uosmo",
   },
   {
-<<<<<<< HEAD
     alternativeCoinId: "pool:shd",
     poolId: "1004",
     spotPriceSourceDenom: DenomHelper.ibcDenom(
       [{ portId: "transfer", channelId: "channel-476" }],
       "cw20:secret153wu605vvp934xhd4k9dtd640zsep5jkesstdm"
-=======
+    ),
+    spotPriceDestDenom: "uosmo",
+    destCoinId: "pool:uosmo",
+  },
+  {
     alternativeCoinId: "pool:silk",
     poolId: "1005",
     spotPriceSourceDenom: DenomHelper.ibcDenom(
       [{ portId: "transfer", channelId: "channel-476" }],
       "cw20:secret1fl449muk5yq8dlad7a22nje4p5d2pnsgymhjfd"
->>>>>>> 24e3d75b
     ),
     spotPriceDestDenom: "uosmo",
     destCoinId: "pool:uosmo",
