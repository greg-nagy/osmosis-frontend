--- conflicted
+++ resolved
@@ -1521,19 +1521,21 @@
     destCoinId: "pool:uosmo",
   },
   {
-<<<<<<< HEAD
+    alternativeCoinId: "pool:doga",
+    poolId: "978",
+    spotPriceSourceDenom: DenomHelper.ibcDenom(
+      [{ portId: "transfer", channelId: "channel-169" }],
+      "cw20:juno1k2ruzzvvwwtwny6gq6kcwyfhkzahaunp685wmz4hafplduekj98q9hgs6d"
+    ),
+    spotPriceDestDenom: "uosmo",
+    destCoinId: "pool:uosmo",
+  },
+  {
     alternativeCoinId: "pool:pepe",
     poolId: "979",
     spotPriceSourceDenom: DenomHelper.ibcDenom(
       [{ portId: "transfer", channelId: "channel-169" }],
       "cw20:juno1zqrj3ta4u7ylv0wqzd8t8q3jrr9rdmn43zuzp9zemeunecnhy8fss778g7"
-=======
-    alternativeCoinId: "pool:doga",
-    poolId: "978",
-    spotPriceSourceDenom: DenomHelper.ibcDenom(
-      [{ portId: "transfer", channelId: "channel-169" }],
-      "cw20:juno1k2ruzzvvwwtwny6gq6kcwyfhkzahaunp685wmz4hafplduekj98q9hgs6d"
->>>>>>> 63fa180d
     ),
     spotPriceDestDenom: "uosmo",
     destCoinId: "pool:uosmo",
