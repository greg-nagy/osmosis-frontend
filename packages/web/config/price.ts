import { DenomHelper } from "@keplr-wallet/common";
import { IntermediateRoute } from "@osmosis-labs/stores";

import { IS_TESTNET } from "~/config/env";

/** Used to map pool IDs to spot price info from CoinGecko or local Osmosis pools' spot prices. */
const mainnetPoolPriceRoutes: IntermediateRoute[] = [
  {
    alternativeCoinId: "pool:uosmo",
    poolId: "678",
    spotPriceSourceDenom: "uosmo",
    spotPriceDestDenom: DenomHelper.ibcDenom(
      [{ portId: "transfer", channelId: "channel-208" }],
      "uusdc"
    ),
    destCoinId: "usd-coin",
  },
  {
    alternativeCoinId: "pool:uion",
    poolId: "2",
    spotPriceSourceDenom: "uion",
    spotPriceDestDenom: "uosmo",
    destCoinId: "pool:uosmo",
  },
  {
    alternativeCoinId: "pool:uatom",
    poolId: "1",
    spotPriceSourceDenom: DenomHelper.ibcDenom(
      [{ portId: "transfer", channelId: "channel-0" }],
      "uatom"
    ),
    spotPriceDestDenom: "uosmo",
    destCoinId: "pool:uosmo",
  },
  {
    alternativeCoinId: "pool:uscrt",
    poolId: "584",
    spotPriceSourceDenom: DenomHelper.ibcDenom(
      [{ portId: "transfer", channelId: "channel-88" }],
      "uscrt"
    ),
    spotPriceDestDenom: "uosmo",
    destCoinId: "pool:uosmo",
  },
  {
    alternativeCoinId: "pool:uakt",
    poolId: "3",
    spotPriceSourceDenom: DenomHelper.ibcDenom(
      [{ portId: "transfer", channelId: "channel-1" }],
      "uakt"
    ),
    spotPriceDestDenom: "uosmo",
    destCoinId: "pool:uosmo",
  },
  {
    alternativeCoinId: "pool:uregen",
    poolId: "42",
    spotPriceSourceDenom: DenomHelper.ibcDenom(
      [{ portId: "transfer", channelId: "channel-8" }],
      "uregen"
    ),
    spotPriceDestDenom: "uosmo",
    destCoinId: "pool:uosmo",
  },
  {
    alternativeCoinId: "pool:nct",
    poolId: "972",
    spotPriceSourceDenom: DenomHelper.ibcDenom(
      [{ portId: "transfer", channelId: "channel-8" }],
      "eco.uC.NCT"
    ),
    spotPriceDestDenom: DenomHelper.ibcDenom(
      [{ portId: "transfer", channelId: "channel-8" }],
      "uregen"
    ),
    destCoinId: "pool:uregen",
  },
  {
    alternativeCoinId: "pool:udvpn",
    poolId: "5",
    spotPriceSourceDenom: DenomHelper.ibcDenom(
      [{ portId: "transfer", channelId: "channel-2" }],
      "udvpn"
    ),
    spotPriceDestDenom: "uosmo",
    destCoinId: "pool:uosmo",
  },
  {
    alternativeCoinId: "pool:uxprt",
    poolId: "15",
    spotPriceSourceDenom: DenomHelper.ibcDenom(
      [{ portId: "transfer", channelId: "channel-4" }],
      "uxprt"
    ),
    spotPriceDestDenom: "uosmo",
    destCoinId: "pool:uosmo",
  },
  {
    alternativeCoinId: "pool:stk/uatom",
    poolId: "886",
    spotPriceSourceDenom: DenomHelper.ibcDenom(
      [{ portId: "transfer", channelId: "channel-4" }],
      "stk/uatom"
    ),
    spotPriceDestDenom: DenomHelper.ibcDenom(
      [{ portId: "transfer", channelId: "channel-0" }],
      "uatom"
    ),
    destCoinId: "pool:uatom",
  },
  {
    alternativeCoinId: "pool:uiris",
    poolId: "7",
    spotPriceSourceDenom: DenomHelper.ibcDenom(
      [{ portId: "transfer", channelId: "channel-6" }],
      "uiris"
    ),
    spotPriceDestDenom: "uosmo",
    destCoinId: "pool:uosmo",
  },
  {
    alternativeCoinId: "pool:basecro",
    poolId: "9",
    spotPriceSourceDenom: DenomHelper.ibcDenom(
      [{ portId: "transfer", channelId: "channel-5" }],
      "basecro"
    ),
    spotPriceDestDenom: "uosmo",
    destCoinId: "pool:uosmo",
  },
  {
    alternativeCoinId: "pool:uiov",
    poolId: "197",
    spotPriceSourceDenom: DenomHelper.ibcDenom(
      [{ portId: "transfer", channelId: "channel-15" }],
      "uiov"
    ),
    spotPriceDestDenom: "uosmo",
    destCoinId: "pool:uosmo",
  },
  {
    alternativeCoinId: "pool:eeur",
    poolId: "481",
    spotPriceSourceDenom: DenomHelper.ibcDenom(
      [{ portId: "transfer", channelId: "channel-37" }],
      "eeur"
    ),
    spotPriceDestDenom: "uosmo",
    destCoinId: "pool:uosmo",
  },
  {
    alternativeCoinId: "pool:ungm",
    poolId: "463",
    spotPriceSourceDenom: DenomHelper.ibcDenom(
      [{ portId: "transfer", channelId: "channel-37" }],
      "ungm"
    ),
    spotPriceDestDenom: "uosmo",
    destCoinId: "pool:uosmo",
  },
  {
    alternativeCoinId: "pool:ujuno",
    poolId: "497",
    spotPriceSourceDenom: DenomHelper.ibcDenom(
      [{ portId: "transfer", channelId: "channel-42" }],
      "ujuno"
    ),
    spotPriceDestDenom: "uosmo",
    destCoinId: "pool:uosmo",
  },
  {
    alternativeCoinId: "pool:nanolike",
    poolId: "553",
    spotPriceSourceDenom: DenomHelper.ibcDenom(
      [{ portId: "transfer", channelId: "channel-53" }],
      "nanolike"
    ),
    spotPriceDestDenom: "uosmo",
    destCoinId: "pool:uosmo",
  },
  {
    alternativeCoinId: "pool:ubcna",
    poolId: "571",
    spotPriceSourceDenom: DenomHelper.ibcDenom(
      [{ portId: "transfer", channelId: "channel-51" }],
      "ubcna"
    ),
    spotPriceDestDenom: "uosmo",
    destCoinId: "pool:uosmo",
  },
  {
    alternativeCoinId: "pool:uixo",
    poolId: "557",
    spotPriceSourceDenom: DenomHelper.ibcDenom(
      [{ portId: "transfer", channelId: "channel-38" }],
      "uixo"
    ),
    spotPriceDestDenom: "uosmo",
    destCoinId: "pool:uosmo",
  },
  {
    alternativeCoinId: "pool:ubtsg",
    poolId: "573",
    spotPriceSourceDenom: DenomHelper.ibcDenom(
      [{ portId: "transfer", channelId: "channel-73" }],
      "ubtsg"
    ),
    spotPriceDestDenom: "uosmo",
    destCoinId: "pool:uosmo",
  },
  {
    alternativeCoinId: "pool:uxki",
    poolId: "577",
    spotPriceSourceDenom: DenomHelper.ibcDenom(
      [{ portId: "transfer", channelId: "channel-77" }],
      "uxki"
    ),
    spotPriceDestDenom: "uosmo",
    destCoinId: "pool:uosmo",
  },
  {
    alternativeCoinId: "pool:lvn",
    poolId: "774",
    spotPriceSourceDenom: DenomHelper.ibcDenom(
      [{ portId: "transfer", channelId: "channel-77" }],
      "cw20:ki1dt3lk455ed360pna38fkhqn0p8y44qndsr77qu73ghyaz2zv4whq83mwdy"
    ),
    spotPriceDestDenom: "uosmo",
    destCoinId: "pool:uosmo",
  },
  {
    alternativeCoinId: "pool:umed",
    poolId: "586",
    spotPriceSourceDenom: DenomHelper.ibcDenom(
      [{ portId: "transfer", channelId: "channel-82" }],
      "umed"
    ),
    spotPriceDestDenom: "uosmo",
    destCoinId: "pool:uosmo",
  },
  {
    alternativeCoinId: "pool:boot",
    poolId: "597",
    spotPriceSourceDenom: DenomHelper.ibcDenom(
      [{ portId: "transfer", channelId: "channel-95" }],
      "boot"
    ),
    spotPriceDestDenom: "uosmo",
    destCoinId: "pool:uosmo",
  },
  {
    alternativeCoinId: "pool:ucmdx",
    poolId: "601",
    spotPriceSourceDenom: DenomHelper.ibcDenom(
      [{ portId: "transfer", channelId: "channel-87" }],
      "ucmdx"
    ),
    spotPriceDestDenom: "uosmo",
    destCoinId: "pool:uosmo",
  },
  {
    alternativeCoinId: "pool:ucmst",
    poolId: "857",
    spotPriceSourceDenom: DenomHelper.ibcDenom(
      [{ portId: "transfer", channelId: "channel-87" }],
      "ucmst"
    ),
    spotPriceDestDenom: "uosmo",
    destCoinId: "pool:uosmo",
  },
  {
    alternativeCoinId: "pool:ncheq",
    poolId: "602",
    spotPriceSourceDenom: DenomHelper.ibcDenom(
      [{ portId: "transfer", channelId: "channel-108" }],
      "ncheq"
    ),
    spotPriceDestDenom: "uosmo",
    destCoinId: "pool:uosmo",
  },
  {
    alternativeCoinId: "pool:ustars",
    poolId: "604",
    spotPriceSourceDenom: DenomHelper.ibcDenom(
      [{ portId: "transfer", channelId: "channel-75" }],
      "ustars"
    ),
    spotPriceDestDenom: "uosmo",
    destCoinId: "pool:uosmo",
  },
  {
    alternativeCoinId: "pool:uhuahua",
    poolId: "605",
    spotPriceSourceDenom: DenomHelper.ibcDenom(
      [{ portId: "transfer", channelId: "channel-113" }],
      "uhuahua"
    ),
    spotPriceDestDenom: "uosmo",
    destCoinId: "pool:uosmo",
  },
  {
    alternativeCoinId: "pool:ulum",
    poolId: "608",
    spotPriceSourceDenom: DenomHelper.ibcDenom(
      [{ portId: "transfer", channelId: "channel-115" }],
      "ulum"
    ),
    spotPriceDestDenom: "uosmo",
    destCoinId: "pool:uosmo",
  },
  {
    alternativeCoinId: "pool:uvdl",
    poolId: "613",
    spotPriceSourceDenom: DenomHelper.ibcDenom(
      [{ portId: "transfer", channelId: "channel-124" }],
      "uvdl"
    ),
    spotPriceDestDenom: "uosmo",
    destCoinId: "pool:uosmo",
  },
  {
    alternativeCoinId: "pool:udsm",
    poolId: "619",
    spotPriceSourceDenom: DenomHelper.ibcDenom(
      [{ portId: "transfer", channelId: "channel-135" }],
      "udsm"
    ),
    spotPriceDestDenom: "uosmo",
    destCoinId: "pool:uosmo",
  },
  {
    alternativeCoinId: "pool:udig",
    poolId: "621",
    spotPriceSourceDenom: DenomHelper.ibcDenom(
      [{ portId: "transfer", channelId: "channel-128" }],
      "udig"
    ),
    spotPriceDestDenom: "uosmo",
    destCoinId: "pool:uosmo",
  },
  {
    alternativeCoinId: "pool:ugraviton",
    poolId: "625",
    spotPriceSourceDenom: DenomHelper.ibcDenom(
      [{ portId: "transfer", channelId: "channel-144" }],
      "ugraviton"
    ),
    spotPriceDestDenom: "uosmo",
    destCoinId: "pool:uosmo",
  },
  {
    alternativeCoinId: "pool:usomm",
    poolId: "627",
    spotPriceSourceDenom: DenomHelper.ibcDenom(
      [{ portId: "transfer", channelId: "channel-165" }],
      "usomm"
    ),
    spotPriceDestDenom: "uosmo",
    destCoinId: "pool:uosmo",
  },
  {
    alternativeCoinId: "pool:uband",
    poolId: "626",
    spotPriceSourceDenom: DenomHelper.ibcDenom(
      [{ portId: "transfer", channelId: "channel-148" }],
      "uband"
    ),
    spotPriceDestDenom: "uosmo",
    destCoinId: "pool:uosmo",
  },
  {
    alternativeCoinId: "pool:udarc",
    poolId: "637",
    spotPriceSourceDenom: DenomHelper.ibcDenom(
      [{ portId: "transfer", channelId: "channel-171" }],
      "udarc"
    ),
    spotPriceDestDenom: "uosmo",
    destCoinId: "pool:uosmo",
  },
  {
    alternativeCoinId: "pool:neta",
    poolId: "631",
    spotPriceSourceDenom: DenomHelper.ibcDenom(
      [{ portId: "transfer", channelId: "channel-169" }],
      "cw20:juno168ctmpyppk90d34p3jjy658zf5a5l3w8wk35wht6ccqj4mr0yv8s4j5awr"
    ),
    spotPriceDestDenom: "uosmo",
    destCoinId: "pool:uosmo",
  },
  {
    alternativeCoinId: "pool:marble",
    poolId: "649",
    spotPriceSourceDenom: DenomHelper.ibcDenom(
      [{ portId: "transfer", channelId: "channel-169" }],
      "cw20:juno1g2g7ucurum66d42g8k5twk34yegdq8c82858gz0tq2fc75zy7khssgnhjl"
    ),
    spotPriceDestDenom: "uosmo",
    destCoinId: "pool:uosmo",
  },
  {
    alternativeCoinId: "pool:uumee",
    poolId: "641",
    spotPriceSourceDenom: DenomHelper.ibcDenom(
      [{ portId: "transfer", channelId: "channel-184" }],
      "uumee"
    ),
    spotPriceDestDenom: "uosmo",
    destCoinId: "pool:uosmo",
  },
  {
    alternativeCoinId: "pool:udec",
    poolId: "644",
    spotPriceSourceDenom: DenomHelper.ibcDenom(
      [{ portId: "transfer", channelId: "channel-181" }],
      "udec"
    ),
    spotPriceDestDenom: "uosmo",
    destCoinId: "pool:uosmo",
  },
  {
    alternativeCoinId: "pool:swth",
    poolId: "651",
    spotPriceSourceDenom: DenomHelper.ibcDenom(
      [{ portId: "transfer", channelId: "channel-188" }],
      "swth"
    ),
    spotPriceDestDenom: "uosmo",
    destCoinId: "pool:uosmo",
  },
  {
    alternativeCoinId: "pool:inj",
    poolId: "725",
    spotPriceSourceDenom: DenomHelper.ibcDenom(
      [{ portId: "transfer", channelId: "channel-122" }],
      "inj"
    ),
    spotPriceDestDenom: "uosmo",
    destCoinId: "pool:uosmo",
  },
  {
    alternativeCoinId: "pool:pstake",
    poolId: "648",
    spotPriceSourceDenom: DenomHelper.ibcDenom(
      [
        { portId: "transfer", channelId: "channel-4" },
        { portId: "transfer", channelId: "channel-38" },
      ],
      "gravity0xfB5c6815cA3AC72Ce9F5006869AE67f18bF77006"
    ),
    spotPriceDestDenom: "uosmo",
    destCoinId: "pool:uosmo",
  },
  {
    alternativeCoinId: "pool:ucrbrus",
    poolId: "662",
    spotPriceSourceDenom: DenomHelper.ibcDenom(
      [{ portId: "transfer", channelId: "channel-212" }],
      "ucrbrus"
    ),
    spotPriceDestDenom: "uosmo",
    destCoinId: "pool:uosmo",
  },
  {
    alternativeCoinId: "pool:afet",
    poolId: "681",
    spotPriceSourceDenom: DenomHelper.ibcDenom(
      [{ portId: "transfer", channelId: "channel-229" }],
      "afet"
    ),
    spotPriceDestDenom: "uosmo",
    destCoinId: "pool:uosmo",
  },
  {
    alternativeCoinId: "pool:uustc",
    poolId: "560",
    spotPriceSourceDenom: DenomHelper.ibcDenom(
      [{ portId: "transfer", channelId: "channel-72" }],
      "uusd"
    ),
    spotPriceDestDenom: "uosmo",
    destCoinId: "pool:uosmo",
  },
  {
    alternativeCoinId: "pool:ulunc",
    poolId: "800",
    spotPriceSourceDenom: DenomHelper.ibcDenom(
      [{ portId: "transfer", channelId: "channel-72" }],
      "uluna"
    ),
    spotPriceDestDenom: "uosmo",
    destCoinId: "pool:uosmo",
  },
  {
    alternativeCoinId: "pool:umntl",
    poolId: "690",
    spotPriceSourceDenom: DenomHelper.ibcDenom(
      [{ portId: "transfer", channelId: "channel-232" }],
      "umntl"
    ),
    spotPriceDestDenom: "uosmo",
    destCoinId: "pool:uosmo",
  },
  {
    alternativeCoinId: "pool:umeme",
    poolId: "701",
    spotPriceSourceDenom: DenomHelper.ibcDenom(
      [{ portId: "transfer", channelId: "channel-238" }],
      "umeme"
    ),
    spotPriceDestDenom: "uosmo",
    destCoinId: "pool:uosmo",
  },
  {
    alternativeCoinId: "pool:utick",
    poolId: "547",
    spotPriceSourceDenom: DenomHelper.ibcDenom(
      [{ portId: "transfer", channelId: "channel-39" }],
      "utick"
    ),
    spotPriceDestDenom: DenomHelper.ibcDenom(
      [{ portId: "transfer", channelId: "channel-0" }],
      "uatom"
    ),
    destCoinId: "pool:uatom",
  },
  {
    alternativeCoinId: "pool:hope",
    poolId: "653",
    spotPriceSourceDenom: DenomHelper.ibcDenom(
      [{ portId: "transfer", channelId: "channel-169" }],
      "cw20:juno1re3x67ppxap48ygndmrc7har2cnc7tcxtm9nplcas4v0gc3wnmvs3s807z"
    ),
    spotPriceDestDenom: "uosmo",
    destCoinId: "pool:uosmo",
  },
  {
    alternativeCoinId: "pool:rac",
    poolId: "669",
    spotPriceSourceDenom: DenomHelper.ibcDenom(
      [{ portId: "transfer", channelId: "channel-169" }],
      "cw20:juno1r4pzw8f9z0sypct5l9j906d47z998ulwvhvqe5xdwgy8wf84583sxwh0pa"
    ),
    spotPriceDestDenom: "uosmo",
    destCoinId: "pool:uosmo",
  },
  {
    alternativeCoinId: "pool:block",
    poolId: "691",
    spotPriceSourceDenom: DenomHelper.ibcDenom(
      [{ portId: "transfer", channelId: "channel-169" }],
      "cw20:juno1y9rf7ql6ffwkv02hsgd4yruz23pn4w97p75e2slsnkm0mnamhzysvqnxaq"
    ),
    spotPriceDestDenom: "uosmo",
    destCoinId: "pool:uosmo",
  },
  {
    alternativeCoinId: "pool:nhash",
    poolId: "693",
    spotPriceSourceDenom: DenomHelper.ibcDenom(
      [{ portId: "transfer", channelId: "channel-222" }],
      "nhash"
    ),
    spotPriceDestDenom: "uosmo",
    destCoinId: "pool:uosmo",
  },
  {
    alternativeCoinId: "pool:uglx",
    poolId: "697",
    spotPriceSourceDenom: DenomHelper.ibcDenom(
      [{ portId: "transfer", channelId: "channel-236" }],
      "uglx"
    ),
    spotPriceDestDenom: "uosmo",
    destCoinId: "pool:uosmo",
  },
  {
    alternativeCoinId: "pool:aevmos",
    poolId: "722",
    spotPriceSourceDenom: DenomHelper.ibcDenom(
      [{ portId: "transfer", channelId: "channel-204" }],
      "aevmos"
    ),
    spotPriceDestDenom: "uosmo",
    destCoinId: "pool:uosmo",
  },
  {
    alternativeCoinId: "pool:uluna",
    poolId: "726",
    spotPriceSourceDenom: DenomHelper.ibcDenom(
      [{ portId: "transfer", channelId: "channel-251" }],
      "uluna"
    ),
    spotPriceDestDenom: "uosmo",
    destCoinId: "pool:uosmo",
  },
  {
    alternativeCoinId: "pool:ukava",
    poolId: "730",
    spotPriceSourceDenom: DenomHelper.ibcDenom(
      [{ portId: "transfer", channelId: "channel-143" }],
      "ukava"
    ),
    spotPriceDestDenom: "uosmo",
    destCoinId: "pool:uosmo",
  },
  {
    alternativeCoinId: "pool:el1",
    poolId: "732",
    spotPriceSourceDenom: DenomHelper.ibcDenom(
      [{ portId: "transfer", channelId: "channel-253" }],
      "el1"
    ),
    spotPriceDestDenom: "uosmo",
    destCoinId: "pool:uosmo",
  },
  {
    alternativeCoinId: "pool:ukuji",
    poolId: "744",
    spotPriceSourceDenom: DenomHelper.ibcDenom(
      [{ portId: "transfer", channelId: "channel-259" }],
      "ukuji"
    ),
    spotPriceDestDenom: "uosmo",
    destCoinId: "pool:uosmo",
  },
  {
    alternativeCoinId: "pool:ulumen",
    poolId: "788",
    spotPriceSourceDenom: DenomHelper.ibcDenom(
      [{ portId: "transfer", channelId: "channel-286" }],
      "ulumen"
    ),
    spotPriceDestDenom: "uosmo",
    destCoinId: "pool:uosmo",
  },
  {
    alternativeCoinId: "pool:acudos",
    poolId: "796",
    spotPriceSourceDenom: DenomHelper.ibcDenom(
      [{ portId: "transfer", channelId: "channel-298" }],
      "acudos"
    ),
    spotPriceDestDenom: "uosmo",
    destCoinId: "pool:uosmo",
  },
  {
    alternativeCoinId: "pool:dhk",
    poolId: "695",
    spotPriceSourceDenom: DenomHelper.ibcDenom(
      [{ portId: "transfer", channelId: "channel-169" }],
      "cw20:juno1tdjwrqmnztn2j3sj2ln9xnyps5hs48q3ddwjrz7jpv6mskappjys5czd49"
    ),
    spotPriceDestDenom: "uosmo",
    destCoinId: "pool:uosmo",
  },
  {
    alternativeCoinId: "pool:raw",
    poolId: "700",
    spotPriceSourceDenom: DenomHelper.ibcDenom(
      [{ portId: "transfer", channelId: "channel-169" }],
      "cw20:juno15u3dt79t6sxxa3x3kpkhzsy56edaa5a66wvt3kxmukqjz2sx0hes5sn38g"
    ),
    spotPriceDestDenom: "uosmo",
    destCoinId: "pool:uosmo",
  },
  {
    alternativeCoinId: "pool:asvt",
    poolId: "716",
    spotPriceSourceDenom: DenomHelper.ibcDenom(
      [{ portId: "transfer", channelId: "channel-169" }],
      "cw20:juno17wzaxtfdw5em7lc94yed4ylgjme63eh73lm3lutp2rhcxttyvpwsypjm4w"
    ),
    spotPriceDestDenom: DenomHelper.ibcDenom(
      [{ portId: "transfer", channelId: "channel-47" }],
      "rowan"
    ),
    destCoinId: "pool:rowan",
  },
  {
    alternativeCoinId: "pool:joe",
    poolId: "718",
    spotPriceSourceDenom: DenomHelper.ibcDenom(
      [{ portId: "transfer", channelId: "channel-169" }],
      "cw20:juno1n7n7d5088qlzlj37e9mgmkhx6dfgtvt02hqxq66lcap4dxnzdhwqfmgng3"
    ),
    spotPriceDestDenom: "uosmo",
    destCoinId: "pool:uosmo",
  },
  {
    alternativeCoinId: "pool:glto",
    poolId: "778",
    spotPriceSourceDenom: DenomHelper.ibcDenom(
      [{ portId: "transfer", channelId: "channel-169" }],
      "cw20:juno1j0a9ymgngasfn3l5me8qpd53l5zlm9wurfdk7r65s5mg6tkxal3qpgf5se"
    ),
    spotPriceDestDenom: "uosmo",
    destCoinId: "pool:uosmo",
  },
  {
    alternativeCoinId: "pool:gkey",
    poolId: "790",
    spotPriceSourceDenom: DenomHelper.ibcDenom(
      [{ portId: "transfer", channelId: "channel-169" }],
      "cw20:juno1gz8cf86zr4vw9cjcyyv432vgdaecvr9n254d3uwwkx9rermekddsxzageh"
    ),
    spotPriceDestDenom: "uosmo",
    destCoinId: "pool:uosmo",
  },
  {
    alternativeCoinId: "pool:odin",
    poolId: "777",
    spotPriceSourceDenom: DenomHelper.ibcDenom(
      [{ portId: "transfer", channelId: "channel-258" }],
      "loki"
    ),
    spotPriceDestDenom: "uosmo",
    destCoinId: "pool:uosmo",
  },
  {
    alternativeCoinId: "pool:utgd",
    poolId: "769",
    spotPriceSourceDenom: DenomHelper.ibcDenom(
      [{ portId: "transfer", channelId: "channel-263" }],
      "utgd"
    ),
    spotPriceDestDenom: "uosmo",
    destCoinId: "pool:uosmo",
  },
  {
    alternativeCoinId: "pool:aechelon",
    poolId: "848",
    spotPriceSourceDenom: DenomHelper.ibcDenom(
      [{ portId: "transfer", channelId: "channel-403" }],
      "aechelon"
    ),
    spotPriceDestDenom: "uosmo",
    destCoinId: "pool:uosmo",
  },
  {
    alternativeCoinId: "pool:ucre",
    poolId: "786",
    spotPriceSourceDenom: DenomHelper.ibcDenom(
      [{ portId: "transfer", channelId: "channel-297" }],
      "ucre"
    ),
    spotPriceDestDenom: "uosmo",
    destCoinId: "pool:uosmo",
  },
  {
    alternativeCoinId: "pool:geo",
    poolId: "787",
    spotPriceSourceDenom: DenomHelper.ibcDenom(
      [{ portId: "transfer", channelId: "channel-258" }],
      "mGeo"
    ),
    spotPriceDestDenom: "uosmo",
    destCoinId: "pool:uosmo",
  },
  {
    alternativeCoinId: "pool:stuatom",
    poolId: "803",
    spotPriceSourceDenom: DenomHelper.ibcDenom(
      [{ portId: "transfer", channelId: "channel-326" }],
      "stuatom"
    ),
    spotPriceDestDenom: DenomHelper.ibcDenom(
      [{ portId: "transfer", channelId: "channel-0" }],
      "uatom"
    ),
    destCoinId: "pool:uatom",
  },
  {
    alternativeCoinId: "pool:o9w",
    poolId: "805",
    spotPriceSourceDenom: DenomHelper.ibcDenom(
      [{ portId: "transfer", channelId: "channel-258" }],
      "mO9W"
    ),
    spotPriceDestDenom: "uosmo",
    destCoinId: "pool:uosmo",
  },
  {
    alternativeCoinId: "pool:ustrd",
    poolId: "806",
    spotPriceSourceDenom: DenomHelper.ibcDenom(
      [{ portId: "transfer", channelId: "channel-326" }],
      "ustrd"
    ),
    spotPriceDestDenom: "uosmo",
    destCoinId: "pool:uosmo",
  },
  {
    alternativeCoinId: "pool:stustars",
    poolId: "810",
    spotPriceSourceDenom: DenomHelper.ibcDenom(
      [{ portId: "transfer", channelId: "channel-326" }],
      "stustars"
    ),
    spotPriceDestDenom: DenomHelper.ibcDenom(
      [{ portId: "transfer", channelId: "channel-75" }],
      "ustars"
    ),
    destCoinId: "pool:ustars",
  },
  {
    alternativeCoinId: "pool:sejuno",
    poolId: "793",
    spotPriceSourceDenom: DenomHelper.ibcDenom(
      [{ portId: "transfer", channelId: "channel-169" }],
      "cw20:juno1dd0k0um5rqncfueza62w9sentdfh3ec4nw4aq4lk5hkjl63vljqscth9gv"
    ),
    spotPriceDestDenom: "uosmo",
    destCoinId: "pool:uosmo",
  },
  {
    alternativeCoinId: "pool:seasy",
    poolId: "808",
    spotPriceSourceDenom: DenomHelper.ibcDenom(
      [{ portId: "transfer", channelId: "channel-169" }],
      "cw20:juno19rqljkh95gh40s7qdx40ksx3zq5tm4qsmsrdz9smw668x9zdr3lqtg33mf"
    ),
    spotPriceDestDenom: "uosmo",
    destCoinId: "pool:uosmo",
  },
  {
    alternativeCoinId: "pool:arebus",
    poolId: "813",
    spotPriceSourceDenom: DenomHelper.ibcDenom(
      [{ portId: "transfer", channelId: "channel-355" }],
      "arebus"
    ),
    spotPriceDestDenom: "uosmo",
    destCoinId: "pool:uosmo",
  },
  {
    alternativeCoinId: "pool:uaxl",
    poolId: "812",
    spotPriceSourceDenom: DenomHelper.ibcDenom(
      [{ portId: "transfer", channelId: "channel-208" }],
      "uaxl"
    ),
    spotPriceDestDenom: "uosmo",
    destCoinId: "pool:uosmo",
  },
  {
    alternativeCoinId: "pool:utori",
    poolId: "816",
    spotPriceSourceDenom: DenomHelper.ibcDenom(
      [{ portId: "transfer", channelId: "channel-362" }],
      "utori"
    ),
    spotPriceDestDenom: "uosmo",
    destCoinId: "pool:uosmo",
  },
  {
    alternativeCoinId: "pool:stujuno",
    poolId: "817",
    spotPriceSourceDenom: DenomHelper.ibcDenom(
      [{ portId: "transfer", channelId: "channel-326" }],
      "stujuno"
    ),
    spotPriceDestDenom: DenomHelper.ibcDenom(
      [{ portId: "transfer", channelId: "channel-42" }],
      "ujuno"
    ),
    destCoinId: "pool:ujuno",
  },
  {
    alternativeCoinId: "pool:stuosmo",
    poolId: "833",
    spotPriceSourceDenom: DenomHelper.ibcDenom(
      [{ portId: "transfer", channelId: "channel-326" }],
      "stuosmo"
    ),
    spotPriceDestDenom: "uosmo",
    destCoinId: "pool:uosmo",
  },
  {
    alternativeCoinId: "pool:stuluna",
    poolId: "913",
    spotPriceSourceDenom: DenomHelper.ibcDenom(
      [{ portId: "transfer", channelId: "channel-326" }],
      "stuluna"
    ),
    spotPriceDestDenom: DenomHelper.ibcDenom(
      [{ portId: "transfer", channelId: "channel-251" }],
      "uluna"
    ),
    destCoinId: "pool:uluna",
  },
  {
    alternativeCoinId: "pool:staevmos",
    poolId: "922",
    spotPriceSourceDenom: DenomHelper.ibcDenom(
      [{ portId: "transfer", channelId: "channel-326" }],
      "staevmos"
    ),
    spotPriceDestDenom: DenomHelper.ibcDenom(
      [{ portId: "transfer", channelId: "channel-204" }],
      "aevmos"
    ),
    destCoinId: "pool:aevmos",
  },
  {
    alternativeCoinId: "pool:rowan",
    poolId: "629",
    spotPriceSourceDenom: DenomHelper.ibcDenom(
      [{ portId: "transfer", channelId: "channel-47" }],
      "rowan"
    ),
    spotPriceDestDenom: "uosmo",
    destCoinId: "pool:uosmo",
  },
  {
    alternativeCoinId: "pool:lambda",
    poolId: "826",
    spotPriceSourceDenom: DenomHelper.ibcDenom(
      [{ portId: "transfer", channelId: "channel-378" }],
      "ulamb"
    ),
    spotPriceDestDenom: "uosmo",
    destCoinId: "pool:uosmo",
  },
  {
    alternativeCoinId: "pool:nund",
    poolId: "830",
    spotPriceSourceDenom: DenomHelper.ibcDenom(
      [{ portId: "transfer", channelId: "channel-382" }],
      "nund"
    ),
    spotPriceDestDenom: "uosmo",
    destCoinId: "pool:uosmo",
  },
  {
    alternativeCoinId: "pool:jkl",
    poolId: "832",
    spotPriceSourceDenom: DenomHelper.ibcDenom(
      [{ portId: "transfer", channelId: "channel-412" }],
      "ujkl"
    ),
    spotPriceDestDenom: "uosmo",
    destCoinId: "pool:uosmo",
  },
  {
    alternativeCoinId: "pool:ubld",
    poolId: "795",
    spotPriceSourceDenom: DenomHelper.ibcDenom(
      [{ portId: "transfer", channelId: "channel-320" }],
      "ubld"
    ),
    spotPriceDestDenom: "uosmo",
    destCoinId: "pool:uosmo",
  },
  {
    alternativeCoinId: "pool:uist",
    poolId: "837",
    spotPriceSourceDenom: DenomHelper.ibcDenom(
      [{ portId: "transfer", channelId: "channel-320" }],
      "uist"
    ),
    spotPriceDestDenom: "uosmo",
    destCoinId: "pool:uosmo",
  },
  {
    alternativeCoinId: "pool:uusdc.grv",
    poolId: "633",
    spotPriceSourceDenom: DenomHelper.ibcDenom(
      [{ portId: "transfer", channelId: "channel-144" }],
      "gravity0xA0b86991c6218b36c1d19D4a2e9Eb0cE3606eB48"
    ),
    spotPriceDestDenom: "uosmo",
    destCoinId: "pool:uosmo",
  },
  {
    alternativeCoinId: "pool:uusdt.grv",
    poolId: "818",
    spotPriceSourceDenom: DenomHelper.ibcDenom(
      [{ portId: "transfer", channelId: "channel-144" }],
      "gravity0xdAC17F958D2ee523a2206206994597C13D831ec7"
    ),
    spotPriceDestDenom: "uosmo",
    destCoinId: "pool:uosmo",
  },
  {
    alternativeCoinId: "pool:uusdt.axl",
    poolId: "877",
    spotPriceSourceDenom: DenomHelper.ibcDenom(
      [{ portId: "transfer", channelId: "channel-208" }],
      "uusdt"
    ),
    spotPriceDestDenom: DenomHelper.ibcDenom(
      [{ portId: "transfer", channelId: "channel-208" }],
      "uusdc"
    ),
    destCoinId: "usd-coin",
  },
  {
    alternativeCoinId: "pool:dai-wei",
    poolId: "674",
    spotPriceSourceDenom: DenomHelper.ibcDenom(
      [{ portId: "transfer", channelId: "channel-208" }],
      "dai-wei"
    ),
    spotPriceDestDenom: "uosmo",
    destCoinId: "pool:uosmo",
  },
  {
    alternativeCoinId: "pool:weth-wei",
    poolId: "704",
    spotPriceSourceDenom: DenomHelper.ibcDenom(
      [{ portId: "transfer", channelId: "channel-208" }],
      "weth-wei"
    ),
    spotPriceDestDenom: "uosmo",
    destCoinId: "pool:uosmo",
  },
  {
    alternativeCoinId: "pool:weth-wei.grv",
    poolId: "634",
    spotPriceSourceDenom: DenomHelper.ibcDenom(
      [{ portId: "transfer", channelId: "channel-144" }],
      "gravity0xC02aaA39b223FE8D0A0e5C4F27eAD9083C756Cc2"
    ),
    spotPriceDestDenom: "uosmo",
    destCoinId: "pool:uosmo",
  },
  {
    alternativeCoinId: "pool:wbtc-satoshi",
    poolId: "712",
    spotPriceSourceDenom: DenomHelper.ibcDenom(
      [{ portId: "transfer", channelId: "channel-208" }],
      "wbtc-satoshi"
    ),
    spotPriceDestDenom: "uosmo",
    destCoinId: "pool:uosmo",
  },
  {
    alternativeCoinId: "pool:link-wei",
    poolId: "731",
    spotPriceSourceDenom: DenomHelper.ibcDenom(
      [{ portId: "transfer", channelId: "channel-208" }],
      "link-wei"
    ),
    spotPriceDestDenom: "uosmo",
    destCoinId: "pool:uosmo",
  },
  {
    alternativeCoinId: "pool:mkr-wei",
    poolId: "733",
    spotPriceSourceDenom: DenomHelper.ibcDenom(
      [{ portId: "transfer", channelId: "channel-208" }],
      "mkr-wei"
    ),
    spotPriceDestDenom: "uosmo",
    destCoinId: "pool:uosmo",
  },
  {
    alternativeCoinId: "pool:wfil-wei",
    poolId: "1006",
    spotPriceSourceDenom: DenomHelper.ibcDenom(
      [{ portId: "transfer", channelId: "channel-208" }],
      "wfil-wei"
    ),
    spotPriceDestDenom: "uosmo",
    destCoinId: "pool:uosmo",
  },
  {
    alternativeCoinId: "pool:ubze",
    poolId: "856",
    spotPriceSourceDenom: DenomHelper.ibcDenom(
      [{ portId: "transfer", channelId: "channel-340" }],
      "ubze"
    ),
    spotPriceDestDenom: "uosmo",
    destCoinId: "pool:uosmo",
  },
  {
    alternativeCoinId: "pool:aimv",
    poolId: "866",
    spotPriceSourceDenom: DenomHelper.ibcDenom(
      [{ portId: "transfer", channelId: "channel-517" }],
      "aimv"
    ),
    spotPriceDestDenom: DenomHelper.ibcDenom(
      [{ portId: "transfer", channelId: "channel-208" }],
      "uusdc"
    ),
    destCoinId: "usd-coin",
  },
  {
    alternativeCoinId: "pool:umedas",
    poolId: "859",
    spotPriceSourceDenom: DenomHelper.ibcDenom(
      [{ portId: "transfer", channelId: "channel-519" }],
      "umedas"
    ),
    spotPriceDestDenom: "uosmo",
    destCoinId: "pool:uosmo",
  },
  {
    alternativeCoinId: "pool:aacre",
    poolId: "858",
    spotPriceSourceDenom: DenomHelper.ibcDenom(
      [{ portId: "transfer", channelId: "channel-490" }],
      "aacre"
    ),
    spotPriceDestDenom: "uosmo",
    destCoinId: "pool:uosmo",
  },
  {
    alternativeCoinId: "pool:anom",
    poolId: "882",
    spotPriceSourceDenom: DenomHelper.ibcDenom(
      [{ portId: "transfer", channelId: "channel-525" }],
      "anom"
    ),
    spotPriceDestDenom: "uosmo",
    destCoinId: "pool:uosmo",
  },
  {
    alternativeCoinId: "pool:dys",
    poolId: "905",
    spotPriceSourceDenom: DenomHelper.ibcDenom(
      [{ portId: "transfer", channelId: "channel-526" }],
      "dys"
    ),
    spotPriceDestDenom: "uosmo",
    destCoinId: "pool:uosmo",
  },
  {
    alternativeCoinId: "pool:erc20/0x2Cbea61fdfDFA520Ee99700F104D5b75ADf50B0c",
    poolId: "895",
    spotPriceSourceDenom: DenomHelper.ibcDenom(
      [{ portId: "transfer", channelId: "channel-490" }],
      "erc20/0x2Cbea61fdfDFA520Ee99700F104D5b75ADf50B0c"
    ),
    spotPriceDestDenom: DenomHelper.ibcDenom(
      [{ portId: "transfer", channelId: "channel-208" }],
      "uusdc"
    ),
    destCoinId: "usd-coin",
  },
  {
    alternativeCoinId: "pool:aplanq",
    poolId: "898",
    spotPriceSourceDenom: DenomHelper.ibcDenom(
      [{ portId: "transfer", channelId: "channel-492" }],
      "aplanq"
    ),
    spotPriceDestDenom: "uosmo",
    destCoinId: "pool:uosmo",
  },
  {
    alternativeCoinId: "pool:acanto",
    poolId: "901",
    spotPriceSourceDenom: DenomHelper.ibcDenom(
      [{ portId: "transfer", channelId: "channel-550" }],
      "acanto"
    ),
    spotPriceDestDenom: "uosmo",
    destCoinId: "pool:uosmo",
  },
  {
    alternativeCoinId: "pool:uqck",
    poolId: "952",
    spotPriceSourceDenom: DenomHelper.ibcDenom(
      [{ portId: "transfer", channelId: "channel-522" }],
      "uqck"
    ),
    spotPriceDestDenom: "uosmo",
    destCoinId: "pool:uosmo",
  },
  {
    alternativeCoinId: "pool:uqstars",
    poolId: "903",
    spotPriceSourceDenom: DenomHelper.ibcDenom(
      [{ portId: "transfer", channelId: "channel-522" }],
      "uqstars"
    ),
    spotPriceDestDenom: DenomHelper.ibcDenom(
      [{ portId: "transfer", channelId: "channel-75" }],
      "ustars"
    ),
    destCoinId: "pool:ustars",
  },
  {
    alternativeCoinId: "pool:uqatom",
    poolId: "944",
    spotPriceSourceDenom: DenomHelper.ibcDenom(
      [{ portId: "transfer", channelId: "channel-522" }],
      "uqatom"
    ),
    spotPriceDestDenom: DenomHelper.ibcDenom(
      [{ portId: "transfer", channelId: "channel-0" }],
      "uatom"
    ),
    destCoinId: "pool:uatom",
  },
  {
    alternativeCoinId: "pool:uqregen",
    poolId: "948",
    spotPriceSourceDenom: DenomHelper.ibcDenom(
      [{ portId: "transfer", channelId: "channel-522" }],
      "uqregen"
    ),
    spotPriceDestDenom: DenomHelper.ibcDenom(
      [{ portId: "transfer", channelId: "channel-8" }],
      "uregen"
    ),
    destCoinId: "pool:uregen",
  },
  {
    alternativeCoinId: "pool:uqosmo",
    poolId: "956",
    spotPriceSourceDenom: DenomHelper.ibcDenom(
      [{ portId: "transfer", channelId: "channel-522" }],
      "uqosmo"
    ),
    spotPriceDestDenom: "uosmo",
    destCoinId: "pool:uosmo",
  },
  {
    alternativeCoinId: "pool:wftm-wei",
    poolId: "900",
    spotPriceSourceDenom: DenomHelper.ibcDenom(
      [{ portId: "transfer", channelId: "channel-208" }],
      "wftm-wei"
    ),
    spotPriceDestDenom: "uosmo",
    destCoinId: "pool:uosmo",
  },
  {
    alternativeCoinId: "pool:hopers",
    poolId: "894",
    spotPriceSourceDenom: DenomHelper.ibcDenom(
      [{ portId: "transfer", channelId: "channel-169" }],
      "cw20:juno1u45shlp0q4gcckvsj06ss4xuvsu0z24a0d0vr9ce6r24pht4e5xq7q995n"
    ),
    spotPriceDestDenom: "uosmo",
    destCoinId: "pool:uosmo",
  },
  {
    alternativeCoinId: "pool:wynd",
    poolId: "902",
    spotPriceSourceDenom: DenomHelper.ibcDenom(
      [{ portId: "transfer", channelId: "channel-169" }],
      "cw20:juno1mkw83sv6c7sjdvsaplrzc8yaes9l42p4mhy0ssuxjnyzl87c9eps7ce3m9"
    ),
    spotPriceDestDenom: "uosmo",
    destCoinId: "pool:uosmo",
  },
  {
    alternativeCoinId: "pool:mars",
    poolId: "907",
    spotPriceSourceDenom: DenomHelper.ibcDenom(
      [{ portId: "transfer", channelId: "channel-557" }],
      "umars"
    ),
    spotPriceDestDenom: "uosmo",
    destCoinId: "pool:uosmo",
  },
  {
    alternativeCoinId: "pool:erc20/0xAE6D3334989a22A65228732446731438672418F2",
    poolId: "909",
    spotPriceSourceDenom: DenomHelper.ibcDenom(
      [{ portId: "transfer", channelId: "channel-490" }],
      "erc20/0xAE6D3334989a22A65228732446731438672418F2"
    ),
    spotPriceDestDenom: DenomHelper.ibcDenom(
      [{ portId: "transfer", channelId: "channel-208" }],
      "uusdc"
    ),
    destCoinId: "usd-coin",
  },
  {
    alternativeCoinId: "pool:wbnbwei.axl",
    poolId: "840",
    spotPriceSourceDenom: DenomHelper.ibcDenom(
      [{ portId: "transfer", channelId: "channel-208" }],
      "wbnb-wei"
    ),
    spotPriceDestDenom: "uosmo",
    destCoinId: "pool:uosmo",
  },
  {
    alternativeCoinId: "pool:wavaxwei.axl",
    poolId: "899",
    spotPriceSourceDenom: DenomHelper.ibcDenom(
      [{ portId: "transfer", channelId: "channel-208" }],
      "wavax-wei"
    ),
    spotPriceDestDenom: "uosmo",
    destCoinId: "pool:uosmo",
  },
  {
    alternativeCoinId: "pool:busdwei.axl",
    poolId: "877",
    spotPriceSourceDenom: DenomHelper.ibcDenom(
      [{ portId: "transfer", channelId: "channel-208" }],
      "busd-wei"
    ),
    spotPriceDestDenom: DenomHelper.ibcDenom(
      [{ portId: "transfer", channelId: "channel-208" }],
      "uusdc"
    ),
    destCoinId: "usd-coin",
  },
  {
    alternativeCoinId: "pool:dotplanck.axl",
    poolId: "773",
    spotPriceSourceDenom: DenomHelper.ibcDenom(
      [{ portId: "transfer", channelId: "channel-208" }],
      "dot-planck"
    ),
    spotPriceDestDenom: "uosmo",
    destCoinId: "pool:uosmo",
  },
  {
    alternativeCoinId: "pool:wmaticwei.axl",
    poolId: "789",
    spotPriceSourceDenom: DenomHelper.ibcDenom(
      [{ portId: "transfer", channelId: "channel-208" }],
      "wmatic-wei"
    ),
    spotPriceDestDenom: "uosmo",
    destCoinId: "pool:uosmo",
  },
  {
    alternativeCoinId: "pool:alter",
    poolId: "845",
    spotPriceSourceDenom: DenomHelper.ibcDenom(
      [{ portId: "transfer", channelId: "channel-476" }],
      "cw20:secret12rcvz0umvk875kd6a803txhtlu7y0pnd73kcej"
    ),
    spotPriceDestDenom: "uosmo",
    destCoinId: "pool:uosmo",
  },
  {
    alternativeCoinId: "pool:orai",
    poolId: "799",
    spotPriceSourceDenom: DenomHelper.ibcDenom(
      [{ portId: "transfer", channelId: "channel-216" }],
      "orai"
    ),
    spotPriceDestDenom: "uosmo",
    destCoinId: "pool:uosmo",
  },
  {
    alternativeCoinId: "pool:phmn",
    poolId: "867",
    spotPriceSourceDenom: DenomHelper.ibcDenom(
      [{ portId: "transfer", channelId: "channel-169" }],
      "cw20:juno1rws84uz7969aaa7pej303udhlkt3j9ca0l3egpcae98jwak9quzq8szn2l"
    ),
    spotPriceDestDenom: DenomHelper.ibcDenom(
      [{ portId: "transfer", channelId: "channel-0" }],
      "uatom"
    ),
    destCoinId: "pool:uatom",
  },
  {
    alternativeCoinId: "pool:shdold",
    poolId: "846",
    spotPriceSourceDenom: DenomHelper.ibcDenom(
      [{ portId: "transfer", channelId: "channel-476" }],
      "cw20:secret1qfql357amn448duf5gvp9gr48sxx9tsnhupu3d"
    ),
    spotPriceDestDenom: "uosmo",
    destCoinId: "pool:uosmo",
  },
  {
    alternativeCoinId: "pool:shd",
    poolId: "1004",
    spotPriceSourceDenom: DenomHelper.ibcDenom(
      [{ portId: "transfer", channelId: "channel-476" }],
      "cw20:secret153wu605vvp934xhd4k9dtd640zsep5jkesstdm"
    ),
    spotPriceDestDenom: "uosmo",
    destCoinId: "pool:uosmo",
  },
  {
    alternativeCoinId: "pool:silk",
    poolId: "1005",
    spotPriceSourceDenom: DenomHelper.ibcDenom(
      [{ portId: "transfer", channelId: "channel-476" }],
      "cw20:secret1fl449muk5yq8dlad7a22nje4p5d2pnsgymhjfd"
    ),
    spotPriceDestDenom: "uosmo",
    destCoinId: "pool:uosmo",
  },
  {
    alternativeCoinId: "pool:nride",
    poolId: "924",
    spotPriceSourceDenom: DenomHelper.ibcDenom(
      [{ portId: "transfer", channelId: "channel-169" }],
      "cw20:juno1qmlchtmjpvu0cr7u0tad2pq8838h6farrrjzp39eqa9xswg7teussrswlq"
    ),
    spotPriceDestDenom: "uosmo",
    destCoinId: "pool:uosmo",
  },
  {
    alternativeCoinId: "pool:solar",
    poolId: "941",
    spotPriceSourceDenom: DenomHelper.ibcDenom(
      [{ portId: "transfer", channelId: "channel-169" }],
      "cw20:juno159q8t5g02744lxq8lfmcn6f78qqulq9wn3y9w7lxjgkz4e0a6kvsfvapse"
    ),
    spotPriceDestDenom: "uosmo",
    destCoinId: "pool:uosmo",
  },
  {
    alternativeCoinId: "pool:uebl",
    poolId: "935",
    spotPriceSourceDenom: DenomHelper.ibcDenom(
      [{ portId: "transfer", channelId: "channel-641" }],
      "uebl"
    ),
    spotPriceDestDenom: "uosmo",
    destCoinId: "pool:uosmo",
  },
  {
    alternativeCoinId: "pool:uharbor",
    poolId: "947",
    spotPriceSourceDenom: DenomHelper.ibcDenom(
      [{ portId: "transfer", channelId: "channel-87" }],
      "uharbor"
    ),
    spotPriceDestDenom: "uosmo",
    destCoinId: "pool:uosmo",
  },
  {
    alternativeCoinId: "pool:fox",
    poolId: "949",
    spotPriceSourceDenom: DenomHelper.ibcDenom(
      [{ portId: "transfer", channelId: "channel-169" }],
      "cw20:juno1u8cr3hcjvfkzxcaacv9q75uw9hwjmn8pucc93pmy6yvkzz79kh3qncca8x"
    ),
    spotPriceDestDenom: "uosmo",
    destCoinId: "pool:uosmo",
  },
  {
    alternativeCoinId: "pool:arkh",
    poolId: "954",
    spotPriceSourceDenom: DenomHelper.ibcDenom(
      [{ portId: "transfer", channelId: "channel-648" }],
      "arkh"
    ),
    spotPriceDestDenom: "uosmo",
    destCoinId: "pool:uosmo",
  },
  {
    alternativeCoinId: "pool:frnz",
    poolId: "958",
    spotPriceSourceDenom: DenomHelper.ibcDenom(
      [{ portId: "transfer", channelId: "channel-750" }],
      "ufrienzies"
    ),
    spotPriceDestDenom: DenomHelper.ibcDenom(
      [{ portId: "transfer", channelId: "channel-0" }],
      "uatom"
    ),
    destCoinId: "pool:uatom",
  },
  {
    alternativeCoinId: "pool:uwhale",
    poolId: "960",
    spotPriceSourceDenom: DenomHelper.ibcDenom(
      [{ portId: "transfer", channelId: "channel-642" }],
      "uwhale"
    ),
    spotPriceDestDenom: "uosmo",
    destCoinId: "pool:uosmo",
  },
  {
    alternativeCoinId: "pool:grdn",
    poolId: "959",
    spotPriceSourceDenom: DenomHelper.ibcDenom(
      [{ portId: "transfer", channelId: "channel-169" }],
      "cw20:juno1xekkh27punj0uxruv3gvuydyt856fax0nu750xns99t2qcxp7xmsqwhfma"
    ),
    spotPriceDestDenom: "uosmo",
    destCoinId: "pool:uosmo",
  },
  {
    alternativeCoinId: "pool:unls",
    poolId: "39",
    spotPriceSourceDenom: DenomHelper.ibcDenom(
      [{ portId: "transfer", channelId: "channel-110" }],
      "unls"
    ),
    spotPriceDestDenom: DenomHelper.ibcDenom(
      [{ portId: "transfer", channelId: "channel-3" }],
      "uausdc"
    ),
    destCoinId: "usd-coin",
  },
  {
    alternativeCoinId: "pool:unls",
    poolId: "1041",
    spotPriceSourceDenom: DenomHelper.ibcDenom(
      [{ portId: "transfer", channelId: "channel-783" }],
      "unls"
    ),
    spotPriceDestDenom: DenomHelper.ibcDenom(
      [{ portId: "transfer", channelId: "channel-208" }],
      "uusdc"
    ),
    destCoinId: "usd-coin",
  },
  {
    alternativeCoinId: "pool:mnpu",
    poolId: "961",
    spotPriceSourceDenom: DenomHelper.ibcDenom(
      [{ portId: "transfer", channelId: "channel-169" }],
      "cw20:juno166heaxlyntd33a5euh4rrz26svhean4klzw594esmd02l4atan6sazy2my"
    ),
    spotPriceDestDenom: "uosmo",
    destCoinId: "pool:uosmo",
  },
  {
    alternativeCoinId: "pool:shibac",
    poolId: "962",
    spotPriceSourceDenom: DenomHelper.ibcDenom(
      [{ portId: "transfer", channelId: "channel-169" }],
      "cw20:juno1x5qt47rw84c4k6xvvywtrd40p8gxjt8wnmlahlqg07qevah3f8lqwxfs7z"
    ),
    spotPriceDestDenom: "uosmo",
    destCoinId: "pool:uosmo",
  },
  {
    alternativeCoinId: "pool:skoj",
    poolId: "964",
    spotPriceSourceDenom: DenomHelper.ibcDenom(
      [{ portId: "transfer", channelId: "channel-169" }],
      "cw20:juno1qqwf3lkfjhp77yja7gmg3y95pda0e5xctqrdhf3wvwdd79flagvqfgrgxp"
    ),
    spotPriceDestDenom: "uosmo",
    destCoinId: "pool:uosmo",
  },
  {
    alternativeCoinId: "pool:clst",
    poolId: "974",
    spotPriceSourceDenom: DenomHelper.ibcDenom(
      [{ portId: "transfer", channelId: "channel-169" }],
      "cw20:juno1ngww7zxak55fql42wmyqrr4rhzpne24hhs4p3w4cwhcdgqgr3hxsmzl9zg"
    ),
    spotPriceDestDenom: "uosmo",
    destCoinId: "pool:uosmo",
  },
  {
    alternativeCoinId: "pool:osdoge",
    poolId: "975",
    spotPriceSourceDenom: DenomHelper.ibcDenom(
      [{ portId: "transfer", channelId: "channel-169" }],
      "cw20:juno1ytymtllllsp3hfmndvcp802p2xmy5s8m59ufel8xv9ahyxyfs4hs4kd4je"
    ),
    spotPriceDestDenom: "uosmo",
    destCoinId: "pool:uosmo",
  },
  {
    alternativeCoinId: "pool:apemos",
    poolId: "977",
    spotPriceSourceDenom: DenomHelper.ibcDenom(
      [{ portId: "transfer", channelId: "channel-169" }],
      "cw20:juno1jrr0tuuzxrrwcg6hgeqhw5wqpck2y55734e7zcrp745aardlp0qqg8jz06"
    ),
    spotPriceDestDenom: "uosmo",
    destCoinId: "pool:uosmo",
  },
  {
    alternativeCoinId: "pool:invdrs",
    poolId: "969",
    spotPriceSourceDenom: DenomHelper.ibcDenom(
      [{ portId: "transfer", channelId: "channel-169" }],
      "cw20:juno1jwdy7v4egw36pd84aeks3ww6n8k7zhsumd4ac8q5lts83ppxueus4626e8"
    ),
    spotPriceDestDenom: "uosmo",
    destCoinId: "pool:uosmo",
  },
  {
    alternativeCoinId: "pool:doga",
    poolId: "978",
    spotPriceSourceDenom: DenomHelper.ibcDenom(
      [{ portId: "transfer", channelId: "channel-169" }],
      "cw20:juno1k2ruzzvvwwtwny6gq6kcwyfhkzahaunp685wmz4hafplduekj98q9hgs6d"
    ),
    spotPriceDestDenom: "uosmo",
    destCoinId: "pool:uosmo",
  },
  {
    alternativeCoinId: "pool:catmos",
    poolId: "981",
    spotPriceSourceDenom: DenomHelper.ibcDenom(
      [{ portId: "transfer", channelId: "channel-169" }],
      "cw20:juno1f5datjdse3mdgrapwuzs3prl7pvxxht48ns6calnn0t77v2s9l8s0qu488"
    ),
    spotPriceDestDenom: "uosmo",
    destCoinId: "pool:uosmo",
  },
  {
    alternativeCoinId: "pool:summit",
    poolId: "982",
    spotPriceSourceDenom: DenomHelper.ibcDenom(
      [{ portId: "transfer", channelId: "channel-169" }],
      "cw20:juno1j4ux0f6gt7e82z7jdpm25v4g2gts880ap64rdwa49989wzhd0dfqed6vqm"
    ),
    spotPriceDestDenom: "uosmo",
    destCoinId: "pool:uosmo",
  },
  {
    alternativeCoinId: "pool:uflix",
    poolId: "992",
    spotPriceSourceDenom: DenomHelper.ibcDenom(
      [{ portId: "transfer", channelId: "channel-199" }],
      "uflix"
    ),
    spotPriceDestDenom: "uosmo",
    destCoinId: "pool:uosmo",
  },
  {
    alternativeCoinId: "pool:spacer",
    poolId: "993",
    spotPriceSourceDenom: DenomHelper.ibcDenom(
      [{ portId: "transfer", channelId: "channel-169" }],
      "cw20:juno1dyyf7pxeassxvftf570krv7fdf5r8e4r04mp99h0mllsqzp3rs4q7y8yqg"
    ),
    spotPriceDestDenom: "uosmo",
    destCoinId: "pool:uosmo",
  },
  {
    alternativeCoinId: "pool:light",
    poolId: "995",
    spotPriceSourceDenom: DenomHelper.ibcDenom(
      [{ portId: "transfer", channelId: "channel-169" }],
      "cw20:juno1dpany8c0lj526lsa02sldv7shzvnw5dt5ues72rk35hd69rrydxqeraz8l"
    ),
    spotPriceDestDenom: DenomHelper.ibcDenom(
      [{ portId: "transfer", channelId: "channel-286" }],
      "ulumen"
    ),
    destCoinId: "pool:ulumen",
  },
  {
    alternativeCoinId: "pool:mile",
    poolId: "1000",
    spotPriceSourceDenom: DenomHelper.ibcDenom(
      [{ portId: "transfer", channelId: "channel-169" }],
      "cw20:juno1llg7q2d5dqlrqzh5dxv8c7kzzjszld34s5vktqmlmaaxqjssz43sxyhq0d"
    ),
    spotPriceDestDenom: "uosmo",
    destCoinId: "pool:uosmo",
  },
  {
    alternativeCoinId: "pool:manna",
    poolId: "997",
    spotPriceSourceDenom: DenomHelper.ibcDenom(
      [{ portId: "transfer", channelId: "channel-169" }],
      "cw20:juno13ca2g36ng6etcfhr9qxx352uw2n5e92np54thfkm3w3nzlhsgvwsjaqlyq"
    ),
    spotPriceDestDenom: "uosmo",
    destCoinId: "pool:uosmo",
  },
  {
    alternativeCoinId: "pool:ubnt",
    poolId: "1007",
    spotPriceSourceDenom: DenomHelper.ibcDenom(
      [{ portId: "transfer", channelId: "channel-763" }],
      "ubnt"
    ),
    spotPriceDestDenom: DenomHelper.ibcDenom(
      [{ portId: "transfer", channelId: "channel-208" }],
      "uusdc"
    ),
    destCoinId: "usd-coin",
  },
  {
    alternativeCoinId: "pool:arb",
    poolId: "1011",
    spotPriceSourceDenom: DenomHelper.ibcDenom(
      [{ portId: "transfer", channelId: "channel-208" }],
      "arb-wei"
    ),
    spotPriceDestDenom: "uosmo",
    destCoinId: "pool:uosmo",
  },
  {
    alternativeCoinId: "pool:slca",
    poolId: "983",
    spotPriceSourceDenom: DenomHelper.ibcDenom(
      [{ portId: "transfer", channelId: "channel-169" }],
      "cw20:juno10vgf2u03ufcf25tspgn05l7j3tfg0j63ljgpffy98t697m5r5hmqaw95ux"
    ),
    spotPriceDestDenom: "uosmo",
    destCoinId: "pool:uosmo",
  },
  {
    alternativeCoinId: "pool:pepec",
    poolId: "1016",
    spotPriceSourceDenom: DenomHelper.ibcDenom(
      [{ portId: "transfer", channelId: "channel-169" }],
      "cw20:juno1epxnvge53c4hkcmqzlxryw5fp7eae2utyk6ehjcfpwajwp48km3sgxsh9k"
    ),
    spotPriceDestDenom: "uosmo",
    destCoinId: "pool:uosmo",
  },
  {
    alternativeCoinId: "pool:pepe",
    poolId: "1018",
    spotPriceSourceDenom: DenomHelper.ibcDenom(
      [{ portId: "transfer", channelId: "channel-208" }],
      "pepe-wei"
    ),
    spotPriceDestDenom: "uosmo",
    destCoinId: "pool:uosmo",
  },
  {
    alternativeCoinId: "pool:uctk",
    poolId: "1020",
    spotPriceSourceDenom: DenomHelper.ibcDenom(
      [{ portId: "transfer", channelId: "channel-146" }],
      "uctk"
    ),
    spotPriceDestDenom: "uosmo",
    destCoinId: "pool:uosmo",
  },
  {
    alternativeCoinId: "pool:ibcx",
    poolId: "1022",
    spotPriceSourceDenom:
      "factory/osmo14klwqgkmackvx2tqa0trtg69dmy0nrg4ntq4gjgw2za4734r5seqjqm4gm/uibcx",
    spotPriceDestDenom: "uosmo",
    destCoinId: "pool:uosmo",
  },
  {
    alternativeCoinId: "pool:cbeth-wei",
    poolId: "1027",
    spotPriceSourceDenom: DenomHelper.ibcDenom(
      [{ portId: "transfer", channelId: "channel-208" }],
      "cbeth-wei"
    ),
    spotPriceDestDenom: DenomHelper.ibcDenom(
      [{ portId: "transfer", channelId: "channel-208" }],
      "weth-wei"
    ),
    destCoinId: "pool:weth-wei",
  },
  {
    alternativeCoinId: "pool:reth-wei",
    poolId: "1026",
    spotPriceSourceDenom: DenomHelper.ibcDenom(
      [{ portId: "transfer", channelId: "channel-208" }],
      "reth-wei"
    ),
    spotPriceDestDenom: DenomHelper.ibcDenom(
      [{ portId: "transfer", channelId: "channel-208" }],
      "weth-wei"
    ),
    destCoinId: "pool:weth-wei",
  },
  {
    alternativeCoinId: "pool:sfrxeth-wei",
    poolId: "1025",
    spotPriceSourceDenom: DenomHelper.ibcDenom(
      [{ portId: "transfer", channelId: "channel-208" }],
      "sfrxeth-wei"
    ),
    spotPriceDestDenom: DenomHelper.ibcDenom(
      [{ portId: "transfer", channelId: "channel-208" }],
      "weth-wei"
    ),
    destCoinId: "pool:weth-wei",
  },
  {
    alternativeCoinId: "pool:wsteth-wei",
    poolId: "1024",
    spotPriceSourceDenom: DenomHelper.ibcDenom(
      [{ portId: "transfer", channelId: "channel-208" }],
      "wsteth-wei"
    ),
    spotPriceDestDenom: DenomHelper.ibcDenom(
      [{ portId: "transfer", channelId: "channel-208" }],
      "weth-wei"
    ),
    destCoinId: "pool:weth-wei",
  },
  {
    alternativeCoinId: "pool:ulore",
    poolId: "1036",
    spotPriceSourceDenom: DenomHelper.ibcDenom(
      [{ portId: "transfer", channelId: "channel-781" }],
      "ulore"
    ),
    spotPriceDestDenom: "uosmo",
    destCoinId: "pool:uosmo",
  },
  {
    alternativeCoinId: "pool:stuumee",
    poolId: "1035",
    spotPriceSourceDenom: DenomHelper.ibcDenom(
      [{ portId: "transfer", channelId: "channel-326" }],
      "stuumee"
    ),
    spotPriceDestDenom: DenomHelper.ibcDenom(
      [{ portId: "transfer", channelId: "channel-184" }],
      "uumee"
    ),
    destCoinId: "pool:uumee",
  },
  {
    alternativeCoinId: "pool:stibcx",
    poolId: "1039",
    spotPriceSourceDenom:
      "factory/osmo1xqw2sl9zk8a6pch0csaw78n4swg5ws8t62wc5qta4gnjxfqg6v2qcs243k/stuibcx",
    spotPriceDestDenom: "uosmo",
    destCoinId: "pool:uosmo",
  },
  {
    alternativeCoinId: "pool:roar",
    poolId: "1043",
    spotPriceSourceDenom: DenomHelper.ibcDenom(
      [{ portId: "transfer", channelId: "channel-341" }],
      "cw20:terra1lxx40s29qvkrcj8fsa3yzyehy7w50umdvvnls2r830rys6lu2zns63eelv"
    ),
    spotPriceDestDenom: "uosmo",
    destCoinId: "pool:uosmo",
  },
  {
    alternativeCoinId: "pool:cub",
    poolId: "1072",
    spotPriceSourceDenom: DenomHelper.ibcDenom(
      [{ portId: "transfer", channelId: "channel-341" }],
      "cw20:terra1lalvk0r6nhruel7fvzdppk3tup3mh5j4d4eadrqzfhle4zrf52as58hh9t"
    ),
    spotPriceDestDenom: DenomHelper.ibcDenom(
      [{ portId: "transfer", channelId: "channel-251" }],
      "uluna"
    ),
    destCoinId: "pool:uluna",
  },
  {
    alternativeCoinId: "pool:blue",
    poolId: "1073",
    spotPriceSourceDenom: DenomHelper.ibcDenom(
      [{ portId: "transfer", channelId: "channel-341" }],
      "cw20:terra1gwrz9xzhqsygyr5asrgyq3pu0ewpn00mv2zenu86yvx2nlwpe8lqppv584"
    ),
    spotPriceDestDenom: DenomHelper.ibcDenom(
      [{ portId: "transfer", channelId: "channel-251" }],
      "uluna"
    ),
    destCoinId: "pool:uosmo",
  },
  {
    alternativeCoinId: "pool:untrn",
    poolId: "1046",
    spotPriceSourceDenom: DenomHelper.ibcDenom(
      [{ portId: "transfer", channelId: "channel-874" }],
      "untrn"
    ),
    spotPriceDestDenom: "uosmo",
    destCoinId: "pool:uosmo",
  },
  {
    alternativeCoinId: "pool:casa",
    poolId: "1028",
    spotPriceSourceDenom: DenomHelper.ibcDenom(
      [{ portId: "transfer", channelId: "channel-169" }],
      "cw20:juno1ju8k8sqwsqu5k6umrypmtyqu2wqcpnrkf4w4mntvl0javt4nma7s8lzgss"
    ),
    spotPriceDestDenom: "uosmo",
    destCoinId: "pool:uosmo",
  },
  {
    alternativeCoinId: "pool:uqsr",
    poolId: "1060",
    spotPriceSourceDenom: DenomHelper.ibcDenom(
      [{ portId: "transfer", channelId: "channel-688" }],
      "uqsr"
    ),
    spotPriceDestDenom: "uosmo",
    destCoinId: "pool:uosmo",
  },
  {
    alternativeCoinId: "pool:aarch",
    poolId: "1061",
    spotPriceSourceDenom: DenomHelper.ibcDenom(
      [{ portId: "transfer", channelId: "channel-1429" }],
      "aarch"
    ),
    spotPriceDestDenom: "uosmo",
    destCoinId: "pool:uosmo",
  },
  {
    alternativeCoinId: "pool:ppica",
    poolId: "1057",
    spotPriceSourceDenom: DenomHelper.ibcDenom(
      [{ portId: "transfer", channelId: "channel-1279" }],
      "ppica"
    ),
    spotPriceDestDenom: "uosmo",
    destCoinId: "pool:uosmo",
  },
  {
    alternativeCoinId: "pool:ksm",
    poolId: "1058",
    spotPriceSourceDenom: DenomHelper.ibcDenom(
      [
        { portId: "transfer", channelId: "channel-1279" },
        { portId: "transfer", channelId: "channel-2" },
      ],
      "4"
    ),
    spotPriceDestDenom: "uosmo",
    destCoinId: "pool:uosmo",
  },
  {
    alternativeCoinId: "pool:dot.comp",
    poolId: "1069",
    spotPriceSourceDenom: DenomHelper.ibcDenom(
      [
        { portId: "transfer", channelId: "channel-1279" },
        { portId: "transfer", channelId: "channel-2" },
        { portId: "transfer", channelId: "channel-15" },
      ],
      "79228162514264337593543950342"
    ),
    spotPriceDestDenom: "uosmo",
    destCoinId: "pool:uosmo",
  },
  {
    alternativeCoinId: "pool:umpwr",
    poolId: "1065",
    spotPriceSourceDenom: DenomHelper.ibcDenom(
      [{ portId: "transfer", channelId: "channel-1411" }],
      "umpwr"
    ),
    spotPriceDestDenom: "uosmo",
    destCoinId: "pool:uosmo",
  },
  {
    alternativeCoinId: "pool:watr",
    poolId: "1071",
    spotPriceSourceDenom: DenomHelper.ibcDenom(
      [{ portId: "transfer", channelId: "channel-169" }],
      "cw20:juno1m4h8q4p305wgy7vkux0w6e5ylhqll3s6pmadhxkhqtuwd5wlxhxs8xklsw"
    ),
    spotPriceDestDenom: "uosmo",
    destCoinId: "pool:uosmo",
  },
  {
    alternativeCoinId: "pool:ukyve",
    poolId: "1075",
    spotPriceSourceDenom: DenomHelper.ibcDenom(
      [{ portId: "transfer", channelId: "channel-767" }],
      "ukyve"
    ),
    spotPriceDestDenom: "uosmo",
    destCoinId: "pool:uosmo",
  },
  {
    alternativeCoinId: "pool:amposmo",
    poolId: "1067",
    spotPriceSourceDenom:
      "factory/osmo1dv8wz09tckslr2wy5z86r46dxvegylhpt97r9yd6qc3kyc6tv42qa89dr9/ampOSMO",
    spotPriceDestDenom: "uosmo",
    destCoinId: "pool:uosmo",
  },
  {
<<<<<<< HEAD
    alternativeCoinId: "pool:kava.uusdt",
    poolId: "1081",
    spotPriceSourceDenom: DenomHelper.ibcDenom(
      [{ portId: "transfer", channelId: "channel-143" }],
      "erc20/tether/usdt"
    ),
    spotPriceDestDenom: DenomHelper.ibcDenom(
      [{ portId: "transfer", channelId: "channel-208" }],
      "uusdc"
    ),
    destCoinId: "usd-coin",
=======
    alternativeCoinId: "pool:usei",
    poolId: "1086",
    spotPriceSourceDenom: DenomHelper.ibcDenom(
      [{ portId: "transfer", channelId: "channel-782" }],
      "usei"
    ),
    spotPriceDestDenom: "uosmo",
    destCoinId: "pool:uosmo",
>>>>>>> 6a4c9585
  },
];

const testnetPoolPriceRoutes: IntermediateRoute[] = [];

export const PoolPriceRoutes: IntermediateRoute[] = IS_TESTNET
  ? testnetPoolPriceRoutes
  : mainnetPoolPriceRoutes;<|MERGE_RESOLUTION|>--- conflicted
+++ resolved
@@ -1967,7 +1967,16 @@
     destCoinId: "pool:uosmo",
   },
   {
-<<<<<<< HEAD
+    alternativeCoinId: "pool:usei",
+    poolId: "1086",
+    spotPriceSourceDenom: DenomHelper.ibcDenom(
+      [{ portId: "transfer", channelId: "channel-782" }],
+      "usei"
+    ),
+    spotPriceDestDenom: "uosmo",
+    destCoinId: "pool:uosmo",
+  },
+  {
     alternativeCoinId: "pool:kava.uusdt",
     poolId: "1081",
     spotPriceSourceDenom: DenomHelper.ibcDenom(
@@ -1979,16 +1988,6 @@
       "uusdc"
     ),
     destCoinId: "usd-coin",
-=======
-    alternativeCoinId: "pool:usei",
-    poolId: "1086",
-    spotPriceSourceDenom: DenomHelper.ibcDenom(
-      [{ portId: "transfer", channelId: "channel-782" }],
-      "usei"
-    ),
-    spotPriceDestDenom: "uosmo",
-    destCoinId: "pool:uosmo",
->>>>>>> 6a4c9585
   },
 ];
 
