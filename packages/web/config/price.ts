import { DenomHelper } from "@keplr-wallet/common";
import { IntermediateRoute } from "@osmosis-labs/stores";

/** Used to map pool IDs to spot price info from CoinGecko. */
export const PoolPriceRoutes: IntermediateRoute[] = [
  {
    alternativeCoinId: "pool:uosmo",
    poolId: "1",
    spotPriceSourceDenom: "uosmo",
    spotPriceDestDenom: DenomHelper.ibcDenom(
      [{ portId: "transfer", channelId: "channel-0" }],
      "uatom"
    ),
    destCoinId: "cosmos",
  },
  {
    alternativeCoinId: "pool:uion",
    poolId: "2",
    spotPriceSourceDenom: "uion",
    spotPriceDestDenom: "uosmo",
    destCoinId: "pool:uosmo",
  },
  {
    alternativeCoinId: "pool:uregen",
    poolId: "21",
    spotPriceSourceDenom: DenomHelper.ibcDenom(
      [{ portId: "transfer", channelId: "channel-8" }],
      "uregen"
    ),
    spotPriceDestDenom: DenomHelper.ibcDenom(
      [{ portId: "transfer", channelId: "channel-0" }],
      "uatom"
    ),
    destCoinId: "cosmos",
  },
  {
    alternativeCoinId: "pool:ujuno",
    poolId: "498",
    spotPriceSourceDenom: DenomHelper.ibcDenom(
      [{ portId: "transfer", channelId: "channel-42" }],
      "ujuno"
    ),
    spotPriceDestDenom: DenomHelper.ibcDenom(
      [{ portId: "transfer", channelId: "channel-0" }],
      "uatom"
    ),
    destCoinId: "cosmos",
  },
  {
    alternativeCoinId: "pool:uixo",
    poolId: "558",
    spotPriceSourceDenom: DenomHelper.ibcDenom(
      [{ portId: "transfer", channelId: "channel-38" }],
      "uixo"
    ),
    spotPriceDestDenom: DenomHelper.ibcDenom(
      [{ portId: "transfer", channelId: "channel-0" }],
      "uatom"
    ),
    destCoinId: "cosmos",
  },
  {
    alternativeCoinId: "pool:ubtsg",
    poolId: "573",
    spotPriceSourceDenom: DenomHelper.ibcDenom(
      [{ portId: "transfer", channelId: "channel-73" }],
      "ubtsg"
    ),
    spotPriceDestDenom: "uosmo",
    destCoinId: "osmosis",
  },
  {
    alternativeCoinId: "pool:uxki",
    poolId: "577",
    spotPriceSourceDenom: DenomHelper.ibcDenom(
      [{ portId: "transfer", channelId: "channel-77" }],
      "uxki"
    ),
    spotPriceDestDenom: "uosmo",
    destCoinId: "pool:uosmo",
  },
  {
    alternativeCoinId: "pool:ustars",
    poolId: "604",
    spotPriceSourceDenom: DenomHelper.ibcDenom(
      [{ portId: "transfer", channelId: "channel-75" }],
      "ustars"
    ),
    spotPriceDestDenom: "uosmo",
    destCoinId: "osmosis",
  },
  {
    alternativeCoinId: "pool:uhuahua",
    poolId: "606",
    spotPriceSourceDenom: DenomHelper.ibcDenom(
      [{ portId: "transfer", channelId: "channel-113" }],
      "uhuahua"
    ),
    spotPriceDestDenom: DenomHelper.ibcDenom(
      [{ portId: "transfer", channelId: "channel-0" }],
      "uatom"
    ),
    destCoinId: "cosmos",
  },
  {
    alternativeCoinId: "pool:ulum",
    poolId: "608",
    spotPriceSourceDenom: DenomHelper.ibcDenom(
      [{ portId: "transfer", channelId: "channel-115" }],
      "ulum"
    ),
    spotPriceDestDenom: "uosmo",
    destCoinId: "osmosis",
  },
  {
    alternativeCoinId: "pool:udsm",
    poolId: "618",
    spotPriceSourceDenom: DenomHelper.ibcDenom(
      [{ portId: "transfer", channelId: "channel-135" }],
      "udsm"
    ),
    spotPriceDestDenom: DenomHelper.ibcDenom(
      [{ portId: "transfer", channelId: "channel-0" }],
      "uatom"
    ),
    destCoinId: "cosmos",
  },
  {
    alternativeCoinId: "pool:udig",
    poolId: "621",
    spotPriceSourceDenom: DenomHelper.ibcDenom(
      [{ portId: "transfer", channelId: "channel-128" }],
      "udig"
    ),
    spotPriceDestDenom: "uosmo",
    destCoinId: "osmosis",
  },
  {
    alternativeCoinId: "pool:ugraviton",
    poolId: "625",
    spotPriceSourceDenom: DenomHelper.ibcDenom(
      [{ portId: "transfer", channelId: "channel-144" }],
      "ugraviton"
    ),
    spotPriceDestDenom: "uosmo",
    destCoinId: "osmosis",
  },
  {
    alternativeCoinId: "pool:usomm",
    poolId: "627",
    spotPriceSourceDenom: DenomHelper.ibcDenom(
      [{ portId: "transfer", channelId: "channel-165" }],
      "usomm"
    ),
    spotPriceDestDenom: "uosmo",
    destCoinId: "osmosis",
  },
  {
    alternativeCoinId: "pool:udarc",
    poolId: "637",
    spotPriceSourceDenom: DenomHelper.ibcDenom(
      [{ portId: "transfer", channelId: "channel-171" }],
      "udarc"
    ),
    spotPriceDestDenom: "uosmo",
    destCoinId: "osmosis",
  },
  {
    alternativeCoinId: "pool:neta",
    poolId: "631",
    spotPriceSourceDenom: DenomHelper.ibcDenom(
      [{ portId: "transfer", channelId: "channel-169" }],
      "cw20:juno168ctmpyppk90d34p3jjy658zf5a5l3w8wk35wht6ccqj4mr0yv8s4j5awr"
    ),
    spotPriceDestDenom: "uosmo",
    destCoinId: "osmosis",
  },
  {
    alternativeCoinId: "pool:marble",
    poolId: "649",
    spotPriceSourceDenom: DenomHelper.ibcDenom(
      [{ portId: "transfer", channelId: "channel-169" }],
      "cw20:juno1g2g7ucurum66d42g8k5twk34yegdq8c82858gz0tq2fc75zy7khssgnhjl"
    ),
    spotPriceDestDenom: "uosmo",
    destCoinId: "osmosis",
  },
  {
    alternativeCoinId: "pool:uumee",
    poolId: "641",
    spotPriceSourceDenom: DenomHelper.ibcDenom(
      [{ portId: "transfer", channelId: "channel-184" }],
      "uumee"
    ),
    spotPriceDestDenom: "uosmo",
    destCoinId: "osmosis",
  },
  {
    alternativeCoinId: "pool:pstake",
    poolId: "648",
    spotPriceSourceDenom: DenomHelper.ibcDenom(
      [
        { portId: "transfer", channelId: "channel-4" },
        { portId: "transfer", channelId: "channel-38" },
      ],
      "gravity0xfB5c6815cA3AC72Ce9F5006869AE67f18bF77006"
    ),
    spotPriceDestDenom: "uosmo",
    destCoinId: "osmosis",
  },
  {
    alternativeCoinId: "pool:crbrus",
    poolId: "662",
    spotPriceSourceDenom: DenomHelper.ibcDenom(
      [{ portId: "transfer", channelId: "channel-212" }],
      "ucrbrus"
    ),
    spotPriceDestDenom: "uosmo",
    destCoinId: "osmosis",
  },
  {
    alternativeCoinId: "pool:uusd",
    poolId: "560",
    spotPriceSourceDenom: DenomHelper.ibcDenom(
      [{ portId: "transfer", channelId: "channel-72" }],
      "uusd"
    ),
    spotPriceDestDenom: "uosmo",
    destCoinId: "osmosis",
  },
  {
    alternativeCoinId: "pool:uluna",
    poolId: "561",
    spotPriceSourceDenom: DenomHelper.ibcDenom(
      [{ portId: "transfer", channelId: "channel-72" }],
      "uluna"
    ),
    spotPriceDestDenom: "uosmo",
    destCoinId: "osmosis",
  },
  {
    alternativeCoinId: "pool:umntl",
    poolId: "690",
    spotPriceSourceDenom: DenomHelper.ibcDenom(
      [{ portId: "transfer", channelId: "channel-232" }],
      "umntl"
    ),
    spotPriceDestDenom: "uosmo",
    destCoinId: "osmosis",
  },
  {
    alternativeCoinId: "pool:umeme",
    poolId: "701",
    spotPriceSourceDenom: DenomHelper.ibcDenom(
      [{ portId: "transfer", channelId: "channel-238" }],
      "umeme"
    ),
    spotPriceDestDenom: "uosmo",
    destCoinId: "osmosis",
  },
  {
    alternativeCoinId: "pool:utick",
    poolId: "547",
    spotPriceSourceDenom: DenomHelper.ibcDenom(
      [{ portId: "transfer", channelId: "channel-39" }],
      "utick"
    ),
    spotPriceDestDenom: DenomHelper.ibcDenom(
      [{ portId: "transfer", channelId: "channel-0" }],
      "uatom"
    ),
    destCoinId: "cosmos",
  },
  {
    alternativeCoinId: "pool:hope",
    poolId: "653",
    spotPriceSourceDenom: DenomHelper.ibcDenom(
      [{ portId: "transfer", channelId: "channel-169" }],
      "cw20:juno1re3x67ppxap48ygndmrc7har2cnc7tcxtm9nplcas4v0gc3wnmvs3s807z"
    ),
    spotPriceDestDenom: "uosmo",
    destCoinId: "osmosis",
  },
  {
    alternativeCoinId: "pool:rac",
    poolId: "669",
    spotPriceSourceDenom: DenomHelper.ibcDenom(
      [{ portId: "transfer", channelId: "channel-169" }],
      "cw20:juno1r4pzw8f9z0sypct5l9j906d47z998ulwvhvqe5xdwgy8wf84583sxwh0pa"
    ),
    spotPriceDestDenom: "uosmo",
    destCoinId: "osmosis",
  },
  {
    alternativeCoinId: "pool:block",
    poolId: "691",
    spotPriceSourceDenom: DenomHelper.ibcDenom(
      [{ portId: "transfer", channelId: "channel-169" }],
      "cw20:juno1y9rf7ql6ffwkv02hsgd4yruz23pn4w97p75e2slsnkm0mnamhzysvqnxaq"
    ),
    spotPriceDestDenom: "uosmo",
    destCoinId: "osmosis",
  },
  {
    alternativeCoinId: "pool:nhash",
    poolId: "693",
    spotPriceSourceDenom: DenomHelper.ibcDenom(
      [{ portId: "transfer", channelId: "channel-222" }],
      "nhash"
    ),
    spotPriceDestDenom: "uosmo",
    destCoinId: "osmosis",
  },
  {
    alternativeCoinId: "pool:uglx",
    poolId: "697",
    spotPriceSourceDenom: DenomHelper.ibcDenom(
      [{ portId: "transfer", channelId: "channel-236" }],
      "uglx"
    ),
    spotPriceDestDenom: "uosmo",
    destCoinId: "osmosis",
  },
  {
    alternativeCoinId: "pool:dhk",
    poolId: "695",
    spotPriceSourceDenom: DenomHelper.ibcDenom(
      [{ portId: "transfer", channelId: "channel-169" }],
      "cw20:juno1tdjwrqmnztn2j3sj2ln9xnyps5hs48q3ddwjrz7jpv6mskappjys5czd49"
    ),
    spotPriceDestDenom: "uosmo",
    destCoinId: "osmosis",
  },
  {
    alternativeCoinId: "pool:raw",
    poolId: "700",
    spotPriceSourceDenom: DenomHelper.ibcDenom(
      [{ portId: "transfer", channelId: "channel-169" }],
      "cw20:juno15u3dt79t6sxxa3x3kpkhzsy56edaa5a66wvt3kxmukqjz2sx0hes5sn38g"
    ),
    spotPriceDestDenom: "uosmo",
    destCoinId: "osmosis",
  },
  {
    alternativeCoinId: "pool:asvt",
    poolId: "716",
    spotPriceSourceDenom: DenomHelper.ibcDenom(
      [{ portId: "transfer", channelId: "channel-169" }],
      "cw20:juno17wzaxtfdw5em7lc94yed4ylgjme63eh73lm3lutp2rhcxttyvpwsypjm4w"
    ),
    spotPriceDestDenom: DenomHelper.ibcDenom(
      [{ portId: "transfer", channelId: "channel-47" }],
      "rowan"
    ),
    destCoinId: "sifchain",
  },
  {
    alternativeCoinId: "pool:joe",
    poolId: "718",
    spotPriceSourceDenom: DenomHelper.ibcDenom(
      [{ portId: "transfer", channelId: "channel-169" }],
      "cw20:juno1n7n7d5088qlzlj37e9mgmkhx6dfgtvt02hqxq66lcap4dxnzdhwqfmgng3"
    ),
    spotPriceDestDenom: "uosmo",
    destCoinId: "osmosis",
  },
  {
    alternativeCoinId: "pool:glto",
    poolId: "778",
    spotPriceSourceDenom: DenomHelper.ibcDenom(
      [{ portId: "transfer", channelId: "channel-169" }],
      "cw20:juno1j0a9ymgngasfn3l5me8qpd53l5zlm9wurfdk7r65s5mg6tkxal3qpgf5se"
    ),
    spotPriceDestDenom: "uosmo",
    destCoinId: "osmosis",
  },
<<<<<<< HEAD
   {
     alternativeCoinId: "pool:odin",
     poolId: "777",
     spotPriceSourceDenom: DenomHelper.ibcDenom(
       [{ portId: "transfer", channelId: "channel-258" }],
       "loki"
     ),
     spotPriceDestDenom: "uosmo",
     destCoinId: "osmosis",
   },
  {
    alternativeCoinId: "pool:ucre",
    poolId: "786",
    spotPriceSourceDenom: DenomHelper.ibcDenom(
      [{ portId: "transfer", channelId: "channel-297" }],
      "ucre"
=======
  {
    alternativeCoinId: "pool:odin",
    poolId: "777",
    spotPriceSourceDenom: DenomHelper.ibcDenom(
      [{ portId: "transfer", channelId: "channel-258" }],
      "loki"
    ),
    spotPriceDestDenom: "uosmo",
    destCoinId: "osmosis",
  },
  {
    alternativeCoinId: "pool:utgd",
    poolId: "769",
    spotPriceSourceDenom: DenomHelper.ibcDenom(
      [{ portId: "transfer", channelId: "channel-263" }],
      "utgd"
>>>>>>> adf0d43b
    ),
    spotPriceDestDenom: "uosmo",
    destCoinId: "osmosis",
  },
];<|MERGE_RESOLUTION|>--- conflicted
+++ resolved
@@ -374,41 +374,32 @@
     spotPriceDestDenom: "uosmo",
     destCoinId: "osmosis",
   },
-<<<<<<< HEAD
-   {
-     alternativeCoinId: "pool:odin",
-     poolId: "777",
-     spotPriceSourceDenom: DenomHelper.ibcDenom(
-       [{ portId: "transfer", channelId: "channel-258" }],
-       "loki"
-     ),
-     spotPriceDestDenom: "uosmo",
-     destCoinId: "osmosis",
-   },
+  {
+    alternativeCoinId: "pool:odin",
+    poolId: "777",
+    spotPriceSourceDenom: DenomHelper.ibcDenom(
+      [{ portId: "transfer", channelId: "channel-258" }],
+      "loki"
+    ),
+    spotPriceDestDenom: "uosmo",
+    destCoinId: "osmosis",
+  },
+  {
+    alternativeCoinId: "pool:utgd",
+    poolId: "769",
+    spotPriceSourceDenom: DenomHelper.ibcDenom(
+      [{ portId: "transfer", channelId: "channel-263" }],
+      "utgd"
+    ),
+    spotPriceDestDenom: "uosmo",
+    destCoinId: "osmosis",
+  },
   {
     alternativeCoinId: "pool:ucre",
     poolId: "786",
     spotPriceSourceDenom: DenomHelper.ibcDenom(
       [{ portId: "transfer", channelId: "channel-297" }],
       "ucre"
-=======
-  {
-    alternativeCoinId: "pool:odin",
-    poolId: "777",
-    spotPriceSourceDenom: DenomHelper.ibcDenom(
-      [{ portId: "transfer", channelId: "channel-258" }],
-      "loki"
-    ),
-    spotPriceDestDenom: "uosmo",
-    destCoinId: "osmosis",
-  },
-  {
-    alternativeCoinId: "pool:utgd",
-    poolId: "769",
-    spotPriceSourceDenom: DenomHelper.ibcDenom(
-      [{ portId: "transfer", channelId: "channel-263" }],
-      "utgd"
->>>>>>> adf0d43b
     ),
     spotPriceDestDenom: "uosmo",
     destCoinId: "osmosis",
