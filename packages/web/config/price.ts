--- conflicted
+++ resolved
@@ -999,16 +999,6 @@
     destCoinId: "pool:uosmo",
   },
   {
-<<<<<<< HEAD
-    alternativeCoinId: "pool:umedas",
-    poolId: "859",
-    spotPriceSourceDenom: DenomHelper.ibcDenom(
-        [{ portId: "transfer", channelId: "channel-519" }],
-        "umedas"
-    ),
-    spotPriceDestDenom: "uosmo",
-    destCoinId: "pool:uosmo",
-=======
     alternativeCoinId: "pool:aimv",
     poolId: "864",
     spotPriceSourceDenom: DenomHelper.ibcDenom(
@@ -1020,6 +1010,15 @@
       "uusdc"
     ),
     destCoinId: "usd-coin",
->>>>>>> 7675f86d
+  },
+  {
+    alternativeCoinId: "pool:umedas",
+    poolId: "859",
+    spotPriceSourceDenom: DenomHelper.ibcDenom(
+        [{ portId: "transfer", channelId: "channel-519" }],
+        "umedas"
+    ),
+    spotPriceDestDenom: "uosmo",
+    destCoinId: "pool:uosmo",
   },
 ];