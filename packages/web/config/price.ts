import { DenomHelper } from "@keplr-wallet/common";
import { IntermediateRoute } from "@osmosis-labs/stores";

/** Used to map pool IDs to spot price info from CoinGecko. */
export const PoolPriceRoutes: IntermediateRoute[] = [
  {
    alternativeCoinId: "pool:uosmo",
    poolId: "1",
    spotPriceSourceDenom: "uosmo",
    spotPriceDestDenom: DenomHelper.ibcDenom(
      [{ portId: "transfer", channelId: "channel-0" }],
      "uatom"
    ),
    destCoinId: "cosmos",
  },
  {
    alternativeCoinId: "pool:uion",
    poolId: "2",
    spotPriceSourceDenom: "uion",
    spotPriceDestDenom: "uosmo",
    destCoinId: "pool:uosmo",
  },
  {
    alternativeCoinId: "pool:uregen",
    poolId: "21",
    spotPriceSourceDenom: DenomHelper.ibcDenom(
      [{ portId: "transfer", channelId: "channel-8" }],
      "uregen"
    ),
    spotPriceDestDenom: DenomHelper.ibcDenom(
      [{ portId: "transfer", channelId: "channel-0" }],
      "uatom"
    ),
    destCoinId: "cosmos",
  },
  {
    alternativeCoinId: "pool:ujuno",
    poolId: "498",
    spotPriceSourceDenom: DenomHelper.ibcDenom(
      [{ portId: "transfer", channelId: "channel-42" }],
      "ujuno"
    ),
    spotPriceDestDenom: DenomHelper.ibcDenom(
      [{ portId: "transfer", channelId: "channel-0" }],
      "uatom"
    ),
    destCoinId: "cosmos",
  },
  {
    alternativeCoinId: "pool:uixo",
    poolId: "558",
    spotPriceSourceDenom: DenomHelper.ibcDenom(
      [{ portId: "transfer", channelId: "channel-38" }],
      "uixo"
    ),
    spotPriceDestDenom: DenomHelper.ibcDenom(
      [{ portId: "transfer", channelId: "channel-0" }],
      "uatom"
    ),
    destCoinId: "cosmos",
  },
  {
    alternativeCoinId: "pool:ubtsg",
    poolId: "573",
    spotPriceSourceDenom: DenomHelper.ibcDenom(
      [{ portId: "transfer", channelId: "channel-73" }],
      "ubtsg"
    ),
    spotPriceDestDenom: "uosmo",
    destCoinId: "osmosis",
  },
  {
    alternativeCoinId: "pool:uxki",
    poolId: "577",
    spotPriceSourceDenom: DenomHelper.ibcDenom(
      [{ portId: "transfer", channelId: "channel-77" }],
      "uxki"
    ),
    spotPriceDestDenom: "uosmo",
    destCoinId: "pool:uosmo",
  },
  {
    alternativeCoinId: "pool:ustars",
    poolId: "604",
    spotPriceSourceDenom: DenomHelper.ibcDenom(
      [{ portId: "transfer", channelId: "channel-75" }],
      "ustars"
    ),
    spotPriceDestDenom: "uosmo",
    destCoinId: "osmosis",
  },
  {
    alternativeCoinId: "pool:uhuahua",
    poolId: "606",
    spotPriceSourceDenom: DenomHelper.ibcDenom(
      [{ portId: "transfer", channelId: "channel-113" }],
      "uhuahua"
    ),
    spotPriceDestDenom: DenomHelper.ibcDenom(
      [{ portId: "transfer", channelId: "channel-0" }],
      "uatom"
    ),
    destCoinId: "cosmos",
  },
  {
    alternativeCoinId: "pool:ulum",
    poolId: "608",
    spotPriceSourceDenom: DenomHelper.ibcDenom(
      [{ portId: "transfer", channelId: "channel-115" }],
      "ulum"
    ),
    spotPriceDestDenom: "uosmo",
    destCoinId: "osmosis",
  },
  {
    alternativeCoinId: "pool:udsm",
    poolId: "618",
    spotPriceSourceDenom: DenomHelper.ibcDenom(
      [{ portId: "transfer", channelId: "channel-135" }],
      "udsm"
    ),
    spotPriceDestDenom: DenomHelper.ibcDenom(
      [{ portId: "transfer", channelId: "channel-0" }],
      "uatom"
    ),
    destCoinId: "cosmos",
  },
  {
    alternativeCoinId: "pool:udig",
    poolId: "621",
    spotPriceSourceDenom: DenomHelper.ibcDenom(
      [{ portId: "transfer", channelId: "channel-128" }],
      "udig"
    ),
    spotPriceDestDenom: "uosmo",
    destCoinId: "osmosis",
  },
  {
    alternativeCoinId: "pool:ugraviton",
    poolId: "625",
    spotPriceSourceDenom: DenomHelper.ibcDenom(
      [{ portId: "transfer", channelId: "channel-144" }],
      "ugraviton"
    ),
    spotPriceDestDenom: "uosmo",
    destCoinId: "osmosis",
  },
  {
    alternativeCoinId: "pool:usomm",
    poolId: "627",
    spotPriceSourceDenom: DenomHelper.ibcDenom(
      [{ portId: "transfer", channelId: "channel-165" }],
      "usomm"
    ),
    spotPriceDestDenom: "uosmo",
    destCoinId: "osmosis",
  },
  {
    alternativeCoinId: "pool:udarc",
    poolId: "637",
    spotPriceSourceDenom: DenomHelper.ibcDenom(
      [{ portId: "transfer", channelId: "channel-171" }],
      "udarc"
    ),
    spotPriceDestDenom: "uosmo",
    destCoinId: "osmosis",
  },
  {
    alternativeCoinId: "pool:neta",
    poolId: "631",
    spotPriceSourceDenom: DenomHelper.ibcDenom(
      [{ portId: "transfer", channelId: "channel-169" }],
      "cw20:juno168ctmpyppk90d34p3jjy658zf5a5l3w8wk35wht6ccqj4mr0yv8s4j5awr"
    ),
    spotPriceDestDenom: "uosmo",
    destCoinId: "osmosis",
  },
  {
    alternativeCoinId: "pool:marble",
    poolId: "649",
    spotPriceSourceDenom: DenomHelper.ibcDenom(
      [{ portId: "transfer", channelId: "channel-169" }],
      "cw20:juno1g2g7ucurum66d42g8k5twk34yegdq8c82858gz0tq2fc75zy7khssgnhjl"
    ),
    spotPriceDestDenom: "uosmo",
    destCoinId: "osmosis",
  },
  {
    alternativeCoinId: "pool:uumee",
    poolId: "641",
    spotPriceSourceDenom: DenomHelper.ibcDenom(
      [{ portId: "transfer", channelId: "channel-184" }],
      "uumee"
    ),
    spotPriceDestDenom: "uosmo",
    destCoinId: "osmosis",
  },
  {
    alternativeCoinId: "pool:pstake",
    poolId: "648",
    spotPriceSourceDenom: DenomHelper.ibcDenom(
      [
        { portId: "transfer", channelId: "channel-4" },
        { portId: "transfer", channelId: "channel-38" },
      ],
      "gravity0xfB5c6815cA3AC72Ce9F5006869AE67f18bF77006"
    ),
    spotPriceDestDenom: "uosmo",
    destCoinId: "osmosis",
  },
  {
    alternativeCoinId: "pool:crbrus",
    poolId: "662",
    spotPriceSourceDenom: DenomHelper.ibcDenom(
      [{ portId: "transfer", channelId: "channel-212" }],
      "ucrbrus"
    ),
    spotPriceDestDenom: "uosmo",
    destCoinId: "osmosis",
  },
  {
    alternativeCoinId: "pool:uusd",
    poolId: "560",
    spotPriceSourceDenom: DenomHelper.ibcDenom(
      [{ portId: "transfer", channelId: "channel-72" }],
      "uusd"
    ),
    spotPriceDestDenom: "uosmo",
    destCoinId: "osmosis",
  },
  {
    alternativeCoinId: "pool:ulunc",
    poolId: "561",
    spotPriceSourceDenom: DenomHelper.ibcDenom(
      [{ portId: "transfer", channelId: "channel-72" }],
      "uluna"
    ),
    spotPriceDestDenom: "uosmo",
    destCoinId: "osmosis",
  },
  {
    alternativeCoinId: "pool:umntl",
    poolId: "690",
    spotPriceSourceDenom: DenomHelper.ibcDenom(
      [{ portId: "transfer", channelId: "channel-232" }],
      "umntl"
    ),
    spotPriceDestDenom: "uosmo",
    destCoinId: "osmosis",
  },
  {
    alternativeCoinId: "pool:umeme",
    poolId: "701",
    spotPriceSourceDenom: DenomHelper.ibcDenom(
      [{ portId: "transfer", channelId: "channel-238" }],
      "umeme"
    ),
    spotPriceDestDenom: "uosmo",
    destCoinId: "osmosis",
  },
  {
    alternativeCoinId: "pool:utick",
    poolId: "547",
    spotPriceSourceDenom: DenomHelper.ibcDenom(
      [{ portId: "transfer", channelId: "channel-39" }],
      "utick"
    ),
    spotPriceDestDenom: DenomHelper.ibcDenom(
      [{ portId: "transfer", channelId: "channel-0" }],
      "uatom"
    ),
    destCoinId: "cosmos",
  },
  {
    alternativeCoinId: "pool:hope",
    poolId: "653",
    spotPriceSourceDenom: DenomHelper.ibcDenom(
      [{ portId: "transfer", channelId: "channel-169" }],
      "cw20:juno1re3x67ppxap48ygndmrc7har2cnc7tcxtm9nplcas4v0gc3wnmvs3s807z"
    ),
    spotPriceDestDenom: "uosmo",
    destCoinId: "osmosis",
  },
  {
    alternativeCoinId: "pool:rac",
    poolId: "669",
    spotPriceSourceDenom: DenomHelper.ibcDenom(
      [{ portId: "transfer", channelId: "channel-169" }],
      "cw20:juno1r4pzw8f9z0sypct5l9j906d47z998ulwvhvqe5xdwgy8wf84583sxwh0pa"
    ),
    spotPriceDestDenom: "uosmo",
    destCoinId: "osmosis",
  },
  {
    alternativeCoinId: "pool:block",
    poolId: "691",
    spotPriceSourceDenom: DenomHelper.ibcDenom(
      [{ portId: "transfer", channelId: "channel-169" }],
      "cw20:juno1y9rf7ql6ffwkv02hsgd4yruz23pn4w97p75e2slsnkm0mnamhzysvqnxaq"
    ),
    spotPriceDestDenom: "uosmo",
    destCoinId: "osmosis",
  },
  {
    alternativeCoinId: "pool:nhash",
    poolId: "693",
    spotPriceSourceDenom: DenomHelper.ibcDenom(
      [{ portId: "transfer", channelId: "channel-222" }],
      "nhash"
    ),
    spotPriceDestDenom: "uosmo",
    destCoinId: "osmosis",
  },
  {
    alternativeCoinId: "pool:uglx",
    poolId: "697",
    spotPriceSourceDenom: DenomHelper.ibcDenom(
      [{ portId: "transfer", channelId: "channel-236" }],
      "uglx"
    ),
    spotPriceDestDenom: "uosmo",
    destCoinId: "osmosis",
  },
  {
    alternativeCoinId: "pool:dhk",
    poolId: "695",
    spotPriceSourceDenom: DenomHelper.ibcDenom(
      [{ portId: "transfer", channelId: "channel-169" }],
      "cw20:juno1tdjwrqmnztn2j3sj2ln9xnyps5hs48q3ddwjrz7jpv6mskappjys5czd49"
    ),
    spotPriceDestDenom: "uosmo",
    destCoinId: "osmosis",
  },
  {
    alternativeCoinId: "pool:raw",
    poolId: "700",
    spotPriceSourceDenom: DenomHelper.ibcDenom(
      [{ portId: "transfer", channelId: "channel-169" }],
      "cw20:juno15u3dt79t6sxxa3x3kpkhzsy56edaa5a66wvt3kxmukqjz2sx0hes5sn38g"
    ),
    spotPriceDestDenom: "uosmo",
    destCoinId: "osmosis",
  },
  {
    alternativeCoinId: "pool:asvt",
    poolId: "716",
    spotPriceSourceDenom: DenomHelper.ibcDenom(
      [{ portId: "transfer", channelId: "channel-169" }],
      "cw20:juno17wzaxtfdw5em7lc94yed4ylgjme63eh73lm3lutp2rhcxttyvpwsypjm4w"
    ),
    spotPriceDestDenom: DenomHelper.ibcDenom(
      [{ portId: "transfer", channelId: "channel-47" }],
      "rowan"
    ),
    destCoinId: "sifchain",
  },
  {
    alternativeCoinId: "pool:joe",
    poolId: "718",
    spotPriceSourceDenom: DenomHelper.ibcDenom(
      [{ portId: "transfer", channelId: "channel-169" }],
      "cw20:juno1n7n7d5088qlzlj37e9mgmkhx6dfgtvt02hqxq66lcap4dxnzdhwqfmgng3"
    ),
    spotPriceDestDenom: "uosmo",
    destCoinId: "osmosis",
  },
  {
    alternativeCoinId: "pool:glto",
    poolId: "778",
    spotPriceSourceDenom: DenomHelper.ibcDenom(
      [{ portId: "transfer", channelId: "channel-169" }],
      "cw20:juno1j0a9ymgngasfn3l5me8qpd53l5zlm9wurfdk7r65s5mg6tkxal3qpgf5se"
    ),
    spotPriceDestDenom: "uosmo",
    destCoinId: "osmosis",
  },
  {
    alternativeCoinId: "pool:odin",
    poolId: "777",
    spotPriceSourceDenom: DenomHelper.ibcDenom(
      [{ portId: "transfer", channelId: "channel-258" }],
      "loki"
    ),
    spotPriceDestDenom: "uosmo",
    destCoinId: "osmosis",
  },
  {
    alternativeCoinId: "pool:utgd",
    poolId: "769",
    spotPriceSourceDenom: DenomHelper.ibcDenom(
      [{ portId: "transfer", channelId: "channel-263" }],
      "utgd"
    ),
    spotPriceDestDenom: "uosmo",
    destCoinId: "osmosis",
  },
  {
    alternativeCoinId: "pool:ucre",
    poolId: "786",
    spotPriceSourceDenom: DenomHelper.ibcDenom(
      [{ portId: "transfer", channelId: "channel-297" }],
      "ucre"
    ),
    spotPriceDestDenom: "uosmo",
    destCoinId: "osmosis",
  },
  {
    alternativeCoinId: "pool:geo",
    poolId: "787",
    spotPriceSourceDenom: DenomHelper.ibcDenom(
      [{ portId: "transfer", channelId: "channel-258" }],
      "mGeo"
    ),
    spotPriceDestDenom: "uosmo",
    destCoinId: "osmosis",
  },
  {
	alternativeCoinId: "pool:gkey",
    poolId: "790",
    spotPriceSourceDenom: DenomHelper.ibcDenom(
      [{ portId: "transfer", channelId: "channel-169" }],
      "cw20:juno1gz8cf86zr4vw9cjcyyv432vgdaecvr9n254d3uwwkx9rermekddsxzageh"
    ),
    spotPriceDestDenom: "uosmo",
    destCoinId: "osmosis",
  },
  {
	alternativeCoinId: "pool:stuatom",
    poolId: "803",
    spotPriceSourceDenom: DenomHelper.ibcDenom(
      [{ portId: "transfer", channelId: "channel-326" }],
      "stuatom"
    ),
    spotPriceDestDenom: DenomHelper.ibcDenom(
      [{ portId: "transfer", channelId: "channel-0" }],
      "uatom"
    ),
    destCoinId: "cosmos",
  },
  {
<<<<<<< HEAD
    alternativeCoinId: "pool:o9w",
    poolId: "805",
    spotPriceSourceDenom: DenomHelper.ibcDenom(
      [{ portId: "transfer", channelId: "channel-258" }],
      "mO9W"
=======
    alternativeCoinId: "pool:ustrd",
    poolId: "806",
    spotPriceSourceDenom: DenomHelper.ibcDenom(
      [{ portId: "transfer", channelId: "channel-326" }],
      "ustrd"
>>>>>>> faa1f008
    ),
    spotPriceDestDenom: "uosmo",
    destCoinId: "osmosis",
  },
];<|MERGE_RESOLUTION|>--- conflicted
+++ resolved
@@ -438,19 +438,21 @@
     destCoinId: "cosmos",
   },
   {
-<<<<<<< HEAD
     alternativeCoinId: "pool:o9w",
     poolId: "805",
     spotPriceSourceDenom: DenomHelper.ibcDenom(
       [{ portId: "transfer", channelId: "channel-258" }],
       "mO9W"
-=======
+    ),
+    spotPriceDestDenom: "uosmo",
+    destCoinId: "osmosis",
+  },
+  {
     alternativeCoinId: "pool:ustrd",
     poolId: "806",
     spotPriceSourceDenom: DenomHelper.ibcDenom(
       [{ portId: "transfer", channelId: "channel-326" }],
       "ustrd"
->>>>>>> faa1f008
     ),
     spotPriceDestDenom: "uosmo",
     destCoinId: "osmosis",
