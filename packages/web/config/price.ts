import { DenomHelper } from "@keplr-wallet/common";
import { IntermediateRoute } from "@osmosis-labs/stores";

/** Used to map pool IDs to spot price info from CoinGecko. */
export const PoolPriceRoutes: IntermediateRoute[] = [
  {
    alternativeCoinId: "pool:uosmo",
    poolId: "1",
    spotPriceSourceDenom: "uosmo",
    spotPriceDestDenom: DenomHelper.ibcDenom(
      [{ portId: "transfer", channelId: "channel-0" }],
      "uatom"
    ),
    destCoinId: "cosmos",
  },
  {
    alternativeCoinId: "pool:uion",
    poolId: "2",
    spotPriceSourceDenom: "uion",
    spotPriceDestDenom: "uosmo",
    destCoinId: "pool:uosmo",
  },
  {
    alternativeCoinId: "pool:uregen",
    poolId: "21",
    spotPriceSourceDenom: DenomHelper.ibcDenom(
      [{ portId: "transfer", channelId: "channel-8" }],
      "uregen"
    ),
    spotPriceDestDenom: DenomHelper.ibcDenom(
      [{ portId: "transfer", channelId: "channel-0" }],
      "uatom"
    ),
    destCoinId: "cosmos",
  },
  {
    alternativeCoinId: "pool:ujuno",
    poolId: "498",
    spotPriceSourceDenom: DenomHelper.ibcDenom(
      [{ portId: "transfer", channelId: "channel-42" }],
      "ujuno"
    ),
    spotPriceDestDenom: DenomHelper.ibcDenom(
      [{ portId: "transfer", channelId: "channel-0" }],
      "uatom"
    ),
    destCoinId: "cosmos",
  },
  {
    alternativeCoinId: "pool:uixo",
    poolId: "558",
    spotPriceSourceDenom: DenomHelper.ibcDenom(
      [{ portId: "transfer", channelId: "channel-38" }],
      "uixo"
    ),
    spotPriceDestDenom: DenomHelper.ibcDenom(
      [{ portId: "transfer", channelId: "channel-0" }],
      "uatom"
    ),
    destCoinId: "cosmos",
  },
  {
    alternativeCoinId: "pool:ubtsg",
    poolId: "573",
    spotPriceSourceDenom: DenomHelper.ibcDenom(
      [{ portId: "transfer", channelId: "channel-73" }],
      "ubtsg"
    ),
    spotPriceDestDenom: "uosmo",
    destCoinId: "osmosis",
  },
  {
    alternativeCoinId: "pool:uxki",
    poolId: "577",
    spotPriceSourceDenom: DenomHelper.ibcDenom(
      [{ portId: "transfer", channelId: "channel-77" }],
      "uxki"
    ),
    spotPriceDestDenom: "uosmo",
    destCoinId: "pool:uosmo",
  },
  {
    alternativeCoinId: "pool:ustars",
    poolId: "604",
    spotPriceSourceDenom: DenomHelper.ibcDenom(
      [{ portId: "transfer", channelId: "channel-75" }],
      "ustars"
    ),
    spotPriceDestDenom: "uosmo",
    destCoinId: "osmosis",
  },
  {
    alternativeCoinId: "pool:uhuahua",
    poolId: "606",
    spotPriceSourceDenom: DenomHelper.ibcDenom(
      [{ portId: "transfer", channelId: "channel-113" }],
      "uhuahua"
    ),
    spotPriceDestDenom: DenomHelper.ibcDenom(
      [{ portId: "transfer", channelId: "channel-0" }],
      "uatom"
    ),
    destCoinId: "cosmos",
  },
  {
    alternativeCoinId: "pool:ulum",
    poolId: "608",
    spotPriceSourceDenom: DenomHelper.ibcDenom(
      [{ portId: "transfer", channelId: "channel-115" }],
      "ulum"
    ),
    spotPriceDestDenom: "uosmo",
    destCoinId: "osmosis",
  },
  {
    alternativeCoinId: "pool:udsm",
    poolId: "618",
    spotPriceSourceDenom: DenomHelper.ibcDenom(
      [{ portId: "transfer", channelId: "channel-135" }],
      "udsm"
    ),
    spotPriceDestDenom: DenomHelper.ibcDenom(
      [{ portId: "transfer", channelId: "channel-0" }],
      "uatom"
    ),
    destCoinId: "cosmos",
  },
  {
    alternativeCoinId: "pool:udig",
    poolId: "621",
    spotPriceSourceDenom: DenomHelper.ibcDenom(
      [{ portId: "transfer", channelId: "channel-128" }],
      "udig"
    ),
    spotPriceDestDenom: "uosmo",
    destCoinId: "osmosis",
  },
  {
    alternativeCoinId: "pool:ugraviton",
    poolId: "625",
    spotPriceSourceDenom: DenomHelper.ibcDenom(
      [{ portId: "transfer", channelId: "channel-144" }],
      "ugraviton"
    ),
    spotPriceDestDenom: "uosmo",
    destCoinId: "osmosis",
  },
  {
    alternativeCoinId: "pool:usomm",
    poolId: "627",
    spotPriceSourceDenom: DenomHelper.ibcDenom(
      [{ portId: "transfer", channelId: "channel-165" }],
      "usomm"
    ),
    spotPriceDestDenom: "uosmo",
    destCoinId: "osmosis",
  },
  {
    alternativeCoinId: "pool:udarc",
    poolId: "637",
    spotPriceSourceDenom: DenomHelper.ibcDenom(
      [{ portId: "transfer", channelId: "channel-171" }],
      "udarc"
    ),
    spotPriceDestDenom: "uosmo",
    destCoinId: "osmosis",
  },
  {
    alternativeCoinId: "pool:neta",
    poolId: "631",
    spotPriceSourceDenom: DenomHelper.ibcDenom(
      [{ portId: "transfer", channelId: "channel-169" }],
      "cw20:juno168ctmpyppk90d34p3jjy658zf5a5l3w8wk35wht6ccqj4mr0yv8s4j5awr"
    ),
    spotPriceDestDenom: "uosmo",
    destCoinId: "osmosis",
  },
  {
    alternativeCoinId: "pool:marble",
    poolId: "649",
    spotPriceSourceDenom: DenomHelper.ibcDenom(
      [{ portId: "transfer", channelId: "channel-169" }],
      "cw20:juno1g2g7ucurum66d42g8k5twk34yegdq8c82858gz0tq2fc75zy7khssgnhjl"
    ),
    spotPriceDestDenom: "uosmo",
    destCoinId: "osmosis",
  },
  {
    alternativeCoinId: "pool:uumee",
    poolId: "641",
    spotPriceSourceDenom: DenomHelper.ibcDenom(
      [{ portId: "transfer", channelId: "channel-184" }],
      "uumee"
    ),
    spotPriceDestDenom: "uosmo",
    destCoinId: "osmosis",
  },
  {
    alternativeCoinId: "pool:pstake",
    poolId: "648",
    spotPriceSourceDenom: DenomHelper.ibcDenom(
      [
        { portId: "transfer", channelId: "channel-4" },
        { portId: "transfer", channelId: "channel-38" },
      ],
      "gravity0xfB5c6815cA3AC72Ce9F5006869AE67f18bF77006"
    ),
    spotPriceDestDenom: "uosmo",
    destCoinId: "osmosis",
  },
  {
    alternativeCoinId: "pool:crbrus",
    poolId: "662",
    spotPriceSourceDenom: DenomHelper.ibcDenom(
      [{ portId: "transfer", channelId: "channel-212" }],
      "ucrbrus"
    ),
    spotPriceDestDenom: "uosmo",
    destCoinId: "osmosis",
  },
  {
    alternativeCoinId: "pool:uustc",
    poolId: "560",
    spotPriceSourceDenom: DenomHelper.ibcDenom(
      [{ portId: "transfer", channelId: "channel-72" }],
      "uusd"
    ),
    spotPriceDestDenom: "uosmo",
    destCoinId: "osmosis",
  },
  {
    alternativeCoinId: "pool:ulunc",
    poolId: "561",
    spotPriceSourceDenom: DenomHelper.ibcDenom(
      [{ portId: "transfer", channelId: "channel-72" }],
      "uluna"
    ),
    spotPriceDestDenom: "uosmo",
    destCoinId: "osmosis",
  },
  {
    alternativeCoinId: "pool:umntl",
    poolId: "690",
    spotPriceSourceDenom: DenomHelper.ibcDenom(
      [{ portId: "transfer", channelId: "channel-232" }],
      "umntl"
    ),
    spotPriceDestDenom: "uosmo",
    destCoinId: "osmosis",
  },
  {
    alternativeCoinId: "pool:umeme",
    poolId: "701",
    spotPriceSourceDenom: DenomHelper.ibcDenom(
      [{ portId: "transfer", channelId: "channel-238" }],
      "umeme"
    ),
    spotPriceDestDenom: "uosmo",
    destCoinId: "osmosis",
  },
  {
    alternativeCoinId: "pool:utick",
    poolId: "547",
    spotPriceSourceDenom: DenomHelper.ibcDenom(
      [{ portId: "transfer", channelId: "channel-39" }],
      "utick"
    ),
    spotPriceDestDenom: DenomHelper.ibcDenom(
      [{ portId: "transfer", channelId: "channel-0" }],
      "uatom"
    ),
    destCoinId: "cosmos",
  },
  {
    alternativeCoinId: "pool:hope",
    poolId: "653",
    spotPriceSourceDenom: DenomHelper.ibcDenom(
      [{ portId: "transfer", channelId: "channel-169" }],
      "cw20:juno1re3x67ppxap48ygndmrc7har2cnc7tcxtm9nplcas4v0gc3wnmvs3s807z"
    ),
    spotPriceDestDenom: "uosmo",
    destCoinId: "osmosis",
  },
  {
    alternativeCoinId: "pool:rac",
    poolId: "669",
    spotPriceSourceDenom: DenomHelper.ibcDenom(
      [{ portId: "transfer", channelId: "channel-169" }],
      "cw20:juno1r4pzw8f9z0sypct5l9j906d47z998ulwvhvqe5xdwgy8wf84583sxwh0pa"
    ),
    spotPriceDestDenom: "uosmo",
    destCoinId: "osmosis",
  },
  {
    alternativeCoinId: "pool:block",
    poolId: "691",
    spotPriceSourceDenom: DenomHelper.ibcDenom(
      [{ portId: "transfer", channelId: "channel-169" }],
      "cw20:juno1y9rf7ql6ffwkv02hsgd4yruz23pn4w97p75e2slsnkm0mnamhzysvqnxaq"
    ),
    spotPriceDestDenom: "uosmo",
    destCoinId: "osmosis",
  },
  {
    alternativeCoinId: "pool:nhash",
    poolId: "693",
    spotPriceSourceDenom: DenomHelper.ibcDenom(
      [{ portId: "transfer", channelId: "channel-222" }],
      "nhash"
    ),
    spotPriceDestDenom: "uosmo",
    destCoinId: "osmosis",
  },
  {
    alternativeCoinId: "pool:uglx",
    poolId: "697",
    spotPriceSourceDenom: DenomHelper.ibcDenom(
      [{ portId: "transfer", channelId: "channel-236" }],
      "uglx"
    ),
    spotPriceDestDenom: "uosmo",
    destCoinId: "osmosis",
  },
  {
    alternativeCoinId: "pool:dhk",
    poolId: "695",
    spotPriceSourceDenom: DenomHelper.ibcDenom(
      [{ portId: "transfer", channelId: "channel-169" }],
      "cw20:juno1tdjwrqmnztn2j3sj2ln9xnyps5hs48q3ddwjrz7jpv6mskappjys5czd49"
    ),
    spotPriceDestDenom: "uosmo",
    destCoinId: "osmosis",
  },
  {
    alternativeCoinId: "pool:raw",
    poolId: "700",
    spotPriceSourceDenom: DenomHelper.ibcDenom(
      [{ portId: "transfer", channelId: "channel-169" }],
      "cw20:juno15u3dt79t6sxxa3x3kpkhzsy56edaa5a66wvt3kxmukqjz2sx0hes5sn38g"
    ),
    spotPriceDestDenom: "uosmo",
    destCoinId: "osmosis",
  },
  {
    alternativeCoinId: "pool:asvt",
    poolId: "716",
    spotPriceSourceDenom: DenomHelper.ibcDenom(
      [{ portId: "transfer", channelId: "channel-169" }],
      "cw20:juno17wzaxtfdw5em7lc94yed4ylgjme63eh73lm3lutp2rhcxttyvpwsypjm4w"
    ),
    spotPriceDestDenom: DenomHelper.ibcDenom(
      [{ portId: "transfer", channelId: "channel-47" }],
      "rowan"
    ),
    destCoinId: "sifchain",
  },
  {
    alternativeCoinId: "pool:joe",
    poolId: "718",
    spotPriceSourceDenom: DenomHelper.ibcDenom(
      [{ portId: "transfer", channelId: "channel-169" }],
      "cw20:juno1n7n7d5088qlzlj37e9mgmkhx6dfgtvt02hqxq66lcap4dxnzdhwqfmgng3"
    ),
    spotPriceDestDenom: "uosmo",
    destCoinId: "osmosis",
  },
  {
    alternativeCoinId: "pool:glto",
    poolId: "778",
    spotPriceSourceDenom: DenomHelper.ibcDenom(
      [{ portId: "transfer", channelId: "channel-169" }],
      "cw20:juno1j0a9ymgngasfn3l5me8qpd53l5zlm9wurfdk7r65s5mg6tkxal3qpgf5se"
    ),
    spotPriceDestDenom: "uosmo",
    destCoinId: "osmosis",
  },
  {
    alternativeCoinId: "pool:gkey",
    poolId: "790",
    spotPriceSourceDenom: DenomHelper.ibcDenom(
      [{ portId: "transfer", channelId: "channel-169" }],
      "cw20:juno1gz8cf86zr4vw9cjcyyv432vgdaecvr9n254d3uwwkx9rermekddsxzageh"
    ),
    spotPriceDestDenom: "uosmo",
    destCoinId: "osmosis",
  },
  {
    alternativeCoinId: "pool:odin",
    poolId: "777",
    spotPriceSourceDenom: DenomHelper.ibcDenom(
      [{ portId: "transfer", channelId: "channel-258" }],
      "loki"
    ),
    spotPriceDestDenom: "uosmo",
    destCoinId: "osmosis",
  },
  {
    alternativeCoinId: "pool:utgd",
    poolId: "769",
    spotPriceSourceDenom: DenomHelper.ibcDenom(
      [{ portId: "transfer", channelId: "channel-263" }],
      "utgd"
    ),
    spotPriceDestDenom: "uosmo",
    destCoinId: "osmosis",
  },
  {
    alternativeCoinId: "pool:ucre",
    poolId: "786",
    spotPriceSourceDenom: DenomHelper.ibcDenom(
      [{ portId: "transfer", channelId: "channel-297" }],
      "ucre"
    ),
    spotPriceDestDenom: "uosmo",
    destCoinId: "osmosis",
  },
  {
    alternativeCoinId: "pool:geo",
    poolId: "787",
    spotPriceSourceDenom: DenomHelper.ibcDenom(
      [{ portId: "transfer", channelId: "channel-258" }],
      "mGeo"
    ),
    spotPriceDestDenom: "uosmo",
    destCoinId: "osmosis",
  },
  {
    alternativeCoinId: "pool:gkey",
    poolId: "790",
    spotPriceSourceDenom: DenomHelper.ibcDenom(
      [{ portId: "transfer", channelId: "channel-169" }],
      "cw20:juno1gz8cf86zr4vw9cjcyyv432vgdaecvr9n254d3uwwkx9rermekddsxzageh"
    ),
    spotPriceDestDenom: "uosmo",
    destCoinId: "osmosis",
  },
  {
    alternativeCoinId: "pool:stuatom",
    poolId: "803",
    spotPriceSourceDenom: DenomHelper.ibcDenom(
      [{ portId: "transfer", channelId: "channel-326" }],
      "stuatom"
    ),
    spotPriceDestDenom: DenomHelper.ibcDenom(
      [{ portId: "transfer", channelId: "channel-0" }],
      "uatom"
    ),
    destCoinId: "cosmos",
  },
  {
    alternativeCoinId: "pool:o9w",
    poolId: "805",
    spotPriceSourceDenom: DenomHelper.ibcDenom(
      [{ portId: "transfer", channelId: "channel-258" }],
      "mO9W"
    ),
    spotPriceDestDenom: "uosmo",
    destCoinId: "osmosis",
  },
  {
    alternativeCoinId: "pool:ustrd",
    poolId: "806",
    spotPriceSourceDenom: DenomHelper.ibcDenom(
      [{ portId: "transfer", channelId: "channel-326" }],
      "ustrd"
    ),
    spotPriceDestDenom: "uosmo",
    destCoinId: "osmosis",
  },
  {
    alternativeCoinId: "pool:stustars",
    poolId: "810",
    spotPriceSourceDenom: DenomHelper.ibcDenom(
      [{ portId: "transfer", channelId: "channel-326" }],
      "stustars"
    ),
    spotPriceDestDenom: DenomHelper.ibcDenom(
      [{ portId: "transfer", channelId: "channel-75" }],
      "ustars"
    ),
    destCoinId: "stargaze",
  },
  {
    alternativeCoinId: "pool:sejuno",
    poolId: "793",
    spotPriceSourceDenom: DenomHelper.ibcDenom(
      [{ portId: "transfer", channelId: "channel-169" }],
      "cw20:juno1dd0k0um5rqncfueza62w9sentdfh3ec4nw4aq4lk5hkjl63vljqscth9gv"
    ),
    spotPriceDestDenom: "uosmo",
    destCoinId: "osmosis",
  },
  {
    alternativeCoinId: "pool:seasy",
    poolId: "808",
    spotPriceSourceDenom: DenomHelper.ibcDenom(
      [{ portId: "transfer", channelId: "channel-169" }],
      "cw20:juno19rqljkh95gh40s7qdx40ksx3zq5tm4qsmsrdz9smw668x9zdr3lqtg33mf"
    ),
    spotPriceDestDenom: "uosmo",
    destCoinId: "osmosis",
  },
  {
    alternativeCoinId: "pool:arebus",
    poolId: "813",
    spotPriceSourceDenom: DenomHelper.ibcDenom(
      [{ portId: "transfer", channelId: "channel-355" }],
      "arebus"
    ),
    spotPriceDestDenom: "uosmo",
    destCoinId: "osmosis",
  },
  {
    alternativeCoinId: "pool:uaxl",
    poolId: "812",
    spotPriceSourceDenom: DenomHelper.ibcDenom(
      [{ portId: "transfer", channelId: "channel-208" }],
      "uaxl"
    ),
    spotPriceDestDenom: "uosmo",
    destCoinId: "osmosis",
  },
  {
    alternativeCoinId: "pool:utori",
    poolId: "816",
    spotPriceSourceDenom: DenomHelper.ibcDenom(
      [{ portId: "transfer", channelId: "channel-362" }],
      "utori"
    ),
    spotPriceDestDenom: "uosmo",
    destCoinId: "osmosis",
  },
  {
    alternativeCoinId: "pool:stujuno",
    poolId: "817",
    spotPriceSourceDenom: DenomHelper.ibcDenom(
      [{ portId: "transfer", channelId: "channel-326" }],
      "stujuno"
    ),
    spotPriceDestDenom: DenomHelper.ibcDenom(
      [{ portId: "transfer", channelId: "channel-42" }],
      "ujuno"
    ),
    destCoinId: "juno-network",
  },
  {
    alternativeCoinId: "pool:rowan",
    poolId: "629",
    spotPriceSourceDenom: DenomHelper.ibcDenom(
      [{ portId: "transfer", channelId: "channel-47" }],
      "rowan"
    ),
    spotPriceDestDenom: "uosmo",
    destCoinId: "osmosis",
  },
  {
    alternativeCoinId: "pool:lambda",
    poolId: "826",
    spotPriceSourceDenom: DenomHelper.ibcDenom(
      [{ portId: "transfer", channelId: "channel-378" }],
      "ulamb"
    ),
    spotPriceDestDenom: "uosmo",
    destCoinId: "osmosis",
<<<<<<< HEAD
=======
  },
  {
    alternativeCoinId: "pool:nund",
    poolId: "830",
    spotPriceSourceDenom: DenomHelper.ibcDenom(
      [{ portId: "transfer", channelId: "channel-382" }],
      "nund"
    ),
    spotPriceDestDenom: "uosmo",
    destCoinId: "osmosis",
>>>>>>> 2797857d
  },
];<|MERGE_RESOLUTION|>--- conflicted
+++ resolved
@@ -562,8 +562,6 @@
     ),
     spotPriceDestDenom: "uosmo",
     destCoinId: "osmosis",
-<<<<<<< HEAD
-=======
   },
   {
     alternativeCoinId: "pool:nund",
@@ -574,6 +572,5 @@
     ),
     spotPriceDestDenom: "uosmo",
     destCoinId: "osmosis",
->>>>>>> 2797857d
   },
 ];