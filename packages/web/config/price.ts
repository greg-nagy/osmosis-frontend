--- conflicted
+++ resolved
@@ -1189,8 +1189,6 @@
     ),
     destCoinId: "usd-coin",
   },
-<<<<<<< HEAD
-=======
   {
     alternativeCoinId: "pool:wbnbwei.axl",
     poolId: "840",
@@ -1297,5 +1295,4 @@
     spotPriceDestDenom: "uosmo",
     destCoinId: "pool:uosmo",
   },
->>>>>>> a6569bf5
 ];