import { ChainInfoWithExplorer } from "../stores/chain";
import { Bech32Address } from "@keplr-wallet/cosmos";
import { createKeplrChainInfos, SimplifiedChainInfo } from "./utils";

const IS_TESTNET = process.env.NEXT_PUBLIC_IS_TESTNET === "true";
const OSMOSIS_RPC_OVERWRITE = process.env.NEXT_PUBLIC_OSMOSIS_RPC_OVERWRITE;
const OSMOSIS_REST_OVERWRITE = process.env.NEXT_PUBLIC_OSMOSIS_REST_OVERWRITE;
const OSMOSIS_EXPLORER_URL_OVERWRITE =
  process.env.NEXT_PUBLIC_OSMOSIS_EXPLORER_URL_OVERWRITE;
const OSMOSIS_CHAIN_ID_OVERWRITE =
  process.env.NEXT_PUBLIC_OSMOSIS_CHAIN_ID_OVERWRITE;
const OSMOSIS_CHAIN_NAME_OVERWRITE =
  process.env.NEXT_PUBLIC_OSMOSIS_CHAIN_NAME_OVERWRITE;

const chainInfos = (
  [
    {
<<<<<<< HEAD
      rpc:
        OSMOSIS_RPC_OVERWRITE ?? IS_TESTNET
          ? "https://rpc-test.osmosis.zone/"
          : "https://rpc-osmosis.keplr.app/",
      rest:
        OSMOSIS_REST_OVERWRITE ?? IS_TESTNET
          ? "https://lcd-test.osmosis.zone/"
          : "https://lcd-osmosis.keplr.app/",
      chainId:
        OSMOSIS_CHAIN_ID_OVERWRITE ?? IS_TESTNET ? "osmo-test-4" : "osmosis-1",
      chainName: OSMOSIS_CHAIN_NAME_OVERWRITE ?? "Osmosis",
=======
      rpc: IS_TESTNET
        ? "https://rpc.testnet.osmosis.zone/"
        : "https://rpc-osmosis.keplr.app/",
      rest: IS_TESTNET
        ? "https://lcd.testnet.osmosis.zone/"
        : "https://lcd-osmosis.keplr.app/",
      chainId: IS_TESTNET ? "osmo-test-4" : "osmosis-1",
      chainName: "Osmosis",
>>>>>>> 49d0dcfa
      bip44: {
        coinType: 118,
      },
      bech32Config: Bech32Address.defaultBech32Config("osmo"),
      currencies: [
        {
          coinDenom: "OSMO",
          coinMinimalDenom: "uosmo",
          coinDecimals: 6,
          coinGeckoId: "osmosis",
          coinImageUrl: "/tokens/osmo.svg",
          isStakeCurrency: true,
          isFeeCurrency: true,
        },
        {
          coinDenom: "ION",
          coinMinimalDenom: "uion",
          coinDecimals: 6,
          coinGeckoId: "ion",
          coinImageUrl: "/tokens/ion.png",
        },
      ],
      gasPriceStep: {
        low: 0,
        average: 0,
        high: 0.025,
      },
      features: ["stargate", "ibc-transfer", "no-legacy-stdTx", "ibc-go"],
      explorerUrlToTx:
        OSMOSIS_EXPLORER_URL_OVERWRITE ?? IS_TESTNET
          ? "https://testnet.mintscan.io/osmosis-testnet/txs/{txHash}"
          : "https://www.mintscan.io/osmosis/txs/{txHash}",
    },
    {
      rpc: "https://rpc-cosmoshub.keplr.app",
      rest: "https://lcd-cosmoshub.keplr.app",
      chainId: "cosmoshub-4",
      chainName: "Cosmos Hub",
      bip44: {
        coinType: 118,
      },
      bech32Config: Bech32Address.defaultBech32Config("cosmos"),
      currencies: [
        {
          coinDenom: "ATOM",
          coinMinimalDenom: "uatom",
          coinDecimals: 6,
          coinGeckoId: "cosmos",
          coinImageUrl: "/tokens/atom.svg",
          isStakeCurrency: true,
          isFeeCurrency: true,
        },
      ],
      features: ["stargate", "ibc-transfer", "no-legacy-stdTx", "ibc-go"],
      explorerUrlToTx: "https://www.mintscan.io/cosmos/txs/{txHash}",
    },
    {
      rpc: "https://rpc-columbus.keplr.app",
      rest: "https://lcd-columbus.keplr.app",
      chainId: "columbus-5",
      chainName: "Terra Classic",
      bip44: {
        coinType: 330,
      },
      bech32Config: Bech32Address.defaultBech32Config("terra"),
      currencies: [
        {
          coinDenom: "LUNC",
          coinMinimalDenom: "uluna",
          coinDecimals: 6,
          //coinGeckoId: "terra-luna",
          coinGeckoId: "pool:ulunc",
          coinImageUrl: "/tokens/lunc.png",
          isStakeCurrency: true,
          isFeeCurrency: true,
        },
        {
          coinDenom: "USTC",
          coinMinimalDenom: "uusd",
          coinDecimals: 6,
          //coinGeckoId: "terrausd",
          coinGeckoId: "pool:uustc",
          coinImageUrl: "/tokens/ustc.png",
          isFeeCurrency: true,
          pegMechanism: "algorithmic",
        },
        {
          coinDenom: "KRTC",
          coinMinimalDenom: "ukrw",
          coinDecimals: 6,
          coinGeckoId: "terra-krw",
          coinImageUrl: "/tokens/krtc.png",
          pegMechanism: "algorithmic",
        },
      ],
      gasPriceStep: {
        low: 5.665,
        average: 5.665,
        high: 10,
      },
      features: ["stargate", "ibc-transfer", "no-legacy-stdTx"],
      explorerUrlToTx: "https://finder.terra.money/columbus-5/tx/{txHash}",
    },
    {
      rpc: "https://rpc-secret.keplr.app",
      rest: "https://lcd-secret.keplr.app",
      chainId: "secret-4",
      chainName: "Secret Network",
      bip44: {
        coinType: 529,
      },
      bech32Config: Bech32Address.defaultBech32Config("secret"),
      currencies: [
        {
          coinDenom: "SCRT",
          coinMinimalDenom: "uscrt",
          coinDecimals: 6,
          coinGeckoId: "secret",
          coinImageUrl: "/tokens/scrt.svg",
          isStakeCurrency: true,
          isFeeCurrency: true,
        },
      ],
      features: ["stargate", "ibc-transfer", "no-legacy-stdTx"],
      explorerUrlToTx:
        "https://secretnodes.com/secret/chains/secret-4/transactions/{txHash}",
    },
    {
      rpc: "https://rpc-akash.keplr.app",
      rest: "https://lcd-akash.keplr.app",
      chainId: "akashnet-2",
      chainName: "Akash",
      bip44: {
        coinType: 118,
      },
      bech32Config: Bech32Address.defaultBech32Config("akash"),
      currencies: [
        {
          coinDenom: "AKT",
          coinMinimalDenom: "uakt",
          coinDecimals: 6,
          coinGeckoId: "akash-network",
          coinImageUrl: "/tokens/akt.svg",
          isStakeCurrency: true,
          isFeeCurrency: true,
        },
      ],
      features: ["stargate", "ibc-transfer", "ibc-go", "no-legacy-stdTx"],
      explorerUrlToTx: "https://www.mintscan.io/akash/txs/{txHash}",
    },
    {
      rpc: "https://rpc-regen.keplr.app",
      rest: "https://lcd-regen.keplr.app",
      chainId: "regen-1",
      chainName: "Regen Network",
      bip44: { coinType: 118 },
      bech32Config: Bech32Address.defaultBech32Config("regen"),
      currencies: [
        {
          coinDenom: "REGEN",
          coinMinimalDenom: "uregen",
          coinDecimals: 6,
          coinImageUrl: "/tokens/regen.png",
          coinGeckoId: "regen",
          isStakeCurrency: true,
          isFeeCurrency: true,
        },
      ],
      features: ["stargate", "ibc-transfer", "no-legacy-stdTx"],
      explorerUrlToTx: "https://regen.aneka.io/txs/{txHash}",
    },
    {
      rpc: "https://rpc-sentinel.keplr.app",
      rest: "https://lcd-sentinel.keplr.app",
      chainId: "sentinelhub-2",
      chainName: "Sentinel",
      bip44: { coinType: 118 },
      bech32Config: Bech32Address.defaultBech32Config("sent"),
      currencies: [
        {
          coinDenom: "DVPN",
          coinMinimalDenom: "udvpn",
          coinDecimals: 6,
          coinGeckoId: "sentinel",
          coinImageUrl: "/tokens/dvpn.png",
          isStakeCurrency: true,
          isFeeCurrency: true,
        },
      ],
      explorerUrlToTx: "https://www.mintscan.io/sentinel/txs/{txHash}",
      features: ["stargate", "ibc-transfer", "no-legacy-stdTx", "ibc-go"],
    },
    {
      rpc: "https://rpc-persistence.keplr.app",
      rest: "https://lcd-persistence.keplr.app",
      chainId: "core-1",
      chainName: "Persistence",
      bip44: {
        coinType: 750,
      },
      bech32Config: Bech32Address.defaultBech32Config("persistence"),
      currencies: [
        {
          coinDenom: "XPRT",
          coinMinimalDenom: "uxprt",
          coinDecimals: 6,
          coinGeckoId: "persistence",
          coinImageUrl: "/tokens/xprt.png",
          isStakeCurrency: true,
          isFeeCurrency: true,
        },
        {
          coinDenom: "PSTAKE",
          coinMinimalDenom:
            "ibc/A6E3AF63B3C906416A9AF7A556C59EA4BD50E617EFFE6299B99700CCB780E444",
          coinDecimals: 18,
          coinGeckoId: "pstake-finance",
          coinImageUrl: "/tokens/pstake.png",
        },
      ],
      features: ["stargate", "ibc-transfer", "no-legacy-stdTx", "ibc-go"],
      explorerUrlToTx: "https://www.mintscan.io/persistence/txs/{txHash}",
    },
    {
      rpc: "https://rpc-iris.keplr.app",
      rest: "https://lcd-iris.keplr.app",
      chainId: "irishub-1",
      chainName: "IRISnet",
      bip44: {
        coinType: 118,
      },
      bech32Config: Bech32Address.defaultBech32Config("iaa"),
      currencies: [
        {
          coinDenom: "IRIS",
          coinMinimalDenom: "uiris",
          coinDecimals: 6,
          coinGeckoId: "iris-network",
          coinImageUrl: "/tokens/iris.svg",
          isStakeCurrency: true,
          isFeeCurrency: true,
        },
      ],
      features: ["stargate", "ibc-transfer", "no-legacy-stdTx"],
      explorerUrlToTx: "https://www.mintscan.io/iris/txs/{txHash}",
    },
    {
      rpc: "https://rpc-crypto-org.keplr.app/",
      rest: "https://lcd-crypto-org.keplr.app/",
      chainId: "crypto-org-chain-mainnet-1",
      chainName: "Crypto.org",
      bip44: {
        coinType: 394,
      },
      bech32Config: Bech32Address.defaultBech32Config("cro"),
      currencies: [
        {
          coinDenom: "CRO",
          coinMinimalDenom: "basecro",
          coinDecimals: 8,
          coinGeckoId: "crypto-com-chain",
          coinImageUrl: "/tokens/cro.png",
          isStakeCurrency: true,
          isFeeCurrency: true,
        },
      ],
      features: ["stargate", "ibc-transfer", "no-legacy-stdTx"],
      explorerUrlToTx: "https://www.mintscan.io/crypto-org/txs/{txHash}",
    },
    {
      rpc: "https://rpc-iov.keplr.app",
      rest: "https://lcd-iov.keplr.app",
      chainId: "iov-mainnet-ibc",
      chainName: "Starname",
      bip44: {
        coinType: 234,
      },
      bech32Config: Bech32Address.defaultBech32Config("star"),
      currencies: [
        {
          coinDenom: "IOV",
          coinMinimalDenom: "uiov",
          coinDecimals: 6,
          coinGeckoId: "starname",
          coinImageUrl: "/tokens/iov.png",
          isStakeCurrency: true,
          isFeeCurrency: true,
        },
      ],
      features: ["stargate", "ibc-transfer"],
      explorerUrlToTx: "https://www.mintscan.io/starname/txs/{txHash}",
    },
    {
      rpc: "https://rpc-emoney.keplr.app",
      rest: "https://lcd-emoney.keplr.app",
      chainId: "emoney-3",
      chainName: "e-Money",
      bip44: {
        coinType: 118,
      },
      bech32Config: Bech32Address.defaultBech32Config("emoney"),
      currencies: [
        {
          coinDenom: "NGM",
          coinMinimalDenom: "ungm",
          coinDecimals: 6,
          coinGeckoId: "e-money",
          coinImageUrl: "/tokens/ngm.png",
          isStakeCurrency: true,
          isFeeCurrency: true,
        },
        {
          coinDenom: "EEUR",
          coinMinimalDenom: "eeur",
          coinDecimals: 6,
          coinGeckoId: "e-money-eur",
          coinImageUrl: "/tokens/eeur.png",
        },
      ],
      gasPriceStep: {
        low: 1,
        average: 1,
        high: 1,
      },
      features: ["stargate", "ibc-transfer"],
      explorerUrlToTx: "https://emoney.bigdipper.live/transactions/{txHash}",
    },
    {
      rpc: "https://rpc-juno.keplr.app",
      rest: "https://lcd-juno.keplr.app",
      chainId: "juno-1",
      chainName: "Juno",
      bip44: {
        coinType: 118,
      },
      bech32Config: Bech32Address.defaultBech32Config("juno"),
      currencies: [
        {
          coinDenom: "JUNO",
          coinMinimalDenom: "ujuno",
          coinDecimals: 6,
          coinGeckoId: "juno-network",
          coinImageUrl: "/tokens/juno.svg",
          isStakeCurrency: true,
          isFeeCurrency: true,
        },
        {
          type: "cw20",
          contractAddress:
            "juno168ctmpyppk90d34p3jjy658zf5a5l3w8wk35wht6ccqj4mr0yv8s4j5awr",
          coinDenom: "NETA",
          coinMinimalDenom:
            "cw20:juno168ctmpyppk90d34p3jjy658zf5a5l3w8wk35wht6ccqj4mr0yv8s4j5awr:NETA",
          coinDecimals: 6,
          coinGeckoId: "neta",
          coinImageUrl: "/tokens/neta.svg",
        },
        {
          type: "cw20",
          contractAddress:
            "juno1g2g7ucurum66d42g8k5twk34yegdq8c82858gz0tq2fc75zy7khssgnhjl",
          coinDenom: "MARBLE",
          coinMinimalDenom:
            "cw20:juno1g2g7ucurum66d42g8k5twk34yegdq8c82858gz0tq2fc75zy7khssgnhjl:MARBLE",
          coinDecimals: 3,
          coinGeckoId: "pool:marble",
          coinImageUrl: "/tokens/marble.svg",
        },
        {
          type: "cw20",
          contractAddress:
            "juno1re3x67ppxap48ygndmrc7har2cnc7tcxtm9nplcas4v0gc3wnmvs3s807z",
          coinDenom: "HOPE",
          coinMinimalDenom:
            "cw20:juno1re3x67ppxap48ygndmrc7har2cnc7tcxtm9nplcas4v0gc3wnmvs3s807z:HOPE",
          coinDecimals: 6,
          coinGeckoId: "pool:hope",
          coinImageUrl: "/tokens/hope.svg",
        },
        {
          type: "cw20",
          contractAddress:
            "juno1r4pzw8f9z0sypct5l9j906d47z998ulwvhvqe5xdwgy8wf84583sxwh0pa",
          coinDenom: "RAC",
          coinMinimalDenom:
            "cw20:juno1r4pzw8f9z0sypct5l9j906d47z998ulwvhvqe5xdwgy8wf84583sxwh0pa:RAC",
          coinDecimals: 6,
          coinGeckoId: "pool:rac",
          coinImageUrl: "/tokens/rac.svg",
        },
        {
          type: "cw20",
          contractAddress:
            "juno1y9rf7ql6ffwkv02hsgd4yruz23pn4w97p75e2slsnkm0mnamhzysvqnxaq",
          coinDenom: "BLOCK",
          coinMinimalDenom:
            "cw20:juno1y9rf7ql6ffwkv02hsgd4yruz23pn4w97p75e2slsnkm0mnamhzysvqnxaq:BLOCK",
          coinDecimals: 6,
          coinGeckoId: "pool:block",
          coinImageUrl: "/tokens/block.svg",
        },
        {
          type: "cw20",
          contractAddress:
            "juno1tdjwrqmnztn2j3sj2ln9xnyps5hs48q3ddwjrz7jpv6mskappjys5czd49",
          coinDenom: "DHK",
          coinMinimalDenom:
            "cw20:juno1tdjwrqmnztn2j3sj2ln9xnyps5hs48q3ddwjrz7jpv6mskappjys5czd49:DHK",
          coinDecimals: 0,
          coinGeckoId: "pool:dhk",
          coinImageUrl: "/tokens/dhk.svg",
        },
        {
          type: "cw20",
          contractAddress:
            "juno15u3dt79t6sxxa3x3kpkhzsy56edaa5a66wvt3kxmukqjz2sx0hes5sn38g",
          coinDenom: "RAW",
          coinMinimalDenom:
            "cw20:juno15u3dt79t6sxxa3x3kpkhzsy56edaa5a66wvt3kxmukqjz2sx0hes5sn38g:RAW",
          coinDecimals: 6,
          coinGeckoId: "pool:raw",
          coinImageUrl: "/tokens/raw.png",
        },
        {
          type: "cw20",
          contractAddress:
            "juno17wzaxtfdw5em7lc94yed4ylgjme63eh73lm3lutp2rhcxttyvpwsypjm4w",
          coinDenom: "ASVT",
          coinMinimalDenom:
            "cw20:juno17wzaxtfdw5em7lc94yed4ylgjme63eh73lm3lutp2rhcxttyvpwsypjm4w:ASVT",
          coinDecimals: 6,
          coinGeckoId: "pool:asvt",
          coinImageUrl: "/tokens/asvt.png",
        },
        {
          type: "cw20",
          contractAddress:
            "juno1n7n7d5088qlzlj37e9mgmkhx6dfgtvt02hqxq66lcap4dxnzdhwqfmgng3",
          coinDenom: "JOE",
          coinMinimalDenom:
            "cw20:juno1n7n7d5088qlzlj37e9mgmkhx6dfgtvt02hqxq66lcap4dxnzdhwqfmgng3:JOE",
          coinDecimals: 6,
          coinGeckoId: "pool:joe",
          coinImageUrl: "/tokens/joe.png",
        },
        {
          type: "cw20",
          contractAddress:
            "juno1j0a9ymgngasfn3l5me8qpd53l5zlm9wurfdk7r65s5mg6tkxal3qpgf5se",
          coinDenom: "GLTO",
          coinMinimalDenom:
            "cw20:juno1j0a9ymgngasfn3l5me8qpd53l5zlm9wurfdk7r65s5mg6tkxal3qpgf5se:GLTO",
          coinDecimals: 6,
          coinGeckoId: "pool:glto",
          coinImageUrl: "/tokens/glto.svg",
        },
        {
          type: "cw20",
          contractAddress:
            "juno1gz8cf86zr4vw9cjcyyv432vgdaecvr9n254d3uwwkx9rermekddsxzageh",
          coinDenom: "GKEY",
          coinMinimalDenom:
            "cw20:juno1gz8cf86zr4vw9cjcyyv432vgdaecvr9n254d3uwwkx9rermekddsxzageh:GKEY",
          coinDecimals: 6,
          coinGeckoId: "pool:gkey",
          coinImageUrl: "/tokens/gkey.svg",
        },
        {
          type: "cw20",
          contractAddress:
            "juno1dd0k0um5rqncfueza62w9sentdfh3ec4nw4aq4lk5hkjl63vljqscth9gv",
          coinDenom: "seJUNO",
          coinMinimalDenom:
            "cw20:juno1dd0k0um5rqncfueza62w9sentdfh3ec4nw4aq4lk5hkjl63vljqscth9gv:seJUNO",
          coinDecimals: 6,
          coinGeckoId: "pool:sejuno",
          coinImageUrl: "/tokens/sejuno.png",
        },
        {
          type: "cw20",
          contractAddress:
            "juno1wwnhkagvcd3tjz6f8vsdsw5plqnw8qy2aj3rrhqr2axvktzv9q2qz8jxn3",
          coinDenom: "bJUNO",
          coinMinimalDenom:
            "cw20:juno1wwnhkagvcd3tjz6f8vsdsw5plqnw8qy2aj3rrhqr2axvktzv9q2qz8jxn3:bJUNO",
          coinDecimals: 6,
          coinImageUrl: "/tokens/bjuno.png",
        },
        {
          type: "cw20",
          contractAddress:
            "juno159q8t5g02744lxq8lfmcn6f78qqulq9wn3y9w7lxjgkz4e0a6kvsfvapse",
          coinDenom: "SOLAR",
          coinMinimalDenom:
            "cw20:juno159q8t5g02744lxq8lfmcn6f78qqulq9wn3y9w7lxjgkz4e0a6kvsfvapse:SOLAR",
          coinDecimals: 6,
          coinImageUrl: "/tokens/solar.png",
        },
        {
          type: "cw20",
          contractAddress:
            "juno19rqljkh95gh40s7qdx40ksx3zq5tm4qsmsrdz9smw668x9zdr3lqtg33mf",
          coinDenom: "SEASY",
          coinMinimalDenom:
            "cw20:juno19rqljkh95gh40s7qdx40ksx3zq5tm4qsmsrdz9smw668x9zdr3lqtg33mf:SEASY",
          coinDecimals: 6,
          coinGeckoId: "pool:seasy",
          coinImageUrl: "/tokens/seasy.svg",
        },
        {
          type: "cw20",
          contractAddress:
            "juno1p8x807f6h222ur0vssqy3qk6mcpa40gw2pchquz5atl935t7kvyq894ne3",
          coinDenom: "MUSE",
          coinMinimalDenom:
            "cw20:juno1p8x807f6h222ur0vssqy3qk6mcpa40gw2pchquz5atl935t7kvyq894ne3:MUSE",
          coinDecimals: 6,
          coinGeckoId: "pool:muse",
          coinImageUrl: "/tokens/muse.svg",
        },
      ],
      features: [
        "stargate",
        "ibc-transfer",
        "ibc-go",
        "no-legacy-stdTx",
        "wasmd_0.24+",
        "cosmwasm",
      ],
      explorerUrlToTx: "https://www.mintscan.io/juno/txs/{txHash}",
    },
    {
      rpc: "https://rpc-microtick.keplr.app",
      rest: "https://lcd-microtick.keplr.app",
      chainId: "microtick-1",
      chainName: "Microtick",
      bip44: {
        coinType: 118,
      },
      bech32Config: Bech32Address.defaultBech32Config("micro"),
      currencies: [
        {
          coinDenom: "TICK",
          coinMinimalDenom: "utick",
          coinDecimals: 6,
          coinGeckoId: "pool:utick",
          coinImageUrl: "/tokens/tick.svg",
          isStakeCurrency: true,
          isFeeCurrency: true,
        },
      ],
      features: ["stargate", "ibc-transfer"],
      explorerUrlToTx: "https://explorer.microtick.zone/transactions/{txHash}",
    },
    {
      rpc: "https://mainnet-node.like.co/rpc",
      rest: "https://mainnet-node.like.co",
      chainId: "likecoin-mainnet-2",
      chainName: "LikeCoin",
      bip44: {
        coinType: 118,
      },
      bech32Config: Bech32Address.defaultBech32Config("like"),
      currencies: [
        {
          coinDenom: "LIKE",
          coinMinimalDenom: "nanolike",
          coinDecimals: 9,
          coinGeckoId: "likecoin",
          coinImageUrl: "/tokens/like.svg",
          isStakeCurrency: true,
          isFeeCurrency: true,
        },
      ],
      features: ["stargate", "ibc-transfer", "no-legacy-stdTx", "ibc-go"],
      explorerUrlToTx: "https://likecoin.bigdipper.live/transactions/{txHash}",
    },
    {
      rpc: "https://rpc-impacthub.keplr.app",
      rest: "https://lcd-impacthub.keplr.app",
      chainId: "impacthub-3",
      chainName: "IXO",
      bip44: {
        coinType: 118,
      },
      bech32Config: Bech32Address.defaultBech32Config("ixo"),
      currencies: [
        {
          coinDenom: "IXO",
          coinMinimalDenom: "uixo",
          coinDecimals: 6,
          coinGeckoId: "pool:uixo",
          coinImageUrl: "/tokens/ixo.png",
          isStakeCurrency: true,
          isFeeCurrency: true,
        },
      ],
      features: ["stargate", "ibc-transfer"],
      explorerUrlToTx: "https://blockscan.ixo.world/transactions/{txHash}",
    },
    {
      rpc: "https://rpc.bitcanna.io",
      rest: "https://lcd.bitcanna.io",
      chainId: "bitcanna-1",
      chainName: "BitCanna",
      bip44: {
        coinType: 118,
      },
      bech32Config: Bech32Address.defaultBech32Config("bcna"),
      currencies: [
        {
          coinDenom: "BCNA",
          coinMinimalDenom: "ubcna",
          coinDecimals: 6,
          coinGeckoId: "bitcanna",
          coinImageUrl: "/tokens/bcna.svg",
          isStakeCurrency: true,
          isFeeCurrency: true,
        },
      ],
      features: ["stargate", "ibc-transfer", "no-legacy-stdTx"],
      explorerUrlToTx: "https://www.mintscan.io/bitcanna/txs/{txHash}",
    },
    {
      rpc: "https://rpc.explorebitsong.com",
      rest: "https://lcd.explorebitsong.com",
      chainId: "bitsong-2b",
      chainName: "BitSong",
      bip44: {
        coinType: 639,
      },
      bech32Config: Bech32Address.defaultBech32Config("bitsong"),
      currencies: [
        {
          coinDenom: "BTSG",
          coinMinimalDenom: "ubtsg",
          coinDecimals: 6,
          coinGeckoId: "pool:ubtsg",
          coinImageUrl: "/tokens/btsg.svg",
          isStakeCurrency: true,
          isFeeCurrency: true,
        },
        {
          coinDenom: "CLAY",
          coinMinimalDenom: "ft2D8E7041556CE93E1EFD66C07C45D551A6AAAE09",
          coinDecimals: 6,
          coinImageUrl:
            "/tokens/ft2D8E7041556CE93E1EFD66C07C45D551A6AAAE09.png",
        },
        {
          coinDenom: "FASANO",
          coinMinimalDenom: "ft25B30C386CDDEBD1413D5AE1180956AE9EB3B9F7",
          coinDecimals: 6,
          coinImageUrl:
            "/tokens/ft25B30C386CDDEBD1413D5AE1180956AE9EB3B9F7.png",
        },
        {
          coinDenom: "D9X",
          coinMinimalDenom: "ft575B10B0CEE2C164D9ED6A96313496F164A9607C",
          coinDecimals: 6,
          coinImageUrl:
            "/tokens/ft575B10B0CEE2C164D9ED6A96313496F164A9607C.png",
        },
        {
          coinDenom: "FONTI",
          coinMinimalDenom: "ft56664FC98A2CF5F4FBAC3566D1A11D891AD88305",
          coinDecimals: 6,
          coinImageUrl:
            "/tokens/ft56664FC98A2CF5F4FBAC3566D1A11D891AD88305.png",
        },
        {
          coinDenom: "BJKS",
          coinMinimalDenom: "ft52EEB0EE509AC546ED92EAC8591F731F213DDD16",
          coinDecimals: 6,
          coinImageUrl:
            "/tokens/ft52EEB0EE509AC546ED92EAC8591F731F213DDD16.png",
        },
        {
          coinDenom: "RWNE",
          coinMinimalDenom: "ftE4903ECC861CA45F2C2BC7EAB8255D2E6E87A33A",
          coinDecimals: 6,
          coinImageUrl:
            "/tokens/ftE4903ECC861CA45F2C2BC7EAB8255D2E6E87A33A.png",
        },
        {
          coinDenom: "ENMODA",
          coinMinimalDenom: "ft85AE1716C5E39EA6D64BBD7898C3899A7B500626",
          coinDecimals: 6,
          coinImageUrl:
            "/tokens/ft85AE1716C5E39EA6D64BBD7898C3899A7B500626.png",
        },
        {
          coinDenom: "404DR",
          coinMinimalDenom: "ft99091610CCC66F4277C66D14AF2BC4C5EE52E27A",
          coinDecimals: 6,
          coinImageUrl:
            "/tokens/ft99091610CCC66F4277C66D14AF2BC4C5EE52E27A.png",
        },
        {
          coinDenom: "N43",
          coinMinimalDenom: "ft387C1C279D962ED80C09C1D592A92C4275FD7C5D",
          coinDecimals: 6,
          coinImageUrl:
            "/tokens/ft387C1C279D962ED80C09C1D592A92C4275FD7C5D.png",
        },
        {
          coinDenom: "LOBO",
          coinMinimalDenom: "ft24C9FA4F10B0F235F4A815B15FC774E046A2B2EB",
          coinDecimals: 6,
          coinImageUrl:
            "/tokens/ft24C9FA4F10B0F235F4A815B15FC774E046A2B2EB.png",
        },
        {
          coinDenom: "VIBRA",
          coinMinimalDenom: "ft7020C2A8E984EEBCBB383E91CD6FBB067BB2272B",
          coinDecimals: 6,
          coinImageUrl:
            "/tokens/ft7020C2A8E984EEBCBB383E91CD6FBB067BB2272B.png",
        },
        {
          coinDenom: "KARINA",
          coinMinimalDenom: "ft2DD67F5D99E9A141142B48474FA7B6B3FF00A3FE",
          coinDecimals: 6,
          coinImageUrl:
            "/tokens/ft2DD67F5D99E9A141142B48474FA7B6B3FF00A3FE.png",
        },
        {
          coinDenom: "TESTA",
          coinMinimalDenom: "ft4B030260D99E3ABE2B604EA2B33BAF3C085CDA12",
          coinDecimals: 6,
          coinImageUrl:
            "/tokens/ft4B030260D99E3ABE2B604EA2B33BAF3C085CDA12.png",
        },
        {
          coinDenom: "CMQZ",
          coinMinimalDenom: "ftD4B6290EDEE1EC7B97AB5A1DC6C177EFD08ADCC3",
          coinDecimals: 6,
          coinImageUrl:
            "/tokens/ftD4B6290EDEE1EC7B97AB5A1DC6C177EFD08ADCC3.png",
        },
      ],
      features: ["stargate", "ibc-transfer", "no-legacy-stdTx", "ibc-go"],
      explorerUrlToTx: "https://explorebitsong.com/transactions/{txHash}",
    },
    {
      rpc: "https://rpc-mainnet.blockchain.ki",
      rest: "https://api-mainnet.blockchain.ki",
      chainId: "kichain-2",
      chainName: "Ki",
      bip44: {
        coinType: 118,
      },
      bech32Config: Bech32Address.defaultBech32Config("ki"),
      currencies: [
        {
          coinDenom: "XKI",
          coinMinimalDenom: "uxki",
          coinDecimals: 6,
          coinGeckoId: "pool:uxki",
          coinImageUrl: "/tokens/xki.svg",
          isStakeCurrency: true,
          isFeeCurrency: true,
        },
        {
          type: "cw20",
          contractAddress:
            "ki1dt3lk455ed360pna38fkhqn0p8y44qndsr77qu73ghyaz2zv4whq83mwdy",
          coinDenom: "LVN",
          coinMinimalDenom:
            "cw20:ki1dt3lk455ed360pna38fkhqn0p8y44qndsr77qu73ghyaz2zv4whq83mwdy:LVN",
          coinDecimals: 6,
          coinGeckoId: "lvn",
          coinImageUrl: "/tokens/lvn.png",
        },
      ],
      gasPriceStep: {
        low: 0.025,
        average: 0.03,
        high: 0.05,
      },
      features: [
        "stargate",
        "ibc-transfer",
        "ibc-go",
        "wasmd_0.24+",
        "cosmwasm",
      ],
      explorerUrlToTx: "https://www.mintscan.io/ki-chain/txs/{txHash}",
    },
    {
      rpc: "https://rpc.gopanacea.org",
      rest: "https://api.gopanacea.org",
      chainId: "panacea-3",
      chainName: "MediBloc",
      bip44: {
        coinType: 371,
      },
      bech32Config: Bech32Address.defaultBech32Config("panacea"),
      currencies: [
        {
          coinDenom: "MED",
          coinMinimalDenom: "umed",
          coinDecimals: 6,
          coinGeckoId: "medibloc",
          coinImageUrl: "/tokens/med.png",
          isStakeCurrency: true,
          isFeeCurrency: true,
        },
      ],
      gasPriceStep: {
        low: 5,
        average: 7,
        high: 9,
      },
      features: ["stargate", "ibc-transfer"],
      explorerUrlToTx: "https://www.mintscan.io/medibloc/txs/{txHash}",
    },
    {
      rpc: "https://rpc.bostrom.cybernode.ai",
      rest: "https://lcd.bostrom.cybernode.ai",
      chainId: "bostrom",
      chainName: "Bostrom",
      bip44: {
        coinType: 118,
      },
      bech32Config: Bech32Address.defaultBech32Config("bostrom"),
      currencies: [
        {
          coinDenom: "BOOT",
          coinMinimalDenom: "boot",
          coinDecimals: 0,
          coinGeckoId: "bostrom",
          coinImageUrl: "/tokens/boot.png",
          isStakeCurrency: true,
          isFeeCurrency: true,
        },
      ],
      features: ["stargate", "ibc-transfer", "no-legacy-stdTx"],
      explorerUrlToTx: "https://cyb.ai/network/bostrom/tx/{txHash}",
    },
    {
      rpc: "https://rpc.comdex.one",
      rest: "https://rest.comdex.one",
      chainId: "comdex-1",
      chainName: "Comdex",
      bip44: {
        coinType: 118,
      },
      bech32Config: Bech32Address.defaultBech32Config("comdex"),
      currencies: [
        {
          coinDenom: "CMDX",
          coinMinimalDenom: "ucmdx",
          coinDecimals: 6,
          coinGeckoId: "comdex",
          coinImageUrl: "/tokens/cmdx.png",
          isStakeCurrency: true,
          isFeeCurrency: true,
        },
      ],
      features: ["stargate", "ibc-transfer", "no-legacy-stdTx"],
      explorerUrlToTx: "https://www.mintscan.io/comdex/txs/{txHash}",
    },
    {
      rpc: "https://rpc.cheqd.net",
      rest: "https://api.cheqd.net",
      chainId: "cheqd-mainnet-1",
      chainName: "cheqd",
      bip44: {
        coinType: 118,
      },
      bech32Config: Bech32Address.defaultBech32Config("cheqd"),
      currencies: [
        {
          coinDenom: "CHEQ",
          coinMinimalDenom: "ncheq",
          coinDecimals: 9,
          coinGeckoId: "cheqd-network",
          coinImageUrl: "/tokens/cheq.svg",
          isStakeCurrency: true,
          isFeeCurrency: true,
        },
      ],
      gasPriceStep: {
        low: 25,
        average: 50,
        high: 100,
      },
      features: ["stargate", "ibc-transfer", "no-legacy-stdTx"],
      explorerUrlToTx: "https://explorer.cheqd.io/transactions/{txHash}",
    },
    {
      rpc: "https://rpc.stargaze-apis.com",
      rest: "https://rest.stargaze-apis.com",
      chainId: "stargaze-1",
      chainName: "Stargaze",
      bip44: {
        coinType: 118,
      },
      bech32Config: Bech32Address.defaultBech32Config("stars"),
      currencies: [
        {
          coinDenom: "STARS",
          coinMinimalDenom: "ustars",
          coinDecimals: 6,
          coinGeckoId: "pool:ustars",
          coinImageUrl: "/tokens/stars.png",
          isStakeCurrency: true,
          isFeeCurrency: true,
        },
      ],
      features: ["stargate", "ibc-transfer", "no-legacy-stdTx"],
      explorerUrlToTx: "https://www.mintscan.io/stargaze/txs/{txHash}",
    },
    {
      rpc: "https://rpc.chihuahua.wtf",
      rest: "https://api.chihuahua.wtf",
      chainId: "chihuahua-1",
      chainName: "Chihuahua",
      bip44: {
        coinType: 118,
      },
      bech32Config: Bech32Address.defaultBech32Config("chihuahua"),
      currencies: [
        {
          coinDenom: "HUAHUA",
          coinMinimalDenom: "uhuahua",
          coinDecimals: 6,
          coinGeckoId: "pool:uhuahua",
          coinImageUrl: "/tokens/huahua.png",
          isStakeCurrency: true,
          isFeeCurrency: true,
        },
      ],
      gasPriceStep: {
        low: 0.025,
        average: 0.03,
        high: 0.035,
      },
      features: ["stargate", "ibc-transfer", "no-legacy-stdTx"],
      explorerUrlToTx: "https://ping.pub/chihuahua/tx/{txHash}",
    },
    {
      rpc: "https://node0.mainnet.lum.network/rpc",
      rest: "https://node0.mainnet.lum.network/rest",
      chainId: "lum-network-1",
      chainName: "Lum Network",
      bip44: {
        coinType: 118,
      },
      bech32Config: Bech32Address.defaultBech32Config("lum"),
      currencies: [
        {
          coinDenom: "LUM",
          coinMinimalDenom: "ulum",
          coinDecimals: 6,
          coinGeckoId: "pool:ulum",
          coinImageUrl: "/tokens/lum.svg",
          isStakeCurrency: true,
          isFeeCurrency: true,
        },
      ],
      features: ["stargate", "ibc-transfer", "no-legacy-stdTx", "ibc-go"],
      explorerUrlToTx: "https://www.mintscan.io/lum/txs/{txHash}",
    },
    {
      rpc: "https://mainnet-rpc.vidulum.app",
      rest: "https://mainnet-lcd.vidulum.app",
      chainId: "vidulum-1",
      chainName: "Vidulum",
      bip44: {
        coinType: 370,
      },
      bech32Config: Bech32Address.defaultBech32Config("vdl"),
      currencies: [
        {
          coinDenom: "VDL",
          coinMinimalDenom: "uvdl",
          coinDecimals: 6,
          coinGeckoId: "vidulum",
          coinImageUrl: "/tokens/vdl.svg",
          isStakeCurrency: true,
          isFeeCurrency: true,
        },
      ],
      features: ["stargate", "ibc-transfer", "no-legacy-stdTx", "ibc-go"],
      explorerUrlToTx: "https://explorers.vidulum.app/vidulum/tx/{txHash}",
    },
    {
      rpc: "https://rpc.mainnet.desmos.network",
      rest: "https://api.mainnet.desmos.network",
      chainId: "desmos-mainnet",
      chainName: "Desmos",
      bip44: {
        coinType: 852,
      },
      bech32Config: Bech32Address.defaultBech32Config("desmos"),
      currencies: [
        {
          coinDenom: "DSM",
          coinMinimalDenom: "udsm",
          coinDecimals: 6,
          coinGeckoId: "pool:udsm",
          coinImageUrl: "/tokens/dsm.svg",
          isStakeCurrency: true,
          isFeeCurrency: true,
        },
      ],
      features: ["stargate", "ibc-transfer", "no-legacy-stdTx", "ibc-go"],
      explorerUrlToTx: "https://explorer.desmos.network/transactions/{txHash}",
    },
    {
      rpc: "https://rpc-1-dig.notional.ventures",
      rest: "https://api-1-dig.notional.ventures",
      chainId: "dig-1",
      chainName: "Dig",
      bip44: {
        coinType: 118,
      },
      bech32Config: Bech32Address.defaultBech32Config("dig"),
      currencies: [
        {
          coinDenom: "DIG",
          coinMinimalDenom: "udig",
          coinDecimals: 6,
          coinGeckoId: "pool:udig",
          coinImageUrl: "/tokens/dig.png",
          isStakeCurrency: true,
          isFeeCurrency: true,
        },
      ],
      gasPriceStep: {
        low: 0.025,
        average: 0.03,
        high: 0.035,
      },
      features: ["stargate", "ibc-transfer", "no-legacy-stdTx", "ibc-go"],
      explorerUrlToTx: "https://ping.pub/dig/tx/{txHash}",
    },
    {
      rpc: "https://rpc-sommelier.keplr.app",
      rest: "https://lcd-sommelier.keplr.app",
      chainId: "sommelier-3",
      chainName: "Sommelier",
      bip44: {
        coinType: 118,
      },
      bech32Config: Bech32Address.defaultBech32Config("somm"),
      currencies: [
        {
          coinDenom: "SOMM",
          coinMinimalDenom: "usomm",
          coinDecimals: 6,
          coinGeckoId: "pool:usomm",
          coinImageUrl: "/tokens/somm.png",
          isStakeCurrency: true,
          isFeeCurrency: true,
        },
      ],
      features: ["stargate", "ibc-transfer", "no-legacy-stdTx", "ibc-go"],
      explorerUrlToTx: "https://sommscan.io",
    },
    {
      rpc: "https://rpc.sifchain.finance",
      rest: "https://api-int.sifchain.finance",
      chainId: "sifchain-1",
      chainName: "Sifchain",
      bip44: {
        coinType: 118,
      },
      bech32Config: Bech32Address.defaultBech32Config("sif"),
      currencies: [
        {
          coinDenom: "ROWAN",
          coinMinimalDenom: "rowan",
          coinDecimals: 18,
          coinGeckoId: "pool:rowan",
          //coinGeckoId: "sifchain",
          coinImageUrl: "/tokens/rowan.svg",
          isStakeCurrency: true,
          isFeeCurrency: true,
        },
      ],
      features: ["stargate", "ibc-transfer"],
      explorerUrlToTx: "https://www.mintscan.io/sifchain/txs/{txHash}",
    },
    {
      rpc: "https://rpc.laozi3.bandchain.org",
      rest: "https://laozi1.bandchain.org/api",
      chainId: "laozi-mainnet",
      chainName: "BandChain",
      bip44: {
        coinType: 494,
      },
      bech32Config: Bech32Address.defaultBech32Config("band"),
      currencies: [
        {
          coinDenom: "BAND",
          coinMinimalDenom: "uband",
          coinDecimals: 6,
          coinGeckoId: "band-protocol",
          coinImageUrl: "/tokens/band.svg",
          isStakeCurrency: true,
          isFeeCurrency: true,
        },
      ],
      features: ["stargate", "ibc-transfer", "no-legacy-stdTx"],
      explorerUrlToTx: "https://cosmoscan.io/tx/{txHash}",
    },
    {
      rpc: "https://node1.konstellation.tech:26657",
      rest: "https://node1.konstellation.tech:1318",
      chainId: "darchub",
      chainName: "Konstellation",
      bip44: {
        coinType: 118,
      },
      bech32Config: Bech32Address.defaultBech32Config("darc"),
      currencies: [
        {
          coinDenom: "DARC",
          coinMinimalDenom: "udarc",
          coinDecimals: 6,
          coinGeckoId: "pool:udarc",
          coinImageUrl: "/tokens/darc.svg",
          isStakeCurrency: true,
          isFeeCurrency: true,
        },
      ],
      features: ["stargate", "ibc-transfer", "no-legacy-stdTx"],
      explorerUrlToTx: "https://www.mintscan.io/konstellation/txs/{txHash}",
    },
    {
      rpc: "https://rpc-umee.keplr.app",
      rest: "https://lcd-umee.keplr.app",
      chainId: "umee-1",
      chainName: "Umee",
      bip44: {
        coinType: 118,
      },
      bech32Config: Bech32Address.defaultBech32Config("umee"),
      currencies: [
        {
          coinDenom: "UMEE",
          coinMinimalDenom: "uumee",
          coinDecimals: 6,
          coinGeckoId: "pool:uumee",
          coinImageUrl: "/tokens/umee.png",
          isStakeCurrency: true,
          isFeeCurrency: true,
        },
      ],
      features: ["stargate", "ibc-transfer", "no-legacy-stdTx"],
      explorerUrlToTx: "https://www.mintscan.io/umee/txs/{txHash}",
    },
    {
      rpc: "https://gravitychain.io:26657",
      rest: "https://gravitychain.io:1317",
      chainId: "gravity-bridge-3",
      chainName: "Gravity Bridge",
      bip44: {
        coinType: 118,
      },
      bech32Config: Bech32Address.defaultBech32Config("gravity"),
      currencies: [
        {
          coinDenom: "GRAV",
          coinMinimalDenom: "ugraviton",
          coinDecimals: 6,
          coinGeckoId: "pool:ugraviton",
          coinImageUrl: "/tokens/grav.svg",
          isStakeCurrency: true,
          isFeeCurrency: true,
        },
        {
          coinDenom: "PSTAKE",
          coinMinimalDenom: "gravity0xfB5c6815cA3AC72Ce9F5006869AE67f18bF77006",
          coinDecimals: 18,
          coinGeckoId: "pstake-finance",
          coinImageUrl: "/tokens/pstake.png",
        },
        {
          coinDenom: "WBTC.grv",
          coinMinimalDenom: "gravity0x2260FAC5E5542a773Aa44fBCfeDf7C193bc2C599",
          coinDecimals: 8,
          coinGeckoId: "wrapped-bitcoin",
          coinImageUrl: "/tokens/gwbtc.png",
        },
        {
          coinDenom: "WETH.grv",
          coinMinimalDenom: "gravity0xC02aaA39b223FE8D0A0e5C4F27eAD9083C756Cc2",
          coinDecimals: 18,
          coinGeckoId: "ethereum",
          coinImageUrl: "/tokens/gweth.png",
        },
        {
          coinDenom: "USDC.grv",
          coinMinimalDenom: "gravity0xA0b86991c6218b36c1d19D4a2e9Eb0cE3606eB48",
          coinDecimals: 6,
          coinGeckoId: "usd-coin",
          coinImageUrl: "/tokens/gusdc.png",
          pegMechanism: "collateralized",
        },
        {
          coinDenom: "DAI.grv",
          coinMinimalDenom: "gravity0x6B175474E89094C44Da98b954EedeAC495271d0F",
          coinDecimals: 18,
          coinGeckoId: "dai",
          coinImageUrl: "/tokens/gdai.png",
          pegMechanism: "collateralized",
        },
        {
          coinDenom: "USDT.grv",
          coinMinimalDenom: "gravity0xdAC17F958D2ee523a2206206994597C13D831ec7",
          coinDecimals: 6,
          coinGeckoId: "tether",
          coinImageUrl: "/tokens/gusdt.png",
          pegMechanism: "collateralized",
        },
      ],
      gasPriceStep: {
        low: 0,
        average: 0,
        high: 0.035,
      },
      features: ["stargate", "ibc-transfer", "no-legacy-stdTx", "ibc-go"],
      explorerUrlToTx: "https://www.mintscan.io/gravity-bridge/txs/{txHash}",
    },
    {
      rpc: "https://poseidon.mainnet.decentr.xyz",
      rest: "https://rest.mainnet.decentr.xyz",
      chainId: "mainnet-3",
      chainName: "Decentr",
      bip44: {
        coinType: 118,
      },
      bech32Config: Bech32Address.defaultBech32Config("decentr"),
      currencies: [
        {
          coinDenom: "DEC",
          coinMinimalDenom: "udec",
          coinDecimals: 6,
          coinGeckoId: "decentr",
          coinImageUrl: "/tokens/dec.svg",
          isStakeCurrency: true,
          isFeeCurrency: true,
        },
      ],
      features: ["stargate", "ibc-transfer", "no-legacy-stdTx"],
      explorerUrlToTx:
        "https://explorer.decentr.net/transactions/{txHash}?networkId=mainnet",
    },
    {
      rpc: "https://shenturpc.certikpowered.info",
      rest: "https://azuredragon.noopsbycertik.com",
      chainId: "shentu-2.2",
      chainName: "Certik",
      bip44: {
        coinType: 118,
      },
      bech32Config: Bech32Address.defaultBech32Config("certik"),
      currencies: [
        {
          coinDenom: "CTK",
          coinMinimalDenom: "uctk",
          coinDecimals: 6,
          coinGeckoId: "certik",
          coinImageUrl: "/tokens/ctk.png",
          isStakeCurrency: true,
          isFeeCurrency: true,
        },
      ],
      features: ["stargate", "ibc-transfer", "no-legacy-stdTx", "ibc-go"],
      explorerUrlToTx: "https://www.mintscan.io/certik/txs/{txHash}",
    },
    {
      rpc: "https://tm-api.carbon.network",
      rest: "https://api.carbon.network",
      chainId: "carbon-1",
      chainName: "Carbon",
      bip44: {
        coinType: 118,
      },
      bech32Config: Bech32Address.defaultBech32Config("swth"),
      currencies: [
        {
          coinDenom: "SWTH",
          coinMinimalDenom: "swth",
          coinDecimals: 8,
          coinGeckoId: "switcheo",
          coinImageUrl: "/tokens/swth.png",
          isStakeCurrency: true,
          isFeeCurrency: true,
        },
      ],
      gasPriceStep: {
        low: 769.23077,
        average: 769.23077,
        high: 769.23077,
      },
      features: ["stargate", "ibc-transfer", "no-legacy-stdTx", "ibc-go"],
      explorerUrlToTx:
        "https://scan.carbon.network/transaction/{txHash}?net=main",
    },
    {
      rpc: "https://public.api.injective.network",
      rest: "https://public.lcd.injective.network",
      chainId: "injective-1",
      chainName: "Injective",
      bip44: {
        coinType: 60,
      },
      bech32Config: Bech32Address.defaultBech32Config("inj"),
      currencies: [
        {
          coinDenom: "INJ",
          coinMinimalDenom: "inj",
          coinDecimals: 18,
          coinGeckoId: "injective-protocol",
          coinImageUrl: "/tokens/inj.svg",
          isStakeCurrency: true,
          isFeeCurrency: true,
        },
      ],
      gasPriceStep: {
        low: 0.0005,
        average: 0.0007,
        high: 0.0009,
      },
      features: ["ibc-transfer", "ibc-go", "eth-address-gen", "eth-key-sign"],
      explorerUrlToTx:
        "https://explorer.injective.network/transaction/{txHash}",
    },
    {
      rpc: "https://rpc.cerberus.zone:26657",
      rest: "https://api.cerberus.zone:1317",
      chainId: "cerberus-chain-1",
      chainName: "Cerberus",
      bip44: {
        coinType: 118,
      },
      bech32Config: Bech32Address.defaultBech32Config("cerberus"),
      currencies: [
        {
          coinDenom: "CRBRUS",
          coinMinimalDenom: "ucrbrus",
          coinDecimals: 6,
          coinGeckoId: "cerberus-2",
          coinImageUrl: "/tokens/crbrus.png",
          isStakeCurrency: true,
          isFeeCurrency: true,
        },
      ],
      features: ["stargate", "ibc-transfer", "no-legacy-stdTx", "ibc-go"],
      explorerUrlToTx: "https://skynetexplorers.com/Cerberus/tx/{txHash}",
    },
    {
      rpc: "https://rpc-fetchhub.fetch.ai:443",
      rest: "https://rest-fetchhub.fetch.ai",
      chainId: "fetchhub-4",
      chainName: "Fetch.ai",
      bip44: {
        coinType: 118,
      },
      bech32Config: Bech32Address.defaultBech32Config("fetch"),
      currencies: [
        {
          coinDenom: "FET",
          coinMinimalDenom: "afet",
          coinDecimals: 18,
          coinGeckoId: "fetch-ai",
          coinImageUrl: "/tokens/fet.png",
          isStakeCurrency: true,
          isFeeCurrency: true,
        },
      ],
      gasPriceStep: {
        low: 0.025,
        average: 0.025,
        high: 0.035,
      },
      features: ["stargate", "ibc-transfer", "no-legacy-stdTx", "ibc-go"],
      explorerUrlToTx: "https://www.mintscan.io/fetchai/txs/{txHash}",
    },
    {
      rpc: "https://rpc.assetmantle.one/",
      rest: "https://rest.assetmantle.one/",
      chainId: "mantle-1",
      chainName: "AssetMantle",
      bip44: {
        coinType: 118,
      },
      bech32Config: Bech32Address.defaultBech32Config("mantle"),
      currencies: [
        {
          coinDenom: "MNTL",
          coinMinimalDenom: "umntl",
          coinDecimals: 6,
          coinGeckoId: "pool:umntl",
          coinImageUrl: "/tokens/mntl.png",
          isStakeCurrency: true,
          isFeeCurrency: true,
        },
      ],
      features: ["stargate", "ibc-transfer", "no-legacy-stdTx", "ibc-go"],
      explorerUrlToTx: "https://www.mintscan.io/asset-mantle/txs/{txHash}",
    },
    {
      rpc: "https://rpc.provenance.io/",
      rest: "https://api.provenance.io",
      chainId: "pio-mainnet-1",
      chainName: "Provenance",
      bip44: {
        coinType: 505,
      },
      bech32Config: Bech32Address.defaultBech32Config("pb"),
      currencies: [
        {
          coinDenom: "HASH",
          coinMinimalDenom: "nhash",
          coinGeckoId: "provenance-blockchain",
          coinDecimals: 9,
          coinImageUrl: "/tokens/hash.svg",
          isStakeCurrency: true,
          isFeeCurrency: true,
        },
      ],
      gasPriceStep: {
        low: 1905,
        average: 2100,
        high: 2500,
      },
      features: ["stargate", "ibc-transfer", "no-legacy-stdTx", "ibc-go"],
      explorerUrlToTx: "https://www.mintscan.io/provenance/txs/{txHash}",
    },
    {
      rpc: "https://rpc.galaxychain.zone",
      rest: "https://rest.galaxychain.zone",
      chainId: "galaxy-1",
      chainName: "Galaxy",
      bip44: {
        coinType: 118,
      },
      bech32Config: Bech32Address.defaultBech32Config("galaxy"),
      currencies: [
        {
          coinDenom: "GLX",
          coinMinimalDenom: "uglx",
          coinDecimals: 6,
          coinGeckoId: "pool:uglx",
          coinImageUrl: "/tokens/glx.svg",
          isStakeCurrency: true,
          isFeeCurrency: true,
        },
      ],
      gasPriceStep: {
        low: 0.025,
        average: 0.025,
        high: 0.035,
      },
      features: ["stargate", "ibc-transfer", "no-legacy-stdTx", "ibc-go"],
      explorerUrlToTx: "https://explorer.postcapitalist.io/galaxy/tx/{txHash}",
    },
    {
      rpc: "https://rpc-meme-1.meme.sx:443",
      rest: "https://api-meme-1.meme.sx:443",
      chainId: "meme-1",
      chainName: "Meme",
      bip44: {
        coinType: 118,
      },
      bech32Config: Bech32Address.defaultBech32Config("meme"),
      currencies: [
        {
          coinDenom: "MEME",
          coinMinimalDenom: "umeme",
          coinDecimals: 6,
          coinGeckoId: "pool:umeme",
          coinImageUrl: "/tokens/meme.png",
          isStakeCurrency: true,
          isFeeCurrency: true,
        },
      ],
      gasPriceStep: {
        low: 0.025,
        average: 0.025,
        high: 0.035,
      },
      features: ["stargate", "ibc-transfer", "no-legacy-stdTx", "ibc-go"],
      explorerUrlToTx: "https://explorer.meme.sx/meme/tx/{txHash}",
    },
    {
      rpc: "https://rpc-evmos.keplr.app/",
      rest: "https://lcd-evmos.keplr.app/",
      chainId: "evmos_9001-2",
      chainName: "Evmos",
      bip44: {
        coinType: 60,
      },
      bech32Config: Bech32Address.defaultBech32Config("evmos"),
      currencies: [
        {
          coinDenom: "EVMOS",
          coinMinimalDenom: "aevmos",
          coinDecimals: 18,
          coinGeckoId: "evmos",
          coinImageUrl: "/tokens/evmos.svg",
          isStakeCurrency: true,
          isFeeCurrency: true,
        },
      ],
      gasPriceStep: {
        low: 10000000000,
        average: 25000000000,
        high: 40000000000,
      },
      features: ["ibc-transfer", "ibc-go", "eth-address-gen", "eth-key-sign"],
      explorerUrlToTx: "https://www.mintscan.io/evmos/txs/{txHash}",
    },
    {
      rpc: "https://rpc.terrav2.ccvalidators.com/",
      rest: "https://phoenix-lcd.terra.dev/",
      chainId: "phoenix-1",
      chainName: "Terra 2.0",
      bip44: {
        coinType: 118,
      },
      bech32Config: Bech32Address.defaultBech32Config("terra"),
      currencies: [
        {
          coinDenom: "LUNA",
          coinMinimalDenom: "uluna",
          coinDecimals: 6,
          coinGeckoId: "terra-luna-2",
          coinImageUrl: "/tokens/luna.svg",
          isStakeCurrency: true,
          isFeeCurrency: true,
        },
      ],
      gasPriceStep: {
        low: 0.15,
        average: 0.2,
        high: 0.25,
      },
      features: ["stargate", "ibc-transfer", "no-legacy-stdTx"],
      explorerUrlToTx: "https://finder.terra.money/phoenix-1/tx/{txHash}",
    },
    {
      rpc: "https://rpcapi.rizon.world/",
      rest: "https://restapi.rizon.world/",
      chainId: "titan-1",
      chainName: "Rizon",
      bip44: {
        coinType: 118,
      },
      bech32Config: Bech32Address.defaultBech32Config("rizon"),
      currencies: [
        {
          coinDenom: "ATOLO",
          coinMinimalDenom: "uatolo",
          coinDecimals: 6,
          coinGeckoId: "rizon",
          coinImageUrl: "/tokens/atolo.svg",
          isStakeCurrency: true,
          isFeeCurrency: true,
        },
      ],
      gasPriceStep: {
        low: 0.025,
        average: 0.025,
        high: 0.035,
      },
      features: ["stargate", "ibc-transfer", "no-legacy-stdTx", "ibc-go"],
      explorerUrlToTx: "https://www.mintscan.io/rizon/txs/{txHash}",
    },
    {
      rpc: "https://rpc-kava.keplr.app",
      rest: "https://lcd-kava.keplr.app",
      chainId: "kava_2222-10",
      chainName: "Kava",
      bip44: {
        coinType: 459,
      },
      bech32Config: Bech32Address.defaultBech32Config("kava"),
      currencies: [
        {
          coinDenom: "KAVA",
          coinMinimalDenom: "ukava",
          coinDecimals: 6,
          coinGeckoId: "kava",
          coinImageUrl: "/tokens/kava.png",
          isStakeCurrency: true,
          isFeeCurrency: true,
        },
        {
          coinDenom: "HARD",
          coinMinimalDenom: "hard",
          coinDecimals: 6,
          coinGeckoId: "kava-lend",
          coinImageUrl: "/tokens/hard.svg",
        },
        {
          coinDenom: "SWP",
          coinMinimalDenom: "swp",
          coinDecimals: 6,
          coinGeckoId: "kava-swap",
          coinImageUrl: "/tokens/swp.svg",
        },
        {
          coinDenom: "USDX",
          coinMinimalDenom: "usdx",
          coinDecimals: 6,
          coinGeckoId: "usdx",
          coinImageUrl: "/tokens/usdx.png",
        },
      ],
      features: ["stargate", "ibc-transfer", "no-legacy-stdTx", "ibc-go"],
      explorerUrlToTx: "https://www.mintscan.io/kava/txs/{txHash}",
    },
    {
      rpc: "https://26657.genesisl1.org",
      rest: "https://api.genesisl1.org",
      chainId: "genesis_29-2",
      chainName: "GenesisL1",
      bip44: {
        coinType: 118,
      },
      bech32Config: Bech32Address.defaultBech32Config("genesis"),
      currencies: [
        {
          coinDenom: "L1",
          coinMinimalDenom: "el1",
          coinDecimals: 18,
          //coinGeckoId: "pool:el1",
          coinImageUrl: "/tokens/l1.svg",
          isStakeCurrency: true,
          isFeeCurrency: true,
        },
      ],
      gasPriceStep: {
        low: 999999999,
        average: 1000000000,
        high: 1000000001,
      },
      features: ["stargate", "ibc-transfer", "no-legacy-stdTx", "ibc-go"],
      explorerUrlToTx: "https://ping.pub/genesisL1/tx/{txHash}",
    },
    {
      rpc: "https://rpc.kaiyo.kujira.setten.io",
      rest: "https://lcd.kaiyo.kujira.setten.io",
      chainId: "kaiyo-1",
      chainName: "Kujira",
      bip44: {
        coinType: 118,
      },
      bech32Config: Bech32Address.defaultBech32Config("kujira"),
      currencies: [
        {
          coinDenom: "KUJI",
          coinMinimalDenom: "ukuji",
          coinDecimals: 6,
          coinGeckoId: "kujira",
          coinImageUrl: "/tokens/kuji.png",
          isStakeCurrency: true,
          isFeeCurrency: true,
        },
        {
          coinDenom: "USK",
          coinMinimalDenom:
            "factory:kujira1qk00h5atutpsv900x202pxx42npjr9thg58dnqpa72f2p7m2luase444a7:uusk",
          coinDecimals: 6,
          coinGeckoId: "usk",
          coinImageUrl: "/tokens/usk.png",
        },
      ],
      gasPriceStep: {
        low: 0.01,
        average: 0.025,
        high: 0.03,
      },
      features: ["stargate", "ibc-transfer", "no-legacy-stdTx", "ibc-go"],
      explorerUrlToTx: "https://finder.kujira.app/kaiyo-1/tx/{txHash}",
    },
    {
      rpc: "https://rpc.mainnet-1.tgrade.confio.run",
      rest: "https://api.mainnet-1.tgrade.confio.run",
      chainId: "tgrade-mainnet-1",
      chainName: "Tgrade",
      bip44: {
        coinType: 118,
      },
      bech32Config: Bech32Address.defaultBech32Config("tgrade"),
      currencies: [
        {
          coinDenom: "TGD",
          coinMinimalDenom: "utgd",
          coinDecimals: 6,
          coinGeckoId: "pool:utgd",
          coinImageUrl: "/tokens/tgrade.svg",
          isStakeCurrency: true,
          isFeeCurrency: true,
        },
      ],
      gasPriceStep: {
        low: 0.05,
        average: 0.075,
        high: 0.1,
      },
      features: [
        "stargate",
        "ibc-transfer",
        "ibc-go",
        "no-legacy-stdTx",
        "wasmd_0.24+",
        "cosmwasm",
      ],
      explorerUrlToTx: "https://tgrade.aneka.io/txs/{txHash}",
    },
    {
      rpc: "https://rpc-echelon.whispernode.com/",
      rest: "https://lcd-echelon.whispernode.com/",
      chainId: "echelon_3000-3",
      chainName: "Echelon",
      bip44: {
        coinType: 60,
      },
      bech32Config: Bech32Address.defaultBech32Config("echelon"),
      currencies: [
        {
          coinDenom: "ECH",
          coinMinimalDenom: "aechelon",
          coinDecimals: 18,
          coinGeckoId: "echelon",
          coinImageUrl: "/tokens/ech.png",
          isStakeCurrency: true,
          isFeeCurrency: true,
        },
      ],
      gasPriceStep: {
        low: 10000000000,
        average: 25000000000,
        high: 40000000000,
      },
      features: ["stargate", "ibc-transfer", "no-legacy-stdTx", "ibc-go"],
      explorerUrlToTx: "https://ping.pub/echelon/tx/{txHash}",
    },
    {
      rpc: "https://node.odin-freya-website.odinprotocol.io/mainnet/a/",
      rest: "https://node.odin-freya-website.odinprotocol.io/mainnet/a/api/",
      chainId: "odin-mainnet-freya",
      chainName: "Odin",
      bip44: {
        coinType: 118,
      },
      bech32Config: Bech32Address.defaultBech32Config("odin"),
      currencies: [
        {
          coinDenom: "ODIN",
          coinMinimalDenom: "loki",
          coinDecimals: 6,
          coinGeckoId: "pool:odin",
          coinImageUrl: "/tokens/odin.svg",
          isStakeCurrency: true,
          isFeeCurrency: true,
        },
        {
          coinDenom: "GEO",
          coinMinimalDenom: "mGeo",
          coinDecimals: 6,
          coinGeckoId: "pool:geo",
          coinImageUrl: "/tokens/geo.svg",
        },
        {
          coinDenom: "O9W",
          coinMinimalDenom: "mO9W",
          coinDecimals: 6,
          coinGeckoId: "pool:o9w",
          coinImageUrl: "/tokens/o9w.svg",
        },
      ],
      gasPriceStep: {
        low: 0.025,
        average: 0.05,
        high: 0.06,
      },
      features: [
        "stargate",
        "ibc-transfer",
        "ibc-go",
        "no-legacy-stdTx",
        "wasmd_0.24+",
        "cosmwasm",
      ],
      explorerUrlToTx: "https://scan.odinprotocol.io/transactions/{txHash}",
    },
    {
      rpc: "https://mainnet.crescent.network:26657",
      rest: "https://mainnet.crescent.network:1317",
      chainId: "crescent-1",
      chainName: "Crescent",
      bip44: {
        coinType: 118,
      },
      bech32Config: Bech32Address.defaultBech32Config("cre"),
      currencies: [
        {
          coinDenom: "CRE",
          coinMinimalDenom: "ucre",
          coinDecimals: 6,
          coinGeckoId: "pool:ucre",
          coinImageUrl: "/tokens/cre.svg",
          isStakeCurrency: true,
          isFeeCurrency: true,
        },
      ],
      gasPriceStep: {
        low: 0.01,
        average: 0.02,
        high: 0.1,
      },
      features: ["stargate", "ibc-transfer", "no-legacy-stdTx", "ibc-go"],
      explorerUrlToTx: "https://www.mintscan.io/crescent/txs/{txHash}",
    },
    {
      rpc: "https://rpc.helios-1.lumenex.io",
      rest: "https://api.helios-1.lumenex.io",
      chainId: "LumenX",
      chainName: "LumenX",
      bip44: {
        coinType: 118,
      },
      bech32Config: Bech32Address.defaultBech32Config("lumen"),
      currencies: [
        {
          coinDenom: "LUMEN",
          coinMinimalDenom: "ulumen",
          coinDecimals: 6,
          coinImageUrl: "/tokens/lumen.png",
          isStakeCurrency: true,
          isFeeCurrency: true,
        },
      ],
      gasPriceStep: {
        low: 0.01,
        average: 0.025,
        high: 0.03,
      },
      features: ["stargate", "ibc-transfer", "no-legacy-stdTx", "ibc-go"],
      explorerUrlToTx: "https://scope.helios-1.lumenex.io/lumenx/tx/{txHash}",
    },
    {
      rpc: "https://rpc.orai.io",
      rest: "https://lcd.orai.io",
      chainId: "Oraichain",
      chainName: "Oraichain",
      bip44: {
        coinType: 118,
      },
      bech32Config: Bech32Address.defaultBech32Config("orai"),
      currencies: [
        {
          coinDenom: "ORAI",
          coinMinimalDenom: "orai",
          coinDecimals: 6,
          coinGeckoId: "oraichain-token",
          coinImageUrl: "/tokens/orai.svg",
          isStakeCurrency: true,
          isFeeCurrency: true,
        },
      ],
      gasPriceStep: {
        low: 0,
        average: 0.00025,
        high: 0.0004,
      },
      features: ["stargate", "ibc-transfer", "cosmwasm"],
      explorerUrlToTx: "https://scan.orai.io/txs/{txHash}",
    },
    {
      rpc: "https://rpc.cudos.org",
      rest: "https://rest.cudos.org",
      chainId: "cudos-1",
      chainName: "Cudos",
      bip44: {
        coinType: 118,
      },
      bech32Config: Bech32Address.defaultBech32Config("cudos"),
      currencies: [
        {
          coinDenom: "CUDOS",
          coinMinimalDenom: "acudos",
          coinDecimals: 18,
          coinGeckoId: "cudos",
          coinImageUrl: "/tokens/cudos.svg",
          isStakeCurrency: true,
          isFeeCurrency: true,
        },
      ],
      gasPriceStep: {
        low: 5000000000000,
        average: 10000000000000,
        high: 20000000000000,
      },
      features: ["stargate", "ibc-transfer", "no-legacy-stdTx", "ibc-go"],
      explorerUrlToTx: "https://explorer.cudos.org/transactions/{txHash}",
    },
    {
      rpc: "https://main.rpc.agoric.net",
      rest: "https://main.api.agoric.net",
      chainId: "agoric-3",
      chainName: "Agoric",
      bip44: {
        coinType: 564,
      },
      bech32Config: Bech32Address.defaultBech32Config("agoric"),
      currencies: [
        {
          coinDenom: "BLD",
          coinMinimalDenom: "ubld",
          coinDecimals: 6,
          coinGeckoId: "agoric",
          coinImageUrl: "/tokens/bld.png",
          isStakeCurrency: true,
          isFeeCurrency: true,
        },
        {
          coinDenom: "IST",
          coinMinimalDenom: "uist",
          coinDecimals: 6,
          // coinGeckoId: "cudos",
          coinImageUrl: "/tokens/ist.png",
        },
      ],
      features: ["stargate", "ibc-transfer", "no-legacy-stdTx", "ibc-go"],
      explorerUrlToTx: "https://agoric.bigdipper.live/transactions/{txHash}",
    },
    {
      rpc: "https://stride-rpc.polkachu.com/",
      rest: "https://stride-api.polkachu.com/",
      chainId: "stride-1",
      chainName: "Stride",
      bip44: {
        coinType: 118,
      },
      bech32Config: Bech32Address.defaultBech32Config("stride"),
      currencies: [
        {
          coinDenom: "STRD",
          coinMinimalDenom: "ustrd",
          coinDecimals: 6,
          coinGeckoId: "pool:ustrd",
          coinImageUrl: "/tokens/strd.svg",
          isStakeCurrency: true,
          isFeeCurrency: true,
        },
        {
          coinDenom: "stATOM",
          coinMinimalDenom: "stuatom",
          coinDecimals: 6,
          coinGeckoId: "pool:stuatom",
          coinImageUrl: "/tokens/statom.svg",
        },
        {
          coinDenom: "stSTARS",
          coinMinimalDenom: "stustars",
          coinDecimals: 6,
          coinGeckoId: "pool:stustars",
          coinImageUrl: "/tokens/ststars.svg",
        },
        {
          coinDenom: "stOSMO",
          coinMinimalDenom: "stuosmo",
          coinDecimals: 6,
          coinGeckoId: "pool:stuosmo",
          coinImageUrl: "/tokens/stosmo.svg",
        },
        {
          coinDenom: "stJUNO",
          coinMinimalDenom: "stujuno",
          coinDecimals: 6,
          coinGeckoId: "pool:stujuno",
          coinImageUrl: "/tokens/stjuno.svg",
        },
        {
          coinDenom: "stSCRT",
          coinMinimalDenom: "stuscrt",
          coinDecimals: 6,
          // coinGeckoId: "secret",
          coinImageUrl: "/tokens/stscrt.svg",
        },
      ],
      gasPriceStep: {
        low: 0,
        average: 0,
        high: 0.04,
      },
      features: ["stargate", "ibc-transfer", "no-legacy-stdTx", "ibc-go"],
      explorerUrlToTx: "https://explorer.stride.zone/stride/tx/{txHash}",
    },
    {
      rpc: "https://api.mainnet.rebus.money:26657",
      rest: "https://api.mainnet.rebus.money:1317",
      chainId: "reb_1111-1",
      chainName: "Rebus",
      bip44: {
        coinType: 118,
      },
      bech32Config: Bech32Address.defaultBech32Config("rebus"),
      currencies: [
        {
          coinDenom: "REBUS",
          coinMinimalDenom: "arebus",
          coinDecimals: 18,
          coinGeckoId: "pool:arebus",
          coinImageUrl: "/tokens/rebus.png",
          isStakeCurrency: true,
          isFeeCurrency: true,
        },
      ],
      features: ["stargate", "ibc-transfer", "no-legacy-stdTx", "ibc-go"],
      explorerUrlToTx: "https://rebus.explorers.guru/transaction/{txHash}",
    },
    {
      rpc: "https://rpc.mainnet.teritori.com/",
      rest: "https://rest.mainnet.teritori.com/",
      chainId: "teritori-1",
      chainName: "Teritori",
      bip44: {
        coinType: 118,
      },
      bech32Config: Bech32Address.defaultBech32Config("tori"),
      currencies: [
        {
          coinDenom: "TORI",
          coinMinimalDenom: "utori",
          coinDecimals: 6,
          coinGeckoId: "pool:utori",
          coinImageUrl: "/tokens/utori.png",
          isStakeCurrency: true,
          isFeeCurrency: true,
        },
      ],
      gasPriceStep: {
        low: 0.0,
        average: 0.25,
        high: 0.5,
      },
      features: ["stargate", "ibc-transfer", "no-legacy-stdTx", "ibc-go"],
      explorerUrlToTx: "https://explorer.teritori.com/teritori/tx/{txHash}",
    },
    {
      rpc: "https://rpc.lambda.im",
      rest: "https://rest.lambda.im",
      chainId: "lambda_92000-1",
      chainName: "Lambda",
      bip44: {
        coinType: 60,
      },
      bech32Config: Bech32Address.defaultBech32Config("lamb"),
      currencies: [
        {
          coinDenom: "LAMB",
          coinMinimalDenom: "ulamb",
          coinDecimals: 18,
          coinGeckoId: "pool:lambda",
          coinImageUrl: "/tokens/lambda.png",
          isStakeCurrency: true,
          isFeeCurrency: true,
        },
      ],
      features: ["ibc-transfer", "ibc-go", "eth-address-gen", "eth-key-sign"],
      explorerUrlToTx: "https://explorer.nodestake.top/lambda/tx/{txHash}",
    },
    {
      rpc: "https://rpc.unification.chainmasters.ninja",
      rest: "https://rest.unification.chainmasters.ninja",
      chainId: "FUND-MainNet-2",
      chainName: "Unification",
      bip44: {
        coinType: 5555,
      },
      bech32Config: Bech32Address.defaultBech32Config("und"),
      currencies: [
        {
          coinDenom: "FUND",
          coinMinimalDenom: "nund",
          coinDecimals: 9,
          coinGeckoId: "unification",
          coinImageUrl: "/tokens/fund.png",
          isStakeCurrency: true,
          isFeeCurrency: true,
        },
      ],
      gasPriceStep: {
        low: 100,
        average: 200,
        high: 300,
      },
      features: ["stargate", "ibc-transfer", "no-legacy-stdTx", "ibc-go"],
      explorerUrlToTx:
        "https://explorer.unification.chainmasters.ninja/unification/tx/{txHash}",
    },
    {
      rpc: "https://rpc.jackalprotocol.com",
      rest: "https://api.jackalprotocol.com",
      chainId: "jackal-1",
      chainName: "Jackal",
      bip44: {
        coinType: 118,
      },
      bech32Config: Bech32Address.defaultBech32Config("jkl"),
      currencies: [
        {
          coinDenom: "JKL",
          coinMinimalDenom: "ujkl",
          coinDecimals: 6,
          coinGeckoId: "pool:jkl",
          coinImageUrl: "/tokens/jkl.svg",
          isStakeCurrency: true,
          isFeeCurrency: true,
        },
      ],
      features: ["stargate", "ibc-transfer", "ibc-go"],
      explorerUrlToTx: "https://ping.pub/jackal/tx/{txHash}",
    },
  ] as SimplifiedChainInfo[]
).map(createKeplrChainInfos);

// Add normal chain infos in case of `currencies` not containing the stake or fee currency.
chainInfos.push({
  rpc: IS_TESTNET
    ? "https://axelartest-rpc.quickapi.com/"
    : "https://rpc-axelar.keplr.app", // source: https://docs.axelar.dev/resources
  rest: IS_TESTNET
    ? "https://axelartest-lcd.quickapi.com/"
    : "https://lcd-axelar.keplr.app",
  chainId: IS_TESTNET ? "axelar-testnet-lisbon-3" : "axelar-dojo-1",
  chainName: "Axelar",
  stakeCurrency: {
    coinDenom: "AXL",
    coinMinimalDenom: "uaxl",
    coinDecimals: 6,
    coinGeckoId: "axelar",
    coinImageUrl: "/tokens/axl.svg",
  },
  bip44: {
    coinType: 118,
  },
  bech32Config: Bech32Address.defaultBech32Config("axelar"),
  currencies: [
    {
      coinDenom: "AXL",
      coinMinimalDenom: "uaxl",
      coinDecimals: 6,
      coinGeckoId: "pool:uaxl",
      coinImageUrl: "/tokens/axl.svg",
    },
    {
      coinDenom: IS_TESTNET ? "aUSDC" : "USDC",
      coinMinimalDenom: IS_TESTNET ? "uausdc" : "uusdc",
      coinDecimals: 6,
      coinGeckoId: "usd-coin",
      coinImageUrl: "/tokens/usdc.svg",
      pegMechanism: "collateralized",
    },
    {
      coinDenom: "FRAX",
      coinMinimalDenom: "frax-wei",
      coinDecimals: 18,
      coinGeckoId: "frax",
      coinImageUrl: "/tokens/frax.svg",
      pegMechanism: "hybrid",
    },
    {
      coinDenom: "USDT",
      coinMinimalDenom: "uusdt",
      coinDecimals: 6,
      coinGeckoId: "tether",
      coinImageUrl: "/tokens/usdt.svg",
      pegMechanism: "collateralized",
    },
    {
      coinDenom: "DAI",
      coinMinimalDenom: "dai-wei",
      coinDecimals: 18,
      coinGeckoId: "dai",
      coinImageUrl: "/tokens/dai.svg",
      pegMechanism: "collateralized",
    },
    {
      coinDenom: "WETH",
      coinMinimalDenom: "weth-wei",
      coinDecimals: 18,
      coinGeckoId: "weth",
      coinImageUrl: "/tokens/weth.png",
    },
    {
      coinDenom: "WBTC",
      coinMinimalDenom: "wbtc-satoshi",
      coinDecimals: 8,
      coinGeckoId: "wrapped-bitcoin",
      coinImageUrl: "/tokens/wbtc.png",
    },
    {
      coinDenom: "LINK",
      coinMinimalDenom: "link-wei",
      coinDecimals: 18,
      coinGeckoId: "chainlink",
      coinImageUrl: "/tokens/link.svg",
    },
    {
      coinDenom: "AAVE",
      coinMinimalDenom: "aave-wei",
      coinDecimals: 18,
      coinGeckoId: "aave",
      coinImageUrl: "/tokens/aave.svg",
    },
    {
      coinDenom: "APE",
      coinMinimalDenom: "ape-wei",
      coinDecimals: 18,
      coinGeckoId: "apecoin",
      coinImageUrl: "/tokens/ape.svg",
    },
    {
      coinDenom: "AXS",
      coinMinimalDenom: "axs-wei",
      coinDecimals: 18,
      coinGeckoId: "axie-infinity",
      coinImageUrl: "/tokens/axs.svg",
    },
    {
      coinDenom: "MKR",
      coinMinimalDenom: "mkr-wei",
      coinDecimals: 18,
      coinGeckoId: "maker",
      coinImageUrl: "/tokens/mkr.svg",
    },
    {
      coinDenom: "RAI",
      coinMinimalDenom: "rai-wei",
      coinDecimals: 18,
      coinGeckoId: "rai",
      coinImageUrl: "/tokens/rai.svg",
    },
    {
      coinDenom: "SHIB",
      coinMinimalDenom: "shib-wei",
      coinDecimals: 18,
      coinGeckoId: "shiba-inu",
      coinImageUrl: "/tokens/shib.svg",
    },
    {
      coinDenom: "stETH",
      coinMinimalDenom: "steth-wei",
      coinDecimals: 18,
      coinGeckoId: "staked-ether",
      coinImageUrl: "/tokens/steth.svg",
    },
    {
      coinDenom: "UNI",
      coinMinimalDenom: "uni-wei",
      coinDecimals: 18,
      coinGeckoId: "uniswap",
      coinImageUrl: "/tokens/uni.svg",
    },
    {
      coinDenom: "XCN",
      coinMinimalDenom: "xcn-wei",
      coinDecimals: 18,
      coinGeckoId: "chain-2",
      coinImageUrl: "/tokens/xcn.svg",
    },
    {
      coinDenom: "WGLMR",
      coinMinimalDenom: "wglmr-wei",
      coinDecimals: 18,
      coinGeckoId: "wrapped-moonbeam",
      coinImageUrl: "/tokens/glmr.svg",
    },
    {
      coinDenom: "DOT",
      coinMinimalDenom: "dot-planck",
      coinDecimals: 10,
      coinGeckoId: "polkadot",
      coinImageUrl: "/tokens/dot.svg",
    },
    {
      coinDenom: "WBNB",
      coinMinimalDenom: "wbnb-wei",
      coinDecimals: 18,
      coinGeckoId: "wbnb",
      coinImageUrl: "/tokens/wbnb.svg",
    },
  ],
  feeCurrencies: [
    {
      coinDenom: "AXL",
      coinMinimalDenom: "uaxl",
      coinDecimals: 6,
      coinGeckoId: "axelar",
      coinImageUrl: "/tokens/axl.svg",
    },
  ],
  gasPriceStep: {
    low: 0.00005,
    average: 0.00007,
    high: 0.00009,
  },
  features: ["stargate", "ibc-transfer", "no-legacy-stdTx", "ibc-go"],
  explorerUrlToTx: IS_TESTNET
    ? "https://testnet.axelarscan.io/tx/{txHash}"
    : "https://axelarscan.io/tx/{txHash}",
});

export const ChainInfos: ChainInfoWithExplorer[] = chainInfos;<|MERGE_RESOLUTION|>--- conflicted
+++ resolved
@@ -15,28 +15,17 @@
 const chainInfos = (
   [
     {
-<<<<<<< HEAD
       rpc:
         OSMOSIS_RPC_OVERWRITE ?? IS_TESTNET
-          ? "https://rpc-test.osmosis.zone/"
+          ? "https://rpc.testnet.osmosis.zone/"
           : "https://rpc-osmosis.keplr.app/",
       rest:
         OSMOSIS_REST_OVERWRITE ?? IS_TESTNET
-          ? "https://lcd-test.osmosis.zone/"
+          ? "https://lcd.testnet.osmosis.zone/"
           : "https://lcd-osmosis.keplr.app/",
       chainId:
         OSMOSIS_CHAIN_ID_OVERWRITE ?? IS_TESTNET ? "osmo-test-4" : "osmosis-1",
       chainName: OSMOSIS_CHAIN_NAME_OVERWRITE ?? "Osmosis",
-=======
-      rpc: IS_TESTNET
-        ? "https://rpc.testnet.osmosis.zone/"
-        : "https://rpc-osmosis.keplr.app/",
-      rest: IS_TESTNET
-        ? "https://lcd.testnet.osmosis.zone/"
-        : "https://lcd-osmosis.keplr.app/",
-      chainId: IS_TESTNET ? "osmo-test-4" : "osmosis-1",
-      chainName: "Osmosis",
->>>>>>> 49d0dcfa
       bip44: {
         coinType: 118,
       },
