@import url("https://fonts.googleapis.com/css2?family=Poppins:wght@300;500;600;700&display=swap");
@import url("https://fonts.googleapis.com/css2?family=Inter:wght@300;500;600;700&display=swap");

@tailwind base;
@tailwind components;
@tailwind utilities;

@layer components {
  html {
    font-family: Inter, ui-sans-serif, system-ui;
    @apply text-white-full;
  }
  body {
    @apply bg-osmoverse-900;
  }

  h1 {
    @apply text-h1 font-h1;
  }
  h2 {
    @apply text-h2 font-h2;
  }
  h3 {
    @apply text-h3 font-h3;
  }
  h4 {
    @apply text-h4 font-h4;
  }
  h5 {
    @apply text-h5 font-h5;
  }
  h6 {
    @apply text-h6 font-h6;
  }
  .subtitle1 {
    @apply text-subtitle1 font-subtitle1;
  }
  .subtitle2 {
    @apply text-subtitle2 font-subtitle2;
  }
  .body1 {
    @apply text-body1 font-body1;
  }
  .body2 {
    @apply text-body2 font-body2;
  }
  .button {
    @apply text-button font-button;
  }
  .caption {
    @apply text-caption font-caption;
  }
  .overline {
    @apply text-overline font-overline;
  }
  .text-superfluid-gradient {
    @apply text-transparent bg-clip-text bg-superfluid;
  }

  input::-webkit-outer-spin-button,
  input::-webkit-inner-spin-button {
    -webkit-appearance: none;
    margin: 0;
  }
  input:focus-visible {
    outline: none;
  }
  input[type="number"] {
    -moz-appearance: textfield;
  }
  input {
    @apply caret-osmoverse-100;
  }

  table {
    @apply md:w-screen table-auto border-collapse text-left;
  }

  thead > tr {
    @apply bg-osmoverse-700 text-osmoverse-400;
  }

  thead > tr > th:first-child {
    @apply rounded-l-full md:rounded-none pl-10 pr-3 py-[18px];
  }

  thead > tr > th {
    @apply p-3 py-[18px] font-body2;
  }

  thead > tr > th:last-child {
    @apply rounded-r-full md:rounded-none pl-3 pr-10 lg:pr-4 py-[18px];
  }

  tbody > tr > td:first-child {
    @apply pl-10 pr-3 py-3;
  }

  tbody > tr > td {
    @apply p-3;
  }

  tbody > tr > td:last-child {
    @apply pl-3 pr-10 lg:pr-4 py-2;
  }

  .grid-cards {
<<<<<<< HEAD
    @apply grid-cols-4 gap-4 3xl:grid-cols-3 1.5xl:grid-cols-2 1.5md:grid-cols-1;
=======
    @apply gap-4 grid-cols-3 1.5xl:grid-cols-2 1.5md:grid-cols-1;
>>>>>>> 5568871e
  }

  /* Chrome, Safari and Opera */
  .no-scrollbar::-webkit-scrollbar {
    display: none;
  }

  .no-scrollbar {
    -ms-overflow-style: none; /* IE and Edge */
    scrollbar-width: none; /* Firefox */
  }

  /** SLIDER STYLE */

  input[type="range"] {
    -webkit-appearance: none; /* Hides the slider so that custom slider can be made */
    @apply w-[200px] mt-[5px] cursor-pointer rounded-full bg-transparent;
  }

  input[type="range"].disabled {
    @apply cursor-default;
  }

  /** Slider Thumb **/

  /* WebKit (Chrome, Safari) */
  input[type="range"]::-webkit-slider-thumb {
    -webkit-appearance: none;
    @apply -translate-y-1/3 h-[24px] w-[24px] rounded-full bg-osmoverse-100;
  }

  /* Firefox */
  input[type="range"]::-moz-range-thumb {
    @apply h-[20px] w-[20px] mt-[1px] rounded-full bg-osmoverse-100;
  }

  /* IE */
  input[type="range"]::-ms-thumb {
    @apply h-[24px] w-[24px] rounded-full bg-osmoverse-100;
  }

  /* Track */

  /* WebKit (Chrome, Safari) */
  input[type="range"]::-webkit-slider-runnable-track {
    @apply w-full h-[8px];
  }

  /* Firefox */
  input[type="range"]::-moz-range-track {
    @apply w-full h-[2px];
  }

  /* IE */
  input[type="range"]::-ms-track {
    @apply w-full h-[2px] bg-transparent border-transparent text-transparent;
  }
}

/* Toasts override styles in `react-toastify/dist/ReactToastify.css` */
.Toastify__toast-container {
  z-index: 99999 !important;
  max-width: 360px !important;
  min-width: 360px !important;
}

.Toastify__toast--default {
  max-width: 360px !important;
  min-width: 360px !important;
  border-radius: 16px !important;
}

.Toastify__toast {
  padding: 20px 24px 20px 22px !important;
  overflow: visible !important;
}

.Toastify__toast-body {
  padding: 0 !important;
}

@media (max-width: 767px) {
  .Toastify__toast-container {
    min-width: 280px !important;
    width: 100% !important;
    padding: 0 20px !important;
    right: 0 !important;
    left: unset !important;
  }

  .Toastify__toast--default {
    min-width: 280px !important;
    margin-top: 10px;
    width: 100%;
  }

  .Toastify__toast {
    padding: 16px !important;
  }
}

/** CHARTS */
.highcharts-background {
  fill-opacity: 0;
}

.pulse {
  animation: pulse 3s cubic-bezier(0.4, 0, 0.6, 1) infinite;
}

@keyframes pulse {
  0%,
  100% {
    opacity: 1;
  }
  50% {
    opacity: 0.5;
  }
}<|MERGE_RESOLUTION|>--- conflicted
+++ resolved
@@ -105,11 +105,7 @@
   }
 
   .grid-cards {
-<<<<<<< HEAD
-    @apply grid-cols-4 gap-4 3xl:grid-cols-3 1.5xl:grid-cols-2 1.5md:grid-cols-1;
-=======
     @apply gap-4 grid-cols-3 1.5xl:grid-cols-2 1.5md:grid-cols-1;
->>>>>>> 5568871e
   }
 
   /* Chrome, Safari and Opera */
