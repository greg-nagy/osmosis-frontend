--- conflicted
+++ resolved
@@ -10,13 +10,8 @@
 import { computedFn } from "mobx-utils";
 import { FunctionComponent } from "react";
 
-<<<<<<< HEAD
-import { HideDustUserSetting } from "./hide-dust";
-import { LanguageUserSetting } from "./language";
-=======
 import { HideDustUserSetting } from "~/stores/user-settings/hide-dust";
 import { LanguageUserSetting } from "~/stores/user-settings/language";
->>>>>>> a7b3c625
 
 type UserSettingName = HideDustUserSetting["id"] | LanguageUserSetting["id"];
 
