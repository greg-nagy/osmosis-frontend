--- conflicted
+++ resolved
@@ -104,33 +104,11 @@
           return cur.coinMinimalDenom === ibcAsset.coinMinimalDenom;
         });
 
-<<<<<<< HEAD
-      let ibcBalance: IBCBalance & {
-        depositingSrcMinDenom?: string;
-        depositUrlOverride?: string;
-        withdrawUrlOverride?: string;
-        sourceChainNameOverride?: string;
-      } = {
-        chainInfo: chainInfo,
-        balance,
-        fiatValue: this.priceStore.calculatePrice(balance),
-        sourceChannelId: ibcAsset.sourceChannelId,
-        destChannelId: ibcAsset.destChannelId,
-        isUnstable: ibcAsset.isUnstable,
-        depositingSrcMinDenom: sourceDenom,
-        depositUrlOverride: ibcAsset.depositUrlOverride,
-        withdrawUrlOverride: ibcAsset.withdrawUrlOverride,
-        sourceChainNameOverride: ibcAsset.sourceChainNameOverride,
-        originBridgeInfo: ibcAsset.originBridgeInfo,
-        fiatRamps: ibcAsset.fiatRamps,
-      };
-=======
         if (!originCurrency) {
           throw new Error(
             `Unknown currency ${ibcAsset.coinMinimalDenom} for ${ibcAsset.counterpartyChainId}`
           );
         }
->>>>>>> 5568871e
 
         // If this is a multihop ibc, need to special case because the denom on osmosis
         // isn't H(source_denom), but rather H(ibc_path)
