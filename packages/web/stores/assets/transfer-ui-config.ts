import {
  makeObservable,
  observable,
  action,
  runInAction,
  computed,
} from "mobx";
import { ComponentProps } from "react";
import { IBCCurrency } from "@keplr-wallet/types";
import { KVStore } from "@keplr-wallet/common";
import {
  IbcTransferModal,
  BridgeTransferModal,
  SelectAssetSourceModal,
  TransferAssetSelectModal,
  FiatRampsModal,
} from "../../modals";
import {
  ObservableMetamask,
  ObservableWalletConnect,
  EthWallet,
} from "../../integrations/ethereum";
import { Wallet, SourceChainKey, FiatRampKey } from "../../integrations";
import { makeLocalStorageKVStore } from "../../stores/kv-store";
import { IBCBalance, ObservableAssets } from ".";

type TransferDir = "withdraw" | "deposit";

/** Coordinates user preference for transfer (IBC or non-IBC) of asset, network, and asset custodian via display of modals. */
export class ObservableTransferUIConfig {
  // stores prop state for each modal and handles transferring state between them, including:
  // * requesting to switch wallet from bespoke bridge transfer modal
  // * clicking back button
  // * transferring from the global deposit/withdraw buttons
  // * transferring by clicking on an asset table row
  // * launching fiat on/off ramps

  @observable
  protected _ibcTransferModal:
    | ComponentProps<typeof IbcTransferModal>
    | undefined;
  get ibcTransferModal(): ComponentProps<typeof IbcTransferModal> | undefined {
    return this._ibcTransferModal;
  }

  @observable
  protected _assetSelectModal:
    | ComponentProps<typeof TransferAssetSelectModal>
    | undefined;
  get assetSelectModal():
    | ComponentProps<typeof TransferAssetSelectModal>
    | undefined {
    return this._assetSelectModal;
  }

  @observable
  protected _selectAssetSourceModal:
    | ComponentProps<typeof SelectAssetSourceModal>
    | undefined;
  get selectAssetSourceModal():
    | ComponentProps<typeof SelectAssetSourceModal>
    | undefined {
    return this._selectAssetSourceModal;
  }

  @observable
  protected _bridgeTransferModal:
    | ComponentProps<typeof BridgeTransferModal>
    | undefined;
  get bridgeTransferModal():
    | ComponentProps<typeof BridgeTransferModal>
    | undefined {
    return this._bridgeTransferModal;
  }

  @observable
  protected _fiatRampsModal: ComponentProps<typeof FiatRampsModal> | undefined;
  get fiatRampsModal(): ComponentProps<typeof FiatRampsModal> | undefined {
    return this._fiatRampsModal;
  }

<<<<<<< HEAD
=======
  @observable
  protected _isMobile: boolean = false;

>>>>>>> 5568871e
  constructor(
    protected readonly assetsStore: ObservableAssets,
    protected readonly kvStore: KVStore
  ) {
    makeObservable(this);
  }

  @action
  public setIsMobile(isMobile: boolean) {
    this._isMobile = isMobile;
  }

  @observable
  readonly metamask = new ObservableMetamask(
    makeLocalStorageKVStore("metamask")
  );
  @observable
  readonly walletConnectEth = new ObservableWalletConnect(
    makeLocalStorageKVStore("wc-eth")
  );

  @computed
  protected get _ethClientWallets(): EthWallet[] {
    return [this.metamask, this.walletConnectEth].filter((wallet) =>
      this._isMobile ? wallet.mobileEnabled : true
    );
  }

  /** ### GLOBAL DEPOSIT/WITHDRAW BUTTONS AT TOP
   *  User wants to transfer asset, but the counterparty IBC chain and coinDenom are TBD. */
  @action
  startTransfer(direction: TransferDir) {
    this.launchAssetSelectModal(direction, (denom, sourceChainKey) => {
      if (sourceChainKey) {
        // bridge integration
        const bridgedBalance = this.assetsStore.ibcBalances.find(
          (bal) =>
            typeof bal.originBridgeInfo !== "undefined" &&
            bal.originBridgeInfo.sourceChains
              .map((sc) => sc.id)
              .flat()
              .includes(sourceChainKey) &&
            bal.balance.currency.coinDenom === denom
        );
        if (!bridgedBalance) {
          console.error(
            `IBC asset for ${denom} and source network of ${sourceChainKey} not found`
          );
          return;
        }

        this.transferAsset(direction, bridgedBalance.chainInfo.chainId, denom);
      } else {
        // ibc transfer
        const ibcBalance = this.assetsStore.ibcBalances.find(
          (bal) => bal.balance.denom === denom
        );
        if (!ibcBalance) {
          console.error(`IBC asset for ${denom} not found`);
          return;
        }

        this.launchIbcTransferModal(direction, ibcBalance);
      }
    });
  }

  /** ### DEPOSIT/WITHDRAW FROM TABLE ROW
   *  User wants to transfer asset with counterparty IBC chain and coinDenom known. */
  @action
  async transferAsset(
    direction: TransferDir,
    chainId: string,
    coinDenom: string
  ) {
    const balance = this.assetsStore.ibcBalances.find(
      (bal) =>
        bal.chainInfo.chainId === chainId &&
        bal.balance.currency.coinDenom === coinDenom
    );

    if (!balance) {
      console.error(
        "Chain ID and coin denom couldn't be used to find IBC asset"
      );
      return;
    }

    if (balance.originBridgeInfo) {
      const sourceChainKey: SourceChainKey =
        (await this.kvStore.get(makeAssetSrcNetworkPreferredKey(coinDenom))) ||
        balance.originBridgeInfo?.defaultSourceChainId ||
        balance.originBridgeInfo.sourceChains[0].id;

      // bridge integration
      const applicableWallets = this._ethClientWallets.filter(({ key }) =>
        balance.originBridgeInfo!.wallets.includes(key)
      ) as Wallet[];
      const alreadyConnectedWallet = applicableWallets.find(
        (wallet) => wallet.isConnected
      );

      if (
        alreadyConnectedWallet &&
        alreadyConnectedWallet.chainId &&
        (!balance.fiatRamps || balance.fiatRamps.length === 0)
      ) {
        this.launchBridgeTransferModal(
          direction,
          balance,
          alreadyConnectedWallet,
          sourceChainKey,
          () => {
            this.closeAllModals();
            this.launchSelectAssetSourceModal(
              direction,
              balance,
              sourceChainKey
            );
          }
        );
      } else {
        this.launchSelectAssetSourceModal(direction, balance, sourceChainKey);
      }
    } else {
      this.launchIbcTransferModal(direction, balance);
    }
  }

  @action
  buyOsmo() {
    this.launchFiatRampsModal("transak", "OSMO");
  }

  // SECTION - methods for launching a particular modal

  @action
  protected launchIbcTransferModal(
    direction: TransferDir,
    balance: typeof this.assetsStore.ibcBalances[0]
  ) {
    const currency = balance.balance.currency;
    // IBC multihop currency
    const modifiedCurrency =
      direction === "deposit" && balance.depositingSrcMinDenom
        ? {
            coinDecimals: currency.coinDecimals,
            coinGeckoId: currency.coinGeckoId,
            coinImageUrl: currency.coinImageUrl,
            coinDenom: currency.coinDenom,
            coinMinimalDenom: "",
            paths: (currency as IBCCurrency).paths.slice(0, 1),
            originChainId: balance.chainInfo.chainId,
            originCurrency: {
              coinDecimals: currency.coinDecimals,
              coinImageUrl: currency.coinImageUrl,
              coinDenom: currency.coinDenom,
              coinMinimalDenom: balance.depositingSrcMinDenom,
            },
          }
        : currency;

    const {
      chainInfo: { chainId: counterpartyChainId },
      sourceChannelId,
      destChannelId,
    } = balance;

    this._ibcTransferModal = {
      isOpen: true,
      onRequestClose: () => this.closeAllModals(),
      currency: modifiedCurrency as IBCCurrency,
      counterpartyChainId: counterpartyChainId,
      sourceChannelId,
      destChannelId,
      isWithdraw: direction === "withdraw",
      ics20ContractAddress:
        "ics20ContractAddress" in balance
          ? balance.ics20ContractAddress
          : undefined,
    };
  }

  protected async launchAssetSelectModal(
    direction: "deposit" | "withdraw",
    onSelectAsset: (
      denom: string,
      /** Is ibc transfer if `undefined`. */
      sourceChainKey?: SourceChainKey
    ) => void
  ) {
    const availableAssets = this.assetsStore.ibcBalances.filter(
      (asset) =>
        !asset.withdrawUrlOverride &&
        !asset.depositUrlOverride &&
        !asset.isUnstable
    );
    const tokens = await Promise.all(
      availableAssets.map(async ({ balance, originBridgeInfo }) => {
        const defaultSourceChainId = await this.kvStore.get<string | undefined>(
          makeAssetSrcNetworkPreferredKey(balance.denom)
        );

        // override default source chain if prev selected by
        if (originBridgeInfo && defaultSourceChainId)
          originBridgeInfo.defaultSourceChainId =
            (defaultSourceChainId as SourceChainKey) ?? undefined;

        return {
          token: balance,
          originBridgeInfo,
        };
      })
    );

    runInAction(() => {
      this._assetSelectModal = {
        isOpen: true,
        isWithdraw: direction === "withdraw",
        onRequestClose: () => this.closeAllModals(),
        tokens,
        onSelectAsset: (denom, sourceChainKey) => {
          this.closeAllModals();
          if (sourceChainKey)
            this.kvStore.set(
              makeAssetSrcNetworkPreferredKey(denom),
              sourceChainKey
            );

          onSelectAsset(denom, sourceChainKey);
        },
      };
    });
  }

  @action
  protected launchSelectAssetSourceModal(
    direction: TransferDir,
    balanceOnOsmosis: IBCBalance,
    sourceChainKey: SourceChainKey
  ) {
    const wallets = this._ethClientWallets as Wallet[];
    const applicableWallets = wallets.filter(({ key }) =>
      balanceOnOsmosis.originBridgeInfo!.wallets.includes(key)
    );
    const alreadyConnectedWallet = applicableWallets.find(
      (wallet) => wallet.isConnected
    );

    this._selectAssetSourceModal = {
      isOpen: true,
      initiallySelectedWalletId: alreadyConnectedWallet?.key,
      isWithdraw: direction === "withdraw",
      onRequestClose: () => this.closeAllModals(),
      wallets,
<<<<<<< HEAD
      fiatRamps: this.isMobile
=======
      fiatRamps: this._isMobile
>>>>>>> 5568871e
        ? []
        : balanceOnOsmosis.fiatRamps?.map(({ rampKey }) => rampKey),
      onSelectSource: (key) => {
        const selectedWallet = wallets.find((wallet) => wallet.key === key);
        const selectedFiatRamp = balanceOnOsmosis.fiatRamps?.find(
          ({ rampKey }) => rampKey === key
        );

        if (selectedWallet !== undefined) {
          // enable then call back
          const openBridgeModal = () => {
            this.closeAllModals();
            this.launchBridgeTransferModal(
              direction,
              balanceOnOsmosis,
              selectedWallet,
              sourceChainKey,
              () => {
                this.closeAllModals();
                this.launchSelectAssetSourceModal(
                  direction,
                  balanceOnOsmosis,
                  sourceChainKey
                );
              },
              () => {
                this.closeAllModals();
                this.launchSelectAssetSourceModal(
                  direction,
                  balanceOnOsmosis,
                  sourceChainKey
                );
              }
            );
          };

          if (!selectedWallet.isConnected) {
            wallets.forEach((wallet) => wallet.disable());
            selectedWallet.enable().then(openBridgeModal);
          } else openBridgeModal();
        } else if (selectedFiatRamp !== undefined) {
          this.closeAllModals();
          this.launchFiatRampsModal(
            selectedFiatRamp.rampKey,
            selectedFiatRamp.assetKey
          );
        } else {
          console.error("Given wallet or fiat ramp key doesn't match anything");
          this.closeAllModals();
        }
      },
    };
  }

  @action
  protected launchBridgeTransferModal(
    direction: TransferDir,
    balanceOnOsmosis: IBCBalance,
    connectedWalletClient: Wallet,
    sourceChainKey: SourceChainKey,
    onRequestSwitchWallet: () => void,
    onRequestBack?: () => void
  ) {
    if (!balanceOnOsmosis.originBridgeInfo) {
      console.error("This IBC asset does not support bridge integration");
      return;
    }

    this._bridgeTransferModal = {
      isOpen: true,
      isWithdraw: direction === "withdraw",
      onRequestClose: () => this.closeAllModals(),
      onRequestSwitchWallet,
      onRequestBack,
      balance: balanceOnOsmosis,
      walletClient: connectedWalletClient,
      sourceChainKey,
    };
  }

  @action
  protected launchFiatRampsModal(fiatRampKey: FiatRampKey, assetKey: string) {
    this._fiatRampsModal = {
      isOpen: true,
      onRequestClose: () => this.closeAllModals(),
      fiatRampKey,
      assetKey,
    };
  }

  @action
  protected closeAllModals() {
    this._selectAssetSourceModal =
      this._assetSelectModal =
      this._bridgeTransferModal =
      this._ibcTransferModal =
      this._fiatRampsModal =
        undefined;
  }
}

function makeAssetSrcNetworkPreferredKey(denom: string): string {
  return `asset-src-preferred-network-key--${denom}`;
}<|MERGE_RESOLUTION|>--- conflicted
+++ resolved
@@ -79,12 +79,9 @@
     return this._fiatRampsModal;
   }
 
-<<<<<<< HEAD
-=======
   @observable
   protected _isMobile: boolean = false;
 
->>>>>>> 5568871e
   constructor(
     protected readonly assetsStore: ObservableAssets,
     protected readonly kvStore: KVStore
@@ -340,11 +337,7 @@
       isWithdraw: direction === "withdraw",
       onRequestClose: () => this.closeAllModals(),
       wallets,
-<<<<<<< HEAD
-      fiatRamps: this.isMobile
-=======
       fiatRamps: this._isMobile
->>>>>>> 5568871e
         ? []
         : balanceOnOsmosis.fiatRamps?.map(({ rampKey }) => rampKey),
       onSelectSource: (key) => {
