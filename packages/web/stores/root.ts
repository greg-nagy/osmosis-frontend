import {
  AccountStore as OldAccountStore,
  ChainInfoInner,
  CosmosQueries,
  CosmwasmQueries,
  IBCCurrencyRegsitrar,
  QueriesStore,
} from "@keplr-wallet/stores";
import { AppCurrency, Keplr } from "@keplr-wallet/types";
import {
<<<<<<< HEAD
  AccountStore,
  CosmosAccount,
  CosmwasmAccount,
=======
  ChainInfoWithExplorer,
  ChainStore,
>>>>>>> 4b4c7427
  DerivedDataStore,
  IBCTransferHistoryStore,
  LPCurrencyRegistrar,
  NonIbcBridgeHistoryStore,
  OsmosisAccount,
  OsmosisQueries,
  PoolFallbackPriceStore,
  QueriesExternalStore,
} from "@osmosis-labs/stores";
import EventEmitter from "eventemitter3";

import {
  toastOnBroadcast,
  toastOnBroadcastFailed,
  toastOnFulfill,
} from "~/components/alert";
import {
  ChainInfos,
  IBCAssetInfos,
  IS_FRONTIER,
  PoolPriceRoutes,
} from "~/config";
import { AxelarTransferStatusSource } from "~/integrations/axelar";

import { ObservableAssets } from "./assets";
import { makeIndexedKVStore, makeLocalStorageKVStore } from "./kv-store";
import { NavBarStore } from "./nav-bar";
import { OsmoPixelsQueries } from "./pixels";
import { ProfileStore } from "./profile";
import {
  HideDustUserSetting,
  LanguageUserSetting,
  UserSettings,
} from "./user-settings";

const IS_TESTNET = process.env.NEXT_PUBLIC_IS_TESTNET === "true";

export class RootStore {
  public readonly chainStore: ChainStore;

  public readonly queriesStore: QueriesStore<
    [CosmosQueries, CosmwasmQueries, OsmosisQueries]
  >;

  public readonly oldAccountStore: OldAccountStore<[OsmosisAccount]>;
  public readonly accountStore: AccountStore<
    [OsmosisAccount, CosmosAccount, CosmwasmAccount]
  >;

  public readonly priceStore: PoolFallbackPriceStore;

  public readonly queriesExternalStore: QueriesExternalStore;

  public readonly derivedDataStore: DerivedDataStore;

  public readonly ibcTransferHistoryStore: IBCTransferHistoryStore;
  public readonly nonIbcBridgeHistoryStore: NonIbcBridgeHistoryStore;

  public readonly assetsStore: ObservableAssets;

  protected readonly lpCurrencyRegistrar: LPCurrencyRegistrar<ChainInfoWithExplorer>;
  protected readonly ibcCurrencyRegistrar: IBCCurrencyRegsitrar<ChainInfoWithExplorer>;

  public readonly queryOsmoPixels: OsmoPixelsQueries;

  public readonly navBarStore: NavBarStore;

  public readonly userSettings: UserSettings;

  public readonly profileStore: ProfileStore;

  constructor(
    getKeplr: () => Promise<Keplr | undefined> = () =>
      Promise.resolve(undefined)
  ) {
    this.chainStore = new ChainStore(
      ChainInfos,
      process.env.NEXT_PUBLIC_OSMOSIS_CHAIN_ID_OVERWRITE ??
        (IS_TESTNET ? "osmo-test-4" : "osmosis")
    );

    const eventListener = (() => {
      // On client-side (web browser), use the global window object.
      if (typeof window !== "undefined") {
        return window;
      }

      // On server-side (nodejs), there is no global window object.
      // Alternatively, use the event emitter library.
      const emitter = new EventEmitter();
      return {
        addEventListener: (type: string, fn: () => unknown) => {
          emitter.addListener(type, fn);
        },
        removeEventListener: (type: string, fn: () => unknown) => {
          emitter.removeListener(type, fn);
        },
      };
    })();

    this.queriesStore = new QueriesStore(
      makeIndexedKVStore("store_web_queries_v12"),
      this.chainStore,
      CosmosQueries.use(),
      CosmwasmQueries.use(),
      OsmosisQueries.use(this.chainStore.osmosis.chainId, IS_TESTNET)
    );

    this.accountStore = new AccountStore(
      this.queriesStore,
      this.chainStore,
      {
        preTxEvents: {
          onBroadcastFailed: toastOnBroadcastFailed((chainId) =>
            this.chainStore.getChain(chainId)
          ),
          onBroadcasted: toastOnBroadcast(),
          onFulfill: toastOnFulfill((chainId) =>
            this.chainStore.getChain(chainId)
          ),
        },
      },
      OsmosisAccount.use({ queriesStore: this.queriesStore }),
      CosmosAccount.use({ queriesStore: this.queriesStore }),
      CosmwasmAccount.use({ queriesStore: this.queriesStore })
    );

    this.oldAccountStore = new OldAccountStore(
      eventListener,
      this.chainStore,
      () => {
        return {
          suggestChain: true,
          autoInit: false,
          getKeplr,
        };
      },
      // @ts-ignore
      CosmosAccount.use({
        queriesStore: this.queriesStore,
        // msgOptsCreator: (chainId) => {
        //   if (chainId.startsWith("osmosis")) {
        //     return { ibcTransfer: { gas: 300000 } };
        //   }
        //   if (chainId.startsWith("evmos_")) {
        //     return { ibcTransfer: { gas: 250000 } };
        //   } else {
        //     return { ibcTransfer: { gas: 210000 } };
        //   }
        // },
        // preTxEvents: {
        //   onBroadcastFailed: toastOnBroadcastFailed((chainId) =>
        //     this.chainStore.getChain(chainId)
        //   ),
        //   onBroadcasted: toastOnBroadcast(),
        //   onFulfill: toastOnFulfill((chainId) =>
        //     this.chainStore.getChain(chainId)
        //   ),
        // },
      })
    );

    this.priceStore = new PoolFallbackPriceStore(
      this.chainStore.osmosis.chainId,
      this.chainStore,
      makeIndexedKVStore("store_web_prices"),
      {
        usd: {
          currency: "usd",
          symbol: "$",
          maxDecimals: 2,
          locale: "en-US",
        },
      },
      "usd",
      this.queriesStore.get(
        this.chainStore.osmosis.chainId
      ).osmosis!.queryGammPools,
      PoolPriceRoutes
    );

    this.queriesExternalStore = new QueriesExternalStore(
      makeIndexedKVStore("store_web_queries"),
      this.priceStore,
      this.chainStore,
      this.chainStore.osmosis.chainId,
      this.queriesStore.get(
        this.chainStore.osmosis.chainId
      ).osmosis!.queryGauge,
      this.queriesStore.get(
        this.chainStore.osmosis.chainId
      ).osmosis!.queryIncentivizedPools,
      typeof window !== "undefined"
        ? window.origin
        : IS_FRONTIER
        ? "https://frontier.osmosis.zone"
        : "https://app.osmosis.zone",
      IS_TESTNET ? "https://api.testnet.osmosis.zone/" : undefined
    );

    this.derivedDataStore = new DerivedDataStore(
      this.chainStore.osmosis.chainId,
      this.queriesStore,
      this.queriesExternalStore,
      this.accountStore,
      this.priceStore,
      this.chainStore
    );

    this.ibcTransferHistoryStore = new IBCTransferHistoryStore(
      makeIndexedKVStore("ibc_transfer_history"),
      this.chainStore
    );
    this.nonIbcBridgeHistoryStore = new NonIbcBridgeHistoryStore(
      this.queriesStore,
      this.chainStore.osmosis.chainId,
      makeLocalStorageKVStore("nonibc_transfer_history"),
      [
        new AxelarTransferStatusSource(
          IS_TESTNET ? "https://testnet.axelarscan.io" : undefined,
          IS_TESTNET ? "https://testnet.api.axelarscan.io" : undefined
        ),
      ]
    );

    this.assetsStore = new ObservableAssets(
      IBCAssetInfos,
      this.chainStore,
      this.accountStore,
      this.queriesStore,
      this.priceStore,
      this.chainStore.osmosis.chainId
    );

    this.lpCurrencyRegistrar = new LPCurrencyRegistrar(this.chainStore);
    this.ibcCurrencyRegistrar = new IBCCurrencyRegsitrar(
      makeLocalStorageKVStore("store_ibc_currency_registrar"),
      3 * 24 * 3600 * 1000, // 3 days
      this.chainStore,
      {
        getAccount: (chainId: string) => {
          return {
            bech32Address:
              this.accountStore.getWallet(chainId as any)?.address ?? "",
          };
        },
        hasAccount: (chainId: string) => {
          return this.accountStore.hasWallet(chainId);
        },
      },
      this.queriesStore,
      this.queriesStore,
      (
        denomTrace: {
          denom: string;
          paths: {
            portId: string;
            channelId: string;
          }[];
        },
        _originChainInfo: ChainInfoInner | undefined,
        _counterpartyChainInfo: ChainInfoInner | undefined,
        originCurrency: AppCurrency | undefined
      ) => {
        const firstPath = denomTrace.paths[0];

        // If the IBC Currency's channel is known.
        // Don't show the channel info on the coin denom.
        const knownAssetInfo = IBCAssetInfos.filter(
          (info) => info.sourceChannelId === firstPath.channelId
        ).find((info) => info.coinMinimalDenom === denomTrace.denom);
        if (knownAssetInfo) {
          return originCurrency ? originCurrency.coinDenom : denomTrace.denom;
        }

        return `${
          originCurrency ? originCurrency.coinDenom : denomTrace.denom
        } (${
          denomTrace.paths.length > 0
            ? denomTrace.paths[0].channelId
            : "Unknown"
        })`;
      }
    );

    this.queryOsmoPixels = new OsmoPixelsQueries(
      makeIndexedKVStore("query_osmo_pixels"),
      "https://pixels-osmosis.keplr.app"
    );

    this.navBarStore = new NavBarStore(
      this.chainStore.osmosis.chainId,
      this.accountStore,
      this.queriesStore
    );

    const userSettingKvStore = makeLocalStorageKVStore("user_setting");
    this.userSettings = new UserSettings(userSettingKvStore, [
      new LanguageUserSetting(0), // give index of default language in SUPPORTED_LANGUAGES
      new HideDustUserSetting(
        this.priceStore.getFiatCurrency(this.priceStore.defaultVsCurrency)
          ?.symbol ?? "$"
      ),
    ]);

    const profileStoreKvStore = makeLocalStorageKVStore("profile_store");
    this.profileStore = new ProfileStore(profileStoreKvStore);
  }
}<|MERGE_RESOLUTION|>--- conflicted
+++ resolved
@@ -8,14 +8,11 @@
 } from "@keplr-wallet/stores";
 import { AppCurrency, Keplr } from "@keplr-wallet/types";
 import {
-<<<<<<< HEAD
   AccountStore,
+  ChainInfoWithExplorer,
+  ChainStore,
   CosmosAccount,
   CosmwasmAccount,
-=======
-  ChainInfoWithExplorer,
-  ChainStore,
->>>>>>> 4b4c7427
   DerivedDataStore,
   IBCTransferHistoryStore,
   LPCurrencyRegistrar,
