import {
  AccountStore,
  ChainInfoInner,
  CosmosQueries,
  CosmosAccount,
  CosmwasmQueries,
  CosmwasmAccount,
  IBCCurrencyRegsitrar,
  QueriesStore,
} from "@keplr-wallet/stores";
import { ChainInfos, IBCAssetInfos } from "../config";
import EventEmitter from "eventemitter3";
import { ChainStore, ChainInfoWithExplorer } from "./chain";
import {
  OsmosisQueries,
  LPCurrencyRegistrar,
  QueriesExternalStore,
  IBCTransferHistoryStore,
  NonIbcBridgeHistoryStore,
  OsmosisAccount,
  PoolFallbackPriceStore,
} from "@osmosis-labs/stores";
import { AppCurrency, Keplr } from "@keplr-wallet/types";
import { suggestChainFromWindow } from "../hooks/use-keplr/utils";
import {
  toastOnBroadcastFailed,
  toastOnBroadcast,
  toastOnFulfill,
} from "../components/alert";
import { AxelarTransferStatusSource } from "../integrations/axelar";
import { ObservableAssets } from "./assets";
import { makeIndexedKVStore, makeLocalStorageKVStore } from "./kv-store";
import { PoolPriceRoutes } from "../config";
import { KeplrWalletConnectV1 } from "@keplr-wallet/wc-client";
import { OsmoPixelsQueries } from "./pixels";
import { NavBarStore } from "./nav-bar";
import {
  UserSettings,
  ShowDustUserSetting,
  LanguageUserSetting,
} from "./user-settings";
const semver = require("semver");
const IS_TESTNET = process.env.NEXT_PUBLIC_IS_TESTNET === "true";

export class RootStore {
  public readonly chainStore: ChainStore;

  public readonly queriesStore: QueriesStore<
    [CosmosQueries, CosmwasmQueries, OsmosisQueries]
  >;

  public readonly accountStore: AccountStore<
    [CosmosAccount, CosmwasmAccount, OsmosisAccount]
  >;

  public readonly priceStore: PoolFallbackPriceStore;

  public readonly queriesExternalStore: QueriesExternalStore;

  public readonly ibcTransferHistoryStore: IBCTransferHistoryStore;
  public readonly nonIbcBridgeHistoryStore: NonIbcBridgeHistoryStore;

  public readonly assetsStore: ObservableAssets;

  protected readonly lpCurrencyRegistrar: LPCurrencyRegistrar<ChainInfoWithExplorer>;
  protected readonly ibcCurrencyRegistrar: IBCCurrencyRegsitrar<ChainInfoWithExplorer>;

  public readonly queryOsmoPixels: OsmoPixelsQueries;

  public readonly navBarStore: NavBarStore;

  public readonly userSettings: UserSettings;

  constructor(
    getKeplr: () => Promise<Keplr | undefined> = () =>
      Promise.resolve(undefined)
  ) {
    this.chainStore = new ChainStore(
      ChainInfos,
      process.env.NEXT_PUBLIC_OSMOSIS_CHAIN_ID_OVERWRITE ??
        (IS_TESTNET ? "osmo-test-4" : "osmosis")
    );

    const eventListener = (() => {
      // On client-side (web browser), use the global window object.
      if (typeof window !== "undefined") {
        return window;
      }

      // On server-side (nodejs), there is no global window object.
      // Alternatively, use the event emitter library.
      const emitter = new EventEmitter();
      return {
        addEventListener: (type: string, fn: () => unknown) => {
          emitter.addListener(type, fn);
        },
        removeEventListener: (type: string, fn: () => unknown) => {
          emitter.removeListener(type, fn);
        },
      };
    })();

    this.queriesStore = new QueriesStore(
      makeIndexedKVStore("store_web_queries_v12"),
      this.chainStore,
      CosmosQueries.use(),
      CosmwasmQueries.use(),
      OsmosisQueries.use(this.chainStore.osmosis.chainId)
    );

    this.accountStore = new AccountStore(
      eventListener,
      this.chainStore,
      () => {
        return {
          suggestChain: true,
          suggestChainFn: async (keplr, chainInfo) => {
            if (
              keplr.mode === "mobile-web" &&
              // In keplr mobile below 0.10.9, there is no receiver for the suggest chain.
              // Therefore, it cannot be processed because it takes infinite pending.
              // As of 0.10.10, experimental support was added.
              !semver.satisfies(keplr.version, ">=0.10.10")
            ) {
              // Can't suggest the chain on mobile web.
              return;
            }

            if (keplr instanceof KeplrWalletConnectV1) {
              // Still, can't suggest the chain using wallet connect.
              return;
            }

            await suggestChainFromWindow(keplr, chainInfo.raw);
          },
          autoInit: false,
          getKeplr,
        };
      },
      CosmosAccount.use({
        queriesStore: this.queriesStore,
        msgOptsCreator: (chainId) =>
<<<<<<< HEAD
          chainId.startsWith("evmos_")
            ? { ibcTransfer: { gas: 160000 } }
            : { ibcTransfer: { gas: 130000 } },
=======
          chainId.startsWith("evmos_") || chainId.startsWith("acre_")
            ? { ibcTransfer: { gas: 250000 } }
            : { ibcTransfer: { gas: 210000 } },
>>>>>>> 29e5b4ed
        preTxEvents: {
          onBroadcastFailed: toastOnBroadcastFailed((chainId) =>
            this.chainStore.getChain(chainId)
          ),
          onBroadcasted: toastOnBroadcast(),
          onFulfill: toastOnFulfill((chainId) =>
            this.chainStore.getChain(chainId)
          ),
        },
      }),
      CosmwasmAccount.use({ queriesStore: this.queriesStore }),
      OsmosisAccount.use({ queriesStore: this.queriesStore })
    );

    this.priceStore = new PoolFallbackPriceStore(
      this.chainStore.osmosis.chainId,
      this.chainStore,
      makeIndexedKVStore("store_web_prices"),
      {
        usd: {
          currency: "usd",
          symbol: "$",
          maxDecimals: 2,
          locale: "en-US",
        },
      },
      "usd",
      this.queriesStore.get(
        this.chainStore.osmosis.chainId
      ).osmosis!.queryGammPools,
      PoolPriceRoutes
    );

    this.queriesExternalStore = new QueriesExternalStore(
      makeIndexedKVStore("store_web_queries"),
      this.priceStore,
      this.chainStore.osmosis.chainId,
      IS_TESTNET ? "https://api.testnet.osmosis.zone/" : undefined
    );

    this.ibcTransferHistoryStore = new IBCTransferHistoryStore(
      makeIndexedKVStore("ibc_transfer_history"),
      this.chainStore
    );
    this.nonIbcBridgeHistoryStore = new NonIbcBridgeHistoryStore(
      this.queriesStore,
      this.chainStore.osmosis.chainId,
      makeLocalStorageKVStore("nonibc_transfer_history"),
      [
        new AxelarTransferStatusSource(
          IS_TESTNET ? "https://testnet.axelarscan.io" : undefined,
          IS_TESTNET ? "https://testnet.api.axelarscan.io" : undefined
        ),
      ]
    );

    this.assetsStore = new ObservableAssets(
      IBCAssetInfos,
      this.chainStore,
      this.accountStore,
      this.queriesStore,
      this.priceStore,
      this.chainStore.osmosis.chainId
    );

    this.lpCurrencyRegistrar = new LPCurrencyRegistrar(this.chainStore);
    this.ibcCurrencyRegistrar = new IBCCurrencyRegsitrar(
      makeLocalStorageKVStore("store_ibc_currency_registrar"),
      3 * 24 * 3600 * 1000, // 3 days
      this.chainStore,
      this.accountStore,
      this.queriesStore,
      this.queriesStore,
      (
        denomTrace: {
          denom: string;
          paths: {
            portId: string;
            channelId: string;
          }[];
        },
        _originChainInfo: ChainInfoInner | undefined,
        _counterpartyChainInfo: ChainInfoInner | undefined,
        originCurrency: AppCurrency | undefined
      ) => {
        const firstPath = denomTrace.paths[0];

        // If the IBC Currency's channel is known.
        // Don't show the channel info on the coin denom.
        const knownAssetInfo = IBCAssetInfos.filter(
          (info) => info.sourceChannelId === firstPath.channelId
        ).find((info) => info.coinMinimalDenom === denomTrace.denom);
        if (knownAssetInfo) {
          return originCurrency ? originCurrency.coinDenom : denomTrace.denom;
        }

        return `${
          originCurrency ? originCurrency.coinDenom : denomTrace.denom
        } (${
          denomTrace.paths.length > 0
            ? denomTrace.paths[0].channelId
            : "Unknown"
        })`;
      }
    );

    this.queryOsmoPixels = new OsmoPixelsQueries(
      makeIndexedKVStore("query_osmo_pixels"),
      "https://pixels-osmosis.keplr.app"
    );

    this.navBarStore = new NavBarStore(
      this.chainStore.osmosis.chainId,
      this.accountStore,
      this.queriesStore
    );

    const userSettingKvStore = makeLocalStorageKVStore("user_setting");
    this.userSettings = new UserSettings(userSettingKvStore, [
      new LanguageUserSetting(0), // give index of default language in SUPPORTED_LANGUAGES
      new ShowDustUserSetting(
        this.priceStore.getFiatCurrency(this.priceStore.defaultVsCurrency)
          ?.symbol ?? "$"
      ),
    ]);
  }
}<|MERGE_RESOLUTION|>--- conflicted
+++ resolved
@@ -140,15 +140,9 @@
       CosmosAccount.use({
         queriesStore: this.queriesStore,
         msgOptsCreator: (chainId) =>
-<<<<<<< HEAD
-          chainId.startsWith("evmos_")
-            ? { ibcTransfer: { gas: 160000 } }
-            : { ibcTransfer: { gas: 130000 } },
-=======
-          chainId.startsWith("evmos_") || chainId.startsWith("acre_")
+          chainId.startsWith("evmos_") 
             ? { ibcTransfer: { gas: 250000 } }
             : { ibcTransfer: { gas: 210000 } },
->>>>>>> 29e5b4ed
         preTxEvents: {
           onBroadcastFailed: toastOnBroadcastFailed((chainId) =>
             this.chainStore.getChain(chainId)
