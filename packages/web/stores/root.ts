import { wallets as cosmosStationWallets } from "@cosmos-kit/cosmostation";
import { wallets as frontierWallets } from "@cosmos-kit/frontier";
import { wallets as keplrWallets } from "@cosmos-kit/keplr";
import { wallets as leapWallets } from "@cosmos-kit/leap";
import { wallets as terrastationWallets } from "@cosmos-kit/terrastation";
import { wallets as trustWallets } from "@cosmos-kit/trust";
import { wallets as xdefiWallets } from "@cosmos-kit/xdefi-extension";
import {
  ChainInfoInner,
  CosmosQueries,
  CosmwasmQueries,
  IBCCurrencyRegsitrar,
  QueriesStore,
} from "@keplr-wallet/stores";
import { AppCurrency } from "@keplr-wallet/types";
import {
  AccountStore,
  ChainInfoWithExplorer,
  ChainStore,
<<<<<<< HEAD
  CosmosAccount,
  CosmwasmAccount,
  DerivedDataStore,
=======
>>>>>>> 29795b94
  IBCTransferHistoryStore,
  LPCurrencyRegistrar,
  NonIbcBridgeHistoryStore,
  OsmosisAccount,
  OsmosisQueries,
  PoolFallbackPriceStore,
  QueriesExternalStore,
} from "@osmosis-labs/stores";

import {
  toastOnBroadcast,
  toastOnBroadcastFailed,
  toastOnFulfill,
} from "~/components/alert";
import {
  ChainInfos,
  IBCAssetInfos,
  IS_FRONTIER,
  PoolPriceRoutes,
  WalletAssets,
  WALLETCONNECT_PROJECT_KEY,
  WALLETCONNECT_RELAY_URL,
} from "~/config";
import { AxelarTransferStatusSource } from "~/integrations/axelar";

import { ObservableAssets } from "./assets";
import { DerivedDataStore } from "./derived-data";
import { makeIndexedKVStore, makeLocalStorageKVStore } from "./kv-store";
import { NavBarStore } from "./nav-bar";
import { OsmoPixelsQueries } from "./pixels";
import { ProfileStore } from "./profile";
import {
  HideDustUserSetting,
  LanguageUserSetting,
  UserSettings,
} from "./user-settings";

const IS_TESTNET = process.env.NEXT_PUBLIC_IS_TESTNET === "true";

export class RootStore {
  public readonly chainStore: ChainStore;

  public readonly queriesStore: QueriesStore<
    [CosmosQueries, CosmwasmQueries, OsmosisQueries]
  >;

  public readonly accountStore: AccountStore<
    [OsmosisAccount, CosmosAccount, CosmwasmAccount]
  >;

  public readonly priceStore: PoolFallbackPriceStore;

  public readonly queriesExternalStore: QueriesExternalStore;

  public readonly derivedDataStore: DerivedDataStore;

  public readonly ibcTransferHistoryStore: IBCTransferHistoryStore;
  public readonly nonIbcBridgeHistoryStore: NonIbcBridgeHistoryStore;

  public readonly assetsStore: ObservableAssets;

  protected readonly lpCurrencyRegistrar: LPCurrencyRegistrar<ChainInfoWithExplorer>;
  protected readonly ibcCurrencyRegistrar: IBCCurrencyRegsitrar<ChainInfoWithExplorer>;

  public readonly queryOsmoPixels: OsmoPixelsQueries;

  public readonly navBarStore: NavBarStore;

  public readonly userSettings: UserSettings;

  public readonly profileStore: ProfileStore;

  constructor() {
    this.chainStore = new ChainStore(
      ChainInfos,
      process.env.NEXT_PUBLIC_OSMOSIS_CHAIN_ID_OVERWRITE ??
        (IS_TESTNET ? "osmo-test-4" : "osmosis")
    );

    this.queriesStore = new QueriesStore(
      makeIndexedKVStore("store_web_queries_v12"),
      this.chainStore,
      CosmosQueries.use(),
      CosmwasmQueries.use(),
      OsmosisQueries.use(this.chainStore.osmosis.chainId, IS_TESTNET)
    );

    this.accountStore = new AccountStore(
      ChainInfos,
      WalletAssets,
      [
        ...keplrWallets,
        ...leapWallets,
        ...cosmosStationWallets,
        ...trustWallets,
        ...terrastationWallets,
        ...frontierWallets,
        ...xdefiWallets,
      ],
      this.queriesStore,
      this.chainStore,
      {
        walletConnectOptions: {
          signClient: {
            projectId: WALLETCONNECT_PROJECT_KEY ?? "",
            relayUrl: WALLETCONNECT_RELAY_URL,
          },
        },
        preTxEvents: {
          onBroadcastFailed: toastOnBroadcastFailed((chainId) =>
            this.chainStore.getChain(chainId)
          ),
          onBroadcasted: toastOnBroadcast(),
          onFulfill: toastOnFulfill((chainId) =>
            this.chainStore.getChain(chainId)
          ),
        },
      },
      OsmosisAccount.use({ queriesStore: this.queriesStore }),
      CosmosAccount.use({
        queriesStore: this.queriesStore,
        msgOptsCreator(chainId) {
          if (chainId.startsWith("osmosis")) {
            return { ibcTransfer: { gas: 300000 } };
          }
          if (chainId.startsWith("evmos_")) {
            return { ibcTransfer: { gas: 250000 } };
          } else {
            return { ibcTransfer: { gas: 210000 } };
          }
        },
      }),
      CosmwasmAccount.use({ queriesStore: this.queriesStore })
    );

    this.priceStore = new PoolFallbackPriceStore(
      this.chainStore.osmosis.chainId,
      this.chainStore,
      makeIndexedKVStore("store_web_prices"),
      {
        usd: {
          currency: "usd",
          symbol: "$",
          maxDecimals: 2,
          locale: "en-US",
        },
      },
      "usd",
      this.queriesStore.get(
        this.chainStore.osmosis.chainId
      ).osmosis!.queryGammPools,
      PoolPriceRoutes
    );

    this.queriesExternalStore = new QueriesExternalStore(
      makeIndexedKVStore("store_web_queries"),
      this.priceStore,
      this.chainStore,
      this.chainStore.osmosis.chainId,
      this.queriesStore.get(
        this.chainStore.osmosis.chainId
      ).osmosis!.queryGauge,
      this.queriesStore.get(
        this.chainStore.osmosis.chainId
      ).osmosis!.queryIncentivizedPools,
      typeof window !== "undefined"
        ? window.origin
        : IS_FRONTIER
        ? "https://frontier.osmosis.zone"
        : "https://app.osmosis.zone",
      IS_TESTNET ? "https://api.testnet.osmosis.zone/" : undefined
    );

    this.assetsStore = new ObservableAssets(
      IBCAssetInfos,
      this.chainStore,
      this.accountStore,
      this.queriesStore,
      this.priceStore,
      this.chainStore.osmosis.chainId
    );

    this.derivedDataStore = new DerivedDataStore(
      this.chainStore.osmosis.chainId,
      this.queriesStore,
      this.queriesExternalStore,
      this.accountStore,
      this.priceStore,
      this.chainStore,
      this.assetsStore
    );

    this.ibcTransferHistoryStore = new IBCTransferHistoryStore(
      makeIndexedKVStore("ibc_transfer_history"),
      this.chainStore
    );
    this.nonIbcBridgeHistoryStore = new NonIbcBridgeHistoryStore(
      this.queriesStore,
      this.chainStore.osmosis.chainId,
      makeLocalStorageKVStore("nonibc_transfer_history"),
      [
        new AxelarTransferStatusSource(
          IS_TESTNET ? "https://testnet.axelarscan.io" : undefined,
          IS_TESTNET ? "https://testnet.api.axelarscan.io" : undefined
        ),
      ]
    );

    this.lpCurrencyRegistrar = new LPCurrencyRegistrar(this.chainStore);
    this.ibcCurrencyRegistrar = new IBCCurrencyRegsitrar(
      makeLocalStorageKVStore("store_ibc_currency_registrar"),
      3 * 24 * 3600 * 1000, // 3 days
      this.chainStore,
      {
        getAccount: (chainId: string) => {
          return {
            bech32Address:
              this.accountStore.getWallet(chainId as any)?.address ?? "",
          };
        },
        hasAccount: (chainId: string) => {
          return this.accountStore.hasWallet(chainId);
        },
      },
      this.queriesStore,
      this.queriesStore,
      (
        denomTrace: {
          denom: string;
          paths: {
            portId: string;
            channelId: string;
          }[];
        },
        _originChainInfo: ChainInfoInner | undefined,
        _counterpartyChainInfo: ChainInfoInner | undefined,
        originCurrency: AppCurrency | undefined
      ) => {
        const firstPath = denomTrace.paths[0];

        // If the IBC Currency's channel is known.
        // Don't show the channel info on the coin denom.
        const knownAssetInfo = IBCAssetInfos.filter(
          (info) => info.sourceChannelId === firstPath.channelId
        ).find((info) => info.coinMinimalDenom === denomTrace.denom);
        if (knownAssetInfo) {
          return originCurrency ? originCurrency.coinDenom : denomTrace.denom;
        }

        return `${
          originCurrency ? originCurrency.coinDenom : denomTrace.denom
        } (${
          denomTrace.paths.length > 0
            ? denomTrace.paths[0].channelId
            : "Unknown"
        })`;
      }
    );

    this.queryOsmoPixels = new OsmoPixelsQueries(
      makeIndexedKVStore("query_osmo_pixels"),
      "https://pixels-osmosis.keplr.app"
    );

    this.navBarStore = new NavBarStore(
      this.chainStore.osmosis.chainId,
      this.accountStore,
      this.queriesStore
    );

    const userSettingKvStore = makeLocalStorageKVStore("user_setting");
    this.userSettings = new UserSettings(userSettingKvStore, [
      new LanguageUserSetting(0), // give index of default language in SUPPORTED_LANGUAGES
      new HideDustUserSetting(
        this.priceStore.getFiatCurrency(this.priceStore.defaultVsCurrency)
          ?.symbol ?? "$"
      ),
    ]);

    const profileStoreKvStore = makeLocalStorageKVStore("profile_store");
    this.profileStore = new ProfileStore(profileStoreKvStore);
  }
}<|MERGE_RESOLUTION|>--- conflicted
+++ resolved
@@ -17,12 +17,8 @@
   AccountStore,
   ChainInfoWithExplorer,
   ChainStore,
-<<<<<<< HEAD
   CosmosAccount,
   CosmwasmAccount,
-  DerivedDataStore,
-=======
->>>>>>> 29795b94
   IBCTransferHistoryStore,
   LPCurrencyRegistrar,
   NonIbcBridgeHistoryStore,
