import {
  AccountStore,
  ChainInfoInner,
  CosmosQueries,
  CosmosAccount,
  CosmwasmQueries,
  CosmwasmAccount,
  IBCCurrencyRegsitrar,
  QueriesStore,
} from "@keplr-wallet/stores";
import { ChainInfos, IBCAssetInfos } from "../config";
import EventEmitter from "eventemitter3";
import { ChainStore, ChainInfoWithExplorer } from "./chain";
import {
  OsmosisQueries,
  LPCurrencyRegistrar,
  QueriesExternalStore,
  IBCTransferHistoryStore,
  NonIbcBridgeHistoryStore,
  OsmosisAccount,
  PoolFallbackPriceStore,
} from "@osmosis-labs/stores";
import { AppCurrency, Keplr } from "@keplr-wallet/types";
import { suggestChainFromWindow } from "../hooks/use-keplr/utils";
import {
  toastOnBroadcastFailed,
  toastOnBroadcast,
  toastOnFulfill,
} from "../components/alert";
import { AxelarTransferStatusSource } from "../integrations/axelar";
import { ObservableAssets } from "./assets";
import { makeIndexedKVStore, makeLocalStorageKVStore } from "./kv-store";
import { PoolPriceRoutes } from "../config";
import { KeplrWalletConnectV1 } from "@keplr-wallet/wc-client";
import { OsmoPixelsQueries } from "./pixels";
import { NavBarStore } from "./nav-bar";
<<<<<<< HEAD
import { UserSettings, ShowDustUserSetting } from "./user-settings";
=======
import {
  UserSettings,
  ShowDustUserSetting,
  LanguageUserSetting,
} from "./user-settings";
>>>>>>> d75a0b5b
const semver = require("semver");
const IS_TESTNET = process.env.NEXT_PUBLIC_IS_TESTNET === "true";

export class RootStore {
  public readonly chainStore: ChainStore;

  public readonly queriesStore: QueriesStore<
    [CosmosQueries, CosmwasmQueries, OsmosisQueries]
  >;
  public readonly queriesExternalStore: QueriesExternalStore;

  public readonly accountStore: AccountStore<
    [CosmosAccount, CosmwasmAccount, OsmosisAccount]
  >;

  public readonly priceStore: PoolFallbackPriceStore;

  public readonly ibcTransferHistoryStore: IBCTransferHistoryStore;
  public readonly nonIbcBridgeHistoryStore: NonIbcBridgeHistoryStore;

  public readonly assetsStore: ObservableAssets;

  protected readonly lpCurrencyRegistrar: LPCurrencyRegistrar<ChainInfoWithExplorer>;
  protected readonly ibcCurrencyRegistrar: IBCCurrencyRegsitrar<ChainInfoWithExplorer>;

  public readonly queryOsmoPixels: OsmoPixelsQueries;

  public readonly navBarStore: NavBarStore;

  public readonly userSettings: UserSettings;

  constructor(
    getKeplr: () => Promise<Keplr | undefined> = () =>
      Promise.resolve(undefined)
  ) {
    this.chainStore = new ChainStore(
      ChainInfos,
      IS_TESTNET ? "osmo-test-4" : "osmosis"
    );

    const eventListener = (() => {
      // On client-side (web browser), use the global window object.
      if (typeof window !== "undefined") {
        return window;
      }

      // On server-side (nodejs), there is no global window object.
      // Alternatively, use the event emitter library.
      const emitter = new EventEmitter();
      return {
        addEventListener: (type: string, fn: () => unknown) => {
          emitter.addListener(type, fn);
        },
        removeEventListener: (type: string, fn: () => unknown) => {
          emitter.removeListener(type, fn);
        },
      };
    })();

    this.queriesExternalStore = new QueriesExternalStore(
      makeIndexedKVStore("store_web_queries"),
      IS_TESTNET ? "https://api.testnet.osmosis.zone/" : undefined
    );

    this.queriesStore = new QueriesStore(
      makeIndexedKVStore("store_web_queries_v12"),
      this.chainStore,
      CosmosQueries.use(),
      CosmwasmQueries.use(),
      OsmosisQueries.use(this.chainStore.osmosis.chainId)
    );

    this.accountStore = new AccountStore(
      eventListener,
      this.chainStore,
      () => {
        return {
          suggestChain: true,
          suggestChainFn: async (keplr, chainInfo) => {
            if (
              keplr.mode === "mobile-web" &&
              // In keplr mobile below 0.10.9, there is no receiver for the suggest chain.
              // Therefore, it cannot be processed because it takes infinite pending.
              // As of 0.10.10, experimental support was added.
              !semver.satisfies(keplr.version, ">=0.10.10")
            ) {
              // Can't suggest the chain on mobile web.
              return;
            }

            if (keplr instanceof KeplrWalletConnectV1) {
              // Still, can't suggest the chain using wallet connect.
              return;
            }

            await suggestChainFromWindow(keplr, chainInfo.raw);
          },
          autoInit: false,
          getKeplr,
        };
      },
      CosmosAccount.use({
        queriesStore: this.queriesStore,
        msgOptsCreator: (chainId) =>
          chainId.startsWith("evmos_")
            ? { ibcTransfer: { gas: 160000 } }
            : { ibcTransfer: { gas: 130000 } },
        preTxEvents: {
          onBroadcastFailed: toastOnBroadcastFailed((chainId) =>
            this.chainStore.getChain(chainId)
          ),
          onBroadcasted: toastOnBroadcast(),
          onFulfill: toastOnFulfill((chainId) =>
            this.chainStore.getChain(chainId)
          ),
        },
      }),
      CosmwasmAccount.use({ queriesStore: this.queriesStore }),
      OsmosisAccount.use({ queriesStore: this.queriesStore })
    );

    this.priceStore = new PoolFallbackPriceStore(
      this.chainStore.osmosis.chainId,
      this.chainStore,
      makeIndexedKVStore("store_web_prices"),
      {
        usd: {
          currency: "usd",
          symbol: "$",
          maxDecimals: 2,
          locale: "en-US",
        },
      },
      "usd",
      this.queriesStore.get(
        this.chainStore.osmosis.chainId
      ).osmosis!.queryGammPools,
      PoolPriceRoutes
    );

    this.ibcTransferHistoryStore = new IBCTransferHistoryStore(
      makeIndexedKVStore("ibc_transfer_history"),
      this.chainStore
    );
    this.nonIbcBridgeHistoryStore = new NonIbcBridgeHistoryStore(
      this.queriesStore,
      this.chainStore.osmosis.chainId,
      makeLocalStorageKVStore("nonibc_transfer_history"),
      [
        new AxelarTransferStatusSource(
          IS_TESTNET ? "https://testnet.axelarscan.io" : undefined,
          IS_TESTNET ? "https://testnet.api.axelarscan.io" : undefined
        ),
      ]
    );

    this.assetsStore = new ObservableAssets(
      IBCAssetInfos,
      this.chainStore,
      this.accountStore,
      this.queriesStore,
      this.priceStore,
      this.chainStore.osmosis.chainId
    );

    this.lpCurrencyRegistrar = new LPCurrencyRegistrar(this.chainStore);
    this.ibcCurrencyRegistrar = new IBCCurrencyRegsitrar(
      makeLocalStorageKVStore("store_ibc_currency_registrar"),
      3 * 24 * 3600 * 1000, // 3 days
      this.chainStore,
      this.accountStore,
      this.queriesStore,
      this.queriesStore,
      (
        denomTrace: {
          denom: string;
          paths: {
            portId: string;
            channelId: string;
          }[];
        },
        _originChainInfo: ChainInfoInner | undefined,
        _counterpartyChainInfo: ChainInfoInner | undefined,
        originCurrency: AppCurrency | undefined
      ) => {
        const firstPath = denomTrace.paths[0];

        // If the IBC Currency's channel is known.
        // Don't show the channel info on the coin denom.
        const knownAssetInfo = IBCAssetInfos.filter(
          (info) => info.sourceChannelId === firstPath.channelId
        ).find((info) => info.coinMinimalDenom === denomTrace.denom);
        if (knownAssetInfo) {
          return originCurrency ? originCurrency.coinDenom : denomTrace.denom;
        }

        return `${
          originCurrency ? originCurrency.coinDenom : denomTrace.denom
        } (${
          denomTrace.paths.length > 0
            ? denomTrace.paths[0].channelId
            : "Unknown"
        })`;
      }
    );

    this.queryOsmoPixels = new OsmoPixelsQueries(
      makeIndexedKVStore("query_osmo_pixels"),
      "https://pixels-osmosis.keplr.app"
    );

    this.navBarStore = new NavBarStore(
      this.chainStore.osmosis.chainId,
      this.accountStore,
      this.queriesStore
    );

<<<<<<< HEAD
    const userSettingKvStore = makeLocalStorageKVStore("user_setting");
    this.userSettings = new UserSettings([
      new ShowDustUserSetting(
        userSettingKvStore,
=======
    this.userSettings = new UserSettings([
      new LanguageUserSetting(0), // give index of default language in SUPPORTED_LANGUAGES
      new ShowDustUserSetting(
>>>>>>> d75a0b5b
        this.priceStore.getFiatCurrency(this.priceStore.defaultVsCurrency)
          ?.symbol ?? "$"
      ),
    ]);
  }
}<|MERGE_RESOLUTION|>--- conflicted
+++ resolved
@@ -34,15 +34,11 @@
 import { KeplrWalletConnectV1 } from "@keplr-wallet/wc-client";
 import { OsmoPixelsQueries } from "./pixels";
 import { NavBarStore } from "./nav-bar";
-<<<<<<< HEAD
-import { UserSettings, ShowDustUserSetting } from "./user-settings";
-=======
 import {
   UserSettings,
   ShowDustUserSetting,
   LanguageUserSetting,
 } from "./user-settings";
->>>>>>> d75a0b5b
 const semver = require("semver");
 const IS_TESTNET = process.env.NEXT_PUBLIC_IS_TESTNET === "true";
 
@@ -260,16 +256,11 @@
       this.queriesStore
     );
 
-<<<<<<< HEAD
     const userSettingKvStore = makeLocalStorageKVStore("user_setting");
-    this.userSettings = new UserSettings([
-      new ShowDustUserSetting(
-        userSettingKvStore,
-=======
     this.userSettings = new UserSettings([
       new LanguageUserSetting(0), // give index of default language in SUPPORTED_LANGUAGES
       new ShowDustUserSetting(
->>>>>>> d75a0b5b
+        userSettingKvStore,
         this.priceStore.getFiatCurrency(this.priceStore.defaultVsCurrency)
           ?.symbol ?? "$"
       ),
