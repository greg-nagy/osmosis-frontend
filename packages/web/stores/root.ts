--- conflicted
+++ resolved
@@ -26,7 +26,6 @@
   toastOnBroadcast,
   toastOnBroadcastFailed,
   toastOnFulfill,
-<<<<<<< HEAD
 } from "~/components/alert";
 import {
   ChainInfos,
@@ -38,13 +37,6 @@
 import { AxelarTransferStatusSource } from "~/integrations/axelar";
 
 import { AccountStore as NewAccountStore } from "./account";
-=======
-} from "../components/alert";
-import { ChainInfos, IBCAssetInfos, IS_FRONTIER } from "../config";
-import { PoolPriceRoutes } from "../config";
-import { suggestChainFromWindow } from "../hooks/use-keplr/utils";
-import { AxelarTransferStatusSource } from "../integrations/axelar";
->>>>>>> 31dc8e4f
 import { ObservableAssets } from "./assets";
 import { ChainInfoWithExplorer, ChainStore } from "./chain";
 import { makeIndexedKVStore, makeLocalStorageKVStore } from "./kv-store";
@@ -56,10 +48,7 @@
   LanguageUserSetting,
   UserSettings,
 } from "./user-settings";
-<<<<<<< HEAD
-
-=======
->>>>>>> 31dc8e4f
+
 const semver = require("semver");
 const IS_TESTNET = process.env.NEXT_PUBLIC_IS_TESTNET === "true";
 
