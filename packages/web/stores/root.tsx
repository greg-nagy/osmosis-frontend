import {
  AccountStore,
  AccountWithCosmos,
  ChainInfoInner,
  CoinGeckoPriceStore,
  IBCCurrencyRegsitrar,
  QueriesStore,
  QueriesWithCosmosAndSecretAndCosmwasm,
} from "@keplr-wallet/stores";
import { EmbedChainInfos, IBCAssetInfos } from "../config";
import { IndexedDBKVStore, LocalKVStore } from "@keplr-wallet/common";
import EventEmitter from "eventemitter3";
import { ChainInfoWithExplorer, ChainStore } from "./chain";
<<<<<<< HEAD
import { QueriesOsmosisStore, LPCurrencyRegistrar } from "@osmosis-labs/stores";
=======
import {
  QueriesOsmosisStore,
  QueriesExternalStore,
  LPCurrencyRegistrar,
} from "@osmosis-labs/stores";
>>>>>>> 5a0ccd2c
import { AppCurrency, Keplr } from "@keplr-wallet/types";
import { KeplrWalletConnectV1 } from "@keplr-wallet/wc-client";

export class RootStore {
  public readonly chainStore: ChainStore;

  public readonly queriesStore: QueriesStore<QueriesWithCosmosAndSecretAndCosmwasm>;
  public readonly queriesOsmosisStore: QueriesOsmosisStore;
  public readonly queriesExternalStore: QueriesExternalStore;

  public readonly accountStore: AccountStore<AccountWithCosmos>;

  public readonly priceStore: CoinGeckoPriceStore;

  protected readonly lpCurrencyRegistrar: LPCurrencyRegistrar<ChainInfoWithExplorer>;
  protected readonly ibcCurrencyRegistrar: IBCCurrencyRegsitrar<ChainInfoWithExplorer>;

  constructor(getKeplr: () => Promise<Keplr | undefined>) {
    this.chainStore = new ChainStore(EmbedChainInfos, "osmosis");

    const eventListener = (() => {
      // On client-side (web browser), use the global window object.
      if (typeof window !== "undefined") {
        return window;
      }

      // On server-side (nodejs), there is no global window object.
      // Alternatively, use the event emitter library.
      const emitter = new EventEmitter();
      return {
        addEventListener: (type: string, fn: () => unknown) => {
          emitter.addListener(type, fn);
        },
        removeEventListener: (type: string, fn: () => unknown) => {
          emitter.removeListener(type, fn);
        },
      };
    })();

    this.queriesStore = new QueriesStore<QueriesWithCosmosAndSecretAndCosmwasm>(
      new IndexedDBKVStore("store_web_queries"),
      this.chainStore,
      getKeplr,
      QueriesWithCosmosAndSecretAndCosmwasm
    );
    this.queriesOsmosisStore = new QueriesOsmosisStore(
      (chainId: string) => this.queriesStore.get(chainId),
      new IndexedDBKVStore("store_web_queries"),
      this.chainStore
    );
    this.queriesExternalStore = new QueriesExternalStore(
      new IndexedDBKVStore("store_web_queries")
    );

    this.accountStore = new AccountStore<AccountWithCosmos>(
      eventListener,
      AccountWithCosmos,
      this.chainStore,
      this.queriesStore,
      {
        defaultOpts: {
          prefetching: false,
          suggestChain: true,
          autoInit: false,
          getKeplr,
          suggestChainFn: async (keplr, chainInfo) => {
            if (keplr.mode === "mobile-web") {
              // Can't suggest the chain on mobile web.
              return;
            }

            if (keplr instanceof KeplrWalletConnectV1) {
              // Can't suggest the chain using wallet connect.
              return;
            }

            await keplr.experimentalSuggestChain(chainInfo.raw);
          },
        },
      }
    );

    this.priceStore = new CoinGeckoPriceStore(
      new IndexedDBKVStore("store_web_prices"),
      {
        usd: {
          currency: "usd",
          symbol: "$",
          maxDecimals: 2,
          locale: "en-US",
        },
      },
      "usd"
    );

    this.lpCurrencyRegistrar = new LPCurrencyRegistrar(this.chainStore);
    this.ibcCurrencyRegistrar = new IBCCurrencyRegsitrar(
      new LocalKVStore("store_ibc_currency_registrar"),
      3 * 24 * 3600 * 1000, // 3 days
      this.chainStore,
      this.accountStore,
      this.queriesStore,
<<<<<<< HEAD
      undefined,
=======
      this.queriesStore,
>>>>>>> 5a0ccd2c
      (
        denomTrace: {
          denom: string;
          paths: {
            portId: string;
            channelId: string;
          }[];
        },
        _originChainInfo: ChainInfoInner | undefined,
        _counterpartyChainInfo: ChainInfoInner | undefined,
        originCurrency: AppCurrency | undefined
      ) => {
        const firstPath = denomTrace.paths[0];

        // If the IBC Currency's channel is known.
        // Don't show the channel info on the coin denom.
        const knownAssetInfo = IBCAssetInfos.filter(
          (info) => info.sourceChannelId === firstPath.channelId
        ).find((info) => info.coinMinimalDenom === denomTrace.denom);
        if (knownAssetInfo) {
          return originCurrency ? originCurrency.coinDenom : denomTrace.denom;
        }

        return `${
          originCurrency ? originCurrency.coinDenom : denomTrace.denom
        } (${
          denomTrace.paths.length > 0
            ? denomTrace.paths[0].channelId
            : "Unknown"
        })`;
      }
    );
  }
}<|MERGE_RESOLUTION|>--- conflicted
+++ resolved
@@ -11,15 +11,11 @@
 import { IndexedDBKVStore, LocalKVStore } from "@keplr-wallet/common";
 import EventEmitter from "eventemitter3";
 import { ChainInfoWithExplorer, ChainStore } from "./chain";
-<<<<<<< HEAD
-import { QueriesOsmosisStore, LPCurrencyRegistrar } from "@osmosis-labs/stores";
-=======
 import {
   QueriesOsmosisStore,
   QueriesExternalStore,
   LPCurrencyRegistrar,
 } from "@osmosis-labs/stores";
->>>>>>> 5a0ccd2c
 import { AppCurrency, Keplr } from "@keplr-wallet/types";
 import { KeplrWalletConnectV1 } from "@keplr-wallet/wc-client";
 
@@ -122,11 +118,7 @@
       this.chainStore,
       this.accountStore,
       this.queriesStore,
-<<<<<<< HEAD
-      undefined,
-=======
       this.queriesStore,
->>>>>>> 5a0ccd2c
       (
         denomTrace: {
           denom: string;
