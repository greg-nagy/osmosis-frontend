import {
  AccountStore,
  AccountWithCosmos,
  QueriesStore,
  QueriesWithCosmos,
} from "@keplr-wallet/stores";
import { EmbedChainInfos } from "../config";
import { IndexedDBKVStore } from "@keplr-wallet/common";
import EventEmitter from "eventemitter3";
<<<<<<< HEAD
import { ConnectWalletStore } from "./connect-wallet";
import { ChainStore } from "./chain";
=======
import { QueriesOsmosisStore } from "@osmosis-labs/stores";
>>>>>>> 5bc82dce

export class RootStore {
  public readonly chainStore: ChainStore;

  public readonly queriesStore: QueriesStore<QueriesWithCosmos>;
  public readonly queriesOsmosisStore: QueriesOsmosisStore;

  public readonly accountStore: AccountStore<AccountWithCosmos>;
  public readonly connectWalletStore: ConnectWalletStore;

  constructor() {
    this.chainStore = new ChainStore(
      EmbedChainInfos,
      EmbedChainInfos[0].chainId
    );
    this.connectWalletStore = new ConnectWalletStore(this.chainStore);

    const eventListener = (() => {
      // On client-side (web browser), use the global window object.
      if (typeof window !== "undefined") {
        return window;
      }

      // On server-side (nodejs), there is no global window object.
      // Alternatively, use the event emitter library.
      const emitter = new EventEmitter();
      return {
        addEventListener: (type: string, fn: () => unknown) => {
          emitter.addListener(type, fn);
        },
        removeEventListener: (type: string, fn: () => unknown) => {
          emitter.removeListener(type, fn);
        },
      };
    })();

    this.queriesStore = new QueriesStore<QueriesWithCosmos>(
      new IndexedDBKVStore("store_web_queries"),
      this.chainStore,
      this.connectWalletStore.getKeplr,
      QueriesWithCosmos
    );
    this.queriesOsmosisStore = new QueriesOsmosisStore(
      (chainId: string) => this.queriesStore.get(chainId),
      new IndexedDBKVStore("store_web_queries"),
      this.chainStore
    );

    this.accountStore = new AccountStore<AccountWithCosmos>(
      eventListener,
      AccountWithCosmos,
      this.chainStore,
      this.queriesStore,
      {
        defaultOpts: {
          prefetching: false,
          suggestChain: false,
          autoInit: false,
          getKeplr: this.connectWalletStore.getKeplr,
        },
      }
    );
    this.connectWalletStore.setAccountStore(this.accountStore);
  }
}<|MERGE_RESOLUTION|>--- conflicted
+++ resolved
@@ -7,12 +7,9 @@
 import { EmbedChainInfos } from "../config";
 import { IndexedDBKVStore } from "@keplr-wallet/common";
 import EventEmitter from "eventemitter3";
-<<<<<<< HEAD
 import { ConnectWalletStore } from "./connect-wallet";
 import { ChainStore } from "./chain";
-=======
 import { QueriesOsmosisStore } from "@osmosis-labs/stores";
->>>>>>> 5bc82dce
 
 export class RootStore {
   public readonly chainStore: ChainStore;
