import { ChainInfoWithExplorer } from "./stores/chain";
import { Bech32Address } from "@keplr-wallet/cosmos";
<<<<<<< HEAD
import { IBCAsset } from "./stores/assets";
=======
import { Int } from "@keplr-wallet/unit";
>>>>>>> 1665712e

/**
 * Determine the channel info per the chain.
 * Guide users to use the same channel for convenience.
 */
export const IBCAssetInfos: IBCAsset[] = [
  {
    counterpartyChainId: "cosmoshub-4",
    sourceChannelId: "channel-0",
    destChannelId: "channel-141",
    coinMinimalDenom: "uatom",
  },
  {
    counterpartyChainId: "columbus-5",
    sourceChannelId: "channel-72",
    destChannelId: "channel-1",
    coinMinimalDenom: "uluna",
  },
  {
    counterpartyChainId: "crypto-org-chain-mainnet-1",
    sourceChannelId: "channel-5",
    destChannelId: "channel-10",
    coinMinimalDenom: "basecro",
  },
  {
    counterpartyChainId: "columbus-5",
    sourceChannelId: "channel-72",
    destChannelId: "channel-1",
    coinMinimalDenom: "uusd",
  },
  {
    counterpartyChainId: "secret-4",
    sourceChannelId: "channel-88",
    destChannelId: "channel-1",
    coinMinimalDenom: "uscrt",
  },
  {
    counterpartyChainId: "juno-1",
    sourceChannelId: "channel-42",
    destChannelId: "channel-0",
    coinMinimalDenom: "ujuno",
  },
  {
    counterpartyChainId: "juno-1",
    sourceChannelId: "channel-169",
    destChannelId: "channel-47",
    coinMinimalDenom:
      "cw20:juno168ctmpyppk90d34p3jjy658zf5a5l3w8wk35wht6ccqj4mr0yv8s4j5awr",
    ics20ContractAddress:
      "juno1v4887y83d6g28puzvt8cl0f3cdhd3y6y9mpysnsp3k8krdm7l6jqgm0rkn",
  },
  {
    counterpartyChainId: "core-1",
    sourceChannelId: "channel-4",
    destChannelId: "channel-6",
    coinMinimalDenom: "uxprt",
  },
  {
    counterpartyChainId: "columbus-5",
    sourceChannelId: "channel-72",
    destChannelId: "channel-1",
    coinMinimalDenom: "ukrw",
  },
  {
    counterpartyChainId: "akashnet-2",
    sourceChannelId: "channel-1",
    destChannelId: "channel-9",
    coinMinimalDenom: "uakt",
  },
  {
    counterpartyChainId: "regen-1",
    sourceChannelId: "channel-8",
    destChannelId: "channel-1",
    coinMinimalDenom: "uregen",
  },
  {
    counterpartyChainId: "sentinelhub-2",
    sourceChannelId: "channel-2",
    destChannelId: "channel-0",
    coinMinimalDenom: "udvpn",
  },
  {
    counterpartyChainId: "irishub-1",
    sourceChannelId: "channel-6",
    destChannelId: "channel-3",
    coinMinimalDenom: "uiris",
  },
  {
    counterpartyChainId: "iov-mainnet-ibc",
    sourceChannelId: "channel-15",
    destChannelId: "channel-2",
    coinMinimalDenom: "uiov",
  },
  {
    counterpartyChainId: "emoney-3",
    sourceChannelId: "channel-37",
    destChannelId: "channel-0",
    coinMinimalDenom: "ungm",
  },
  {
    counterpartyChainId: "emoney-3",
    sourceChannelId: "channel-37",
    destChannelId: "channel-0",
    coinMinimalDenom: "eeur",
  },
  {
    counterpartyChainId: "microtick-1",
    sourceChannelId: "channel-39",
    destChannelId: "channel-16",
    coinMinimalDenom: "utick",
  },
  {
    counterpartyChainId: "likecoin-mainnet-2",
    sourceChannelId: "channel-53",
    destChannelId: "channel-3",
    coinMinimalDenom: "nanolike",
  },
  {
    counterpartyChainId: "impacthub-3",
    sourceChannelId: "channel-38",
    destChannelId: "channel-4",
    coinMinimalDenom: "uixo",
  },
  {
    counterpartyChainId: "bitcanna-1",
    sourceChannelId: "channel-51",
    destChannelId: "channel-1",
    coinMinimalDenom: "ubcna",
  },
  {
    counterpartyChainId: "bitsong-2b",
    sourceChannelId: "channel-73",
    destChannelId: "channel-0",
    coinMinimalDenom: "ubtsg",
  },
  {
    counterpartyChainId: "kichain-2",
    sourceChannelId: "channel-77",
    destChannelId: "channel-0",
    coinMinimalDenom: "uxki",
  },
  {
    counterpartyChainId: "panacea-3",
    sourceChannelId: "channel-82",
    destChannelId: "channel-1",
    coinMinimalDenom: "umed",
  },
  {
    counterpartyChainId: "bostrom",
    sourceChannelId: "channel-95",
    destChannelId: "channel-2",
    coinMinimalDenom: "boot",
  },
  {
    counterpartyChainId: "comdex-1",
    sourceChannelId: "channel-87",
    destChannelId: "channel-1",
    coinMinimalDenom: "ucmdx",
  },
  {
    counterpartyChainId: "cheqd-mainnet-1",
    sourceChannelId: "channel-108",
    destChannelId: "channel-0",
    coinMinimalDenom: "ncheq",
  },
  {
    counterpartyChainId: "stargaze-1",
    sourceChannelId: "channel-75",
    destChannelId: "channel-0",
    coinMinimalDenom: "ustars",
  },
  {
    counterpartyChainId: "chihuahua-1",
    sourceChannelId: "channel-113",
    destChannelId: "channel-7",
    coinMinimalDenom: "uhuahua",
  },
  {
    counterpartyChainId: "lum-network-1",
    sourceChannelId: "channel-115",
    destChannelId: "channel-3",
    coinMinimalDenom: "ulum",
  },
];

export const EmbedChainInfos: ChainInfoWithExplorer[] = [
  {
    rpc: "https://rpc-osmosis.keplr.app",
    rest: "https://lcd-osmosis.keplr.app",
    chainId: "osmosis-1",
    chainName: "Osmosis",
    stakeCurrency: {
      coinDenom: "OSMO",
      coinMinimalDenom: "uosmo",
      coinDecimals: 6,
      coinGeckoId: "osmosis",
      coinImageUrl: "/tokens/osmosis.svg",
    },
    bip44: {
      coinType: 118,
    },
    bech32Config: Bech32Address.defaultBech32Config("osmo"),
    currencies: [
      {
        coinDenom: "OSMO",
        coinMinimalDenom: "uosmo",
        coinDecimals: 6,
        coinGeckoId: "osmosis",
        coinImageUrl: "/tokens/osmosis.svg",
      },
      {
        coinDenom: "ION",
        coinMinimalDenom: "uion",
        coinDecimals: 6,
        coinGeckoId: "ion",
        coinImageUrl: "/tokens/ion.png",
      },
    ],
    feeCurrencies: [
      {
        coinDenom: "OSMO",
        coinMinimalDenom: "uosmo",
        coinDecimals: 6,
        coinGeckoId: "osmosis",
        coinImageUrl: "/tokens/osmosis.svg",
      },
    ],
    features: ["stargate", "ibc-transfer", "no-legacy-stdTx", "ibc-go"],
    explorerUrlToTx: "https://www.mintscan.io/osmosis/txs/{txHash}",
  },
  {
    rpc: "https://rpc-cosmoshub.keplr.app",
    rest: "https://lcd-cosmoshub.keplr.app",
    chainId: "cosmoshub-4",
    chainName: "Cosmos Hub",
    stakeCurrency: {
      coinDenom: "ATOM",
      coinMinimalDenom: "uatom",
      coinDecimals: 6,
      coinGeckoId: "cosmos",
      coinImageUrl: "/tokens/cosmos.svg",
    },
    bip44: {
      coinType: 118,
    },
    bech32Config: Bech32Address.defaultBech32Config("cosmos"),
    currencies: [
      {
        coinDenom: "ATOM",
        coinMinimalDenom: "uatom",
        coinDecimals: 6,
        coinGeckoId: "cosmos",
        coinImageUrl: "/tokens/cosmos.svg",
      },
    ],
    feeCurrencies: [
      {
        coinDenom: "ATOM",
        coinMinimalDenom: "uatom",
        coinDecimals: 6,
        coinGeckoId: "cosmos",
        coinImageUrl: "/tokens/cosmos.svg",
      },
    ],
    coinType: 118,
    features: ["stargate", "ibc-transfer", "no-legacy-stdTx", "ibc-go"],
    explorerUrlToTx: "https://www.mintscan.io/cosmos/txs/{txHash}",
  },
  {
    rpc: "https://rpc-columbus.keplr.app",
    rest: "https://lcd-columbus.keplr.app",
    chainId: "columbus-5",
    chainName: "Terra",
    stakeCurrency: {
      coinDenom: "LUNA",
      coinMinimalDenom: "uluna",
      coinDecimals: 6,
      coinGeckoId: "terra-luna",
      coinImageUrl: "/tokens/luna.png",
    },
    bip44: {
      coinType: 330,
    },
    bech32Config: Bech32Address.defaultBech32Config("terra"),
    currencies: [
      {
        coinDenom: "LUNA",
        coinMinimalDenom: "uluna",
        coinDecimals: 6,
        coinGeckoId: "terra-luna",
        coinImageUrl: "/tokens/luna.png",
      },
      {
        coinDenom: "UST",
        coinMinimalDenom: "uusd",
        coinDecimals: 6,
        coinGeckoId: "terrausd",
        coinImageUrl: "/tokens/ust.png",
      },
      {
        coinDenom: "KRT",
        coinMinimalDenom: "ukrw",
        coinDecimals: 6,
        coinGeckoId: "terra-krw",
        coinImageUrl: "/tokens/krt.png",
      },
    ],
    feeCurrencies: [
      {
        coinDenom: "LUNA",
        coinMinimalDenom: "uluna",
        coinDecimals: 6,
        coinGeckoId: "terra-luna",
        coinImageUrl: "/tokens/luna.png",
      },
      {
        coinDenom: "UST",
        coinMinimalDenom: "uusd",
        coinDecimals: 6,
        coinGeckoId: "terrausd",
        coinImageUrl: "/tokens/ust.png",
      },
    ],
    gasPriceStep: {
      low: 0.015,
      average: 0.015,
      high: 0.015,
    },
    features: ["stargate", "ibc-transfer", "no-legacy-stdTx"],
    explorerUrlToTx: "https://finder.terra.money/columbus-5/tx/{txHash}",
  },
  {
    rpc: "https://rpc-secret.keplr.app",
    rest: "https://lcd-secret.keplr.app",
    chainId: "secret-4",
    chainName: "Secret Network",
    stakeCurrency: {
      coinDenom: "SCRT",
      coinMinimalDenom: "uscrt",
      coinDecimals: 6,
      coinGeckoId: "secret",
      coinImageUrl: "/tokens/scrt.svg",
    },
    bip44: {
      coinType: 529,
    },
    bech32Config: Bech32Address.defaultBech32Config("secret"),
    currencies: [
      {
        coinDenom: "SCRT",
        coinMinimalDenom: "uscrt",
        coinDecimals: 6,
        coinGeckoId: "secret",
        coinImageUrl: "/tokens/scrt.svg",
      },
    ],
    feeCurrencies: [
      {
        coinDenom: "SCRT",
        coinMinimalDenom: "uscrt",
        coinDecimals: 6,
        coinGeckoId: "secret",
        coinImageUrl: "/tokens/scrt.svg",
      },
    ],
    coinType: 118,
    features: ["stargate", "ibc-transfer", "no-legacy-stdTx"],
    explorerUrlToTx:
      "https://secretnodes.com/secret/chains/secret-4/transactions/{txHash}",
  },
  {
    rpc: "https://rpc-akash.keplr.app",
    rest: "https://lcd-akash.keplr.app",
    chainId: "akashnet-2",
    chainName: "Akash",
    stakeCurrency: {
      coinDenom: "AKT",
      coinMinimalDenom: "uakt",
      coinDecimals: 6,
      coinGeckoId: "akash-network",
      coinImageUrl: "/tokens/akt.svg",
    },
    bip44: {
      coinType: 118,
    },
    bech32Config: Bech32Address.defaultBech32Config("akash"),
    currencies: [
      {
        coinDenom: "AKT",
        coinMinimalDenom: "uakt",
        coinDecimals: 6,
        coinGeckoId: "akash-network",
        coinImageUrl: "/tokens/akt.svg",
      },
    ],
    feeCurrencies: [
      {
        coinDenom: "AKT",
        coinMinimalDenom: "uakt",
        coinDecimals: 6,
        coinGeckoId: "akash-network",
        coinImageUrl: "/tokens/akt.svg",
      },
    ],
    coinType: 118,
    features: ["stargate", "ibc-transfer"],
    explorerUrlToTx: "https://www.mintscan.io/akash/txs/{txHash}",
  },
  {
    rpc: "https://rpc-regen.keplr.app",
    rest: "https://lcd-regen.keplr.app",
    chainId: "regen-1",
    chainName: "Regen Network",
    stakeCurrency: {
      coinDenom: "REGEN",
      coinMinimalDenom: "uregen",
      coinDecimals: 6,
      coinImageUrl: "/tokens/regen.png",
      coinGeckoId: "regen",
    },
    bip44: { coinType: 118 },
    bech32Config: Bech32Address.defaultBech32Config("regen"),
    currencies: [
      {
        coinDenom: "REGEN",
        coinMinimalDenom: "uregen",
        coinDecimals: 6,
        coinImageUrl: "/tokens/regen.png",
        coinGeckoId: "regen",
      },
    ],
    feeCurrencies: [
      {
        coinDenom: "REGEN",
        coinMinimalDenom: "uregen",
        coinDecimals: 6,
        coinImageUrl: "/tokens/regen.png",
        coinGeckoId: "regen",
      },
    ],
    features: ["stargate", "ibc-transfer", "no-legacy-stdTx"],
    explorerUrlToTx: "https://regen.aneka.io/txs/{txHash}",
  },
  {
    rpc: "https://rpc-sentinel.keplr.app",
    rest: "https://lcd-sentinel.keplr.app",
    chainId: "sentinelhub-2",
    chainName: "Sentinel",
    stakeCurrency: {
      coinDenom: "DVPN",
      coinMinimalDenom: "udvpn",
      coinDecimals: 6,
      coinGeckoId: "sentinel",
      coinImageUrl: "/tokens/dvpn.png",
    },
    bip44: { coinType: 118 },
    bech32Config: Bech32Address.defaultBech32Config("sent"),
    currencies: [
      {
        coinDenom: "DVPN",
        coinMinimalDenom: "udvpn",
        coinDecimals: 6,
        coinGeckoId: "sentinel",
        coinImageUrl: "/tokens/dvpn.png",
      },
    ],
    feeCurrencies: [
      {
        coinDenom: "DVPN",
        coinMinimalDenom: "udvpn",
        coinDecimals: 6,
        coinGeckoId: "sentinel",
        coinImageUrl: "/tokens/dvpn.png",
      },
    ],
    explorerUrlToTx: "https://www.mintscan.io/sentinel/txs/{txHash}",
    features: ["stargate", "ibc-transfer"],
  },
  {
    rpc: "https://rpc-persistence.keplr.app",
    rest: "https://lcd-persistence.keplr.app",
    chainId: "core-1",
    chainName: "Persistence",
    stakeCurrency: {
      coinDenom: "XPRT",
      coinMinimalDenom: "uxprt",
      coinDecimals: 6,
      coinGeckoId: "persistence",
      coinImageUrl: "/tokens/xprt.png",
    },
    bip44: {
      coinType: 750,
    },
    bech32Config: Bech32Address.defaultBech32Config("persistence"),
    currencies: [
      {
        coinDenom: "XPRT",
        coinMinimalDenom: "uxprt",
        coinDecimals: 6,
        coinGeckoId: "persistence",
        coinImageUrl: "/tokens/xprt.png",
      },
    ],
    feeCurrencies: [
      {
        coinDenom: "XPRT",
        coinMinimalDenom: "uxprt",
        coinDecimals: 6,
        coinGeckoId: "persistence",
        coinImageUrl: "/tokens/xprt.png",
      },
    ],
    features: ["stargate", "ibc-transfer"],
    explorerUrlToTx: "https://www.mintscan.io/persistence/txs/{txHash}",
  },
  {
    rpc: "https://rpc-iris.keplr.app",
    rest: "https://lcd-iris.keplr.app",
    chainId: "irishub-1",
    chainName: "IRISnet",
    stakeCurrency: {
      coinDenom: "IRIS",
      coinMinimalDenom: "uiris",
      coinDecimals: 6,
      coinGeckoId: "iris-network",
      coinImageUrl: "/tokens/iris.svg",
    },
    bip44: {
      coinType: 118,
    },
    bech32Config: Bech32Address.defaultBech32Config("iaa"),
    currencies: [
      {
        coinDenom: "IRIS",
        coinMinimalDenom: "uiris",
        coinDecimals: 6,
        coinGeckoId: "iris-network",
        coinImageUrl: "/tokens/iris.svg",
      },
    ],
    feeCurrencies: [
      {
        coinDenom: "IRIS",
        coinMinimalDenom: "uiris",
        coinDecimals: 6,
        coinGeckoId: "iris-network",
        coinImageUrl: "/tokens/iris.svg",
      },
    ],
    features: ["stargate", "ibc-transfer", "no-legacy-stdTx"],
    explorerUrlToTx: "https://www.mintscan.io/iris/txs/{txHash}",
  },
  {
    rpc: "https://rpc-crypto-org.keplr.app/",
    rest: "https://lcd-crypto-org.keplr.app/",
    chainId: "crypto-org-chain-mainnet-1",
    chainName: "Crypto.org",
    stakeCurrency: {
      coinDenom: "CRO",
      coinMinimalDenom: "basecro",
      coinDecimals: 8,
      coinGeckoId: "crypto-com-chain",
      coinImageUrl: "/tokens/cro.png",
    },
    bip44: {
      coinType: 394,
    },
    bech32Config: Bech32Address.defaultBech32Config("cro"),
    currencies: [
      {
        coinDenom: "CRO",
        coinMinimalDenom: "basecro",
        coinDecimals: 8,
        coinGeckoId: "crypto-com-chain",
        coinImageUrl: "/tokens/cro.png",
      },
    ],
    feeCurrencies: [
      {
        coinDenom: "CRO",
        coinMinimalDenom: "basecro",
        coinDecimals: 8,
        coinGeckoId: "crypto-com-chain",
        coinImageUrl: "/tokens/cro.png",
      },
    ],
    features: ["stargate", "ibc-transfer", "no-legacy-stdTx"],
    explorerUrlToTx: "https://www.mintscan.io/crypto-org/txs/{txHash}",
  },
  {
    rpc: "https://rpc-iov.keplr.app",
    rest: "https://lcd-iov.keplr.app",
    chainId: "iov-mainnet-ibc",
    chainName: "Starname",
    stakeCurrency: {
      coinDenom: "IOV",
      coinMinimalDenom: "uiov",
      coinDecimals: 6,
      coinGeckoId: "starname",
      coinImageUrl: "/tokens/iov.png",
    },
    bip44: {
      coinType: 234,
    },
    bech32Config: Bech32Address.defaultBech32Config("star"),
    currencies: [
      {
        coinDenom: "IOV",
        coinMinimalDenom: "uiov",
        coinDecimals: 6,
        coinGeckoId: "starname",
        coinImageUrl: "/tokens/iov.png",
      },
    ],
    feeCurrencies: [
      {
        coinDenom: "IOV",
        coinMinimalDenom: "uiov",
        coinDecimals: 6,
        coinGeckoId: "starname",
        coinImageUrl: "/tokens/iov.png",
      },
    ],
    features: ["stargate", "ibc-transfer"],
    explorerUrlToTx: "https://www.mintscan.io/starname/txs/{txHash}",
  },
  {
    rpc: "https://rpc-emoney.keplr.app",
    rest: "https://lcd-emoney.keplr.app",
    chainId: "emoney-3",
    chainName: "e-Money",
    stakeCurrency: {
      coinDenom: "NGM",
      coinMinimalDenom: "ungm",
      coinDecimals: 6,
      coinGeckoId: "e-money",
      coinImageUrl: "/tokens/ngm.png",
    },
    bip44: {
      coinType: 118,
    },
    bech32Config: Bech32Address.defaultBech32Config("emoney"),
    currencies: [
      {
        coinDenom: "NGM",
        coinMinimalDenom: "ungm",
        coinDecimals: 6,
        coinGeckoId: "e-money",
        coinImageUrl: "/tokens/ngm.png",
      },
      {
        coinDenom: "EEUR",
        coinMinimalDenom: "eeur",
        coinDecimals: 6,
        coinGeckoId: "e-money-eur",
        coinImageUrl: "/tokens/eeur.png",
      },
    ],
    feeCurrencies: [
      {
        coinDenom: "NGM",
        coinMinimalDenom: "ungm",
        coinDecimals: 6,
        coinGeckoId: "e-money",
        coinImageUrl: "/tokens/ngm.png",
      },
    ],
    gasPriceStep: {
      low: 1,
      average: 1,
      high: 1,
    },
    features: ["stargate", "ibc-transfer"],
    explorerUrlToTx: "https://emoney.bigdipper.live/transactions/{txHash}",
  },
  {
    rpc: "https://rpc-juno.keplr.app",
    rest: "https://lcd-juno.keplr.app",
    chainId: "juno-1",
    chainName: "Juno",
    stakeCurrency: {
      coinDenom: "JUNO",
      coinMinimalDenom: "ujuno",
      coinDecimals: 6,
      coinGeckoId: "juno-network",
      coinImageUrl: "/tokens/juno.svg",
    },
    bip44: {
      coinType: 118,
    },
    bech32Config: Bech32Address.defaultBech32Config("juno"),
    currencies: [
      {
        coinDenom: "JUNO",
        coinMinimalDenom: "ujuno",
        coinDecimals: 6,
        coinGeckoId: "juno-network",
        coinImageUrl: "/tokens/juno.svg",
      },
      {
        type: "cw20",
        contractAddress:
          "juno168ctmpyppk90d34p3jjy658zf5a5l3w8wk35wht6ccqj4mr0yv8s4j5awr",
        coinDenom: "NETA",
        coinMinimalDenom:
          "cw20:juno168ctmpyppk90d34p3jjy658zf5a5l3w8wk35wht6ccqj4mr0yv8s4j5awr:NETA",
        coinDecimals: 6,
        coinImageUrl: "/tokens/neta.svg",
      },
    ],
    feeCurrencies: [
      {
        coinDenom: "JUNO",
        coinMinimalDenom: "ujuno",
        coinDecimals: 6,
        coinGeckoId: "juno-network",
        coinImageUrl: "/tokens/juno.svg",
      },
    ],
    features: ["stargate", "ibc-transfer"],
    explorerUrlToTx: "https://www.mintscan.io/juno/txs/{txHash}",
  },
  {
    rpc: "https://rpc-microtick.keplr.app",
    rest: "https://lcd-microtick.keplr.app",
    chainId: "microtick-1",
    chainName: "Microtick",
    stakeCurrency: {
      coinDenom: "TICK",
      coinMinimalDenom: "utick",
      coinDecimals: 6,
      coinGeckoId: "pool:utick",
      coinImageUrl: "/tokens/tick.svg",
    },
    bip44: {
      coinType: 118,
    },
    bech32Config: Bech32Address.defaultBech32Config("micro"),
    currencies: [
      {
        coinDenom: "TICK",
        coinMinimalDenom: "utick",
        coinDecimals: 6,
        coinGeckoId: "pool:utick",
        coinImageUrl: "/tokens/tick.svg",
      },
    ],
    feeCurrencies: [
      {
        coinDenom: "TICK",
        coinMinimalDenom: "utick",
        coinDecimals: 6,
        coinGeckoId: "pool:utick",
        coinImageUrl: "/tokens/tick.svg",
      },
    ],
    features: ["stargate", "ibc-transfer"],
    explorerUrlToTx: "https://explorer.microtick.zone/transactions/{txHash}",
  },
  {
    rpc: "https://mainnet-node.like.co/rpc",
    rest: "https://mainnet-node.like.co",
    chainId: "likecoin-mainnet-2",
    chainName: "LikeCoin",
    stakeCurrency: {
      coinDenom: "LIKE",
      coinMinimalDenom: "nanolike",
      coinDecimals: 9,
      coinGeckoId: "likecoin",
      coinImageUrl: "/tokens/likecoin.svg",
    },
    bip44: {
      coinType: 118,
    },
    bech32Config: Bech32Address.defaultBech32Config("cosmos"),
    currencies: [
      {
        coinDenom: "LIKE",
        coinMinimalDenom: "nanolike",
        coinDecimals: 9,
        coinGeckoId: "likecoin",
        coinImageUrl: "/tokens/likecoin.svg",
      },
    ],
    feeCurrencies: [
      {
        coinDenom: "LIKE",
        coinMinimalDenom: "nanolike",
        coinDecimals: 9,
        coinGeckoId: "likecoin",
        coinImageUrl: "/tokens/likecoin.svg",
      },
    ],
    features: ["stargate", "ibc-transfer"],
    explorerUrlToTx: "https://likecoin.bigdipper.live/transactions/{txHash}",
  },
  {
    rpc: "https://rpc-impacthub.keplr.app",
    rest: "https://lcd-impacthub.keplr.app",
    chainId: "impacthub-3",
    chainName: "IXO",
    stakeCurrency: {
      coinDenom: "IXO",
      coinMinimalDenom: "uixo",
      coinDecimals: 6,
      coinGeckoId: "pool:uixo",
      coinImageUrl: "/tokens/ixo.svg",
    },
    bip44: {
      coinType: 118,
    },
    bech32Config: Bech32Address.defaultBech32Config("ixo"),
    currencies: [
      {
        coinDenom: "IXO",
        coinMinimalDenom: "uixo",
        coinDecimals: 6,
        coinGeckoId: "pool:uixo",
        coinImageUrl: "/tokens/ixo.png",
      },
    ],
    feeCurrencies: [
      {
        coinDenom: "IXO",
        coinMinimalDenom: "uixo",
        coinDecimals: 6,
        coinGeckoId: "pool:uixo",
        coinImageUrl: "/tokens/ixo.png",
      },
    ],
    features: ["stargate", "ibc-transfer"],
    explorerUrlToTx: "https://blockscan.ixo.world/transactions/{txHash}",
  },
  {
    rpc: "https://rpc.bitcanna.io",
    rest: "https://lcd.bitcanna.io",
    chainId: "bitcanna-1",
    chainName: "BitCanna",
    stakeCurrency: {
      coinDenom: "BCNA",
      coinMinimalDenom: "ubcna",
      coinDecimals: 6,
      coinGeckoId: "bitcanna",
      coinImageUrl: "/tokens/bcna.svg",
    },
    bip44: {
      coinType: 118,
    },
    bech32Config: Bech32Address.defaultBech32Config("bcna"),
    currencies: [
      {
        coinDenom: "BCNA",
        coinMinimalDenom: "ubcna",
        coinDecimals: 6,
        coinGeckoId: "bitcanna",
        coinImageUrl: "/tokens/bcna.svg",
      },
    ],
    feeCurrencies: [
      {
        coinDenom: "BCNA",
        coinMinimalDenom: "ubcna",
        coinDecimals: 6,
        coinGeckoId: "bitcanna",
        coinImageUrl: "/tokens/bcna.svg",
      },
    ],
    features: ["stargate", "ibc-transfer", "no-legacy-stdTx"],
    explorerUrlToTx: "https://www.mintscan.io/bitcanna/txs/{txHash}",
  },
  {
    rpc: "https://rpc.explorebitsong.com",
    rest: "https://lcd.explorebitsong.com",
    chainId: "bitsong-2b",
    chainName: "BitSong",
    stakeCurrency: {
      coinDenom: "BTSG",
      coinMinimalDenom: "ubtsg",
      coinDecimals: 6,
      coinGeckoId: "pool:ubtsg",
      coinImageUrl: "/tokens/btsg.svg",
    },
    bip44: {
      coinType: 639,
    },
    bech32Config: Bech32Address.defaultBech32Config("bitsong"),
    currencies: [
      {
        coinDenom: "BTSG",
        coinMinimalDenom: "ubtsg",
        coinDecimals: 6,
        coinGeckoId: "pool:ubtsg",
        coinImageUrl: "/tokens/btsg.svg",
      },
    ],
    feeCurrencies: [
      {
        coinDenom: "BTSG",
        coinMinimalDenom: "ubtsg",
        coinDecimals: 6,
        coinGeckoId: "pool:ubtsg",
        coinImageUrl: "/tokens/btsg.svg",
      },
    ],
    features: ["stargate", "ibc-transfer"],
    explorerUrlToTx: "https://explorebitsong.com/transactions/{txHash}",
  },
  {
    rpc: "https://rpc-mainnet.blockchain.ki",
    rest: "https://api-mainnet.blockchain.ki",
    chainId: "kichain-2",
    chainName: "Ki",
    stakeCurrency: {
      coinDenom: "XKI",
      coinMinimalDenom: "uxki",
      coinDecimals: 6,
      coinGeckoId: "pool:uxki",
      coinImageUrl: "/tokens/ki.svg",
    },
    bip44: {
      coinType: 118,
    },
    bech32Config: Bech32Address.defaultBech32Config("ki"),
    currencies: [
      {
        coinDenom: "XKI",
        coinMinimalDenom: "uxki",
        coinDecimals: 6,
        coinGeckoId: "pool:uxki",
        coinImageUrl: "/tokens/ki.svg",
      },
    ],
    feeCurrencies: [
      {
        coinDenom: "XKI",
        coinMinimalDenom: "uxki",
        coinDecimals: 6,
        coinGeckoId: "pool:uxki",
        coinImageUrl: "/tokens/ki.svg",
      },
    ],
    features: ["stargate", "ibc-transfer"],
    explorerUrlToTx: "https://www.mintscan.io/ki-chain/txs/{txHash}",
  },
  {
    rpc: "https://rpc.gopanacea.org",
    rest: "https://api.gopanacea.org",
    chainId: "panacea-3",
    chainName: "MediBloc",
    stakeCurrency: {
      coinDenom: "MED",
      coinMinimalDenom: "umed",
      coinDecimals: 6,
      coinGeckoId: "medibloc",
      coinImageUrl: "/tokens/med.png",
    },
    bip44: {
      coinType: 371,
    },
    bech32Config: Bech32Address.defaultBech32Config("panacea"),
    currencies: [
      {
        coinDenom: "MED",
        coinMinimalDenom: "umed",
        coinDecimals: 6,
        coinGeckoId: "medibloc",
        coinImageUrl: "/tokens/med.png",
      },
    ],
    feeCurrencies: [
      {
        coinDenom: "MED",
        coinMinimalDenom: "umed",
        coinDecimals: 6,
        coinGeckoId: "medibloc",
        coinImageUrl: "/tokens/med.png",
      },
    ],
    gasPriceStep: {
      low: 5,
      average: 7,
      high: 9,
    },
    features: ["stargate", "ibc-transfer"],
    explorerUrlToTx: "https://www.mintscan.io/medibloc/txs/{txHash}",
  },
  {
    rpc: "https://rpc.bostrom.cybernode.ai",
    rest: "https://lcd.bostrom.cybernode.ai",
    chainId: "bostrom",
    chainName: "Bostrom",
    stakeCurrency: {
      coinDenom: "BOOT",
      coinMinimalDenom: "boot",
      coinDecimals: 0,
      // coinGeckoId: 'pool:boot',
      coinImageUrl: "/tokens/boot.png",
    },
    bip44: {
      coinType: 118,
    },
    bech32Config: Bech32Address.defaultBech32Config("bostrom"),
    currencies: [
      {
        coinDenom: "BOOT",
        coinMinimalDenom: "boot",
        coinDecimals: 0,
        // coinGeckoId: 'pool:boot',
        coinImageUrl: "/tokens/boot.png",
      },
    ],
    feeCurrencies: [
      {
        coinDenom: "BOOT",
        coinMinimalDenom: "boot",
        coinDecimals: 0,
        // coinGeckoId: 'pool:boot',
        coinImageUrl: "/tokens/boot.png",
      },
    ],
    features: ["stargate", "ibc-transfer", "no-legacy-stdTx"],
    explorerUrlToTx: "https://cyb.ai/network/bostrom/tx/{txHash}",
  },
  {
    rpc: "https://rpc.comdex.one",
    rest: "https://rest.comdex.one",
    chainId: "comdex-1",
    chainName: "Comdex",
    stakeCurrency: {
      coinDenom: "CMDX",
      coinMinimalDenom: "ucmdx",
      coinDecimals: 6,
      coinGeckoId: "comdex",
      coinImageUrl: "/tokens/cmdx.png",
    },
    bip44: {
      coinType: 118,
    },
    bech32Config: Bech32Address.defaultBech32Config("comdex"),
    currencies: [
      {
        coinDenom: "CMDX",
        coinMinimalDenom: "ucmdx",
        coinDecimals: 6,
        coinGeckoId: "comdex",
        coinImageUrl: "/tokens/cmdx.png",
      },
    ],
    feeCurrencies: [
      {
        coinDenom: "CMDX",
        coinMinimalDenom: "ucmdx",
        coinDecimals: 6,
        coinGeckoId: "comdex",
        coinImageUrl: "/tokens/cmdx.png",
      },
    ],
    features: ["stargate", "ibc-transfer", "no-legacy-stdTx"],
    explorerUrlToTx: "https://www.mintscan.io/comdex/txs/{txHash}",
  },
  {
    rpc: "https://rpc.cheqd.net",
    rest: "https://api.cheqd.net",
    chainId: "cheqd-mainnet-1",
    chainName: "cheqd",
    stakeCurrency: {
      coinDenom: "CHEQ",
      coinMinimalDenom: "ncheq",
      coinDecimals: 9,
      coinGeckoId: "cheqd-network",
      coinImageUrl: "/tokens/cheq.svg",
    },
    bip44: {
      coinType: 118,
    },
    bech32Config: Bech32Address.defaultBech32Config("cheqd"),
    currencies: [
      {
        coinDenom: "CHEQ",
        coinMinimalDenom: "ncheq",
        coinDecimals: 9,
        coinGeckoId: "cheqd-network",
        coinImageUrl: "/tokens/cheq.svg",
      },
    ],
    feeCurrencies: [
      {
        coinDenom: "CHEQ",
        coinMinimalDenom: "ncheq",
        coinDecimals: 9,
        coinGeckoId: "cheqd-network",
        coinImageUrl: "/tokens/cheq.svg",
      },
    ],
    gasPriceStep: {
      low: 25,
      average: 30,
      high: 50,
    },
    features: ["stargate", "ibc-transfer", "no-legacy-stdTx"],
    explorerUrlToTx: "https://explorer.cheqd.io/transactions/{txHash}",
  },
  {
    rpc: "https://rpc.stargaze-apis.com",
    rest: "https://rest.stargaze-apis.com",
    chainId: "stargaze-1",
    chainName: "Stargaze",
    stakeCurrency: {
      coinDenom: "STARS",
      coinMinimalDenom: "ustars",
      coinDecimals: 6,
      coinGeckoId: "pool:ustars",
      coinImageUrl: "/tokens/stars.png",
    },
    bip44: {
      coinType: 118,
    },
    bech32Config: Bech32Address.defaultBech32Config("stars"),
    currencies: [
      {
        coinDenom: "STARS",
        coinMinimalDenom: "ustars",
        coinDecimals: 6,
        coinGeckoId: "pool:ustars",
        coinImageUrl: "/tokens/stars.png",
      },
    ],
    feeCurrencies: [
      {
        coinDenom: "STARS",
        coinMinimalDenom: "ustars",
        coinDecimals: 6,
        coinGeckoId: "pool:ustars",
        coinImageUrl: "/tokens/stars.png",
      },
    ],
    features: ["stargate", "ibc-transfer", "no-legacy-stdTx"],
    explorerUrlToTx: "https://www.mintscan.io/stargaze/txs/{txHash}",
  },
  {
    rpc: "https://rpc.chihuahua.wtf",
    rest: "https://api.chihuahua.wtf",
    chainId: "chihuahua-1",
    chainName: "Chihuahua",
    stakeCurrency: {
      coinDenom: "HUAHUA",
      coinMinimalDenom: "uhuahua",
      coinDecimals: 6,
      coinGeckoId: "pool:uhuahua",
      coinImageUrl: "/tokens/huahua.png",
    },
    bip44: {
      coinType: 118,
    },
    bech32Config: Bech32Address.defaultBech32Config("chihuahua"),
    currencies: [
      {
        coinDenom: "HUAHUA",
        coinMinimalDenom: "uhuahua",
        coinDecimals: 6,
        coinGeckoId: "pool:uhuahua",
        coinImageUrl: "/tokens/huahua.png",
      },
    ],
    feeCurrencies: [
      {
        coinDenom: "HUAHUA",
        coinMinimalDenom: "uhuahua",
        coinDecimals: 6,
        coinGeckoId: "pool:uhuahua",
        coinImageUrl: "/tokens/huahua.png",
      },
    ],
    gasPriceStep: {
      low: 0.025,
      average: 0.03,
      high: 0.035,
    },
    features: ["stargate", "ibc-transfer", "no-legacy-stdTx"],
    explorerUrlToTx: "https://ping.pub/chihuahua/tx/{txHash}",
  },
  {
    rpc: "https://node0.mainnet.lum.network/rpc",
    rest: "https://node0.mainnet.lum.network/rest",
    chainId: "lum-network-1",
    chainName: "Lum Network",
    stakeCurrency: {
      coinDenom: "LUM",
      coinMinimalDenom: "ulum",
      coinDecimals: 6,
      coinGeckoId: "pool:ulum",
      coinImageUrl: "/tokens/lum.svg",
    },
    bip44: {
      coinType: 118,
    },
    bech32Config: Bech32Address.defaultBech32Config("lum"),
    currencies: [
      {
        coinDenom: "LUM",
        coinMinimalDenom: "ulum",
        coinDecimals: 6,
        coinGeckoId: "pool:ulum",
        coinImageUrl: "/tokens/lum.svg",
      },
    ],
    feeCurrencies: [
      {
        coinDenom: "LUM",
        coinMinimalDenom: "ulum",
        coinDecimals: 6,
        coinGeckoId: "pool:ulum",
        coinImageUrl: "/tokens/lum.svg",
      },
    ],
    coinType: 118,
    features: ["stargate", "ibc-transfer", "no-legacy-stdTx", "ibc-go"],
    explorerUrlToTx: "https://www.mintscan.io/lum/txs/{txHash}",
  },
  {
    rpc: "https://mainnet-rpc.vidulum.app",
    rest: "https://mainnet-lcd.vidulum.app",
    chainId: "vidulum-1",
    chainName: "Vidulum",
    stakeCurrency: {
      coinDenom: "VDL",
      coinMinimalDenom: "uvdl",
      coinDecimals: 6,
      coinGeckoId: "vidulum",
      coinImageUrl: "/tokens/vdl.svg",
    },
    bip44: {
      coinType: 370,
    },
    bech32Config: Bech32Address.defaultBech32Config("vdl"),
    currencies: [
      {
        coinDenom: "VDL",
        coinMinimalDenom: "uvdl",
        coinDecimals: 6,
        coinGeckoId: "vidulum",
        coinImageUrl: "/tokens/vdl.svg",
      },
    ],
    feeCurrencies: [
      {
        coinDenom: "VDL",
        coinMinimalDenom: "uvdl",
        coinDecimals: 6,
        coinGeckoId: "vidulum",
        coinImageUrl: "/tokens/vdl.svg",
      },
    ],
    coinType: 370,
    features: ["stargate", "ibc-transfer", "no-legacy-stdTx", "ibc-go"],
    explorerUrlToTx: "https://explorers.vidulum.app/vidulum/tx/{txHash}",
  },
  {
    rpc: "https://rpc.mainnet.desmos.network",
    rest: "https://api.mainnet.desmos.network",
    chainId: "desmos-mainnet",
    chainName: "Desmos",
    stakeCurrency: {
      coinDenom: "DSM",
      coinMinimalDenom: "udsm",
      coinDecimals: 6,
      coinGeckoId: "pool:udsm",
      coinImageUrl: "/tokens/dsm.svg",
    },
    bip44: {
      coinType: 852,
    },
    bech32Config: Bech32Address.defaultBech32Config("desmos"),
    currencies: [
      {
        coinDenom: "DSM",
        coinMinimalDenom: "udsm",
        coinDecimals: 6,
        coinGeckoId: "pool:udsm",
        coinImageUrl: "/tokens/dsm.svg",
      },
    ],
    feeCurrencies: [
      {
        coinDenom: "DSM",
        coinMinimalDenom: "udsm",
        coinDecimals: 6,
        coinGeckoId: "pool:udsm",
        coinImageUrl: "/tokens/dsm.svg",
      },
    ],
    features: ["stargate", "ibc-transfer", "no-legacy-stdTx", "ibc-go"],
    explorerUrlToTx: "https://explorer.desmos.network/transactions/{txHash}",
  },
  {
    rpc: "https://rpc-1-dig.notional.ventures",
    rest: "https://api-1-dig.notional.ventures",
    chainId: "dig-1",
    chainName: "Dig",
    stakeCurrency: {
      coinDenom: "DIG",
      coinMinimalDenom: "udig",
      coinDecimals: 6,
      coinGeckoId: "pool:udig",
      coinImageUrl: "/tokens/dig.png",
    },
    bip44: {
      coinType: 118,
    },
    bech32Config: Bech32Address.defaultBech32Config("dig"),
    currencies: [
      {
        coinDenom: "DIG",
        coinMinimalDenom: "udig",
        coinDecimals: 6,
        coinGeckoId: "pool:udig",
        coinImageUrl: "/tokens/dig.png",
      },
    ],
    feeCurrencies: [
      {
        coinDenom: "DIG",
        coinMinimalDenom: "udig",
        coinDecimals: 6,
        coinGeckoId: "pool:udig",
        coinImageUrl: "/tokens/dig.png",
      },
    ],
    gasPriceStep: {
      low: 0.025,
      average: 0.03,
      high: 0.035,
    },
    features: ["stargate", "ibc-transfer", "no-legacy-stdTx", "ibc-go"],
    explorerUrlToTx: "https://ping.pub/dig/tx/{txHash}",
  },
  {
    rpc: "https://rpc-sommelier.keplr.app",
    rest: "https://lcd-sommelier.keplr.app",
    chainId: "sommelier-3",
    chainName: "Sommelier",
    stakeCurrency: {
      coinDenom: "SOMM",
      coinMinimalDenom: "usomm",
      coinDecimals: 6,
      coinGeckoId: "pool:usomm",
      coinImageUrl: "/tokens/somm.png",
    },
    bip44: {
      coinType: 118,
    },
    bech32Config: Bech32Address.defaultBech32Config("somm"),
    currencies: [
      {
        coinDenom: "SOMM",
        coinMinimalDenom: "usomm",
        coinDecimals: 6,
        coinGeckoId: "pool:usomm",
        coinImageUrl: "/tokens/somm.png",
      },
    ],
    feeCurrencies: [
      {
        coinDenom: "SOMM",
        coinMinimalDenom: "usomm",
        coinDecimals: 6,
        coinGeckoId: "pool:usomm",
        coinImageUrl: "/tokens/somm.png",
      },
    ],
    features: ["stargate", "ibc-transfer", "no-legacy-stdTx", "ibc-go"],
    explorerUrlToTx: "https://sommscan.io",
  },
  {
    rpc: "https://rpc.sifchain.finance",
    rest: "https://api-int.sifchain.finance",
    chainId: "sifchain-1",
    chainName: "Sifchain",
    stakeCurrency: {
      coinDenom: "ROWAN",
      coinMinimalDenom: "rowan",
      coinDecimals: 18,
      coinGeckoId: "sifchain",
      coinImageUrl: "/tokens/rowan.svg",
    },
    bip44: {
      coinType: 118,
    },
    bech32Config: Bech32Address.defaultBech32Config("sif"),
    currencies: [
      {
        coinDenom: "ROWAN",
        coinMinimalDenom: "rowan",
        coinDecimals: 18,
        coinGeckoId: "sifchain",
        coinImageUrl: "/tokens/rowan.svg",
      },
    ],
    feeCurrencies: [
      {
        coinDenom: "ROWAN",
        coinMinimalDenom: "rowan",
        coinDecimals: 18,
        coinGeckoId: "sifchain",
        coinImageUrl: "/tokens/rowan.svg",
      },
    ],
    features: ["stargate", "ibc-transfer"],
    explorerUrlToTx: "https://www.mintscan.io/sifchain/txs/{txHash}",
  },
];

/** External incentive gauges visible in pool detail page. */
export const PoolDetailExtraGaugeAllowList: {
  [poolId: string]: {
    gaugeId: string;
    denom: string;
  }[];
} = {
  "461": [
    {
      gaugeId: "1774",
      denom:
        "ibc/1DC495FCEFDA068A3820F903EDBD78B942FBD204D7E93D3BA2B432E9669D1A59",
    },
    {
      gaugeId: "1775",
      denom:
        "ibc/1DC495FCEFDA068A3820F903EDBD78B942FBD204D7E93D3BA2B432E9669D1A59",
    },
    {
      gaugeId: "1776",
      denom:
        "ibc/1DC495FCEFDA068A3820F903EDBD78B942FBD204D7E93D3BA2B432E9669D1A59",
    },
  ],
  "482": [
    {
      gaugeId: "1771",
      denom:
        "ibc/1DC495FCEFDA068A3820F903EDBD78B942FBD204D7E93D3BA2B432E9669D1A59",
    },
    {
      gaugeId: "1772",
      denom:
        "ibc/1DC495FCEFDA068A3820F903EDBD78B942FBD204D7E93D3BA2B432E9669D1A59",
    },
    {
      gaugeId: "1773",
      denom:
        "ibc/1DC495FCEFDA068A3820F903EDBD78B942FBD204D7E93D3BA2B432E9669D1A59",
    },
  ],
  "497": [
    {
      gaugeId: "1679",
      denom:
        "ibc/46B44899322F3CD854D2D46DEEF881958467CDD4B3B10086DA49296BBED94BED",
    },
    {
      gaugeId: "1680",
      denom:
        "ibc/46B44899322F3CD854D2D46DEEF881958467CDD4B3B10086DA49296BBED94BED",
    },
    {
      gaugeId: "1681",
      denom:
        "ibc/46B44899322F3CD854D2D46DEEF881958467CDD4B3B10086DA49296BBED94BED",
    },
  ],
  "498": [
    {
      gaugeId: "1682",
      denom:
        "ibc/46B44899322F3CD854D2D46DEEF881958467CDD4B3B10086DA49296BBED94BED",
    },
    {
      gaugeId: "1683",
      denom:
        "ibc/46B44899322F3CD854D2D46DEEF881958467CDD4B3B10086DA49296BBED94BED",
    },
    {
      gaugeId: "1684",
      denom:
        "ibc/46B44899322F3CD854D2D46DEEF881958467CDD4B3B10086DA49296BBED94BED",
    },
  ],
  "547": [
    {
      gaugeId: "2021",
      denom:
        "ibc/655BCEF3CDEBE32863FF281DBBE3B06160339E9897DC9C9C9821932A5F8BA6F8",
    },
    {
      gaugeId: "2022",
      denom:
        "ibc/655BCEF3CDEBE32863FF281DBBE3B06160339E9897DC9C9C9821932A5F8BA6F8",
    },
    {
      gaugeId: "2023",
      denom:
        "ibc/655BCEF3CDEBE32863FF281DBBE3B06160339E9897DC9C9C9821932A5F8BA6F8",
    },
  ],
  "548": [
    {
      gaugeId: "1676",
      denom:
        "ibc/1DC495FCEFDA068A3820F903EDBD78B942FBD204D7E93D3BA2B432E9669D1A59",
    },
    {
      gaugeId: "1677",
      denom:
        "ibc/1DC495FCEFDA068A3820F903EDBD78B942FBD204D7E93D3BA2B432E9669D1A59",
    },
    {
      gaugeId: "1678",
      denom:
        "ibc/1DC495FCEFDA068A3820F903EDBD78B942FBD204D7E93D3BA2B432E9669D1A59",
    },
  ],
  "553": [
    {
      gaugeId: "2257",
      denom:
        "ibc/9989AD6CCA39D1131523DB0617B50F6442081162294B4795E26746292467B525",
    },
    {
      gaugeId: "2256",
      denom:
        "ibc/9989AD6CCA39D1131523DB0617B50F6442081162294B4795E26746292467B525",
    },
    {
      gaugeId: "2255",
      denom:
        "ibc/9989AD6CCA39D1131523DB0617B50F6442081162294B4795E26746292467B525",
    },
  ],
  "555": [
    {
      gaugeId: "2254",
      denom:
        "ibc/9989AD6CCA39D1131523DB0617B50F6442081162294B4795E26746292467B525",
    },
    {
      gaugeId: "2253",
      denom:
        "ibc/9989AD6CCA39D1131523DB0617B50F6442081162294B4795E26746292467B525",
    },
    {
      gaugeId: "2252",
      denom:
        "ibc/9989AD6CCA39D1131523DB0617B50F6442081162294B4795E26746292467B525",
    },
  ],
  "557": [
    {
      gaugeId: "1736",
      denom:
        "ibc/F3FF7A84A73B62921538642F9797C423D2B4C4ACB3C7FCFFCE7F12AA69909C4B",
    },
  ],
  "558": [
    {
      gaugeId: "1737",
      denom:
        "ibc/F3FF7A84A73B62921538642F9797C423D2B4C4ACB3C7FCFFCE7F12AA69909C4B",
    },
  ],
  "560": [
    {
      gaugeId: "1948",
      denom:
        "ibc/0EF15DF2F02480ADE0BB6E85D9EBB5DAEA2836D3860E9F97F9AADE4F57A31AA0",
    },
    {
      gaugeId: "1949",
      denom:
        "ibc/0EF15DF2F02480ADE0BB6E85D9EBB5DAEA2836D3860E9F97F9AADE4F57A31AA0",
    },
    {
      gaugeId: "1950",
      denom:
        "ibc/0EF15DF2F02480ADE0BB6E85D9EBB5DAEA2836D3860E9F97F9AADE4F57A31AA0",
    },
  ],
  "562": [
    {
      gaugeId: "1951",
      denom:
        "ibc/0EF15DF2F02480ADE0BB6E85D9EBB5DAEA2836D3860E9F97F9AADE4F57A31AA0",
    },
    {
      gaugeId: "1952",
      denom:
        "ibc/0EF15DF2F02480ADE0BB6E85D9EBB5DAEA2836D3860E9F97F9AADE4F57A31AA0",
    },
    {
      gaugeId: "1953",
      denom:
        "ibc/0EF15DF2F02480ADE0BB6E85D9EBB5DAEA2836D3860E9F97F9AADE4F57A31AA0",
    },
  ],
  "571": [
    {
      gaugeId: "1759",
      denom:
        "ibc/D805F1DA50D31B96E4282C1D4181EDDFB1A44A598BFF5666F4B43E4B8BEA95A5",
    },
    {
      gaugeId: "1760",
      denom:
        "ibc/D805F1DA50D31B96E4282C1D4181EDDFB1A44A598BFF5666F4B43E4B8BEA95A5",
    },
    {
      gaugeId: "1761",
      denom:
        "ibc/D805F1DA50D31B96E4282C1D4181EDDFB1A44A598BFF5666F4B43E4B8BEA95A5",
    },
  ],
  "572": [
    {
      gaugeId: "1762",
      denom:
        "ibc/D805F1DA50D31B96E4282C1D4181EDDFB1A44A598BFF5666F4B43E4B8BEA95A5",
    },
    {
      gaugeId: "1763",
      denom:
        "ibc/D805F1DA50D31B96E4282C1D4181EDDFB1A44A598BFF5666F4B43E4B8BEA95A5",
    },
    {
      gaugeId: "1764",
      denom:
        "ibc/D805F1DA50D31B96E4282C1D4181EDDFB1A44A598BFF5666F4B43E4B8BEA95A5",
    },
  ],
  "573": [
    {
      gaugeId: "2030",
      denom:
        "ibc/4E5444C35610CC76FC94E7F7886B93121175C28262DDFDDE6F84E82BF2425452",
    },
    {
      gaugeId: "2031",
      denom:
        "ibc/4E5444C35610CC76FC94E7F7886B93121175C28262DDFDDE6F84E82BF2425452",
    },
    {
      gaugeId: "2032",
      denom:
        "ibc/4E5444C35610CC76FC94E7F7886B93121175C28262DDFDDE6F84E82BF2425452",
    },
  ],
  "574": [
    {
      gaugeId: "2033",
      denom:
        "ibc/4E5444C35610CC76FC94E7F7886B93121175C28262DDFDDE6F84E82BF2425452",
    },
    {
      gaugeId: "2034",
      denom:
        "ibc/4E5444C35610CC76FC94E7F7886B93121175C28262DDFDDE6F84E82BF2425452",
    },
    {
      gaugeId: "2035",
      denom:
        "ibc/4E5444C35610CC76FC94E7F7886B93121175C28262DDFDDE6F84E82BF2425452",
    },
  ],
  "577": [
    {
      gaugeId: "2088",
      denom:
        "ibc/B547DC9B897E7C3AA5B824696110B8E3D2C31E3ED3F02FF363DCBAD82457E07E",
    },
    {
      gaugeId: "2089",
      denom:
        "ibc/B547DC9B897E7C3AA5B824696110B8E3D2C31E3ED3F02FF363DCBAD82457E07E",
    },
    {
      gaugeId: "2090",
      denom:
        "ibc/B547DC9B897E7C3AA5B824696110B8E3D2C31E3ED3F02FF363DCBAD82457E07E",
    },
  ],
  "578": [
    {
      gaugeId: "2091",
      denom:
        "ibc/B547DC9B897E7C3AA5B824696110B8E3D2C31E3ED3F02FF363DCBAD82457E07E",
    },
    {
      gaugeId: "2092",
      denom:
        "ibc/B547DC9B897E7C3AA5B824696110B8E3D2C31E3ED3F02FF363DCBAD82457E07E",
    },
    {
      gaugeId: "2093",
      denom:
        "ibc/B547DC9B897E7C3AA5B824696110B8E3D2C31E3ED3F02FF363DCBAD82457E07E",
    },
  ],
  "584": [
    {
      gaugeId: "1861",
      denom:
        "ibc/0954E1C28EB7AF5B72D24F3BC2B47BBB2FDF91BDDFD57B74B99E133AED40972A",
    },
    {
      gaugeId: "1862",
      denom:
        "ibc/0954E1C28EB7AF5B72D24F3BC2B47BBB2FDF91BDDFD57B74B99E133AED40972A",
    },
    {
      gaugeId: "1863",
      denom:
        "ibc/0954E1C28EB7AF5B72D24F3BC2B47BBB2FDF91BDDFD57B74B99E133AED40972A",
    },
  ],
  "585": [
    {
      gaugeId: "1864",
      denom:
        "ibc/0954E1C28EB7AF5B72D24F3BC2B47BBB2FDF91BDDFD57B74B99E133AED40972A",
    },
    {
      gaugeId: "1865",
      denom:
        "ibc/0954E1C28EB7AF5B72D24F3BC2B47BBB2FDF91BDDFD57B74B99E133AED40972A",
    },
    {
      gaugeId: "1866",
      denom:
        "ibc/0954E1C28EB7AF5B72D24F3BC2B47BBB2FDF91BDDFD57B74B99E133AED40972A",
    },
  ],
  "586": [
    {
      gaugeId: "1885",
      denom:
        "ibc/3BCCC93AD5DF58D11A6F8A05FA8BC801CBA0BA61A981F57E91B8B598BF8061CB",
    },
    {
      gaugeId: "1886",
      denom:
        "ibc/3BCCC93AD5DF58D11A6F8A05FA8BC801CBA0BA61A981F57E91B8B598BF8061CB",
    },
    {
      gaugeId: "1887",
      denom:
        "ibc/3BCCC93AD5DF58D11A6F8A05FA8BC801CBA0BA61A981F57E91B8B598BF8061CB",
    },
  ],
  "587": [
    {
      gaugeId: "1888",
      denom:
        "ibc/3BCCC93AD5DF58D11A6F8A05FA8BC801CBA0BA61A981F57E91B8B598BF8061CB",
    },
    {
      gaugeId: "1889",
      denom:
        "ibc/3BCCC93AD5DF58D11A6F8A05FA8BC801CBA0BA61A981F57E91B8B598BF8061CB",
    },
    {
      gaugeId: "1890",
      denom:
        "ibc/3BCCC93AD5DF58D11A6F8A05FA8BC801CBA0BA61A981F57E91B8B598BF8061CB",
    },
  ],
  "592": [
    {
      gaugeId: "2036",
      denom:
        "ibc/4E5444C35610CC76FC94E7F7886B93121175C28262DDFDDE6F84E82BF2425452",
    },
    {
      gaugeId: "2037",
      denom:
        "ibc/4E5444C35610CC76FC94E7F7886B93121175C28262DDFDDE6F84E82BF2425452",
    },
    {
      gaugeId: "2038",
      denom:
        "ibc/4E5444C35610CC76FC94E7F7886B93121175C28262DDFDDE6F84E82BF2425452",
    },
  ],
  "600": [
    {
      gaugeId: "1879",
      denom:
        "ibc/EA3E1640F9B1532AB129A571203A0B9F789A7F14BB66E350DCBFA18E1A1931F0",
    },
    {
      gaugeId: "1880",
      denom:
        "ibc/EA3E1640F9B1532AB129A571203A0B9F789A7F14BB66E350DCBFA18E1A1931F0",
    },
    {
      gaugeId: "1881",
      denom:
        "ibc/EA3E1640F9B1532AB129A571203A0B9F789A7F14BB66E350DCBFA18E1A1931F0",
    },
  ],
  "601": [
    {
      gaugeId: "1882",
      denom:
        "ibc/EA3E1640F9B1532AB129A571203A0B9F789A7F14BB66E350DCBFA18E1A1931F0",
    },
    {
      gaugeId: "1883",
      denom:
        "ibc/EA3E1640F9B1532AB129A571203A0B9F789A7F14BB66E350DCBFA18E1A1931F0",
    },
    {
      gaugeId: "1884",
      denom:
        "ibc/EA3E1640F9B1532AB129A571203A0B9F789A7F14BB66E350DCBFA18E1A1931F0",
    },
  ],
  "5": [
    {
      gaugeId: "1900",
      denom:
        "ibc/9712DBB13B9631EDFA9BF61B55F1B2D290B2ADB67E3A4EB3A875F3B6081B3B84",
    },
    {
      gaugeId: "1901",
      denom:
        "ibc/9712DBB13B9631EDFA9BF61B55F1B2D290B2ADB67E3A4EB3A875F3B6081B3B84",
    },
    {
      gaugeId: "1902",
      denom:
        "ibc/9712DBB13B9631EDFA9BF61B55F1B2D290B2ADB67E3A4EB3A875F3B6081B3B84",
    },
  ],
  "6": [
    {
      gaugeId: "1903",
      denom:
        "ibc/9712DBB13B9631EDFA9BF61B55F1B2D290B2ADB67E3A4EB3A875F3B6081B3B84",
    },
    {
      gaugeId: "1904",
      denom:
        "ibc/9712DBB13B9631EDFA9BF61B55F1B2D290B2ADB67E3A4EB3A875F3B6081B3B84",
    },
    {
      gaugeId: "1905",
      denom:
        "ibc/9712DBB13B9631EDFA9BF61B55F1B2D290B2ADB67E3A4EB3A875F3B6081B3B84",
    },
  ],
  "602": [
    {
      gaugeId: "2127",
      denom:
        "ibc/7A08C6F11EF0F59EB841B9F788A87EC9F2361C7D9703157EC13D940DC53031FA",
    },
    {
      gaugeId: "2128",
      denom:
        "ibc/7A08C6F11EF0F59EB841B9F788A87EC9F2361C7D9703157EC13D940DC53031FA",
    },
  ],
  "604": [
    {
      gaugeId: "1995",
      denom:
        "ibc/987C17B11ABC2B20019178ACE62929FE9840202CE79498E29FE8E5CB02B7C0A4",
    },
    {
      gaugeId: "1996",
      denom:
        "ibc/987C17B11ABC2B20019178ACE62929FE9840202CE79498E29FE8E5CB02B7C0A4",
    },
    {
      gaugeId: "1997",
      denom:
        "ibc/987C17B11ABC2B20019178ACE62929FE9840202CE79498E29FE8E5CB02B7C0A4",
    },
  ],
  "605": [
    {
      gaugeId: "1960",
      denom:
        "ibc/B9E0A1A524E98BB407D3CED8720EFEFD186002F90C1B1B7964811DD0CCC12228",
    },
    {
      gaugeId: "1961",
      denom:
        "ibc/B9E0A1A524E98BB407D3CED8720EFEFD186002F90C1B1B7964811DD0CCC12228",
    },
    {
      gaugeId: "1962",
      denom:
        "ibc/B9E0A1A524E98BB407D3CED8720EFEFD186002F90C1B1B7964811DD0CCC12228",
    },
  ],
  "606": [
    {
      gaugeId: "1963",
      denom:
        "ibc/B9E0A1A524E98BB407D3CED8720EFEFD186002F90C1B1B7964811DD0CCC12228",
    },
    {
      gaugeId: "1964",
      denom:
        "ibc/B9E0A1A524E98BB407D3CED8720EFEFD186002F90C1B1B7964811DD0CCC12228",
    },
    {
      gaugeId: "1965",
      denom:
        "ibc/B9E0A1A524E98BB407D3CED8720EFEFD186002F90C1B1B7964811DD0CCC12228",
    },
  ],
  "611": [
    {
      gaugeId: "1998",
      denom:
        "ibc/987C17B11ABC2B20019178ACE62929FE9840202CE79498E29FE8E5CB02B7C0A4",
    },
    {
      gaugeId: "1999",
      denom:
        "ibc/987C17B11ABC2B20019178ACE62929FE9840202CE79498E29FE8E5CB02B7C0A4",
    },
    {
      gaugeId: "2000",
      denom:
        "ibc/987C17B11ABC2B20019178ACE62929FE9840202CE79498E29FE8E5CB02B7C0A4",
    },
  ],
  "612": [
    {
      gaugeId: "2109",
      denom:
        "ibc/A0CC0CF735BFB30E730C70019D4218A1244FF383503FF7579C9201AB93CA9293",
    },
  ],
  "613": [
    {
      gaugeId: "1982",
      denom:
        "ibc/E7B35499CFBEB0FF5778127ABA4FB2C4B79A6B8D3D831D4379C4048C238796BD",
    },
    {
      gaugeId: "2013",
      denom:
        "ibc/E7B35499CFBEB0FF5778127ABA4FB2C4B79A6B8D3D831D4379C4048C238796BD",
    },
    {
      gaugeId: "2014",
      denom:
        "ibc/E7B35499CFBEB0FF5778127ABA4FB2C4B79A6B8D3D831D4379C4048C238796BD",
    },
  ],
  "617": [
    {
      gaugeId: "2125",
      denom:
        "ibc/7A08C6F11EF0F59EB841B9F788A87EC9F2361C7D9703157EC13D940DC53031FA",
    },
    {
      gaugeId: "2126",
      denom:
        "ibc/7A08C6F11EF0F59EB841B9F788A87EC9F2361C7D9703157EC13D940DC53031FA",
    },
  ],
  "618": [
    {
      gaugeId: "2004",
      denom:
        "ibc/EA4C0A9F72E2CEDF10D0E7A9A6A22954DB3444910DB5BE980DF59B05A46DAD1C",
    },
    {
      gaugeId: "2005",
      denom:
        "ibc/EA4C0A9F72E2CEDF10D0E7A9A6A22954DB3444910DB5BE980DF59B05A46DAD1C",
    },
    {
      gaugeId: "2006",
      denom:
        "ibc/EA4C0A9F72E2CEDF10D0E7A9A6A22954DB3444910DB5BE980DF59B05A46DAD1C",
    },
  ],
  "619": [
    {
      gaugeId: "2007",
      denom:
        "ibc/EA4C0A9F72E2CEDF10D0E7A9A6A22954DB3444910DB5BE980DF59B05A46DAD1C",
    },
    {
      gaugeId: "2008",
      denom:
        "ibc/EA4C0A9F72E2CEDF10D0E7A9A6A22954DB3444910DB5BE980DF59B05A46DAD1C",
    },
    {
      gaugeId: "2009",
      denom:
        "ibc/EA4C0A9F72E2CEDF10D0E7A9A6A22954DB3444910DB5BE980DF59B05A46DAD1C",
    },
  ],
  "621": [
    {
      gaugeId: "2020",
      denom:
        "ibc/307E5C96C8F60D1CBEE269A9A86C0834E1DB06F2B3788AE4F716EDB97A48B97D",
    },
  ],
  "629": [
    {
      gaugeId: "2067",
      denom:
        "ibc/8318FD63C42203D16DDCAF49FE10E8590669B3219A3E87676AC9DA50722687FB",
    },
    {
      gaugeId: "2068",
      denom:
        "ibc/8318FD63C42203D16DDCAF49FE10E8590669B3219A3E87676AC9DA50722687FB",
    },
    {
      gaugeId: "2069",
      denom:
        "ibc/8318FD63C42203D16DDCAF49FE10E8590669B3219A3E87676AC9DA50722687FB",
    },
  ],
  "637": [
    {
      gaugeId: "2258",
      denom:
        "ibc/346786EA82F41FE55FAD14BF69AD8BA9B36985406E43F3CB23E6C45A285A9593",
    },
    {
      gaugeId: "2259",
      denom:
        "ibc/346786EA82F41FE55FAD14BF69AD8BA9B36985406E43F3CB23E6C45A285A9593",
    },
    {
      gaugeId: "2260",
      denom:
        "ibc/346786EA82F41FE55FAD14BF69AD8BA9B36985406E43F3CB23E6C45A285A9593",
    },
  ],
  "638": [
    {
      gaugeId: "2261",
      denom:
        "ibc/346786EA82F41FE55FAD14BF69AD8BA9B36985406E43F3CB23E6C45A285A9593",
    },
    {
      gaugeId: "2262",
      denom:
        "ibc/346786EA82F41FE55FAD14BF69AD8BA9B36985406E43F3CB23E6C45A285A9593",
    },
    {
      gaugeId: "2263",
      denom:
        "ibc/346786EA82F41FE55FAD14BF69AD8BA9B36985406E43F3CB23E6C45A285A9593",
    },
  ],
  "641": [
    {
      gaugeId: "2129",
      denom:
        "ibc/67795E528DF67C5606FC20F824EA39A6EF55BA133F4DC79C90A8C47A0901E17C",
    },
    {
      gaugeId: "2130",
      denom:
        "ibc/67795E528DF67C5606FC20F824EA39A6EF55BA133F4DC79C90A8C47A0901E17C",
    },
    {
      gaugeId: "2131",
      denom:
        "ibc/67795E528DF67C5606FC20F824EA39A6EF55BA133F4DC79C90A8C47A0901E17C",
    },
  ],
  "642": [
    {
      gaugeId: "2269",
      denom:
        "ibc/67795E528DF67C5606FC20F824EA39A6EF55BA133F4DC79C90A8C47A0901E17C",
    },
    {
      gaugeId: "2270",
      denom:
        "ibc/67795E528DF67C5606FC20F824EA39A6EF55BA133F4DC79C90A8C47A0901E17C",
    },
    {
      gaugeId: "2271",
      denom:
        "ibc/67795E528DF67C5606FC20F824EA39A6EF55BA133F4DC79C90A8C47A0901E17C",
    },
  ],
  "643": [
    {
      gaugeId: "2266",
      denom:
        "ibc/67795E528DF67C5606FC20F824EA39A6EF55BA133F4DC79C90A8C47A0901E17C",
    },
    {
      gaugeId: "2267",
      denom:
        "ibc/67795E528DF67C5606FC20F824EA39A6EF55BA133F4DC79C90A8C47A0901E17C",
    },
    {
      gaugeId: "2268",
      denom:
        "ibc/67795E528DF67C5606FC20F824EA39A6EF55BA133F4DC79C90A8C47A0901E17C",
    },
  ],
  "648": [
    {
      gaugeId: "2272",
      denom:
        "ibc/8061A06D3BD4D52C4A28FFECF7150D370393AF0BA661C3776C54FF32836C3961",
    },
  ],
};<|MERGE_RESOLUTION|>--- conflicted
+++ resolved
@@ -1,10 +1,6 @@
 import { ChainInfoWithExplorer } from "./stores/chain";
 import { Bech32Address } from "@keplr-wallet/cosmos";
-<<<<<<< HEAD
 import { IBCAsset } from "./stores/assets";
-=======
-import { Int } from "@keplr-wallet/unit";
->>>>>>> 1665712e
 
 /**
  * Determine the channel info per the chain.
