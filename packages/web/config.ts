--- conflicted
+++ resolved
@@ -1,9 +1,6 @@
 import { ChainInfoWithExplorer } from "./stores/chain";
 import { Bech32Address } from "@keplr-wallet/cosmos";
-<<<<<<< HEAD
 import { IBCAsset } from "./stores/assets";
-=======
->>>>>>> 5a0ccd2c
 
 /**
  * Determine the channel info per the chain.
