import { Environment } from "@axelar-network/axelarjs-sdk";
import { WalletStatus } from "@cosmos-kit/core";
import { CoinPretty, Dec, DecUtils } from "@keplr-wallet/unit";
import { basicIbcTransfer } from "@osmosis-labs/stores";
import classNames from "classnames";
import { observer } from "mobx-react-lite";
import {
  FunctionComponent,
  useCallback,
  useEffect,
  useMemo,
  useState,
} from "react";
import { useTranslation } from "react-multi-lang";

import { displayToast, ToastType } from "../../components/alert";
import { Button } from "../../components/buttons";
import { Transfer } from "../../components/complex/transfer";
import { EventName } from "../../config/user-analytics-v2";
import {
  useAmountConfig,
  useFakeFeeConfig,
  useLocalStorageState,
} from "../../hooks";
import { useAmplitudeAnalytics } from "../../hooks/use-amplitude-analytics";
import { BridgeIntegrationProps } from "../../modals";
import { useStore } from "../../stores";
import { IBCBalance } from "../../stores/assets";
import { getKeyByValue } from "../../utils/object";
import { EthClientChainIds_SourceChainMap, SourceChain } from "../bridge-info";
import {
  ChainNames,
  EthWallet,
  send,
  transfer as erc20Transfer,
  useErc20Balance,
  useNativeBalance,
  useTxReceiptState,
} from "../ethereum";
import { useAmountConfig as useEvmAmountConfig } from "../ethereum/hooks/use-amount-config";
import { useTxEventToasts } from "../use-client-tx-event-toasts";
import {
  AxelarBridgeConfig,
  AxelarChainIds_SourceChainMap,
  waitByTransferFromSourceChain,
} from ".";
import { useDepositAddress, useTransferFeeQuery } from "./hooks";

/** Axelar-specific bridge transfer integration UI. */
const AxelarTransfer: FunctionComponent<
  {
    isWithdraw: boolean;
    ethWalletClient: EthWallet;
    balanceOnOsmosis: IBCBalance;
    selectedSourceChainKey: SourceChain;
    onRequestClose: () => void;
    onRequestSwitchWallet: () => void;
    isTestNet?: boolean;
    useWrappedToken?: boolean;
  } & BridgeIntegrationProps &
    AxelarBridgeConfig
> = observer(
  ({
    isWithdraw,
    ethWalletClient,
    balanceOnOsmosis,
    selectedSourceChainKey,
    onRequestClose,
    onRequestSwitchWallet,
    sourceChainTokens,
    isTestNet = false,
    connectCosmosWalletButtonOverride,
  }) => {
    const {
      chainStore,
      oldAccountStore,
      accountStore,
      queriesStore,
      queriesExternalStore,
      nonIbcBridgeHistoryStore,
    } = useStore();
    const t = useTranslation();

    const { chainId } = chainStore.osmosis;
    const oldOsmosisAccount = oldAccountStore.getAccount(chainId);
    const osmosisAccount = accountStore.getWallet(chainId);
    const address = osmosisAccount?.address ?? "";
    const osmoIcnsName =
      queriesExternalStore.queryICNSNames.getQueryContract(address).primaryName;

    useTxEventToasts(ethWalletClient);

    const { logEvent } = useAmplitudeAnalytics();

    // notify eth wallet of prev selected preferred chain
    useEffect(() => {
      let ethClientChainName: string | undefined =
        getKeyByValue(
          EthClientChainIds_SourceChainMap,
          selectedSourceChainKey
        ) ?? selectedSourceChainKey;

      let hexChainId: string | undefined = getKeyByValue(
        ChainNames,
        ethClientChainName
      )
        ? ethClientChainName
        : undefined;

      if (!hexChainId) return;

      ethWalletClient.setPreferredSourceChain(hexChainId);
    }, [selectedSourceChainKey, ethWalletClient]);

    /** Chain key that Axelar accepts in APIs. */
    const selectedSourceChainAxelarKey =
      getKeyByValue(AxelarChainIds_SourceChainMap, selectedSourceChainKey) ??
      selectedSourceChainKey;

    // source chain info
    const sourceChainConfig = sourceChainTokens.find(
      ({ id }) => id === selectedSourceChainKey
    );
    const erc20ContractAddress = sourceChainConfig?.erc20ContractAddress;
    const [useWrappedToken, setUseWrappedToken] = useLocalStorageState(
      sourceChainConfig?.erc20ContractAddress &&
        sourceChainConfig?.nativeWrapEquivalent
        ? `bridge-${sourceChainConfig.erc20ContractAddress}-use-wrapped-token`
        : "",
      false // assume we're transferring native token, since it's the gas token as well and generally takes precedence
    );
    /** Can be native or wrapped version of token. */
    const useNativeToken =
      (sourceChainConfig?.nativeWrapEquivalent && !useWrappedToken) || false;

    const wrapCurrency = useMemo(
      () =>
        sourceChainConfig?.nativeWrapEquivalent
          ? {
              ...balanceOnOsmosis.balance.currency.originCurrency!,
              coinDenom: sourceChainConfig.nativeWrapEquivalent.wrapDenom,
            }
          : undefined,
      [sourceChainConfig, balanceOnOsmosis]
    );
    const originCurrency = useMemo(
      () =>
        !useNativeToken && wrapCurrency
          ? wrapCurrency
          : balanceOnOsmosis.balance.currency.originCurrency!,
      [
        useNativeToken,
        balanceOnOsmosis.balance.currency.originCurrency,
        wrapCurrency,
      ]
    );

    const axelarChainId =
      chainStore.getChainFromCurrency(originCurrency.coinDenom)?.chainId ||
      "axelar-dojo-1";

    const erc20Balance = useErc20Balance(
      ethWalletClient,
      !isWithdraw ? originCurrency : undefined,
      erc20ContractAddress
    );
    const nativeBalance = useNativeBalance(
      ethWalletClient,
      !isWithdraw ? originCurrency : undefined
    );

    // DEPOSITING: custom amount validation, since `useAmountConfig` needs to query counterparty Cosmos SDK chain balances (not evm balances)
    const {
      amount: depositAmount,
      gasCost,
      setAmount: setDepositAmount,
      toggleIsMax: toggleIsDepositAmtMax,
    } = useEvmAmountConfig({
      sendFn: ethWalletClient.send,
      balance: useNativeToken
        ? nativeBalance ?? undefined
        : erc20Balance ?? undefined,
      address: ethWalletClient.accountAddress,
      gasCurrency: useNativeToken
        ? balanceOnOsmosis.balance.currency.originCurrency
        : undefined, // user will inspect gas costs in their wallet
    });

    // WITHDRAWING: is an IBC transfer Osmosis->Axelar
    const feeConfig = useFakeFeeConfig(
      chainStore,
      chainId,
      oldOsmosisAccount.cosmos.msgOpts.ibcTransfer.gas
    );
    const withdrawAmountConfig = useAmountConfig(
      chainStore,
      queriesStore,
      chainId,
      address,
      feeConfig,
      balanceOnOsmosis.balance.currency
    );

    /** Amount, with decimals. e.g. 1.2 USDC */
    const inputAmountRaw = isWithdraw
      ? withdrawAmountConfig.amount
      : depositAmount;
    const inputAmount = new Dec(
      inputAmountRaw === "" ? "0" : inputAmountRaw
    ).mul(
      // CoinPretty only accepts whole amounts
      DecUtils.getTenExponentNInPrecisionRange(originCurrency.coinDecimals)
    );

    // chain path info whether withdrawing or depositing
    const osmosisPath = {
      address: osmoIcnsName === "" ? address : osmoIcnsName,
      networkName: chainStore.osmosis.chainName,
      iconUrl: "/tokens/osmo.svg",
    };
    const counterpartyPath = {
      address: ethWalletClient.accountAddress || "",
      networkName: selectedSourceChainKey,
      iconUrl: originCurrency.coinImageUrl,
    };

    /** Osmosis chain ID accepted by Axelar APIs. */
    const osmosisAxelarChainId = isTestNet ? "osmosis-5" : "osmosis";
    const sourceChain = isWithdraw
      ? osmosisAxelarChainId
      : selectedSourceChainAxelarKey;
    const destChain = isWithdraw
      ? selectedSourceChainAxelarKey
      : osmosisAxelarChainId;
    const accountAddress = isWithdraw
      ? ethWalletClient.accountAddress
      : address;

    const { transferFee, isLoading: isLoadingTransferFee } =
      useTransferFeeQuery(
        sourceChain,
        destChain,
        originCurrency.coinMinimalDenom, // Canh Trinh: native autowrap: currently transfer query only works with wrapped denoms, even though it's a native transfer. fee should be the equivalent
        inputAmountRaw === "" ? "1" : inputAmountRaw,
        originCurrency,
        isTestNet ? Environment.TESTNET : Environment.MAINNET
      );

    const availableBalance = isWithdraw
      ? balanceOnOsmosis.balance
      : useNativeToken
      ? nativeBalance ?? undefined
      : erc20ContractAddress
      ? erc20Balance ?? undefined
      : undefined;

    // track status of Axelar transfer
    const { isEthTxPending } = useTxReceiptState(ethWalletClient);
    const trackTransferStatus = useCallback(
      (txHash: string) => {
        if (inputAmountRaw !== "") {
          nonIbcBridgeHistoryStore.pushTxNow(
            `axelar${txHash}`,
            new CoinPretty(originCurrency, inputAmount).trim(true).toString(),
            isWithdraw,
            osmosisAccount?.address ?? "" // use osmosis account for account keys (vs any EVM account)
          );
        }
      },
      [
        nonIbcBridgeHistoryStore,
        originCurrency,
        inputAmountRaw,
        inputAmount,
        isWithdraw,
        osmosisAccount.bech32Address,
      ]
    );

    // detect user disconnecting wallet
    const [userDisconnectedEthWallet, setUserDisconnectedWallet] =
      useState(false);
    useEffect(() => {
      if (!ethWalletClient.isConnected) {
        setUserDisconnectedWallet(true);
      }
      if (ethWalletClient.isConnected && userDisconnectedEthWallet) {
        setUserDisconnectedWallet(false);
      }
    }, [ethWalletClient.isConnected, userDisconnectedEthWallet]);

    const correctChainSelected =
      (EthClientChainIds_SourceChainMap[ethWalletClient.chainId as string] ??
        ethWalletClient.chainId) ===
      (AxelarChainIds_SourceChainMap[selectedSourceChainAxelarKey] ??
        selectedSourceChainAxelarKey);

    const { depositAddress, isLoading: isDepositAddressLoading } =
      useDepositAddress(
        sourceChain,
        destChain,
        isWithdraw || correctChainSelected ? accountAddress : undefined,
        !isWithdraw && useNativeToken
          ? sourceChainConfig!.nativeWrapEquivalent!.tokenMinDenom
          : originCurrency.coinMinimalDenom, // evm -> osmosis uses the native denom if native (autowrap) selected
        isWithdraw ? useNativeToken : undefined,
        isTestNet ? Environment.TESTNET : Environment.MAINNET,
        isWithdraw ? balanceOnOsmosis.balance.toDec().gt(new Dec(0)) : true
      );

    // notify user they are withdrawing into a different account then they last deposited to
    const [lastDepositAccountAddress, setLastDepositAccountAddress] =
      useLocalStorageState<string | null>(
        isWithdraw
          ? ""
          : `axelar-last-deposit-addr-${originCurrency.coinMinimalDenom}`,
        null
      );
    const warnOfDifferentDepositAddress =
      isWithdraw &&
      ethWalletClient.isConnected &&
      lastDepositAccountAddress &&
      ethWalletClient.accountAddress
        ? ethWalletClient.accountAddress !== lastDepositAccountAddress
        : false;

    // start transfer
    const [transferInitiated, setTransferInitiated] = useState(false);
    const doAxelarTransfer = useCallback(async () => {
      if (depositAddress) {
        logEvent([
          isWithdraw
            ? EventName.Assets.withdrawAssetStarted
            : EventName.Assets.depositAssetStarted,
          {
            tokenName: originCurrency.coinDenom,
            tokenAmount: Number(inputAmountRaw),
            bridge: "axelar",
          },
        ]);
        if (isWithdraw) {
          // IBC transfer to generated axelar address
          try {
            await basicIbcTransfer(
              {
                account: oldOsmosisAccount,
                chainId,
                channelId: balanceOnOsmosis.sourceChannelId,
              },
              {
                account: depositAddress,
                chainId: axelarChainId,
                channelId: balanceOnOsmosis.destChannelId,
              },
              withdrawAmountConfig,
              undefined,
              (event) => {
                trackTransferStatus(event.txHash);
                logEvent([
                  EventName.Assets.withdrawAssetCompleted,
                  {
                    tokenName: originCurrency.coinDenom,
                    tokenAmount: Number(inputAmountRaw),
                    bridge: "axelar",
                  },
                ]);
              }
            );
          } catch (e) {
            // errors are displayed as toasts from a handler in root store
            console.error(e);
          }
        } else {
          // isDeposit

          if (useNativeToken) {
            try {
              const txHash = await send(
                ethWalletClient.send,
                new CoinPretty(originCurrency, inputAmount).toCoin().amount,
                ethWalletClient.accountAddress!,
                depositAddress
              );
              trackTransferStatus(txHash as string);
              setLastDepositAccountAddress(ethWalletClient.accountAddress!);
              logEvent([
                EventName.Assets.depositAssetCompleted,
                {
                  tokenName: originCurrency.coinDenom,
                  tokenAmount: Number(inputAmountRaw),
                  bridge: "axelar",
                },
              ]);
            } catch (e) {
              const msg = ethWalletClient.displayError?.(e);
              if (typeof msg === "string") {
                displayToast(
                  {
                    message: "transactionFailed",
                    caption: msg,
                  },
                  ToastType.ERROR
                );
              } else if (msg) {
                displayToast(msg, ToastType.ERROR);
              } else {
                console.error(e);
              }
            }
          } else if (erc20ContractAddress) {
            // erc20 transfer to deposit address on EVM
            try {
              const txHash = await erc20Transfer(
                ethWalletClient.send,
                new CoinPretty(originCurrency, inputAmount).toCoin().amount,
                erc20ContractAddress,
                ethWalletClient.accountAddress!,
                depositAddress
              );
              trackTransferStatus(txHash as string);
              setLastDepositAccountAddress(ethWalletClient.accountAddress!);
              logEvent([
                EventName.Assets.depositAssetCompleted,
                {
                  tokenName: originCurrency.coinDenom,
                  tokenAmount: Number(inputAmountRaw),
                  bridge: "axelar",
                },
              ]);
            } catch (e: any) {
              const msg = ethWalletClient.displayError?.(e);
              if (typeof msg === "string") {
                displayToast(
                  {
                    message: "transactionFailed",
                    caption: msg,
                  },
                  ToastType.ERROR
                );
              } else if (msg) {
                displayToast(msg, ToastType.ERROR);
              } else {
                console.error(e);
              }
            }
          } else {
            console.error(
              "Axelar asset and/or network not configured properly. IBC transfers from counterparty Cosmos chains to Axelar deposit address are irrelevant."
            );
          }
        }
        if (isWithdraw) {
          withdrawAmountConfig.setAmount("");
        } else {
          setDepositAmount("");
        }
        setTransferInitiated(true);
      }
    }, [
      axelarChainId,
      chainId,
      balanceOnOsmosis.sourceChannelId,
      balanceOnOsmosis.destChannelId,
      depositAddress,
      erc20ContractAddress,
      ethWalletClient,
      isWithdraw,
      useNativeToken,
      originCurrency,
      oldOsmosisAccount,
      trackTransferStatus,
      withdrawAmountConfig,
      inputAmount,
      inputAmountRaw,
      logEvent,
      setLastDepositAccountAddress,
      setDepositAmount,
    ]);
    // close modal when initial eth transaction is committed
    const isSendTxPending = isWithdraw
      ? oldOsmosisAccount.txTypeInProgress !== ""
      : isEthTxPending || ethWalletClient.isSending === "eth_sendTransaction";
    useEffect(() => {
      if (transferInitiated && !isSendTxPending) {
        onRequestClose();
      }
    }, [
      transferInitiated,
<<<<<<< HEAD
      oldOsmosisAccount.txTypeInProgress,
=======
      isSendTxPending,
      osmosisAccount.txTypeInProgress,
>>>>>>> 50374547
      ethWalletClient.isSending,
      isEthTxPending,
      onRequestClose,
    ]);

    /** User can interact with any of the controls on the modal. */
    const userCanInteract =
      (!isWithdraw &&
        !userDisconnectedEthWallet &&
        correctChainSelected &&
        !isDepositAddressLoading &&
        !isEthTxPending) ||
      (isWithdraw && oldOsmosisAccount.txTypeInProgress === "");
    const isInsufficientFee =
      inputAmountRaw !== "" &&
      transferFee !== undefined &&
      new CoinPretty(originCurrency, inputAmount)
        .toDec()
        .lt(transferFee.toDec());
    const isInsufficientBal =
      inputAmountRaw !== "" &&
      availableBalance &&
      new CoinPretty(originCurrency, inputAmount)
        .toDec()
        .gt(availableBalance.toDec());
    const buttonErrorMessage = userDisconnectedEthWallet
      ? t("assets.transfer.errors.reconnectWallet", {
          walletName: ethWalletClient.displayInfo.displayName,
        })
      : !isWithdraw && !correctChainSelected
      ? t("assets.transfer.errors.wrongNetworkInWallet", {
          walletName: ethWalletClient.displayInfo.displayName,
        })
      : isInsufficientFee
      ? t("assets.transfer.errors.insufficientFee")
      : isInsufficientBal
      ? t("assets.transfer.errors.insufficientBal")
      : undefined;

    return (
      <>
        <Transfer
          isWithdraw={isWithdraw}
          transferPath={[
            isWithdraw ? osmosisPath : counterpartyPath,
            isWithdraw ? counterpartyPath : osmosisPath,
          ]}
          selectedWalletDisplay={
            isWithdraw ? undefined : ethWalletClient.displayInfo
          }
          isOsmosisAccountLoaded={
            osmosisAccount?.walletStatus === WalletStatus.Connected
          }
          onRequestSwitchWallet={onRequestSwitchWallet}
          currentValue={inputAmountRaw}
          onInput={(value) =>
            isWithdraw
              ? withdrawAmountConfig.setAmount(value)
              : setDepositAmount(value)
          }
          availableBalance={
            isWithdraw || correctChainSelected ? availableBalance : undefined
          }
          warningMessage={
            warnOfDifferentDepositAddress
              ? t("assets.transfer.warnDepositAddressDifferent", {
                  address: ethWalletClient.displayInfo.displayName,
                })
              : undefined
          }
          toggleIsMax={() => {
            if (isWithdraw) {
              withdrawAmountConfig.toggleIsMax();
            } else {
              toggleIsDepositAmtMax();
            }
          }}
          toggleUseWrappedConfig={
            sourceChainConfig?.nativeWrapEquivalent &&
            balanceOnOsmosis.balance.currency.originCurrency
              ? {
                  isUsingWrapped: useWrappedToken,
                  setIsUsingWrapped: (isUsingWrapped) => {
                    if (isWithdraw) {
                      withdrawAmountConfig.setAmount("");
                    } else {
                      setDepositAmount("");
                    }
                    setUseWrappedToken(isUsingWrapped);
                  },
                  nativeDenom:
                    balanceOnOsmosis.balance.currency.originCurrency.coinDenom,
                  wrapDenom: sourceChainConfig.nativeWrapEquivalent.wrapDenom,
                }
              : undefined
          }
          transferFee={transferFee}
          gasCost={gasCost?.maxDecimals(8)}
          waitTime={waitByTransferFromSourceChain(
            isWithdraw ? "Osmosis" : selectedSourceChainKey
          )}
          disabled={
            (!isWithdraw && !!isEthTxPending) || userDisconnectedEthWallet
          }
        />
        <div className="mt-6 flex w-full items-center justify-center md:mt-4">
          {connectCosmosWalletButtonOverride ?? (
            <Button
              className={classNames(
                "transition-opacity duration-300 hover:opacity-75",
                { "opacity-30": isDepositAddressLoading }
              )}
              disabled={
                !userCanInteract ||
                (!isWithdraw &&
                  !userDisconnectedEthWallet &&
                  inputAmountRaw === "") ||
                (isWithdraw && inputAmountRaw === "") ||
                isInsufficientFee ||
                isInsufficientBal ||
                isSendTxPending ||
                isLoadingTransferFee
              }
              onClick={() => {
                if (!isWithdraw && userDisconnectedEthWallet)
                  ethWalletClient.enable();
                else doAxelarTransfer();
              }}
            >
              {buttonErrorMessage
                ? buttonErrorMessage
                : isDepositAddressLoading
                ? `${t("assets.transfer.loading")}...`
                : isWithdraw
                ? t("assets.transfer.titleWithdraw", {
                    coinDenom: originCurrency.coinDenom,
                  })
                : t("assets.transfer.titleDeposit", {
                    coinDenom: originCurrency.coinDenom,
                  })}
            </Button>
          )}
        </div>
      </>
    );
  }
);

// accommodate next/dynamic
export default AxelarTransfer;<|MERGE_RESOLUTION|>--- conflicted
+++ resolved
@@ -268,12 +268,12 @@
         }
       },
       [
+        inputAmountRaw,
         nonIbcBridgeHistoryStore,
         originCurrency,
-        inputAmountRaw,
         inputAmount,
         isWithdraw,
-        osmosisAccount.bech32Address,
+        osmosisAccount?.address,
       ]
     );
 
@@ -486,12 +486,8 @@
       }
     }, [
       transferInitiated,
-<<<<<<< HEAD
+      isSendTxPending,
       oldOsmosisAccount.txTypeInProgress,
-=======
-      isSendTxPending,
-      osmosisAccount.txTypeInProgress,
->>>>>>> 50374547
       ethWalletClient.isSending,
       isEthTxPending,
       onRequestClose,
