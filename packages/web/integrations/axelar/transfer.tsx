--- conflicted
+++ resolved
@@ -1,22 +1,16 @@
-<<<<<<< HEAD
-import {
-  FunctionComponent,
-  useState,
-  useEffect,
-  useCallback,
-  useMemo,
-} from "react";
-import { observer } from "mobx-react-lite";
-import classNames from "classnames";
-=======
->>>>>>> 1f8710a1
 import { Environment } from "@axelar-network/axelarjs-sdk";
 import { WalletStatus } from "@keplr-wallet/stores";
 import { CoinPretty, Dec, DecUtils } from "@keplr-wallet/unit";
 import { basicIbcTransfer } from "@osmosis-labs/stores";
 import classNames from "classnames";
 import { observer } from "mobx-react-lite";
-import { FunctionComponent, useCallback, useEffect, useState } from "react";
+import {
+  FunctionComponent,
+  useCallback,
+  useEffect,
+  useMemo,
+  useState,
+} from "react";
 import { useTranslation } from "react-multi-lang";
 
 import { displayToast, ToastType } from "../../components/alert";
@@ -30,22 +24,17 @@
 } from "../../hooks";
 import { useAmplitudeAnalytics } from "../../hooks/use-amplitude-analytics";
 import { BridgeIntegrationProps } from "../../modals";
-<<<<<<< HEAD
-import { queryErc20Balance, queryAccountBalance } from "../ethereum/queries";
-import { useTxEventToasts } from "../use-client-tx-event-toasts";
-=======
 import { useStore } from "../../stores";
 import { IBCBalance } from "../../stores/assets";
 import { getKeyByValue } from "../../utils/object";
 import { EthClientChainIds_SourceChainMap, SourceChain } from "../bridge-info";
->>>>>>> 1f8710a1
 import {
   ChainNames,
   EthWallet,
   transfer as erc20Transfer,
   useTxReceiptState,
 } from "../ethereum";
-import { queryErc20Balance } from "../ethereum/queries";
+import { queryAccountBalance, queryErc20Balance } from "../ethereum/queries";
 import { useTxEventToasts } from "../use-client-tx-event-toasts";
 import { useGeneralAmountConfig } from "../use-general-amount-config";
 import {
