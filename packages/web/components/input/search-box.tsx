--- conflicted
+++ resolved
@@ -4,20 +4,13 @@
 import { InputProps, Disableable, CustomClasses } from "../types";
 
 export const SearchBox: FunctionComponent<
-<<<<<<< HEAD
-  InputProps<string> & Disableable & CustomClasses
-=======
   InputProps<string> & Disableable & CustomClasses & { type?: string }
->>>>>>> 5568871e
 > = ({
   currentValue,
   onInput,
   onFocus,
   placeholder,
-<<<<<<< HEAD
-=======
   type,
->>>>>>> 5568871e
   disabled = false,
   autoFocus,
   className,
@@ -42,11 +35,8 @@
         <input
           className="w-full h-full appearance-none bg-transparent placeholder:body2 placeholder:text-osmoverse-500 transition-colors"
           value={currentValue}
-<<<<<<< HEAD
-=======
           type={type}
           autoFocus={autoFocus}
->>>>>>> 5568871e
           placeholder={placeholder}
           autoComplete="off"
           onFocus={(e: any) => {
