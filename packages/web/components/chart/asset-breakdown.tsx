<<<<<<< HEAD
import { CoinPretty, Dec, IntPretty } from "@keplr-wallet/unit";
import classNames from "classnames";
import { FunctionComponent } from "react";

=======
import { FunctionComponent } from "react";
import classNames from "classnames";
import { CoinPretty, Dec, IntPretty, Int } from "@keplr-wallet/unit";
>>>>>>> a6569bf5
import { truncateString } from "../../utils/string";
import { useWindowSize } from "../../hooks";

const ColorCycle = [
  "bg-ion-500",
  "bg-rust-500",
  "bg-bullish-600",
  "bg-ammelia-600",
];

export const AssetBreakdownChart: FunctionComponent<{
  assets: {
    amount: CoinPretty;
    weight: IntPretty;
  }[];
  totalWeight: IntPretty;
  colorCycle?: typeof ColorCycle;
}> = ({ assets, totalWeight, colorCycle = ColorCycle }) => {
  const { isMobile } = useWindowSize();

  const assetPercentages = assets.map(({ weight }) =>
    weight.quo(totalWeight).mul(new Dec(100))
  );
  const gridTemplateColumns = assets.map(
    (_, index) => `${assetPercentages[index].toString()}fr`
  );

  return (
    <div
      className={classNames(
        "grid w-full md:!grid-cols-2 md:rounded-2xl md:bg-osmoverse-900 md:p-6"
      )}
      style={{
        gridTemplateColumns: gridTemplateColumns.join(" "),
      }}
    >
      {assets.map(({ amount }, index) => (
        <div
          key={amount.currency.coinDenom}
          className={classNames("flex flex-col gap-2.5")}
        >
          <div>
            <div className="md:flex md:items-center md:gap-1">
              <div
                className={classNames(
                  "hidden h-4 w-4 rounded-full md:block",
                  colorCycle[index % colorCycle.length]
                )}
              />
              <span
                className="subtitle1 md:body2 text-osmoverse-400"
                title={amount.currency.coinDenom}
              >
                {truncateString(amount.currency.coinDenom, isMobile ? 6 : 12)}:{" "}
                {assetPercentages[index].toString()}%
              </span>
            </div>
            <h6 className="md:subtitle2 text-osmoverse-100">
              {amount.toDec().round().gt(new Int(0))
                ? amount.maxDecimals(0).hideDenom(true).toString()
                : amount.hideDenom(true).toString()}
            </h6>
          </div>
          <div
            className={classNames(
              "flex h-2 w-full md:hidden",
              colorCycle[index % colorCycle.length],
              {
                "rounded-l-full": index === 0,
                "rounded-r-full": index === assets.length - 1,
              }
            )}
          />
        </div>
      ))}
    </div>
  );
};<|MERGE_RESOLUTION|>--- conflicted
+++ resolved
@@ -1,15 +1,9 @@
-<<<<<<< HEAD
-import { CoinPretty, Dec, IntPretty } from "@keplr-wallet/unit";
+import { CoinPretty, Dec, Int, IntPretty } from "@keplr-wallet/unit";
 import classNames from "classnames";
 import { FunctionComponent } from "react";
 
-=======
-import { FunctionComponent } from "react";
-import classNames from "classnames";
-import { CoinPretty, Dec, IntPretty, Int } from "@keplr-wallet/unit";
->>>>>>> a6569bf5
+import { useWindowSize } from "../../hooks";
 import { truncateString } from "../../utils/string";
-import { useWindowSize } from "../../hooks";
 
 const ColorCycle = [
   "bg-ion-500",
