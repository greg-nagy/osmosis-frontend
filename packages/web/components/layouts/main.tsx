--- conflicted
+++ resolved
@@ -32,11 +32,8 @@
   ({ children, menus }) => {
     const router = useRouter();
     const { logEvent } = useAmplitudeAnalytics();
-<<<<<<< HEAD
     const { navBarStore } = useStore();
 
-=======
->>>>>>> 262d7019
     const { height, isMobile } = useWindowSize();
     const [_, isScrolledTop] = useWindowScroll();
     const [showSidebar, setShowSidebar] = useBooleanWithWindowEvent(false);
@@ -72,13 +69,8 @@
               <OsmosisFullLogo width={166} onClick={() => router.push("/")} />
             </div>
           )}
-<<<<<<< HEAD
           <div className="h-full pt-20">
             <ul>
-=======
-          <div className="grow h-full flex flex-col justify-between">
-            <ul className="my-auto">
->>>>>>> 262d7019
               {menus.map(
                 ({
                   label,
