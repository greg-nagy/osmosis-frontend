--- conflicted
+++ resolved
@@ -50,17 +50,10 @@
           </h5>
           {titleButtons?.slice(0, 2).map(({ label, onClick }, index) => (
             <Button
-<<<<<<< HEAD
               key={index}
               color="primary"
               size="sm"
               className="ml-6"
-=======
-              className="ml-6"
-              key={index}
-              color="primary"
-              size="sm"
->>>>>>> 1665712e
               onClick={onClick}
             >
               {label}
