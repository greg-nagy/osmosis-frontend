import { CoinPretty, Dec } from "@keplr-wallet/unit";
import { ObservableQueryLiquidityPositionById } from "@osmosis-labs/stores";
import classNames from "classnames";
import { observer } from "mobx-react-lite";
import dynamic from "next/dynamic";
import Image from "next/image";
import React, {
  ComponentProps,
  FunctionComponent,
  useEffect,
  useMemo,
  useState,
} from "react";
import { useTranslation } from "react-multi-lang";

import { Button } from "~/components/buttons";
import { ChartButton } from "~/components/buttons";
import { PriceChartHeader } from "~/components/chart/token-pair-historical";
import { CustomClasses } from "~/components/types";
import { IncreaseConcentratedLiquidityModal } from "~/modals/increase-concentrated-liquidity";
import { RemoveConcentratedLiquidityModal } from "~/modals/remove-concentrated-liquidity";
import { ObservableHistoricalAndLiquidityData } from "~/stores/derived-data/concentrated-liquidity/historical-and-liquidity-data";

const ConcentratedLiquidityDepthChart = dynamic(
  () => import("~/components/chart/concentrated-liquidity-depth"),
  { ssr: false }
);
const TokenPairHistoricalChart = dynamic(
  () => import("~/components/chart/token-pair-historical"),
  { ssr: false }
);

export const MyPositionCardExpandedSection: FunctionComponent<{
  poolId: string;
  chartConfig: ObservableHistoricalAndLiquidityData;
  position: ObservableQueryLiquidityPositionById;
}> = observer(({ poolId, chartConfig, position }) => {
  const {
    chainStore: {
      osmosis: { chainId },
    },
    accountStore,
  } = useStore();

  const account = accountStore.getAccount(chainId);

  const {
    historicalChartData,
    historicalRange,
    xRange,
    yRange,
    setHoverPrice,
    lastChartData,
    depthChartData,
    setZoom,
    zoomIn,
    zoomOut,
    range,
    priceDecimal,
    setHistoricalRange,
    baseDenom,
    quoteDenom,
    hoverPrice,
    setPriceRange,
  } = chartConfig;
  const {
    baseAsset,
    quoteAsset,
    lowerPrices,
    upperPrices,
    isFullRange,
    totalClaimableRewards,
  } = position;

  const t = useTranslation();

  const [activeModal, setActiveModal] = useState<"increase" | "remove" | null>(
    null
  );

  useEffect(() => {
    if (lowerPrices?.price && upperPrices?.price) {
      setPriceRange([lowerPrices.price, upperPrices.price]);
    }
  }, [lowerPrices, upperPrices, setPriceRange]);

  return (
    <div className="flex flex-col gap-4" onClick={(e) => e.stopPropagation()}>
      {activeModal === "increase" && (
        <IncreaseConcentratedLiquidityModal
          isOpen={true}
          poolId={poolId}
          position={position}
          onRequestClose={() => setActiveModal(null)}
        />
      )}
      {activeModal === "remove" && (
        <RemoveConcentratedLiquidityModal
          isOpen={true}
          poolId={poolId}
          position={position}
          onRequestClose={() => setActiveModal(null)}
        />
      )}
      <div className="flex gap-1">
        <div className="flex-shrink-1 flex h-[20.1875rem] w-0 flex-1 flex-col gap-[20px] rounded-l-2xl bg-osmoverse-700 py-7 pl-6">
          <PriceChartHeader
            historicalRange={historicalRange}
            setHistoricalRange={setHistoricalRange}
            baseDenom={baseDenom}
            quoteDenom={quoteDenom}
            hoverPrice={hoverPrice}
            decimal={priceDecimal}
          />
          <TokenPairHistoricalChart
            data={historicalChartData}
            annotations={
              isFullRange
                ? [
                    new Dec((yRange[0] || 0) * 1.05),
                    new Dec((yRange[1] || 0) * 0.95),
                  ]
                : range || []
            }
            domain={yRange}
            onPointerHover={setHoverPrice}
            onPointerOut={
              lastChartData
                ? () => setHoverPrice(lastChartData.close)
                : undefined
            }
          />
        </div>
        <div className="flex-shrink-1 flex h-[20.1875rem] w-0 flex-1 rounded-r-2xl bg-osmoverse-700">
          <div className="mt-[84px] flex flex-1 flex-col">
            <ConcentratedLiquidityDepthChart
              yRange={yRange}
              xRange={xRange}
              data={depthChartData}
              annotationDatum={{
                price: lastChartData?.close || 0,
                depth: xRange[1],
              }}
              rangeAnnotation={[
                {
                  price: Number(lowerPrices?.price.toString() ?? 0),
                  depth: xRange[1],
                },
                {
                  price: Number(upperPrices?.price.toString() ?? 0),
                  depth: xRange[1],
                },
              ]}
              offset={{ top: 0, right: 36, bottom: 24 + 28, left: 0 }}
              horizontal
              fullRange={isFullRange}
            />
          </div>
          <div className="mb-8 flex flex-col pr-8">
            <div className="mt-7 mr-6 flex h-6 gap-1">
              <ChartButton
                alt="refresh"
                src="/icons/refresh-ccw.svg"
                selected={false}
                onClick={() => setZoom(1)}
              />
              <ChartButton
                alt="zoom in"
                src="/icons/zoom-in.svg"
                selected={false}
                onClick={zoomIn}
              />
              <ChartButton
                alt="zoom out"
                src="/icons/zoom-out.svg"
                selected={false}
                onClick={zoomOut}
              />
            </div>
            <div className="flex h-full flex-col justify-between py-4">
              <PriceBox
                currentValue={
                  isFullRange ? "0" : upperPrices?.price.toString() ?? "0"
                }
                label={t("clPositions.maxPrice")}
                infinity={isFullRange}
              />
              <PriceBox
                currentValue={
                  isFullRange ? "0" : lowerPrices?.price.toString() ?? "0"
                }
                label={t("clPositions.minPrice")}
              />
            </div>
          </div>
        </div>
      </div>
      <div className="flex flex-row">
        <div className="flex w-full flex-col gap-4">
          <div className="flex justify-between">
            <AssetsInfo
              className="w-0 flex-shrink flex-grow"
              title={t("clPositions.currentAssets")}
              assets={useMemo(
                () =>
                  [baseAsset, quoteAsset].filter((asset): asset is CoinPretty =>
                    Boolean(asset)
                  ),
                [baseAsset, quoteAsset]
              )}
            />
            <AssetsInfo
              className="w-0 flex-shrink flex-grow"
              title={t("clPositions.totalFeesEarned")}
            />
          </div>
          <div className="flex justify-between">
            <AssetsInfo
              className="w-0 flex-shrink flex-grow"
              title={t("clPositions.principleAssets")}
            />
            <AssetsInfo
              className="w-0 flex-shrink flex-grow"
              title={t("clPositions.unclaimedRewards")}
              assets={totalClaimableRewards}
              emptyText={t("clPositions.noRewards")}
            />
          </div>
        </div>
      </div>
<<<<<<< HEAD
      <div className="mt-4 flex justify-end gap-5">
        <PositionButton onClick={() => null}>
=======
      <div className="mt-4 flex flex-row justify-end gap-5">
        <PositionButton
          disabled={!position.hasRewardsAvailable}
          onClick={() => {
            account.osmosis
              .sendCollectAllPositionsRewardsMsgs([position.id])
              .catch(console.error);
          }}
        >
>>>>>>> 134b26fc
          {t("clPositions.collectRewards")}
        </PositionButton>
        <PositionButton onClick={() => setActiveModal("remove")}>
          {t("clPositions.removeLiquidity")}
        </PositionButton>
        <PositionButton onClick={() => setActiveModal("increase")}>
          {t("clPositions.increaseLiquidity")}
        </PositionButton>
      </div>
    </div>
  );
});

const PositionButton: FunctionComponent<ComponentProps<typeof Button>> = (
  props
) => {
  return (
    <Button
      mode="unstyled"
      size="sm"
      className="text-white w-fit whitespace-nowrap rounded-[10px] border-2 border-wosmongton-400 bg-transparent py-4 px-5 text-subtitle1 font-subtitle1 hover:border-wosmongton-300 disabled:border-osmoverse-600 disabled:text-osmoverse-400"
      onClick={props.onClick}
      {...props}
    >
      {props.children}
    </Button>
  );
};

const AssetsInfo: FunctionComponent<
  {
    title: string;
    assets?: CoinPretty[];
    emptyText?: string;
  } & CustomClasses
> = ({ className, title, assets = [], emptyText }) => {
  const t = useTranslation();
  return (
    <div
      className={classNames(
        "flex flex-col gap-2 text-osmoverse-400",
        className
      )}
    >
      <div className="text-subtitle1">{title}</div>
      <div className="flex items-center gap-5">
        {assets.length > 0 ? (
          assets.map((asset) => (
            <div key={asset.denom} className="flex items-center gap-2">
              {asset.currency.coinImageUrl && (
                <Image
                  alt="base currency"
                  src={asset.currency.coinImageUrl}
                  height={24}
                  width={24}
                />
              )}
              <span>{asset.toString()}</span>
            </div>
          ))
        ) : (
          <span className="italic">
            {emptyText ?? t("errors.notAvailable")}
          </span>
        )}
      </div>
    </div>
  );
};

const PriceBox: FunctionComponent<{
  label: string;
  currentValue: string;
  infinity?: boolean;
}> = ({ label, currentValue, infinity }) => (
  <div className="flex w-full max-w-[9.75rem] flex-col gap-1">
    <span className="pt-2 text-caption text-osmoverse-400">{label}</span>
    {infinity ? (
      <div className="flex h-[41px] items-center">
        <Image
          alt="infinity"
          src="/icons/infinity.svg"
          width={16}
          height={16}
        />
      </div>
    ) : (
      <h6 className="overflow-hidden text-ellipsis border-0 bg-transparent text-subtitle1 leading-tight">
        {currentValue}
      </h6>
    )}
  </div>
);<|MERGE_RESOLUTION|>--- conflicted
+++ resolved
@@ -228,10 +228,6 @@
           </div>
         </div>
       </div>
-<<<<<<< HEAD
-      <div className="mt-4 flex justify-end gap-5">
-        <PositionButton onClick={() => null}>
-=======
       <div className="mt-4 flex flex-row justify-end gap-5">
         <PositionButton
           disabled={!position.hasRewardsAvailable}
@@ -241,7 +237,6 @@
               .catch(console.error);
           }}
         >
->>>>>>> 134b26fc
           {t("clPositions.collectRewards")}
         </PositionButton>
         <PositionButton onClick={() => setActiveModal("remove")}>
