--- conflicted
+++ resolved
@@ -44,15 +44,11 @@
     queriesStore,
   } = useStore();
 
-<<<<<<< HEAD
   const account = accountStore.getWallet(chainId);
-=======
-  const account = accountStore.getAccount(chainId);
   const osmosisQueries = queriesStore.get(chainId).osmosis!;
   const queryPool = osmosisQueries.queryPools.getPool(poolId);
 
   const currentPrice = queryPool?.concentratedLiquidityPoolInfo?.currentPrice;
->>>>>>> 58be8a50
 
   const {
     xRange,
