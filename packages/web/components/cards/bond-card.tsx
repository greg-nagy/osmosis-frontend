--- conflicted
+++ resolved
@@ -42,11 +42,7 @@
                 numDays: duration.asDays().toString(),
               })}
             </span>
-<<<<<<< HEAD
             <div className="flex grow flex-col text-osmoverse-100">
-=======
-            <div className="flex flex-col text-osmoverse-100 grow">
->>>>>>> 6744f810
               <h4 className="text-osmoverse-100">
                 {userShareValue.toString()}
               </h4>
@@ -255,16 +251,12 @@
           "bg-osmoverse-700": drawerUp,
         })}
       >
-<<<<<<< HEAD
         <div className="flex h-[180px] flex-col gap-5 overflow-y-auto py-6 px-8 md:px-[10px]">
-=======
-        <div className="flex flex-col h-[180px] gap-5 py-6 px-8 md:px-[10px] overflow-y-auto">
           {superfluid &&
             superfluid.duration.asMilliseconds() ===
               duration.asMilliseconds() && (
               <SuperfluidBreakdownRow {...superfluid} />
             )}
->>>>>>> 6744f810
           {incentivesBreakdown.map((breakdown, index) => (
             <IncentiveBreakdownRow key={index} {...breakdown} />
           ))}
