import classNames from "classnames";
import { observer } from "mobx-react-lite";
import { useRouter } from "next/router";
import { FunctionComponent } from "react";
import { PoolAssetsIcon, PoolAssetsName } from "../assets";
import { AssetInfo } from "../assets/types";
import { MetricLoader } from "../loaders";
import { PoolMetric } from "./types";

export const PoolCard: FunctionComponent<{
  poolId: string;
  poolAssets: AssetInfo[];
  poolMetrics: PoolMetric[];
  isSuperfluid?: boolean;
}> = observer(({ poolId, poolAssets, poolMetrics, isSuperfluid }) => {
  const router = useRouter();
  const poolTitle =
    pool.poolAssets.length >= 3
      ? `${pool.poolAssets.length} Token Pool`
      : pool.poolAssets
          .map((asset) => asset.amount.currency.coinDenom)
          .join(" / ");

  return (
    <div
      className={classNames("p-[1px] rounded-2xl hover:bg-enabledGold", {
        "bg-card": !isSuperfluid,
        "bg-superfluid hover:bg-none": isSuperfluid,
      })}
      onClick={() => router.push(`/pool/${poolId}`)}
    >
<<<<<<< HEAD
      <div className="flex items-center">
        <PoolAssetsIcon assets={pool.poolAssets} size="md" />
        <div className="ml-4 flex flex-col">
          {poolTitle.length > 12 ? <h6>{poolTitle}</h6> : <h5>{poolTitle}</h5>}
          <div className="subtitle2 text-white-mid">{`Pool #${pool.id}`}</div>
        </div>
      </div>
      <div className="mt-5 mb-3 w-full bg-secondary-200 h-[1px]" />
      <div className="flex flex-nowrap gap-x-8 place-content-between">
        {poolMetrics.map((poolMetric, index) => (
          <div key={index} className="flex flex-col">
            <div className="subtitle2 text-white-disabled">
              {poolMetric.label}
            </div>
            <MetricLoader isLoading={poolMetric.isLoading}>
              <div className="mt-0.5 subtitle1 text-white-high">
                {poolMetric.value}
=======
      <div className="px-[1.875rem] pt-8 pb-6 bg-card rounded-2xl cursor-pointer">
        <div className="flex items-center">
          <PoolAssetsIcon assets={poolAssets} size="md" />
          <div className="ml-6 flex flex-col">
            <PoolAssetsName
              size="md"
              assetDenoms={poolAssets.map((asset) => asset.coinDenom)}
            />
            <div className="subtitle2 text-white-mid">{`Pool #${poolId}`}</div>
          </div>
        </div>
        <div className="mt-5 mb-3 w-full bg-secondary-200 h-[1px]" />
        <div className="flex flex-wrap gap-x-8">
          {poolMetrics.map((poolMetric, index) => (
            <div key={index} className="flex flex-col">
              <div className="subtitle2 text-white-disabled">
                {poolMetric.label}
>>>>>>> 5a0ccd2c
              </div>
              <MetricLoader isLoading={poolMetric.isLoading}>
                <div className="mt-0.5 subtitle1 text-white-high">
                  {poolMetric.value}
                </div>
              </MetricLoader>
            </div>
          ))}
        </div>
      </div>
    </div>
  );
});<|MERGE_RESOLUTION|>--- conflicted
+++ resolved
@@ -14,12 +14,6 @@
   isSuperfluid?: boolean;
 }> = observer(({ poolId, poolAssets, poolMetrics, isSuperfluid }) => {
   const router = useRouter();
-  const poolTitle =
-    pool.poolAssets.length >= 3
-      ? `${pool.poolAssets.length} Token Pool`
-      : pool.poolAssets
-          .map((asset) => asset.amount.currency.coinDenom)
-          .join(" / ");
 
   return (
     <div
@@ -29,25 +23,6 @@
       })}
       onClick={() => router.push(`/pool/${poolId}`)}
     >
-<<<<<<< HEAD
-      <div className="flex items-center">
-        <PoolAssetsIcon assets={pool.poolAssets} size="md" />
-        <div className="ml-4 flex flex-col">
-          {poolTitle.length > 12 ? <h6>{poolTitle}</h6> : <h5>{poolTitle}</h5>}
-          <div className="subtitle2 text-white-mid">{`Pool #${pool.id}`}</div>
-        </div>
-      </div>
-      <div className="mt-5 mb-3 w-full bg-secondary-200 h-[1px]" />
-      <div className="flex flex-nowrap gap-x-8 place-content-between">
-        {poolMetrics.map((poolMetric, index) => (
-          <div key={index} className="flex flex-col">
-            <div className="subtitle2 text-white-disabled">
-              {poolMetric.label}
-            </div>
-            <MetricLoader isLoading={poolMetric.isLoading}>
-              <div className="mt-0.5 subtitle1 text-white-high">
-                {poolMetric.value}
-=======
       <div className="px-[1.875rem] pt-8 pb-6 bg-card rounded-2xl cursor-pointer">
         <div className="flex items-center">
           <PoolAssetsIcon assets={poolAssets} size="md" />
@@ -65,7 +40,6 @@
             <div key={index} className="flex flex-col">
               <div className="subtitle2 text-white-disabled">
                 {poolMetric.label}
->>>>>>> 5a0ccd2c
               </div>
               <MetricLoader isLoading={poolMetric.isLoading}>
                 <div className="mt-0.5 subtitle1 text-white-high">
