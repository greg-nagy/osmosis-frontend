--- conflicted
+++ resolved
@@ -20,13 +20,8 @@
 
   return (
     <div
-<<<<<<< HEAD
-      className="w-[22.563rem] h-[12.938rem] px-[1.875rem] pt-8 pb-6 bg-card rounded-2xl cursor-pointer hover:ring-1 hover:ring-enabledGold"
-      onClick={() => router.push(`/pools/${pool.id}`)}
-=======
       className="px-[1.875rem] pt-8 pb-6 bg-card rounded-2xl cursor-pointer hover:ring-1 hover:ring-enabledGold"
       onClick={() => router.push(`/pool/${pool.id}`)}
->>>>>>> 1665712e
     >
       <div className="flex items-center">
         <PoolAssetsIcon assets={pool.poolAssets} size="md" />
