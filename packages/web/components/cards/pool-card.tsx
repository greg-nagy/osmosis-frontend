import Link from "next/link";
import classNames from "classnames";
import { observer } from "mobx-react-lite";
import { FunctionComponent } from "react";
import { PoolAssetsIcon, PoolAssetsName } from "../assets";
import { PoolAssetInfo } from "../assets/types";
import { Metric } from "../types";
import { CustomClasses } from "../types";
import { useWindowSize } from "../../hooks";

export const PoolCard: FunctionComponent<
  {
    poolId: string;
    poolAssets: PoolAssetInfo[];
    poolMetrics: Metric[];
    isSuperfluid?: boolean;
    mobileShowFirstLabel?: boolean;
    onClick?: () => void;
  } & CustomClasses
> = observer(
  ({
    poolId,
    poolAssets,
    poolMetrics,
    isSuperfluid,
    mobileShowFirstLabel = false,
    onClick,
    className,
  }) => {
    const { isMobile } = useWindowSize();

    // <Link /> notes: turn off prefetch to avoid loading tons of pools and lagging the client, many pools will be in viewport. They will still be fetched on hover.
    // See : https://nextjs.org/docs/api-reference/next/link

    if (isMobile) {
      return (
        <Link href={`/pool/${poolId}`} passHref prefetch={false}>
          <a
            className={classNames(
              "w-full h-32 p-px rounded-lg shadow-elevation-08dp",
              {
                "bg-card": !isSuperfluid,
                "bg-superfluid": isSuperfluid,
              },
              className
            )}
          >
            <div className="flex items-center place-content-between w-full h-full p-8 bg-card rounded-lginset">
              <div className="flex flex-col place-items-start gap-3">
                <PoolAssetsIcon assets={poolAssets} size="sm" />

                <div className="flex flex-col gap-0.5">
                  <PoolAssetsName
                    className="whitespace-nowrap text-ellipsis overflow-hidden"
                    size="sm"
                    assetDenoms={poolAssets.map((asset) => asset.coinDenom)}
                  />
                  <span className="caption text-white-disabled">
                    Pool #{poolId}
                  </span>
                </div>
              </div>
              <div className="flex flex-col h-full place-content-between text-right">
                {poolMetrics.map((metric, index) => (
                  <span
                    key={index}
                    className={classNames(
                      "flex items-center place-content-end",
                      index === 0 ? "subtitle2" : "caption text-white-disabled"
                    )}
                  >
                    {metric.value}{" "}
                    {(mobileShowFirstLabel || index !== 0) && metric.label}
                  </span>
                ))}
              </div>
            </div>
          </a>
        </Link>
      );
    }

    return (
      <Link href={`/pool/${poolId}`} passHref prefetch={false}>
        <a
          className={classNames(
            "w-full max-w-md p-px rounded-2xl hover:bg-enabledGold text-left",
            {
              "bg-card": !isSuperfluid,
              "bg-superfluid hover:bg-none": isSuperfluid,
            }
          )}
<<<<<<< HEAD
=======
          onClick={() => {
            onClick?.();
            router.push(`/pool/${poolId}`);
          }}
>>>>>>> 993cff75
        >
          <div className="flex flex-col place-content-between w-full h-full px-[1.875rem] pt-7 pb-6 bg-card rounded-2xlinset cursor-pointer">
            <div className="flex items-center">
              <PoolAssetsIcon assets={poolAssets} size="md" />
              <div className="ml-5 flex flex-col">
                <PoolAssetsName
                  size="md"
                  assetDenoms={poolAssets.map((asset) => asset.coinDenom)}
                />
                <div className="subtitle2 text-white-mid">{`Pool #${poolId}`}</div>
              </div>
            </div>
            <hr className="mt-5 mb-3 w-full text-secondary-200 h-px" />
            <div className="flex place-content-between">
              {poolMetrics.map((poolMetric, index) => (
                <div key={index} className="flex flex-col">
                  <span className="subtitle2 whitespace-nowrap text-white-disabled">
                    {poolMetric.label}
                  </span>
                  {typeof poolMetric.value === "string" ? (
                    <span className="mt-0.5 subtitle1 text-white-high">
                      {poolMetric.value}
                    </span>
                  ) : (
                    <>{poolMetric.value}</>
                  )}
                </div>
              ))}
            </div>
          </div>
        </a>
      </Link>
    );
  }
);<|MERGE_RESOLUTION|>--- conflicted
+++ resolved
@@ -90,13 +90,9 @@
               "bg-superfluid hover:bg-none": isSuperfluid,
             }
           )}
-<<<<<<< HEAD
-=======
           onClick={() => {
             onClick?.();
-            router.push(`/pool/${poolId}`);
           }}
->>>>>>> 993cff75
         >
           <div className="flex flex-col place-content-between w-full h-full px-[1.875rem] pt-7 pb-6 bg-card rounded-2xlinset cursor-pointer">
             <div className="flex items-center">
