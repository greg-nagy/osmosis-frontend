--- conflicted
+++ resolved
@@ -3,24 +3,13 @@
 import { useRouter } from "next/router";
 import { FunctionComponent } from "react";
 import { PoolAssetsIcon, PoolAssetsName } from "../assets";
-<<<<<<< HEAD
 import { PoolAssetInfo } from "../assets/types";
-import { MetricLoader } from "../loaders";
-import { PoolMetric } from "./types";
+import { Metric } from "../types";
 
 export const PoolCard: FunctionComponent<{
   poolId: string;
   poolAssets: PoolAssetInfo[];
-  poolMetrics: PoolMetric[];
-=======
-import { AssetInfo } from "../assets/types";
-import { Metric } from "../types";
-
-export const PoolCard: FunctionComponent<{
-  poolId: string;
-  poolAssets: AssetInfo[];
   poolMetrics: Metric[];
->>>>>>> 79b59b42
   isSuperfluid?: boolean;
 }> = observer(({ poolId, poolAssets, poolMetrics, isSuperfluid }) => {
   const router = useRouter();
