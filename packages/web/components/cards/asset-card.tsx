--- conflicted
+++ resolved
@@ -3,7 +3,7 @@
 import classNames from "classnames";
 import { CustomClasses, Metric } from "../types";
 import { PoolAssetInfo } from "../assets";
-import { truncateString } from "../../utils/string";
+import { truncateString } from "../utils";
 
 /** For displaying a token and it's balance, or a pool overview. */
 export const AssetCard: FunctionComponent<
@@ -60,11 +60,7 @@
                   );
                 })
               ) : (
-<<<<<<< HEAD
-                <div className="flex h-[2.125rem] w-[2.125rem] shrink-0 items-center justify-center overflow-hidden rounded-full">
-=======
-                <div className="w-[2.125rem] h-[2.125rem] shrink-0 flex items-center justify-center overflow-hidden">
->>>>>>> 6744f810
+                <div className="flex h-[2.125rem] w-[2.125rem] shrink-0 items-center justify-center overflow-hidden">
                   <Image
                     alt="asset"
                     src={coinImageUrl}
