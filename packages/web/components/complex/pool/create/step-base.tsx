--- conflicted
+++ resolved
@@ -39,12 +39,8 @@
 
       return (
         <div className="flex flex-col gap-5">
-<<<<<<< HEAD
           <span className="body2 text-center md:caption md:mt-4">
             Step {step} / 3 -
-=======
-          <span className="body2 md:caption md:mt-4">
->>>>>>> d75a0b5b
             {step === 1
               ? t("pools.createPool.step.one", {
                   step: step.toString(),
@@ -62,25 +58,15 @@
                 })
               : null}{" "}
           </span>
-<<<<<<< HEAD
-=======
-          <Info
-            message={t("pools.createPool.infoMessage")}
-            caption={t("pools.createPool.infoCaption")}
-            data={POOL_CREATION_FEE}
-            isMobile={isMobile}
-          />
->>>>>>> d75a0b5b
           <div>{children}</div>
           {step === 1 && (
             <Info
-              message="Pool Creation Fee"
-              caption="Transferred to the Osmosis community pool"
+              message={t("pools.createPool.infoMessage")}
+              caption={t("pools.createPool.infoCaption")}
               data={POOL_CREATION_FEE}
               isMobile={isMobile}
             />
           )}
-<<<<<<< HEAD
           <NewButton
             className="w-full h-16"
             onClick={() => advanceStep()}
@@ -89,37 +75,9 @@
             {currentErrorMessage
               ? currentErrorMessage
               : step === 3
-              ? "Create Pool"
-              : "Next"}
+              ? t("pools.createPool.buttonCreate")
+              : t("pools.createPool.buttonNext")}
           </NewButton>
-=======
-          {swapFeeError && step === 3 && (
-            <Error className="mx-auto" message={swapFeeError} />
-          )}
-          <div className="flex gap-4 mx-auto">
-            {step !== 1 && (
-              <Button
-                className="w-28 md:w-20 bg-secondary-200 hover:bg-secondary-100"
-                size={isMobile ? "sm" : "lg"}
-                disabled={isSendingMsg}
-                onClick={() => backStep()}
-              >
-                {t("pools.createPool.buttonBack")}
-              </Button>
-            )}
-            <Button
-              className="w-80 md:w-36 md:h-10"
-              size={isMobile ? "sm" : "lg"}
-              onClick={() => advanceStep()}
-              loading={isSendingMsg}
-              disabled={!canAdvance || isSendingMsg}
-            >
-              {step === 3
-                ? t("pools.createPool.buttonCreate")
-                : t("pools.createPool.buttonNext")}
-            </Button>
-          </div>
->>>>>>> d75a0b5b
         </div>
       );
     }
