--- conflicted
+++ resolved
@@ -49,15 +49,9 @@
             />
           </figure>
           <div className="flex flex-col gap-2">
-<<<<<<< HEAD
             <div className="flex place-content-between caption md:text-xxs text-osmoverse-500">
-              <span>Token</span>
-              <span>Amount</span>
-=======
-            <div className="flex place-content-between caption md:text-xxs text-white-disabled">
               <span>{t("pools.createPool.token")}</span>
               <span>{t("pools.createPool.amount")}</span>
->>>>>>> d75a0b5b
             </div>
             {config.assets.map(
               (
@@ -110,13 +104,8 @@
             )}
           </div>
         </div>
-<<<<<<< HEAD
         <div className="flex p-3.5 md:p-2.5 items-center place-content-between rounded-2xl">
-          <h6 className="md:subtitle2">Set Swap Fee</h6>
-=======
-        <div className="flex p-3.5 md:p-2.5 items-center place-content-between border border-white-faint rounded-2xl">
           <span className="md:subtitle2">{t("pools.createPool.swapFee")}</span>
->>>>>>> d75a0b5b
           <div className="flex items-center gap-4 md:gap-1">
             <InputBox
               className="w-44 md:w-20"
@@ -129,7 +118,6 @@
             />
           </div>
         </div>
-<<<<<<< HEAD
         <div className="bg-gradient-negative rounded-xl md:caption p-[2px]">
           <div className="flex items-center justify-center gap-2 bg-osmoverse-800 rounded-xlinset p-3.5 md:px-12">
             <CheckBox
@@ -141,34 +129,13 @@
             >
               {isMobile ? (
                 <div className="w-2/3 mx-auto">
-                  I understand that creating a new pool will cost{" "}
-                  {POOL_CREATION_FEE}.
+                  {t("pools.createPool.undersandCost", { POOL_CREATION_FEE })}
                 </div>
               ) : (
-                `I understand that creating a new pool will cost ${POOL_CREATION_FEE}.`
+                t("pools.createPool.undersandCost", { POOL_CREATION_FEE })
               )}
             </CheckBox>
           </div>
-=======
-        <div className="flex items-center justify-center gap-2 p-3.5 md:px-12 md:caption">
-          <CheckBox
-            className="after:!bg-transparent after:!border-2 after:!border-iconDefault"
-            isOn={config.acknowledgeFee}
-            onToggle={() => {
-              runInAction(() => {
-                config.acknowledgeFee = !config.acknowledgeFee;
-              });
-            }}
-          >
-            {isMobile ? (
-              <div className="w-2/3 mx-auto">
-                {t("pools.createPool.undersandCost", { POOL_CREATION_FEE })}
-              </div>
-            ) : (
-              t("pools.createPool.undersandCost", { POOL_CREATION_FEE })
-            )}
-          </CheckBox>
->>>>>>> d75a0b5b
         </div>
       </div>
     </StepBase>
