import { FunctionComponent, useMemo } from "react";
import { observer } from "mobx-react-lite";
import { Dec } from "@keplr-wallet/unit";
import { InputBox } from "../../../input";
import {
  PieChart,
  generateSeries,
  HIGHCHART_LEGEND_GRADIENTS,
} from "../../../chart";
import { StepProps } from "./types";
import { StepBase } from "./step-base";
import { IBCCurrency } from "@keplr-wallet/types";
import { CheckBox } from "../../../control";
import { POOL_CREATION_FEE } from ".";
import { useWindowSize } from "../../../../hooks";
import { useTranslation } from "react-multi-lang";

export const Step3Confirm: FunctionComponent<StepProps> = observer((props) => {
  const { createPoolConfig: config } = props;
  const { isMobile } = useWindowSize();
  const t = useTranslation();

  const series = useMemo(() => {
    return generateSeries(
      config.assets.map((asset) => ({
        currency: asset.amountConfig.sendCurrency,
        percentage:
          config.poolType === "weighted"
            ? asset.percentage ?? "1"
            : asset.scalingFactor
            ? new Dec(asset.scalingFactor)
                .quo(new Dec(config.assets.length))
                .toString()
            : "1",
        amount: asset.amountConfig.amount,
      }))
    );
  }, [config.assets]);

  return (
    <StepBase step={3} {...props}>
      <div className="flex flex-col gap-2.5">
        <div className="grid grid-cols-2 rounded-3xl bg-osmoverse-900 p-6">
          <figure
            className="mx-auto"
            style={{
              height: isMobile ? "96px" : "200px",
              width: isMobile ? "96px" : "200px",
            }}
          >
            <PieChart
              options={{
                series,
              }}
              height={isMobile ? 96 : 200}
              width={isMobile ? 96 : 200}
            />
          </figure>
          <div className="flex flex-col gap-2">
            <div className="caption flex place-content-between text-osmoverse-500 md:text-xxs">
              <span>{t("pools.createPool.token")}</span>
              <span>{t("pools.createPool.amount")}</span>
            </div>
            {config.assets.map(
              (
                {
                  percentage,
                  scalingFactor,
                  amountConfig: { sendCurrency, amount },
                },
                index
              ) => {
                const justCoinDenom = sendCurrency.coinDenom.includes("channel")
                  ? sendCurrency.coinDenom.split(" ").slice(0, 1).join("")
                  : sendCurrency.coinDenom;

                return (
                  <div key={sendCurrency.coinDenom}>
                    <div className="flex place-content-between items-center">
                      <div className="flex items-center">
                        <figure
                          className="mr-3 h-4 w-4 rounded-full md:mr-1 md:h-2 md:w-2"
                          style={{
                            background: HIGHCHART_LEGEND_GRADIENTS[index],
                          }}
                        />
                        {isMobile ? (
                          <span className="subtitle2">{justCoinDenom}</span>
                        ) : (
                          <h6>{justCoinDenom}</h6>
                        )}
                      </div>
                      {isMobile ? (
                        <span className="subtitle2">{amount.slice(0, 12)}</span>
                      ) : (
                        <h6>{amount.slice(0, 12)}</h6>
                      )}
                    </div>
                    <div className="flex place-content-between items-center">
                      {"paths" in sendCurrency ? (
                        <span className="subtitle2 md:caption text-osmoverse-500 md:text-sm">
                          {(sendCurrency as IBCCurrency).paths
                            .map((path) => path.channelId)
                            .join(", ")}
                        </span>
                      ) : (
                        <br />
                      )}
<<<<<<< HEAD
                      <span className="body1 md:caption text-osmoverse-500 md:text-sm">
                        {percentage}%
=======
                      <span className="body1 md:caption md:text-sm text-osmoverse-500">
                        {config.poolType === "weighted"
                          ? `${percentage}%`
                          : scalingFactor ?? "1"}
>>>>>>> 6744f810
                      </span>
                    </div>
                  </div>
                );
              }
            )}
          </div>
        </div>
<<<<<<< HEAD
        <div className="flex place-content-between items-center rounded-2xl p-3.5 md:p-2.5">
          <span className="md:subtitle2">{t("pools.createPool.swapFee")}</span>
          <div className="flex items-center gap-4 md:gap-1">
            <InputBox
              className="w-44 md:w-20"
              type="number"
              inputClassName="text-right text-h6 font-h6 md:subtitle1"
              currentValue={config.swapFee}
              onInput={(value) => config.setSwapFee(value)}
              placeholder=""
              trailingSymbol="%"
            />
=======
        <div className="flex p-3.5 md:p-2.5 flex-col gap-4">
          <div className="flex items-center place-content-between rounded-2xl">
            <span className="md:subtitle2">
              {t("pools.createPool.swapFee")}
            </span>
            <div className="flex items-center gap-4 md:gap-1">
              <InputBox
                className="w-44 md:w-20"
                type="number"
                inputClassName="text-right text-h6 font-h6 md:subtitle1"
                currentValue={config.swapFee}
                onInput={(value) => config.setSwapFee(value)}
                placeholder=""
                trailingSymbol="%"
              />
            </div>
>>>>>>> 6744f810
          </div>
          {config.poolType === "stable" && (
            <div className="flex items-center place-content-between rounded-2xl">
              <span className="md:subtitle2">
                {t("pools.createPool.scalingFactorController")}
              </span>
              <div className="flex items-center gap-4 md:gap-1">
                <InputBox
                  className="w-44 md:w-20"
                  type="text"
                  inputClassName="text-right text-h6 font-h6 md:subtitle1"
                  currentValue={config.scalingFactorControllerAddress}
                  onInput={(value) =>
                    config.setScalingFactorControllerAddress(value)
                  }
                  placeholder="osmo..."
                />
              </div>
            </div>
          )}
        </div>
        <div className="md:caption rounded-xl bg-gradient-negative p-[2px]">
          <div className="flex items-center justify-center gap-2 rounded-xlinset bg-osmoverse-800 p-3.5 md:px-12">
            <CheckBox
              className="-top-px -left-0.5 after:!h-6 after:!w-6 after:!rounded-[10px] after:!border-2 after:!border-rust-700 after:!bg-transparent checked:after:border-none checked:after:bg-gradient-negative"
              isOn={config.acknowledgeFee}
              checkMarkIconUrl="/icons/check-mark-dark.svg"
              checkMarkClassName="top-[1px] left-0 h-6 w-6"
              onToggle={() => (config.acknowledgeFee = !config.acknowledgeFee)}
            >
              {isMobile ? (
                <div className="mx-auto w-2/3">
                  {t("pools.createPool.undersandCost", { POOL_CREATION_FEE })}
                </div>
              ) : (
                t("pools.createPool.undersandCost", { POOL_CREATION_FEE })
              )}
            </CheckBox>
          </div>
        </div>
      </div>
    </StepBase>
  );
});<|MERGE_RESOLUTION|>--- conflicted
+++ resolved
@@ -106,15 +106,10 @@
                       ) : (
                         <br />
                       )}
-<<<<<<< HEAD
                       <span className="body1 md:caption text-osmoverse-500 md:text-sm">
-                        {percentage}%
-=======
-                      <span className="body1 md:caption md:text-sm text-osmoverse-500">
                         {config.poolType === "weighted"
                           ? `${percentage}%`
                           : scalingFactor ?? "1"}
->>>>>>> 6744f810
                       </span>
                     </div>
                   </div>
@@ -123,22 +118,8 @@
             )}
           </div>
         </div>
-<<<<<<< HEAD
-        <div className="flex place-content-between items-center rounded-2xl p-3.5 md:p-2.5">
-          <span className="md:subtitle2">{t("pools.createPool.swapFee")}</span>
-          <div className="flex items-center gap-4 md:gap-1">
-            <InputBox
-              className="w-44 md:w-20"
-              type="number"
-              inputClassName="text-right text-h6 font-h6 md:subtitle1"
-              currentValue={config.swapFee}
-              onInput={(value) => config.setSwapFee(value)}
-              placeholder=""
-              trailingSymbol="%"
-            />
-=======
-        <div className="flex p-3.5 md:p-2.5 flex-col gap-4">
-          <div className="flex items-center place-content-between rounded-2xl">
+        <div className="flex flex-col gap-4 p-3.5 md:p-2.5">
+          <div className="flex place-content-between items-center rounded-2xl">
             <span className="md:subtitle2">
               {t("pools.createPool.swapFee")}
             </span>
@@ -153,10 +134,9 @@
                 trailingSymbol="%"
               />
             </div>
->>>>>>> 6744f810
           </div>
           {config.poolType === "stable" && (
-            <div className="flex items-center place-content-between rounded-2xl">
+            <div className="flex place-content-between items-center rounded-2xl">
               <span className="md:subtitle2">
                 {t("pools.createPool.scalingFactorController")}
               </span>
