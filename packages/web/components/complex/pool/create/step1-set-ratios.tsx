import Image from "next/image";
import { FunctionComponent } from "react";
import { observer } from "mobx-react-lite";
import classNames from "classnames";
import { TokenSelect } from "../../../control";
import { InputBox } from "../../../input";
import { StepProps } from "./types";
import { StepBase } from "./step-base";
import { useWindowSize } from "../../../../hooks";
import { BorderButton } from "../../../buttons";
import { useTranslation } from "react-multi-lang";

export const Step1SetRatios: FunctionComponent<StepProps> = observer(
  (props) => {
    const { createPoolConfig: config } = props;
    const { isMobile } = useWindowSize();
    const t = useTranslation();

    return (
      <StepBase step={1} {...props}>
        <div className="flex flex-col gap-2.5">
<<<<<<< HEAD
          {config.assets.map(({ amountConfig, percentage }, index) => (
            <div
              key={amountConfig.sendCurrency.coinDenom}
              className="flex h-24 shrink-0 place-content-between items-center rounded-2xl border border-osmoverse-700 px-7 md:h-auto md:p-2.5"
            >
              <TokenSelect
                selectedTokenDenom={amountConfig.sendCurrency.coinDenom}
                tokens={config.remainingSelectableCurrencies.concat(
                  amountConfig.sendCurrency
                )}
                onSelect={(coinDenom) => {
                  const currency = config.remainingSelectableCurrencies.find(
                    (currency) => currency.coinDenom === coinDenom
                  );
                  if (currency) {
                    amountConfig.setSendCurrency(currency);
                  } else {
                    console.error(
                      "Unable to find currency selected in TokenSelect to be set in create pool config"
                    );
                  }
                }}
              />
              <div className="md:subtitle1 flex items-center gap-2.5 text-h6 font-h6 md:gap-1">
                <BorderButton
                  className={classNames("!h-full md:p-1 md:py-0", {
                    hidden: config.assets.length < 2,
                  })}
                  onClick={() => config.setBalancedPercentages()}
                >
                  {config.balancedPercentage.maxDecimals(0).toString()}
                </BorderButton>
                <InputBox
                  type="number"
                  inputClassName="text-h5 font-h5 md:subtitle1 w-32 md:w-14"
                  currentValue={percentage}
                  onInput={(value) => config.setAssetPercentageAt(index, value)}
                  placeholder=""
                  trailingSymbol="%"
                  rightEntry
=======
          {config.assets.map(
            ({ amountConfig, percentage, scalingFactor }, index) => (
              <div
                key={amountConfig.sendCurrency.coinDenom}
                className="flex items-center shrink-0 place-content-between h-24 md:h-auto px-7 md:p-2.5 border border-osmoverse-700 rounded-2xl"
              >
                <TokenSelect
                  selectedTokenDenom={amountConfig.sendCurrency.coinDenom}
                  tokens={config.remainingSelectableCurrencies.concat(
                    amountConfig.sendCurrency
                  )}
                  onSelect={(coinDenom) => {
                    const currency = config.remainingSelectableCurrencies.find(
                      (currency) => currency.coinDenom === coinDenom
                    );
                    if (currency) {
                      amountConfig.setSendCurrency(currency);
                    } else {
                      console.error(
                        "Unable to find currency selected in TokenSelect to be set in create pool config"
                      );
                    }
                  }}
>>>>>>> 6744f810
                />
                <div className="flex items-center md:gap-1 gap-2.5 text-h6 font-h6 md:subtitle1">
                  {config.poolType === "weighted" && (
                    <BorderButton
                      className={classNames("!h-full md:p-1 md:py-0", {
                        hidden: config.assets.length < 2,
                      })}
                      onClick={() => config.setBalancedPercentages()}
                    >
                      {config.balancedPercentage.maxDecimals(0).toString()}
                    </BorderButton>
                  )}
                  <InputBox
                    type="number"
                    inputClassName="text-h5 font-h5 md:subtitle1 w-32 md:w-14"
                    currentValue={
                      (config.poolType === "weighted" && percentage
                        ? percentage
                        : scalingFactor?.toString()) ?? ""
                    }
                    onInput={(value) => {
                      if (config.poolType === "weighted") {
                        config.setAssetPercentageAt(index, value);
                      } else {
                        config.setScalingFactorAt(index, value);
                      }
                    }}
                    placeholder=""
                    trailingSymbol={
                      config.poolType === "weighted" ? "%" : undefined
                    }
                    rightEntry
                  />
                </div>
              </div>
            )
          )}
          <button
            className={classNames(
              "flex shrink-0 select-none items-center gap-5 rounded-2xl border border-osmoverse-700 px-6 py-4 md:p-2.5",
              config.canAddAsset
                ? "cursor-pointer hover:border-wosmongton-200"
                : "cursor-default opacity-30"
            )}
            onClick={() => {
              const unusedAsset = config.remainingSelectableCurrencies.find(
                () => true
              );
              if (unusedAsset) {
                config.addAsset(unusedAsset);
              }
            }}
          >
            <div className="ml-1.5 flex h-7 w-7 items-center justify-center rounded-full bg-wosmongton-500 md:h-6 md:w-6">
              <Image
                alt="add"
                src="/icons/add.svg"
                height={isMobile ? 12 : 15}
                width={isMobile ? 12 : 15}
              />
            </div>
            <span className="subtitle1">
              {t("pools.createPool.buttonAddToken")}
            </span>
          </button>
        </div>
      </StepBase>
    );
  }
);<|MERGE_RESOLUTION|>--- conflicted
+++ resolved
@@ -19,53 +19,11 @@
     return (
       <StepBase step={1} {...props}>
         <div className="flex flex-col gap-2.5">
-<<<<<<< HEAD
-          {config.assets.map(({ amountConfig, percentage }, index) => (
-            <div
-              key={amountConfig.sendCurrency.coinDenom}
-              className="flex h-24 shrink-0 place-content-between items-center rounded-2xl border border-osmoverse-700 px-7 md:h-auto md:p-2.5"
-            >
-              <TokenSelect
-                selectedTokenDenom={amountConfig.sendCurrency.coinDenom}
-                tokens={config.remainingSelectableCurrencies.concat(
-                  amountConfig.sendCurrency
-                )}
-                onSelect={(coinDenom) => {
-                  const currency = config.remainingSelectableCurrencies.find(
-                    (currency) => currency.coinDenom === coinDenom
-                  );
-                  if (currency) {
-                    amountConfig.setSendCurrency(currency);
-                  } else {
-                    console.error(
-                      "Unable to find currency selected in TokenSelect to be set in create pool config"
-                    );
-                  }
-                }}
-              />
-              <div className="md:subtitle1 flex items-center gap-2.5 text-h6 font-h6 md:gap-1">
-                <BorderButton
-                  className={classNames("!h-full md:p-1 md:py-0", {
-                    hidden: config.assets.length < 2,
-                  })}
-                  onClick={() => config.setBalancedPercentages()}
-                >
-                  {config.balancedPercentage.maxDecimals(0).toString()}
-                </BorderButton>
-                <InputBox
-                  type="number"
-                  inputClassName="text-h5 font-h5 md:subtitle1 w-32 md:w-14"
-                  currentValue={percentage}
-                  onInput={(value) => config.setAssetPercentageAt(index, value)}
-                  placeholder=""
-                  trailingSymbol="%"
-                  rightEntry
-=======
           {config.assets.map(
             ({ amountConfig, percentage, scalingFactor }, index) => (
               <div
                 key={amountConfig.sendCurrency.coinDenom}
-                className="flex items-center shrink-0 place-content-between h-24 md:h-auto px-7 md:p-2.5 border border-osmoverse-700 rounded-2xl"
+                className="flex h-24 shrink-0 place-content-between items-center rounded-2xl border border-osmoverse-700 px-7 md:h-auto md:p-2.5"
               >
                 <TokenSelect
                   selectedTokenDenom={amountConfig.sendCurrency.coinDenom}
@@ -84,9 +42,8 @@
                       );
                     }
                   }}
->>>>>>> 6744f810
                 />
-                <div className="flex items-center md:gap-1 gap-2.5 text-h6 font-h6 md:subtitle1">
+                <div className="md:subtitle1 flex items-center gap-2.5 text-h6 font-h6 md:gap-1">
                   {config.poolType === "weighted" && (
                     <BorderButton
                       className={classNames("!h-full md:p-1 md:py-0", {
