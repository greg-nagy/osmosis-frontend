--- conflicted
+++ resolved
@@ -7,12 +7,8 @@
 import { StepProps } from "./types";
 import { StepBase } from "./step-base";
 import { useWindowSize } from "../../../../hooks";
-<<<<<<< HEAD
 import { BorderButton } from "../../../buttons";
-=======
-import { Button } from "../../../buttons";
 import { useTranslation } from "react-multi-lang";
->>>>>>> d75a0b5b
 
 export const Step1SetRatios: FunctionComponent<StepProps> = observer(
   (props) => {
@@ -88,17 +84,9 @@
                 width={isMobile ? 12 : 15}
               />
             </div>
-<<<<<<< HEAD
-            <span className="subtitle1">Add new token</span>
-=======
-            {isMobile ? (
-              <span className="subtitle1">
-                {t("pools.createPool.buttonAddToken")}
-              </span>
-            ) : (
-              <h6>{t("pools.createPool.buttonAddToken")}</h6>
-            )}
->>>>>>> d75a0b5b
+            <span className="subtitle1">
+              {t("pools.createPool.buttonAddToken")}
+            </span>
           </button>
         </div>
       </StepBase>
