import { Menu } from "@headlessui/react";
import { Dec, PricePretty, RatePretty } from "@keplr-wallet/unit";
import type { BasePool } from "@osmosis-labs/pools";
import {
  CellContext,
  createColumnHelper,
  getCoreRowModel,
  getSortedRowModel,
  useReactTable,
} from "@tanstack/react-table";
import classNames from "classnames";
import EventEmitter from "eventemitter3";
import { useFlags } from "launchdarkly-react-client-sdk";
import { observer } from "mobx-react-lite";
import { useRouter } from "next/router";
import {
  FC,
  FunctionComponent,
  useCallback,
  useEffect,
  useMemo,
  useRef,
  useState,
} from "react";
import { useTranslation } from "react-multi-lang";

import { EventName, IS_TESTNET } from "~/config";
import { useAmplitudeAnalytics, useFilteredData, useWindowSize } from "~/hooks";
import { MenuOptionsModal } from "~/modals";
import { ObservablePoolWithMetric } from "~/stores/derived-data";
import { noop, runIfFn } from "~/utils/function";

import { useStore } from "../../stores";
import { Icon } from "../assets";
import { CheckBox, MenuSelectProps } from "../control";
import { SearchBox } from "../input";
import {
  MetricLoaderCell,
  PoolCompositionCell,
  PoolQuickActionCell,
} from "../table/cells";
import { Tooltip } from "../tooltip";
import PaginatedTable from "./paginated-table";

const TVL_FILTER_THRESHOLD = 1000;

export type Pool = [
  {
    poolId: string;
    poolAssets: { coinImageUrl: string | undefined; coinDenom: string }[];
    stableswapPool: boolean;
  },
  {
    value: PricePretty;
  },
  {
    value: PricePretty;
  },
  {
    value: PricePretty;
    isLoading?: boolean;
  },
  {
    value: PricePretty | RatePretty | undefined;
  },
  {
    poolId: string;
    cellGroupEventEmitter: EventEmitter<string | symbol, any>;
    onAddLiquidity?: () => void;
    onRemoveLiquidity?: () => void;
    onLockTokens?: () => void;
  }
];

const searchPoolsMemoedKeys = [
  "pool.id",
  "poolName",
  "networkNames",
  "pool.poolAssets.amount.currency.originCurrency.pegMechanism",
];

function getPoolFilters(
<<<<<<< HEAD
  t: ReturnType<typeof useTranslation>
): Record<BasePool["type"], string> {
  return {
=======
  t: ReturnType<typeof useTranslation>,
  concentratedLiquidityEnabled: boolean
): Partial<Record<BasePool["type"], string>> {
  const base = {
>>>>>>> 6ebdfc12
    stable: t("components.table.stable"),
    weighted: t("components.table.weighted"),
    concentrated: t("components.table.concentrated"),
  };

  if (concentratedLiquidityEnabled) {
    return {
      ...base,
      concentrated: t("components.table.concentrated"),
    };
  }
  return base;
}

function getIncentiveFilters(
  t: ReturnType<typeof useTranslation>
): Record<"internal" | "external" | "superfluid" | "noIncentives", string> {
  return {
    internal: t("components.table.internal"),
    external: t("components.table.external"),
    superfluid: t("components.table.superfluid"),
    noIncentives: t("components.table.noIncentives"),
  };
}

export const AllPoolsTable: FunctionComponent<{
  topOffset: number;
  quickAddLiquidity: (poolId: string) => void;
  quickRemoveLiquidity: (poolId: string) => void;
  quickLockTokens: (poolId: string) => void;
}> = observer(
  ({ quickAddLiquidity, quickRemoveLiquidity, quickLockTokens, topOffset }) => {
    const { chainStore, queriesExternalStore, derivedDataStore, queriesStore } =
      useStore();
    const t = useTranslation();
    const { logEvent } = useAmplitudeAnalytics();
    const featureFlags = useFlags();

    const router = useRouter();
    const PoolFilters = useMemo(
      () => getPoolFilters(t, featureFlags.concentratedLiquidity),
      [t, featureFlags.concentratedLiquidity]
    );
    const IncentiveFilters = useMemo(() => getIncentiveFilters(t), [t]);
    const poolFilterQuery = String(router.query?.pool ?? "")
      .split(",")
      .filter(Boolean) as Array<keyof typeof PoolFilters>;
    const incentiveFilterQuery = String(router.query?.incentive ?? "")
      .split(",")
      .filter(Boolean) as Array<keyof typeof IncentiveFilters>;

    // Initially display everything
    useEffect(() => {
      const poolQuery = router.query.pool;
      const incentiveQuery = router.query.incentive;

      if (
        !location.search.includes("pool") ||
        !location.search.includes("incentive")
      ) {
        router.replace(
          {
            query: {
              ...router.query,
              ...(!poolQuery && { pool: Object.keys(PoolFilters) }),
              ...(!incentiveQuery && {
                incentive: Object.keys(IncentiveFilters),
              }),
            },
          },
          undefined,
          {
            scroll: false,
          }
        );
      }
    }, [
      IncentiveFilters,
      PoolFilters,
      router,
      router.query.incentive,
      router.query.pools,
    ]);

    const fetchedRemainingPoolsRef = useRef(false);
    const { isMobile } = useWindowSize();

    const { chainId } = chainStore.osmosis;
    const queriesOsmosis = queriesStore.get(chainId).osmosis!;
    const queriesCosmos = queriesStore.get(chainId).cosmos!;
    const queryActiveGauges = queriesExternalStore.queryActiveGauges;

    const [sorting, _setSorting] = useState<
      { id: keyof ObservablePoolWithMetric; desc: boolean }[]
    >([
      {
        id: "liquidity",
        desc: true,
      },
    ]);
    const setSorting = useCallback(
      (s) => {
        if (typeof s === "function") {
          const sort = s()?.[0];
          if (sort)
            logEvent([
              EventName.Pools.allPoolsListSorted,
              {
                sortedBy: sort.id,
                sortedOn: isMobile ? "dropdown" : "table",
                sortDirection: sort.desc ? "descending" : "ascending",
              },
            ]);
        }
        _setSorting(s);
      },
      [logEvent, isMobile]
    );

    const [isSearching, setIsSearching] = useState(false);

    const allPoolsWithMetrics = derivedDataStore.poolsWithMetrics
      .get(chainId)
      .getAllPools(
        sorting[0]?.id,
        sorting[0]?.desc,
        isSearching,
        featureFlags.concentratedLiquidity
      );

    const initiallyFilteredPools = useMemo(
      () =>
        allPoolsWithMetrics.filter((p) => {
          // Filter out pools with low TVL.
          if (
            !IS_TESTNET &&
            !p.liquidity.toDec().gte(new Dec(TVL_FILTER_THRESHOLD))
          ) {
            return false;
          }

          // Filter out pools that do not match the pool filter.
          if (poolFilterQuery && !poolFilterQuery.includes(p.pool.type)) {
            return false;
          }

          if (incentiveFilterQuery.includes("superfluid")) {
            const isSuperfluid =
              queriesOsmosis.querySuperfluidPools.isSuperfluidPool(p.pool.id);
            if (isSuperfluid) return true;
          }

          if (incentiveFilterQuery.includes("internal")) {
            const isInternallyIncentivized =
              queriesOsmosis.queryIncentivizedPools.isIncentivized(p.pool.id);
            if (isInternallyIncentivized) return true;
          }

          if (incentiveFilterQuery.includes("external")) {
            const gauges = queryActiveGauges.getExternalGaugesForPool(
              p.pool.id
            );
            const isExternallyIncentivized = gauges && gauges.length > 0;
            if (isExternallyIncentivized) return true;
          }

          if (incentiveFilterQuery.includes("noIncentives")) {
            const gauges = queryActiveGauges.getExternalGaugesForPool(
              p.pool.id
            );
            const isInternallyIncentivized =
              queriesOsmosis.queryIncentivizedPools.isIncentivized(p.pool.id);

            const hasNoIncentives =
              !(gauges && gauges.length > 0) && !isInternallyIncentivized;
            if (hasNoIncentives) return true;
          }

          return false;
        }),
      [
        allPoolsWithMetrics,
        incentiveFilterQuery,
        poolFilterQuery,
        queriesOsmosis.queryIncentivizedPools,
        queriesOsmosis.querySuperfluidPools,
        queryActiveGauges,
      ]
    );

    const [query, _setQuery, filteredPools] = useFilteredData(
      initiallyFilteredPools,
      searchPoolsMemoedKeys
    );
    const setQuery = useCallback(
      (search: string) => {
        if (search !== "" && !fetchedRemainingPoolsRef.current) {
          queriesOsmosis.queryGammPools.fetchRemainingPools();
          fetchedRemainingPoolsRef.current = true;
        }
        if (search === "") {
          setIsSearching(false);
        } else {
          setIsSearching(true);
        }
        setSorting([]);
        _setQuery(search);
      },
      [_setQuery, queriesOsmosis.queryGammPools, setSorting]
    );

    const columnHelper = createColumnHelper<ObservablePoolWithMetric>();
    const cellGroupEventEmitter = useRef(new EventEmitter()).current;

    const columns = useMemo(
      () => [
        columnHelper.accessor((row) => row, {
          cell: observer(
            (
              props: CellContext<
                ObservablePoolWithMetric,
                ObservablePoolWithMetric
              >
            ) => {
              const poolAssets = props.row.original.pool.poolAssets.map(
                (poolAsset) => ({
                  coinImageUrl: poolAsset.amount.currency.coinImageUrl,
                  coinDenom: poolAsset.amount.currency.coinDenom,
                })
              );

              return (
                <PoolCompositionCell
                  poolAssets={poolAssets}
                  poolId={props.row.original.pool.id}
                  stableswapPool={props.row.original.pool.type === "stable"}
                />
              );
            }
          ),
          header: t("pools.allPools.sort.poolName"),
          id: "pool",
          sortDescFirst: false,
        }),
        columnHelper.accessor((row) => row, {
          cell: observer(
            (
              props: CellContext<
                ObservablePoolWithMetric,
                ObservablePoolWithMetric
              >
            ) => {
              return <>{props.row.original.liquidity.toString()}</>;
            }
          ),
          header: t("pools.allPools.sort.liquidity"),
          id: "liquidity",
        }),
        columnHelper.accessor((row) => row, {
          cell: observer(
            (
              props: CellContext<
                ObservablePoolWithMetric,
                ObservablePoolWithMetric
              >
            ) => {
              return (
                <MetricLoaderCell
                  value={props.row.original.volume24h.toString()}
                />
              );
            }
          ),
          header: t("pools.allPools.sort.volume24h"),
          id: "volume24h",
        }),
        columnHelper.accessor((row) => row, {
          cell: observer(
            (
              props: CellContext<
                ObservablePoolWithMetric,
                ObservablePoolWithMetric
              >
            ) => {
              return (
                <MetricLoaderCell
                  value={props.row.original.feesSpent7d.toString()}
                />
              );
            }
          ),
          header: t("pools.allPools.sort.fees"),
          id: "feesSpent7d",
        }),
        columnHelper.accessor((row) => row, {
          cell: observer(
            (
              props: CellContext<
                ObservablePoolWithMetric,
                ObservablePoolWithMetric
              >
            ) => {
              const pool = props.getValue();

              const inflation = queriesCosmos.queryInflation;
              /**
               * If pool APR is 5 times bigger than staking APR, warn user
               * that pool may be subject to inflation
               */
              const isAPRTooHigh = inflation.inflation.toDec().gt(new Dec(0))
                ? pool.apr
                    .toDec()
                    .gt(
                      inflation.inflation
                        .toDec()
                        .quo(new Dec(100))
                        .mul(new Dec(5))
                    )
                : false;

              return (
                <MetricLoaderCell
                  isLoading={
                    queriesOsmosis.queryIncentivizedPools.isAprFetching
                  }
                  value={
                    // Only display warning when APR is too high
                    isAPRTooHigh ? (
                      <Tooltip content={t("highPoolInflationWarning")}>
                        <p className="flex items-center gap-1.5">
                          <Icon
                            id="alert-triangle"
                            className="h-4 w-4 text-osmoverse-400"
                          />
                          {pool.apr.toString()}
                        </p>
                      </Tooltip>
                    ) : (
                      pool.apr.toString()
                    )
                  }
                />
              );
            }
          ),
          header: t("pools.allPools.sort.APRIncentivized"),
          id: "apr",
        }),
        columnHelper.accessor((row) => row, {
          cell: observer(
            (
              props: CellContext<
                ObservablePoolWithMetric,
                ObservablePoolWithMetric
              >
            ) => {
              const poolWithMetrics = props.row.original;
              const poolId = poolWithMetrics.pool.id;
              return (
                <PoolQuickActionCell
                  poolId={poolId}
                  cellGroupEventEmitter={cellGroupEventEmitter}
                  onAddLiquidity={() => quickAddLiquidity(poolId)}
                  onRemoveLiquidity={
                    !poolWithMetrics.myAvailableLiquidity.toDec().isZero()
                      ? () => quickRemoveLiquidity(poolId)
                      : undefined
                  }
                  onLockTokens={
                    !poolWithMetrics.myAvailableLiquidity.toDec().isZero()
                      ? () => quickLockTokens(poolId)
                      : undefined
                  }
                />
              );
            }
          ),
          header: "",
          id: "actions",
        }),
      ],
      [
        cellGroupEventEmitter,
        columnHelper,
        queriesCosmos.queryInflation,
        queriesOsmosis.queryIncentivizedPools.isAprFetching,
        quickAddLiquidity,
        quickLockTokens,
        quickRemoveLiquidity,
        t,
      ]
    );

    const table = useReactTable({
      data: filteredPools,
      columns,
      state: {
        sorting,
      },
      getCoreRowModel: getCoreRowModel(),
      getSortedRowModel: getSortedRowModel(),
      onSortingChange: (updaterOrValue) => {
        queriesOsmosis.queryGammPools.fetchRemainingPools();

        const nextState = runIfFn(updaterOrValue, sorting);
        const nextId: string | undefined = nextState[0]?.id;

        const accessors: Record<string, keyof ObservablePoolWithMetric> = {
          pool: "pool",
          liquidity: "liquidity",
          volume24h: "volume24h",
          feesSpent7d: "feesSpent7d",
          apr: "apr",
        };

        if (accessors[nextId]) {
          setSorting([{ id: accessors[nextId], desc: nextState[0].desc }]);
        } else {
          setSorting([]);
        }
      },
      manualSorting: true,
    });

    const handleFetchRemaining = useCallback(
      () => queriesOsmosis.queryGammPools.fetchRemainingPools(),
      [queriesOsmosis.queryGammPools]
    );

    const [mobileSortMenuIsOpen, setMobileSortMenuIsOpen] = useState(false);

    const onSelectFilter = useCallback(
      (id: keyof typeof PoolFilters) => {
        if (poolFilterQuery.includes(id)) {
          router.replace(
            {
              query: {
                ...router.query,
                pool: poolFilterQuery
                  .filter((incentive) => incentive !== id)
                  .join(","),
              },
            },
            undefined,
            {
              scroll: false,
            }
          );
        } else {
          router.push(
            {
              query: {
                ...router.query,
                pool: [...poolFilterQuery, id].join(","),
              },
            },
            undefined,
            {
              scroll: false,
            }
          );
        }
        handleFetchRemaining();
      },
      [handleFetchRemaining, poolFilterQuery, router]
    );
    const onSelectIncentiveFilter = useCallback(
      (id: keyof typeof IncentiveFilters) => {
        if (incentiveFilterQuery.includes(id)) {
          router.replace(
            {
              query: {
                ...router.query,
                incentive: incentiveFilterQuery
                  .filter((incentive) => incentive !== id)
                  .join(","),
              },
            },
            undefined,
            {
              scroll: false,
            }
          );
        } else {
          router.push(
            {
              query: {
                ...router.query,
                incentive: [...incentiveFilterQuery, id].join(","),
              },
            },
            undefined,
            {
              scroll: false,
            }
          );
        }
        handleFetchRemaining();
      },
      [handleFetchRemaining, incentiveFilterQuery, router]
    );

    return (
      <>
        <div className="mt-5 flex flex-col gap-3">
          {isMobile ? (
            <>
              <div className="flex gap-3">
                <SearchBox
                  currentValue={query}
                  onInput={setQuery}
                  placeholder={t("pools.allPools.search")}
                  className="!w-full rounded-full"
                  rightIcon={() => (
                    <button
                      className="flex h-8 w-8 items-center justify-center rounded-full border border-osmoverse-500 text-osmoverse-200"
                      onClick={() => setMobileSortMenuIsOpen(true)}
                    >
                      <Icon id="tune" className="" />
                    </button>
                  )}
                />
              </div>
              <div className="flex flex-wrap items-center gap-3">
                <div className="flex-1">
                  <CheckboxSelect
                    label={t("components.pool.mobileTitle")}
                    options={Object.entries(PoolFilters).map(
                      ([id, display]) => ({
                        id,
                        display,
                      })
                    )}
                    selectedOptionIds={poolFilterQuery}
                    onSelect={(id) =>
                      onSelectFilter(id as keyof typeof PoolFilters)
                    }
                  />
                </div>
                <div className="flex-1">
                  <CheckboxSelect
                    label={t("components.incentive.mobileTitle")}
                    options={Object.entries(IncentiveFilters).map(
                      ([id, display]) => ({
                        id,
                        display,
                      })
                    )}
                    selectedOptionIds={incentiveFilterQuery}
                    onSelect={(id) =>
                      onSelectIncentiveFilter(
                        id as keyof typeof IncentiveFilters
                      )
                    }
                    menuItemsClassName="sm:left-auto sm:-right-px"
                  />
                </div>
              </div>
            </>
          ) : (
            <div className="flex place-content-between items-center">
              <h5>{t("pools.allPools.title")}</h5>
              <div className="flex flex-wrap items-center gap-3 lg:w-full lg:place-content-between">
                <CheckboxSelect
                  label={
                    isMobile
                      ? t("components.pool.mobileTitle")
                      : t("components.pool.title")
                  }
                  options={Object.entries(PoolFilters).map(([id, display]) => ({
                    id,
                    display,
                  }))}
                  selectedOptionIds={poolFilterQuery}
                  onSelect={(id) =>
                    onSelectFilter(id as keyof typeof PoolFilters)
                  }
                />
                <CheckboxSelect
                  label={
                    isMobile
                      ? t("components.incentive.mobileTitle")
                      : t("components.incentive.title")
                  }
                  options={Object.entries(IncentiveFilters).map(
                    ([id, display]) => ({
                      id,
                      display,
                    })
                  )}
                  selectedOptionIds={incentiveFilterQuery}
                  onSelect={(id) =>
                    onSelectIncentiveFilter(id as keyof typeof IncentiveFilters)
                  }
                />
                <SearchBox
                  currentValue={query}
                  onInput={setQuery}
                  placeholder={t("pools.allPools.search")}
                  className="!w-64"
                  size="small"
                  onFocusChange={(isFocused) => {
                    // user typed then removed focus
                    if (query !== "" && !isFocused) {
                      logEvent([
                        EventName.Pools.allPoolsListFiltered,
                        {
                          isFilterOn: true,
                          filteredBy: query,
                        },
                      ]);
                    }
                  }}
                />
              </div>
            </div>
          )}

          <div className="h-auto overflow-auto">
            <PaginatedTable
              paginate={handleFetchRemaining}
              mobileSize={170}
              size={69}
              table={table}
              topOffset={topOffset}
            />
          </div>
        </div>
        <MenuOptionsModal
          title={t("components.sort.mobileMenu")}
          options={table.getHeaderGroups()[0].headers.map(({ id, column }) => {
            return {
              id,
              display: column.columnDef.header as string,
            };
          })}
          selectedOptionId={sorting[0]?.id}
          onSelectMenuOption={(id: string) => {
            table.getColumn(id)?.toggleSorting();
            setMobileSortMenuIsOpen(false);
          }}
          isOpen={mobileSortMenuIsOpen}
          onRequestClose={() => setMobileSortMenuIsOpen(false)}
        />
      </>
    );
  }
);

const CheckboxSelect: FC<
  {
    label: string;
    selectedOptionIds?: string[];
    showDeselectAll?: boolean;
    menuItemsClassName?: string;
  } & MenuSelectProps
> = ({ label, selectedOptionIds, options, onSelect, menuItemsClassName }) => {
  const { isMobile } = useWindowSize();

  return (
    <Menu>
      {({ open }) => (
        <div className="relative">
          <Menu.Button
            className={classNames(
              "relative flex h-10 shrink-0 cursor-pointer items-center justify-center gap-2 rounded-xl px-6 text-sm transition-colors md:w-full",
              "border border-osmoverse-500 hover:border-2 hover:border-osmoverse-200 hover:px-[23px]",
              open &&
                "border-2 border-osmoverse-200 px-[23px] text-osmoverse-200"
            )}
          >
            {label}
            <Icon
              className="flex shrink-0 items-center text-osmoverse-200"
              id={open ? "chevron-up" : "chevron-down"}
              height={isMobile ? 12 : 16}
              width={isMobile ? 12 : 16}
            />
          </Menu.Button>

          <Menu.Items
            className={classNames(
              "absolute top-full -left-px z-[1000] mt-2 flex w-max select-none flex-col overflow-hidden rounded-xl border border-osmoverse-700 bg-osmoverse-800 text-left",
              menuItemsClassName
            )}
          >
            {options.map(({ id, display }, index) => {
              return (
                <Menu.Item key={id}>
                  {({ active }) => (
                    <button
                      className={classNames(
                        "flex cursor-pointer items-center gap-3 px-4 py-2 text-left text-osmoverse-200 transition-colors",
                        {
                          "hover:bg-osmoverse-700": active,
                          "rounded-b-xlinset": index === options.length - 1,
                        }
                      )}
                      onClick={(e) => {
                        e.preventDefault();
                        onSelect(id);
                      }}
                    >
                      <CheckBox
                        className="w-fit"
                        isOn={Boolean(selectedOptionIds?.includes(id))}
                        onToggle={noop}
                      />
                      <span>{display}</span>
                    </button>
                  )}
                </Menu.Item>
              );
            })}
          </Menu.Items>
        </div>
      )}
    </Menu>
  );
};<|MERGE_RESOLUTION|>--- conflicted
+++ resolved
@@ -80,19 +80,12 @@
 ];
 
 function getPoolFilters(
-<<<<<<< HEAD
-  t: ReturnType<typeof useTranslation>
-): Record<BasePool["type"], string> {
-  return {
-=======
   t: ReturnType<typeof useTranslation>,
   concentratedLiquidityEnabled: boolean
 ): Partial<Record<BasePool["type"], string>> {
   const base = {
->>>>>>> 6ebdfc12
     stable: t("components.table.stable"),
     weighted: t("components.table.weighted"),
-    concentrated: t("components.table.concentrated"),
   };
 
   if (concentratedLiquidityEnabled) {
