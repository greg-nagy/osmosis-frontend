import { Dec, PricePretty, RatePretty } from "@keplr-wallet/unit";
import { ObservableQueryPool } from "@osmosis-labs/stores";
import {
  createColumnHelper,
  getCoreRowModel,
  getSortedRowModel,
  Row,
  SortingState,
  useReactTable,
} from "@tanstack/react-table";
import EventEmitter from "eventemitter3";
import { observer } from "mobx-react-lite";
import { useRouter } from "next/router";
import {
  FunctionComponent,
  useCallback,
  useMemo,
  useRef,
  useState,
} from "react";
import { useTranslation } from "react-multi-lang";

import { MenuOptionsModal } from "~/modals";

import { useFilteredData, useWindowSize } from "../../hooks";
import { useStore } from "../../stores";
import { Icon } from "../assets";
import { AssetCard } from "../cards";
import { SelectMenu } from "../control/select-menu";
import { SearchBox } from "../input";
import {
  MetricLoaderCell,
  PoolCompositionCell,
  PoolQuickActionCell,
} from "../table/cells";
import PaginatedTable from "./paginated-table";

const TVL_FILTER_THRESHOLD = 1000;

type PoolWithMetrics = {
  pool: ObservableQueryPool;
  liquidity: PricePretty;
  myLiquidity: PricePretty;
  myAvailableLiquidity: PricePretty;
  apr?: RatePretty;
  poolName: string;
  networkNames: string;
  volume24h: PricePretty;
  volume7d: PricePretty;
  feesSpent24h: PricePretty;
  feesSpent7d: PricePretty;
  feesPercentage: string;
};

export type Pool = [
  {
    poolId: string;
    poolAssets: { coinImageUrl: string | undefined; coinDenom: string }[];
    stableswapPool: boolean;
  },
  {
    value: PricePretty;
  },
  {
    value: PricePretty;
  },
  {
    value: PricePretty;
    isLoading?: boolean;
  },
  {
    value: PricePretty | RatePretty | undefined;
  },
  {
    poolId: string;
    cellGroupEventEmitter: EventEmitter<string | symbol, any>;
    onAddLiquidity?: () => void;
    onRemoveLiquidity?: () => void;
    onLockTokens?: () => void;
  }
];

const PoolFilters: Record<"stable" | "weighted", string> = {
  stable: "Stableswap",
  weighted: "Weighted",
};

const IncentiveFilters: Record<"internal" | "external" | "superfluid", string> =
  {
    internal: "Internal incentives",
    external: "External incentives",
    superfluid: "Superfluid",
  };

export const AllPoolsTable: FunctionComponent<{
  topOffset: number;
  quickAddLiquidity: (poolId: string) => void;
  quickRemoveLiquidity: (poolId: string) => void;
  quickLockTokens: (poolId: string) => void;
}> = observer(
  ({ quickAddLiquidity, quickRemoveLiquidity, quickLockTokens, topOffset }) => {
    const {
      chainStore,
      queriesExternalStore,
      derivedDataStore,
      priceStore,
      queriesStore,
    } = useStore();
    const t = useTranslation();

    const router = useRouter();
    const poolFilter = router.query.pool as keyof Record<
      "stable" | "weighted",
      string
    >;
    const incentiveFilter = router.query.incentive as keyof Record<
      "internal" | "external" | "superfluid",
      string
    >;
    const fetchedRemainingPoolsRef = useRef(false);
    const { isMobile } = useWindowSize();

    const { chainId } = chainStore.osmosis;
    const queriesOsmosis = queriesStore.get(chainId).osmosis!;
<<<<<<< HEAD
    const account = accountStore.getWallet(chainId);
=======
>>>>>>> cb7ae908
    const queryActiveGauges = queriesExternalStore.queryActiveGauges;

    const allPools = queriesOsmosis.queryGammPools.getAllPools();

<<<<<<< HEAD
    const qaLockedResp = queriesOsmosis.queryAccountLocked.get(
      account?.address ?? ""
    ).response;
    const allPoolsWithMetrics: PoolWithMetrics[] = useMemo(
      () =>
        allPools.map((pool) => {
          const poolDetail = derivedDataStore.poolDetails.get(pool.id);
          return {
            pool,
            ...queriesExternalStore.queryGammPoolFeeMetrics.getPoolFeesMetrics(
              pool.id,
              priceStore
            ),
            liquidity: poolDetail.totalValueLocked,
            myLiquidity: poolDetail.userShareValue,
            myAvailableLiquidity: poolDetail.userAvailableValue,
            poolName: pool.poolAssets
              .map((asset) => asset.amount.currency.coinDenom)
              .join("/"),
            networkNames: pool.poolAssets
              .map(
                (asset) =>
                  chainStore.getChainFromCurrency(asset.amount.denom)
                    ?.chainName ?? ""
              )
              .join(" "),
            apr:
              derivedDataStore.poolsBonding
                .get(pool.id)
                ?.highestBondDuration?.aggregateApr.maxDecimals(0) ??
              poolDetail.swapFeeApr.maxDecimals(0),
          };
        }),
      // eslint-disable-next-line react-hooks/exhaustive-deps
      [
        // note: mobx only causes rerenders for values referenced *during* render. I.e. *not* within useEffect/useCallback/useMemo hooks (see: https://mobx.js.org/react-integration.html)
        // `useMemo` is needed in this file to avoid "debounce" with the hundreds of re-renders by mobx as the 200+ API requests come in and populate 1000+ observables (otherwise the UI is unresponsive for 30+ seconds)
        // we only want to map through the list on renders where data changes
        // also, the higher level `useMemo`s (i.e. this one) gain the most performance as other renders are prevented down the line as data is calculated (remember, renders are initiated by both mobx and react)
        allPools,
        queriesOsmosis.queryIncentivizedPools.response,
        queriesOsmosis.querySuperfluidPools.response,
        queriesOsmosis.querySuperfluidPools.response,
        queriesOsmosis.querySuperfluidParams.response,
        queriesOsmosis.queryLockableDurations.response,
        queriesOsmosis.queryIncentivizedPools.response,
        queriesOsmosis.queryLockableDurations.response,
        account?.address,
        queriesExternalStore.queryGammPoolFeeMetrics.response,
        queriesExternalStore.queryActiveGauges.response,
        qaLockedResp,
        priceStore.response,
      ]
    );
=======
    const allPoolsWithMetrics: PoolWithMetrics[] = allPools.map((pool) => {
      const poolDetail = derivedDataStore.poolDetails.get(pool.id);
      return {
        pool,
        ...queriesExternalStore.queryGammPoolFeeMetrics.getPoolFeesMetrics(
          pool.id,
          priceStore
        ),
        liquidity: poolDetail.totalValueLocked,
        myLiquidity: poolDetail.userShareValue,
        myAvailableLiquidity: poolDetail.userAvailableValue,
        poolName: pool.poolAssets
          .map((asset) => asset.amount.currency.coinDenom)
          .join("/"),
        networkNames: pool.poolAssets
          .map(
            (asset) =>
              chainStore.getChainFromCurrency(asset.amount.denom)?.chainName ??
              ""
          )
          .join(" "),
        apr:
          derivedDataStore.poolsBonding
            .get(pool.id)
            ?.highestBondDuration?.aggregateApr.maxDecimals(0) ??
          poolDetail.swapFeeApr.maxDecimals(0),
      };
    });
>>>>>>> cb7ae908

    const tvlFilteredPools = useMemo(
      () =>
        allPoolsWithMetrics.filter((p) =>
          p.liquidity.toDec().gte(new Dec(TVL_FILTER_THRESHOLD))
        ),
      [allPoolsWithMetrics]
    );

    const poolFilteredPools = useMemo(
      () =>
        tvlFilteredPools.filter((p) => {
          if (poolFilter) {
            return p.pool.type === poolFilter;
          }
          return true;
        }),
      [poolFilter, tvlFilteredPools]
    );

    const incentiveFilteredPools = useMemo(
      () =>
        poolFilteredPools.filter((p) => {
          if (incentiveFilter === "superfluid") {
            return queriesOsmosis.querySuperfluidPools.isSuperfluidPool(
              p.pool.id
            );
          }
          if (incentiveFilter === "internal") {
            return queriesOsmosis.queryIncentivizedPools.isIncentivized(
              p.pool.id
            );
          }
          if (incentiveFilter === "external") {
            const gauges = queryActiveGauges.getExternalGaugesForPool(
              p.pool.id
            );
            return gauges && gauges.length > 0;
          }
          return true;
        }),
      [
        incentiveFilter,
        poolFilteredPools,
        queriesOsmosis.queryIncentivizedPools,
        queriesOsmosis.querySuperfluidPools,
        queryActiveGauges,
      ]
    );

    const [query, _setQuery, filteredPools] = useFilteredData(
      incentiveFilteredPools,
      useMemo(
        () => [
          "pool.id",
          "poolName",
          "networkNames",
          "pool.poolAssets.amount.currency.originCurrency.pegMechanism",
        ],
        []
      )
    );
    const setQuery = useCallback(
      (search: string) => {
        if (search !== "" && !fetchedRemainingPoolsRef.current) {
          queriesOsmosis.queryGammPools.fetchRemainingPools();
          fetchedRemainingPoolsRef.current = true;
        }
        setSorting([]);
        _setQuery(search);
      },
      [_setQuery, queriesOsmosis.queryGammPools]
    );

    const cellGroupEventEmitter = useRef(new EventEmitter()).current;
    const tableData: Pool[] = useMemo(
      () =>
        filteredPools.map((poolWithMetrics) => {
          const poolId = poolWithMetrics.pool.id;
          const poolAssets = poolWithMetrics.pool.poolAssets.map(
            (poolAsset) => ({
              coinImageUrl: poolAsset.amount.currency.coinImageUrl,
              coinDenom: poolAsset.amount.currency.coinDenom,
            })
          );

          const pool: Pool = [
            {
              poolId,
              poolAssets,
              stableswapPool: poolWithMetrics.pool.type === "stable",
            },
            { value: poolWithMetrics.liquidity },
            {
              value: poolWithMetrics.volume24h,
            },
            {
              value: poolWithMetrics.feesSpent7d,
            },
            {
              value: poolWithMetrics.apr,
            },
            {
              poolId,
              cellGroupEventEmitter,
              onAddLiquidity: () => quickAddLiquidity(poolId),
              onRemoveLiquidity: !poolWithMetrics.myAvailableLiquidity
                .toDec()
                .isZero()
                ? () => quickRemoveLiquidity(poolId)
                : undefined,
              onLockTokens: !poolWithMetrics.myAvailableLiquidity
                .toDec()
                .isZero()
                ? () => quickLockTokens(poolId)
                : undefined,
            },
          ];
          return pool;
        }),
      [
        cellGroupEventEmitter,
        filteredPools,
        quickAddLiquidity,
        quickLockTokens,
        quickRemoveLiquidity,
      ]
    );

    const columnHelper = createColumnHelper<Pool>();

    const columns = useMemo(
      () => [
        columnHelper.accessor((row) => row[0].poolId, {
          cell: (props) => <PoolCompositionCell {...props.row.original[0]} />,
          header: t("pools.allPools.sort.poolName"),
          id: "id",
        }),
        columnHelper.accessor(
          (row) => row[1].value.toDec().truncate().toString(),
          {
            cell: (props) => props.row.original[1].value.toString(),
            header: t("pools.allPools.sort.liquidity"),
            id: "liquidity",
            sortDescFirst: true,
          }
        ),
        columnHelper.accessor(
          (row) => row[2].value.toDec().truncate().toString(),
          {
            cell: (props) => (
              <MetricLoaderCell
                value={props.row.original[2].value.toString()}
              />
            ),
            header: t("pools.allPools.sort.volume24h"),
            id: "volume24h",
            sortDescFirst: true,
          }
        ),
        columnHelper.accessor(
          (row) => row[3].value.toDec().truncate().toString(),
          {
            cell: (props) => (
              <MetricLoaderCell
                value={props.row.original[3].value.toString()}
              />
            ),
            header: t("pools.allPools.sort.fees"),
            id: "fees",
            sortDescFirst: true,
          }
        ),
        columnHelper.accessor((row) => row[4].value?.toDec().toString(), {
          cell: (props) => (
            <MetricLoaderCell value={props.row.original[4].value?.toString()} />
          ),
          header: t("pools.allPools.sort.APRIncentivized"),
          id: "apr",
          sortDescFirst: true,
        }),
        columnHelper.accessor((row) => row[5], {
          cell: (props) => {
            return <PoolQuickActionCell {...props.row.original[5]} />;
          },
          header: "",
          id: "actions",
        }),
      ],
      [columnHelper, t]
    );

    const [sorting, setSorting] = useState<SortingState>([
      {
        id: "liquidity",
        desc: true,
      },
    ]);

    const table = useReactTable({
      data: tableData,
      columns,
      state: {
        sorting,
      },
      getCoreRowModel: getCoreRowModel(),
      getSortedRowModel: getSortedRowModel(),
      onSortingChange: (s) => {
        queriesOsmosis.queryGammPools.fetchRemainingPools();
        setSorting(s);
      },
    });

    const handleFetchRemaining = useCallback(
      () => queriesOsmosis.queryGammPools.fetchRemainingPools(),
      [queriesOsmosis.queryGammPools]
    );

    const [mobileSortMenuIsOpen, setMobileSortMenuIsOpen] = useState(false);

    const mobileTableRow = useCallback((row: Row<Pool>) => {
      return (
        <AssetCard
          coinDenom={row.original[0].poolAssets
            .map((asset) => asset.coinDenom)
            .join("/")}
          metrics={[
            {
              label: "TVL",
              value: row.original[1].value.toString(),
            },
            {
              label: "APR",
              value: row.original[4].value!.toString(),
            },
          ]}
          coinImageUrl={row.original[0].poolAssets}
        />
      );
    }, []);
    const onSelectFilter = useCallback(
      (id: string) => {
        if (id === poolFilter) {
          router.replace(
            {
              query: router.query.incentive
                ? { incentive: router.query.incentive }
                : null,
            },
            undefined,
            {
              scroll: false,
            }
          );
        } else {
          router.push({ query: { ...router.query, pool: id } }, undefined, {
            scroll: false,
          });
        }
        handleFetchRemaining();
      },
      [handleFetchRemaining, poolFilter, router]
    );
    const onSelectIncentiveFilter = useCallback(
      (id: string) => {
        if (id === incentiveFilter) {
          router.replace(
            {
              query: router.query.pool ? { pool: router.query.pool } : null,
            },
            undefined,
            {
              scroll: false,
            }
          );
        } else {
          router.push(
            { query: { ...router.query, incentive: id } },
            undefined,
            {
              scroll: false,
            }
          );
        }
        handleFetchRemaining();
      },
      [handleFetchRemaining, incentiveFilter, router]
    );

    return (
      <>
        <div className="mt-5 flex flex-col gap-3">
          {isMobile ? (
            <>
              <div className="flex gap-3">
                <SearchBox
                  currentValue={query}
                  onInput={setQuery}
                  placeholder={t("pools.allPools.search")}
                  className="!w-full rounded-full"
                  rightIcon={() => (
                    <button
                      className="flex h-8 w-8 items-center justify-center rounded-full border border-osmoverse-500 text-osmoverse-200"
                      onClick={() => setMobileSortMenuIsOpen(true)}
                    >
                      <Icon id="tune" className="" />
                    </button>
                  )}
                />
              </div>
              <div className="flex flex-wrap items-center gap-3">
                <div className="flex-1">
                  <SelectMenu
                    label={t("components.pool.mobileTitle")}
                    selectedOptionLabel={PoolFilters[poolFilter]}
                    options={Object.entries(PoolFilters).map(
                      ([id, display]) => ({
                        id,
                        display,
                      })
                    )}
                    selectedOptionId={poolFilter}
                    onSelect={onSelectFilter}
                  />
                </div>
                <div className="flex-1">
                  <SelectMenu
                    label={t("components.incentive.mobileTitle")}
                    options={Object.entries(IncentiveFilters).map(
                      ([id, display]) => ({
                        id,
                        display,
                      })
                    )}
                    selectedOptionLabel={IncentiveFilters[incentiveFilter]}
                    selectedOptionId={incentiveFilter}
                    onSelect={onSelectIncentiveFilter}
                  />
                </div>
              </div>
            </>
          ) : (
            <div className="flex place-content-between items-center">
              <h5>{t("pools.allPools.title")}</h5>
              <div className="flex flex-wrap items-center gap-3 lg:w-full lg:place-content-between">
                <SelectMenu
                  label={
                    isMobile
                      ? t("components.pool.mobileTitle")
                      : t("components.pool.title")
                  }
                  selectedOptionLabel={PoolFilters[poolFilter]}
                  options={Object.entries(PoolFilters).map(([id, display]) => ({
                    id,
                    display,
                  }))}
                  selectedOptionId={poolFilter}
                  onSelect={onSelectFilter}
                />
                <SelectMenu
                  label={
                    isMobile
                      ? t("components.incentive.mobileTitle")
                      : t("components.incentive.title")
                  }
                  options={Object.entries(IncentiveFilters).map(
                    ([id, display]) => ({
                      id,
                      display,
                    })
                  )}
                  selectedOptionLabel={IncentiveFilters[incentiveFilter]}
                  selectedOptionId={incentiveFilter}
                  onSelect={onSelectIncentiveFilter}
                />
                <SearchBox
                  currentValue={query}
                  onInput={setQuery}
                  placeholder={t("pools.allPools.search")}
                  className="!w-64"
                  size="small"
                />
              </div>
            </div>
          )}
          <div className="h-auto overflow-auto">
            <PaginatedTable
              paginate={handleFetchRemaining}
              mobileSize={170}
              renderMobileItem={mobileTableRow}
              size={69}
              table={table}
              topOffset={topOffset}
            />
          </div>
        </div>
        <MenuOptionsModal
          title={t("components.sort.mobileMenu")}
          options={table.getHeaderGroups()[0].headers.map(({ id, column }) => {
            return {
              id,
              display: column.columnDef.header as string,
            };
          })}
          selectedOptionId={sorting[0]?.id}
          onSelectMenuOption={(id: string) => {
            table.getColumn(id)?.toggleSorting();
            setMobileSortMenuIsOpen(false);
          }}
          isOpen={mobileSortMenuIsOpen}
          onRequestClose={() => setMobileSortMenuIsOpen(false)}
        />
      </>
    );
  }
);<|MERGE_RESOLUTION|>--- conflicted
+++ resolved
@@ -122,70 +122,10 @@
 
     const { chainId } = chainStore.osmosis;
     const queriesOsmosis = queriesStore.get(chainId).osmosis!;
-<<<<<<< HEAD
-    const account = accountStore.getWallet(chainId);
-=======
->>>>>>> cb7ae908
     const queryActiveGauges = queriesExternalStore.queryActiveGauges;
 
     const allPools = queriesOsmosis.queryGammPools.getAllPools();
 
-<<<<<<< HEAD
-    const qaLockedResp = queriesOsmosis.queryAccountLocked.get(
-      account?.address ?? ""
-    ).response;
-    const allPoolsWithMetrics: PoolWithMetrics[] = useMemo(
-      () =>
-        allPools.map((pool) => {
-          const poolDetail = derivedDataStore.poolDetails.get(pool.id);
-          return {
-            pool,
-            ...queriesExternalStore.queryGammPoolFeeMetrics.getPoolFeesMetrics(
-              pool.id,
-              priceStore
-            ),
-            liquidity: poolDetail.totalValueLocked,
-            myLiquidity: poolDetail.userShareValue,
-            myAvailableLiquidity: poolDetail.userAvailableValue,
-            poolName: pool.poolAssets
-              .map((asset) => asset.amount.currency.coinDenom)
-              .join("/"),
-            networkNames: pool.poolAssets
-              .map(
-                (asset) =>
-                  chainStore.getChainFromCurrency(asset.amount.denom)
-                    ?.chainName ?? ""
-              )
-              .join(" "),
-            apr:
-              derivedDataStore.poolsBonding
-                .get(pool.id)
-                ?.highestBondDuration?.aggregateApr.maxDecimals(0) ??
-              poolDetail.swapFeeApr.maxDecimals(0),
-          };
-        }),
-      // eslint-disable-next-line react-hooks/exhaustive-deps
-      [
-        // note: mobx only causes rerenders for values referenced *during* render. I.e. *not* within useEffect/useCallback/useMemo hooks (see: https://mobx.js.org/react-integration.html)
-        // `useMemo` is needed in this file to avoid "debounce" with the hundreds of re-renders by mobx as the 200+ API requests come in and populate 1000+ observables (otherwise the UI is unresponsive for 30+ seconds)
-        // we only want to map through the list on renders where data changes
-        // also, the higher level `useMemo`s (i.e. this one) gain the most performance as other renders are prevented down the line as data is calculated (remember, renders are initiated by both mobx and react)
-        allPools,
-        queriesOsmosis.queryIncentivizedPools.response,
-        queriesOsmosis.querySuperfluidPools.response,
-        queriesOsmosis.querySuperfluidPools.response,
-        queriesOsmosis.querySuperfluidParams.response,
-        queriesOsmosis.queryLockableDurations.response,
-        queriesOsmosis.queryIncentivizedPools.response,
-        queriesOsmosis.queryLockableDurations.response,
-        account?.address,
-        queriesExternalStore.queryGammPoolFeeMetrics.response,
-        queriesExternalStore.queryActiveGauges.response,
-        qaLockedResp,
-        priceStore.response,
-      ]
-    );
-=======
     const allPoolsWithMetrics: PoolWithMetrics[] = allPools.map((pool) => {
       const poolDetail = derivedDataStore.poolDetails.get(pool.id);
       return {
@@ -214,7 +154,6 @@
           poolDetail.swapFeeApr.maxDecimals(0),
       };
     });
->>>>>>> cb7ae908
 
     const tvlFilteredPools = useMemo(
       () =>
