--- conflicted
+++ resolved
@@ -1,10 +1,5 @@
 import { Menu } from "@headlessui/react";
 import { Dec, PricePretty, RatePretty } from "@keplr-wallet/unit";
-<<<<<<< HEAD
-import type { BasePool } from "@osmosis-labs/pools";
-import { ObservablePoolWithMetric } from "@osmosis-labs/stores";
-=======
->>>>>>> 25210e2b
 import {
   CellContext,
   createColumnHelper,
