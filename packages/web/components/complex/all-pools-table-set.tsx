import { Dec, PricePretty } from "@keplr-wallet/unit";
import { ObservablePoolWithFeeMetrics } from "@osmosis-labs/stores";
import { observer } from "mobx-react-lite";
import {
  FunctionComponent,
  useState,
  useMemo,
  useCallback,
  useEffect,
  useRef,
} from "react";
import { EventName } from "../../config";
import {
  useFilteredData,
  usePaginatedData,
  useSortedData,
  useWindowSize,
  useAmplitudeAnalytics,
} from "../../hooks";
import { useStore } from "../../stores";
import { Switch, MenuToggle, PageList, SortMenu } from "../control";
import { SearchBox } from "../input";
import { RowDef, Table } from "../table";
import { MetricLoaderCell, PoolCompositionCell } from "../table/cells";
import { Breakpoint } from "../types";
import { CompactPoolTableDisplay } from "./compact-pool-table-display";
import { POOLS_PER_PAGE } from ".";

const poolsMenuOptions = [
  { id: "incentivized-pools", display: "Incentivized Pools" },
  { id: "all-pools", display: "All Pools" },
];

const TVL_FILTER_THRESHOLD = 1000;

export const AllPoolsTableSet: FunctionComponent<{
  tableSet?: "incentivized-pools" | "all-pools";
}> = observer(({ tableSet = "incentivized-pools" }) => {
  const {
    chainStore,
    queriesExternalStore,
    priceStore,
    queriesStore,
    accountStore,
  } = useStore();
  const { isMobile } = useWindowSize();
  const { logEvent } = useAmplitudeAnalytics();

  const [activeOptionId, setActiveOptionId] = useState(tableSet);
  const selectOption = (optionId: string) => {
    if (optionId === "incentivized-pools" || optionId === "all-pools") {
      setActiveOptionId(optionId);
    }
  };
  const [isPoolTvlFiltered, do_setIsPoolTvlFiltered] = useState(false);
  const tvlFilterLabel = `Show pools < ${new PricePretty(
    priceStore.getFiatCurrency(priceStore.defaultVsCurrency)!,
    TVL_FILTER_THRESHOLD
  ).toString()}`;
<<<<<<< HEAD
  const setIsPoolTvlFiltered = useCallback((isFiltered: boolean) => {
    logEvent([
      EventName.Pools.allPoolsListFiltered,
      {
        filteredBy: tvlFilterLabel,
        isFilterOn: isFiltered,
      },
    ]);
    if (isFiltered) trackEvent(PoolsPageEvents.showLowTvlPools);
    do_setIsPoolTvlFiltered(isFiltered);
  }, []);
=======
  const setIsPoolTvlFiltered = useCallback(
    (isFiltered: boolean) => {
      logEvent([
        EventName.Pools.allPoolsListFiltered,
        {
          filteredBy: tvlFilterLabel,
          isFilterOn: isFiltered,
        },
      ]);
      do_setIsPoolTvlFiltered(isFiltered);
    },
    [do_setIsPoolTvlFiltered]
  );
>>>>>>> 262d7019

  const { chainId } = chainStore.osmosis;
  const queriesOsmosis = queriesStore.get(chainId).osmosis!;
  const queriesExternal = queriesExternalStore.get();
  const account = accountStore.getAccount(chainId);
  const fiat = priceStore.getFiatCurrency(priceStore.defaultVsCurrency)!;

  const allPools = queriesOsmosis.queryGammPools.getAllPools();
  const incentivizedPoolIds =
    queriesOsmosis.queryIncentivizedPools.incentivizedPools;

  const allPoolsWithMetrics = useMemo(
    () =>
      allPools.map((pool) => ({
        ...queriesExternal.queryGammPoolFeeMetrics.makePoolWithFeeMetrics(
          pool,
          priceStore
        ),
        myLiquidity: pool
          .computeTotalValueLocked(priceStore)
          .mul(
            queriesOsmosis.queryGammPoolShare.getAllGammShareRatio(
              account.bech32Address,
              pool.id
            )
          ),
        apr: queriesOsmosis.queryIncentivizedPools
          .computeMostAPY(pool.id, priceStore)
          .maxDecimals(2),
        poolName: pool.poolAssets
          .map((asset) => asset.amount.currency.coinDenom)
          .join("/"),
        networkNames: pool.poolAssets
          .map(
            (asset) =>
              chainStore.getChainFromCurrency(asset.amount.denom)?.chainName ??
              ""
          )
          .join(" "),
      })),
    [
      allPools,
      account.bech32Address,
      queriesOsmosis,
      priceStore,
      queriesExternal,
      queriesExternal.queryGammPoolFeeMetrics.response,
    ]
  );

  const incentivizedPoolsWithMetrics = useMemo(
    () =>
      allPoolsWithMetrics.reduce(
        (
          incentivizedPools: ObservablePoolWithFeeMetrics[],
          poolWithMetrics: ObservablePoolWithFeeMetrics
        ) => {
          if (
            incentivizedPoolIds.some(
              (incentivizedPoolId) =>
                poolWithMetrics.pool.id === incentivizedPoolId
            )
          ) {
            incentivizedPools.push(poolWithMetrics);
          }
          return incentivizedPools;
        },
        []
      ),
    [allPoolsWithMetrics, incentivizedPoolIds]
  );

  const isIncentivizedPools = activeOptionId === poolsMenuOptions[0].id;
  const activeOptionPools = useMemo(
    () =>
      isIncentivizedPools ? incentivizedPoolsWithMetrics : allPoolsWithMetrics,
    [isIncentivizedPools, incentivizedPoolsWithMetrics, allPoolsWithMetrics]
  );

  const tvlFilteredPools = useMemo(() => {
    return isPoolTvlFiltered
      ? activeOptionPools
      : activeOptionPools.filter((poolWithMetrics) =>
          poolWithMetrics.liquidity.toDec().gte(new Dec(TVL_FILTER_THRESHOLD))
        );
  }, [isPoolTvlFiltered, activeOptionPools]);

  const initialKeyPath = "liquidity";
  const initialSortDirection = "descending";
  const [
    sortKeyPath,
    setSortKeyPath,
    sortDirection,
    setSortDirection,
    toggleSortDirection,
    sortedAllPoolsWithMetrics,
  ] = useSortedData(tvlFilteredPools, initialKeyPath, initialSortDirection);
<<<<<<< HEAD
  const setSortKeyPath = useCallback((terms: string) => {
    trackEvent(PoolsPageEvents.sortPools);
    do_setSortKeyPath(terms);
  }, []);
=======
>>>>>>> 262d7019

  const [query, setQuery, filteredPools] = useFilteredData(
    sortedAllPoolsWithMetrics,
    [
      "pool.id",
      "poolName",
      "networkNames",
      "pool.poolAssets.amount.currency.originCurrency.pegMechanism",
    ]
  );

  const [page, setPage, minPage, numPages, allData] = usePaginatedData(
    filteredPools,
    POOLS_PER_PAGE
  );
  const makeSortMechanism = useCallback(
    (keyPath: string) =>
      sortKeyPath === keyPath
        ? {
            currentDirection: sortDirection,
            onClickHeader: () => {
              switch (sortDirection) {
                case "ascending":
                  const newSortDirection = "descending";
                  logEvent([
                    EventName.Pools.allPoolsListSorted,
                    {
                      sortedBy: keyPath,
                      sortDirection: newSortDirection,
                      sortedOn: "table",
                    },
                  ]);
                  setSortDirection(newSortDirection);
                  break;
                case "descending":
                  // default sort key toggles forever
                  if (sortKeyPath === initialKeyPath) {
                    const newSortDirection = "ascending";
                    logEvent([
                      EventName.Pools.allPoolsListSorted,
                      {
                        sortedBy: keyPath,
                        sortDirection: newSortDirection,

                        sortedOn: "table",
                      },
                    ]);
                    setSortDirection(newSortDirection);
                  } else {
                    // other keys toggle then go back to default
                    setSortKeyPath(initialKeyPath);
                    setSortDirection(initialSortDirection);
                  }
              }
            },
          }
        : {
            onClickHeader: () => {
              const newSortDirection = "ascending";
              logEvent([
                EventName.Pools.allPoolsListSorted,
                {
                  sortedBy: keyPath,
                  sortDirection: newSortDirection,

                  sortedOn: "table",
                },
              ]);
              setSortKeyPath(keyPath);
              setSortDirection(newSortDirection);
            },
          },
    [sortKeyPath, sortDirection]
  );
  const tableCols = useMemo(
    () => [
      {
        id: "pool.id",
        display: "Pool Name",
        sort: makeSortMechanism("pool.id"),
        displayCell: PoolCompositionCell,
      },
      {
        id: "liquidity",
        display: "Liquidity",
        sort: makeSortMechanism("liquidity"),
      },
      {
        id: "volume24h",
        display: "Volume (24H)",
        sort: makeSortMechanism("volume24h"),

        displayCell: MetricLoaderCell,
      },
      {
        id: "feesSpent7d",
        display: "Fees (7D)",
        sort: makeSortMechanism("feesSpent7d"),
        displayCell: MetricLoaderCell,
        collapseAt: Breakpoint.XL,
      },
      {
        id: isIncentivizedPools ? "apr" : "myLiquidity",
        display: isIncentivizedPools ? "APR" : "My Liquidity",
        sort: makeSortMechanism(isIncentivizedPools ? "apr" : "myLiquidity"),
        displayCell: isIncentivizedPools ? MetricLoaderCell : undefined,
        collapseAt: Breakpoint.LG,
      },
    ],
    [isIncentivizedPools]
  );

  const tableRows: RowDef[] = useMemo(
    () =>
      allData.map((poolWithFeeMetrics) => ({
        link: `/pool/${poolWithFeeMetrics.pool.id}`,
        onClick: () => {
          logEvent([
            isIncentivizedPools
              ? EventName.Pools.incentivizedPoolsItemClicked
              : EventName.Pools.allPoolsItemClicked,
            {
              poolId: poolWithFeeMetrics.pool.id,
              poolName: poolWithFeeMetrics.pool.poolAssets
                .map((poolAsset) => poolAsset.amount.denom)
                .join(" / "),
              poolWeight: poolWithFeeMetrics.pool.poolAssets
                .map((poolAsset) => poolAsset.weightFraction.toString())
                .join(" / "),
              isSuperfluidPool:
                queriesOsmosis.querySuperfluidPools.isSuperfluidPool(
                  poolWithFeeMetrics.pool.id
                ),
            },
          ]);
        },
      })),
    [allData]
  );

  const tableData = useMemo(
    () =>
      allData.map((poolWithMetrics) => {
        const poolId = poolWithMetrics.pool.id;
        const poolAssets = poolWithMetrics.pool.poolAssets.map((poolAsset) => ({
          coinImageUrl: poolAsset.amount.currency.coinImageUrl,
          coinDenom: poolAsset.amount.currency.coinDenom,
        }));

        return [
          {
            poolId,
            poolAssets,
          },
          { value: poolWithMetrics.liquidity.toString() },
          {
            value: poolWithMetrics.volume24h.toString(),
            isLoading: !queriesExternal.queryGammPoolFeeMetrics.response,
          },
          {
            value: poolWithMetrics.feesSpent7d.toString(),
            isLoading: !queriesExternal.queryGammPoolFeeMetrics.response,
          },
          {
            value: isIncentivizedPools
              ? poolWithMetrics.apr?.toString()
              : poolWithMetrics.myLiquidity?.toString(),
            isLoading: isIncentivizedPools
              ? queriesOsmosis.queryIncentivizedPools.isAprFetching
              : false,
          },
        ];
      }),
    [
      allData,
      isIncentivizedPools,
      incentivizedPoolIds,
      queriesExternal,
      queriesOsmosis,
    ]
  );

  // auto expand searchable pools set when user is actively searching
  const didAutoSwitchActiveSet = useRef(false);
  const didAutoSwitchTVLFilter = useRef(false);
  useEffect(() => {
    // first expand to all pools, then to low TVL pools
    // remember if/what we switched for user
    if (query !== "" && filteredPools.length < POOLS_PER_PAGE) {
      if (activeOptionId === "all-pools") {
        if (!isPoolTvlFiltered) didAutoSwitchTVLFilter.current = true;
        setIsPoolTvlFiltered(true);
      } else {
        if (activeOptionId === "incentivized-pools")
          didAutoSwitchActiveSet.current = true;
        setActiveOptionId("all-pools");
      }
    }

    // reset filter states when query cleared only if auto switched
    if (query === "" && didAutoSwitchActiveSet.current) {
      setActiveOptionId("incentivized-pools");
      didAutoSwitchActiveSet.current = false;
    }
    if (query === "" && didAutoSwitchTVLFilter.current) {
      setIsPoolTvlFiltered(false);
      didAutoSwitchTVLFilter.current = false;
    }
  }, [query, filteredPools, isPoolTvlFiltered, activeOptionId]);

  if (isMobile) {
    return (
      <CompactPoolTableDisplay
        title={isIncentivizedPools ? "Incentivized Pools" : "All Pools"}
        pools={allData.map((poolData) => ({
          id: poolData.pool.id,
          assets: poolData.pool.poolAssets.map(
            ({
              amount: {
                currency: { coinDenom, coinImageUrl },
              },
            }) => ({
              coinDenom,
              coinImageUrl,
            })
          ),
          metrics: [
            ...[
              sortKeyPath === "volume24h"
                ? {
                    label: "",
                    value: poolData.volume24h.toString(),
                  }
                : sortKeyPath === "feesSpent7d"
                ? { label: "", value: poolData.feesSpent7d.toString() }
                : sortKeyPath === "apr"
                ? { label: "", value: poolData.apr?.toString() ?? "0%" }
                : sortKeyPath === "myLiquidity"
                ? {
                    label: "my liquidity",
                    value:
                      poolData.myLiquidity?.toString() ?? `0${fiat.symbol}`,
                  }
                : { label: "TVL", value: poolData.liquidity.toString() },
            ],
            ...[
              sortKeyPath === "apr"
                ? { label: "TVL", value: poolData.liquidity.toString() }
                : {
                    label: isIncentivizedPools ? "APR" : "7d Vol.",
                    value: isIncentivizedPools
                      ? poolData.apr?.toString() ?? "0%"
                      : poolData.volume7d.toString(),
                  },
            ],
          ],
          isSuperfluidPool:
            queriesOsmosis.querySuperfluidPools.isSuperfluidPool(
              poolData.pool.id
            ),
        }))}
        searchBoxProps={{
          currentValue: query,
          onInput: setQuery,
          placeholder: "Search pools",
        }}
        sortMenuProps={{
          options: tableCols,
          selectedOptionId: sortKeyPath,
          onSelect: (id) =>
            id === sortKeyPath ? setSortKeyPath("") : setSortKeyPath(id),
          onToggleSortDirection: toggleSortDirection,
        }}
        pageListProps={{
          currentValue: page,
          max: numPages,
          min: minPage,
          onInput: setPage,
        }}
        minTvlToggleProps={{
          isOn: isPoolTvlFiltered,
          onToggle: setIsPoolTvlFiltered,
          label: tvlFilterLabel,
        }}
      />
    );
  }

  return (
    <>
      <div className="flex flex-col gap-3 mt-5">
        <div className="flex items-center place-content-between">
          <h5>All Pools</h5>
          <Switch
            isOn={isPoolTvlFiltered}
            onToggle={setIsPoolTvlFiltered}
            className="mr-2"
            labelPosition="left"
          >
            <span className="subtitle1 text-osmoverse-200">
              {tvlFilterLabel}
            </span>
          </Switch>
        </div>
        <div className="flex flex-wrap items-center gap-4 place-content-between">
          <MenuToggle
            className="inline"
            options={poolsMenuOptions}
            selectedOptionId={activeOptionId}
            onSelect={selectOption}
          />
          <div className="flex flex-wrap items-center gap-8 lg:w-full lg:place-content-between">
            <SearchBox
              currentValue={query}
              onInput={setQuery}
              placeholder="Search pools"
              className="!w-64"
            />
            <SortMenu
              options={tableCols}
              selectedOptionId={sortKeyPath}
              onSelect={(id) => {
                if (id === sortKeyPath) {
                  setSortKeyPath("");
                } else {
                  logEvent([
                    EventName.Pools.allPoolsListSorted,
                    {
                      sortedBy: id,
                      sortDirection: sortDirection,
                      sortedOn: "dropdown",
                    },
                  ]);
                  setSortKeyPath(id);
                }
              }}
              onToggleSortDirection={() => {
                logEvent([
                  EventName.Pools.allPoolsListSorted,
                  {
                    sortedBy: sortKeyPath,
                    sortDirection:
                      sortDirection === "ascending"
                        ? "descending"
                        : "ascending",
                    sortedOn: "dropdown",
                  },
                ]);
                toggleSortDirection();
              }}
            />
          </div>
        </div>
      </div>
      <Table<PoolCompositionCell & MetricLoaderCell>
        className="my-5 w-full lg:text-sm"
        columnDefs={tableCols}
        rowDefs={tableRows}
        data={tableData}
      />
      <div className="flex items-center place-content-center">
        <PageList
          currentValue={page}
          max={numPages}
          min={minPage}
          onInput={setPage}
          editField
        />
      </div>
    </>
  );
});<|MERGE_RESOLUTION|>--- conflicted
+++ resolved
@@ -1,5 +1,5 @@
-import { Dec, PricePretty } from "@keplr-wallet/unit";
-import { ObservablePoolWithFeeMetrics } from "@osmosis-labs/stores";
+import { Dec, PricePretty, RatePretty } from "@keplr-wallet/unit";
+import { ObservableQueryPool } from "@osmosis-labs/stores";
 import { observer } from "mobx-react-lite";
 import {
   FunctionComponent,
@@ -33,6 +33,20 @@
 
 const TVL_FILTER_THRESHOLD = 1000;
 
+type PoolWithMetrics = {
+  pool: ObservableQueryPool;
+  liquidity: PricePretty;
+  myLiquidity: PricePretty;
+  apr?: RatePretty;
+  poolName: string;
+  networkNames: string;
+  volume24h: PricePretty;
+  volume7d: PricePretty;
+  feesSpent24h: PricePretty;
+  feesSpent7d: PricePretty;
+  feesPercentage: string;
+};
+
 export const AllPoolsTableSet: FunctionComponent<{
   tableSet?: "incentivized-pools" | "all-pools";
 }> = observer(({ tableSet = "incentivized-pools" }) => {
@@ -57,19 +71,6 @@
     priceStore.getFiatCurrency(priceStore.defaultVsCurrency)!,
     TVL_FILTER_THRESHOLD
   ).toString()}`;
-<<<<<<< HEAD
-  const setIsPoolTvlFiltered = useCallback((isFiltered: boolean) => {
-    logEvent([
-      EventName.Pools.allPoolsListFiltered,
-      {
-        filteredBy: tvlFilterLabel,
-        isFilterOn: isFiltered,
-      },
-    ]);
-    if (isFiltered) trackEvent(PoolsPageEvents.showLowTvlPools);
-    do_setIsPoolTvlFiltered(isFiltered);
-  }, []);
-=======
   const setIsPoolTvlFiltered = useCallback(
     (isFiltered: boolean) => {
       logEvent([
@@ -83,7 +84,6 @@
     },
     [do_setIsPoolTvlFiltered]
   );
->>>>>>> 262d7019
 
   const { chainId } = chainStore.osmosis;
   const queriesOsmosis = queriesStore.get(chainId).osmosis!;
@@ -95,13 +95,15 @@
   const incentivizedPoolIds =
     queriesOsmosis.queryIncentivizedPools.incentivizedPools;
 
-  const allPoolsWithMetrics = useMemo(
+  const allPoolsWithMetrics: PoolWithMetrics[] = useMemo(
     () =>
       allPools.map((pool) => ({
-        ...queriesExternal.queryGammPoolFeeMetrics.makePoolWithFeeMetrics(
-          pool,
+        pool,
+        ...queriesExternal.queryGammPoolFeeMetrics.getPoolFeesMetrics(
+          pool.id,
           priceStore
         ),
+        liquidity: pool.computeTotalValueLocked(priceStore),
         myLiquidity: pool
           .computeTotalValueLocked(priceStore)
           .mul(
@@ -138,8 +140,8 @@
     () =>
       allPoolsWithMetrics.reduce(
         (
-          incentivizedPools: ObservablePoolWithFeeMetrics[],
-          poolWithMetrics: ObservablePoolWithFeeMetrics
+          incentivizedPools: PoolWithMetrics[],
+          poolWithMetrics: PoolWithMetrics
         ) => {
           if (
             incentivizedPoolIds.some(
@@ -181,13 +183,6 @@
     toggleSortDirection,
     sortedAllPoolsWithMetrics,
   ] = useSortedData(tvlFilteredPools, initialKeyPath, initialSortDirection);
-<<<<<<< HEAD
-  const setSortKeyPath = useCallback((terms: string) => {
-    trackEvent(PoolsPageEvents.sortPools);
-    do_setSortKeyPath(terms);
-  }, []);
-=======
->>>>>>> 262d7019
 
   const [query, setQuery, filteredPools] = useFilteredData(
     sortedAllPoolsWithMetrics,
