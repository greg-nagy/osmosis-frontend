import { Dec, PricePretty, RatePretty } from "@keplr-wallet/unit";
import { observer } from "mobx-react-lite";
import {
  FunctionComponent,
  useState,
  useMemo,
  useCallback,
  useEffect,
  useRef,
} from "react";
import { ObservableQueryPool } from "@osmosis-labs/stores";
import { EventName } from "../../config";
import {
  useFilteredData,
  usePaginatedData,
  useSortedData,
  useWindowSize,
  useAmplitudeAnalytics,
} from "../../hooks";
import { useStore } from "../../stores";
import { Switch, MenuToggle, PageList, SortMenu, MenuOption } from "../control";
import { SearchBox } from "../input";
import { ColumnDef, RowDef, Table } from "../table";
import {
  MetricLoaderCell,
  PoolCompositionCell,
  PoolQuickActionCell,
} from "../table/cells";
import { Breakpoint } from "../types";
import { CompactPoolTableDisplay } from "./compact-pool-table-display";
import { POOLS_PER_PAGE } from ".";
import { useTranslation } from "react-multi-lang";

type PoolCell = PoolCompositionCell & MetricLoaderCell & PoolQuickActionCell;
<<<<<<< HEAD

const poolsMenuOptions = [
  { id: "incentivized-pools", display: "Incentivized Pools" },
  { id: "all-pools", display: "All Pools" },
];
=======
>>>>>>> d75a0b5b

const TVL_FILTER_THRESHOLD = 1000;

type PoolWithMetrics = {
  pool: ObservableQueryPool;
  liquidity: PricePretty;
  myLiquidity: PricePretty;
  myAvailableLiquidity: PricePretty;
  apr?: RatePretty;
  poolName: string;
  networkNames: string;
  volume24h: PricePretty;
  volume7d: PricePretty;
  feesSpent24h: PricePretty;
  feesSpent7d: PricePretty;
  feesPercentage: string;
};

export const AllPoolsTableSet: FunctionComponent<{
  tableSet?: "incentivized-pools" | "all-pools";
  quickAddLiquidity: (poolId: string) => void;
  quickRemoveLiquidity: (poolId: string) => void;
  quickLockTokens: (poolId: string) => void;
}> = observer(
  ({
    tableSet = "incentivized-pools",
    quickAddLiquidity,
    quickRemoveLiquidity,
    quickLockTokens,
  }) => {
    const {
      chainStore,
      queriesExternalStore,
      priceStore,
      queriesStore,
      accountStore,
    } = useStore();
    const { isMobile } = useWindowSize();
<<<<<<< HEAD
    const { logEvent } = useAmplitudeAnalytics();

    const [activeOptionId, setActiveOptionId] = useState(tableSet);
=======
    const t = useTranslation();

    const { logEvent } = useAmplitudeAnalytics();

    const [activeOptionId, setActiveOptionId] = useState(tableSet);

    const poolsMenuOptions = [
      { id: "incentivized-pools", display: t("pools.incentivized") },
      { id: "all-pools", display: t("pools.all") },
    ];

>>>>>>> d75a0b5b
    const selectOption = (optionId: string) => {
      if (optionId === "incentivized-pools" || optionId === "all-pools") {
        setActiveOptionId(optionId);
      }
    };
    const [isPoolTvlFiltered, do_setIsPoolTvlFiltered] = useState(false);
<<<<<<< HEAD
    const tvlFilterLabel = `Show pools < ${new PricePretty(
      priceStore.getFiatCurrency(priceStore.defaultVsCurrency)!,
      TVL_FILTER_THRESHOLD
    ).toString()}`;
=======
    const tvlFilterLabel = t("pools.allPools.displayLowLiquidity", {
      value: new PricePretty(
        priceStore.getFiatCurrency(priceStore.defaultVsCurrency)!,
        TVL_FILTER_THRESHOLD
      ).toString(),
    });
>>>>>>> d75a0b5b
    const setIsPoolTvlFiltered = useCallback((isFiltered: boolean) => {
      logEvent([
        EventName.Pools.allPoolsListFiltered,
        {
          filteredBy: tvlFilterLabel,
          isFilterOn: isFiltered,
        },
      ]);
      do_setIsPoolTvlFiltered(isFiltered);
    }, []);

    const { chainId } = chainStore.osmosis;
    const queriesOsmosis = queriesStore.get(chainId).osmosis!;
<<<<<<< HEAD
=======
    const queriesExternal = queriesExternalStore.get();
>>>>>>> d75a0b5b
    const account = accountStore.getAccount(chainId);
    const fiat = priceStore.getFiatCurrency(priceStore.defaultVsCurrency)!;

    const allPools = queriesOsmosis.queryGammPools.getAllPools();

    const allPoolsWithMetrics: PoolWithMetrics[] = useMemo(
      () =>
        allPools.map((pool) => {
          const poolTvl = pool.computeTotalValueLocked(priceStore);
          const myLiquidity = poolTvl.mul(
            queriesOsmosis.queryGammPoolShare.getAllGammShareRatio(
              account.bech32Address,
              pool.id
            )
          );

          return {
            pool,
<<<<<<< HEAD
            ...queriesExternalStore.queryGammPoolFeeMetrics.getPoolFeesMetrics(
=======
            ...queriesExternal.queryGammPoolFeeMetrics.getPoolFeesMetrics(
>>>>>>> d75a0b5b
              pool.id,
              priceStore
            ),
            liquidity: pool.computeTotalValueLocked(priceStore),
            myLiquidity,
            myAvailableLiquidity: myLiquidity.toDec().isZero()
              ? new PricePretty(fiat, 0)
              : poolTvl.mul(
                  queriesOsmosis.queryGammPoolShare
                    .getAvailableGammShare(account.bech32Address, pool.id)
                    .quo(pool.totalShare)
                ),
            poolName: pool.poolAssets
              .map((asset) => asset.amount.currency.coinDenom)
              .join("/"),
            networkNames: pool.poolAssets
              .map(
                (asset) =>
                  chainStore.getChainFromCurrency(asset.amount.denom)
                    ?.chainName ?? ""
              )
              .join(" "),
          };
        }),
      [
        // note: mobx only causes rerenders for values referenced *during* render. I.e. *not* within useEffect/useCallback/useMemo hooks (see: https://mobx.js.org/react-integration.html)
        // `useMemo` is needed in this file to avoid "debounce" with the hundreds of re-renders by mobx as the 200+ API requests come in and populate 1000+ observables (otherwise the UI is unresponsive for 30+ seconds)
        // also, the higher level `useMemo`s (i.e. this one) gain the most performance as other React renders are prevented down the line as data is calculated (remember, renders are initiated by both mobx and react)
        allPools,
        queriesOsmosis.queryGammPools.response,
<<<<<<< HEAD
        queriesExternalStore.queryGammPoolFeeMetrics.response,
=======
        queriesExternal.queryGammPoolFeeMetrics.response,
>>>>>>> d75a0b5b
        queriesOsmosis.queryAccountLocked.get(account.bech32Address).response,
        queriesOsmosis.queryLockedCoins.get(account.bech32Address).response,
        queriesOsmosis.queryUnlockingCoins.get(account.bech32Address).response,
        priceStore.response,
<<<<<<< HEAD
        queriesExternalStore.queryGammPoolFeeMetrics.response,
=======
        queriesExternal.queryGammPoolFeeMetrics.response,
>>>>>>> d75a0b5b
        account.bech32Address,
      ]
    );

    const incentivizedPoolsWithMetrics = allPoolsWithMetrics.reduce(
      (
        incentivizedPools: PoolWithMetrics[],
        poolWithMetrics: PoolWithMetrics
      ) => {
        if (
          queriesOsmosis.queryIncentivizedPools.incentivizedPools.some(
            (incentivizedPoolId) =>
              poolWithMetrics.pool.id === incentivizedPoolId
          )
        ) {
          incentivizedPools.push({
            ...poolWithMetrics,
            apr: queriesOsmosis.queryIncentivizedPools
              .computeMostAPY(poolWithMetrics.pool.id, priceStore)
<<<<<<< HEAD
              .add(
                // swap fees
                queriesExternalStore.queryGammPoolFeeMetrics.get7dPoolFeeApr(
                  poolWithMetrics.pool,
                  priceStore
                )
              )
              .add(
                // superfluid apr
                queriesOsmosis.querySuperfluidPools.isSuperfluidPool(
                  poolWithMetrics.pool.id
                )
                  ? new RatePretty(
                      queriesStore
                        .get(chainId)
                        .cosmos.queryInflation.inflation.mul(
                          queriesOsmosis.querySuperfluidOsmoEquivalent.estimatePoolAPROsmoEquivalentMultiplier(
                            poolWithMetrics.pool.id
                          )
                        )
                        .moveDecimalPointLeft(2)
                    )
                  : new Dec(0)
              )
              .maxDecimals(0),
=======
              .maxDecimals(2),
>>>>>>> d75a0b5b
          });
        }
        return incentivizedPools;
      },
      []
    );

    const isIncentivizedPools = activeOptionId === poolsMenuOptions[0].id;
    const activeOptionPools = useMemo(
      () =>
        isIncentivizedPools
          ? incentivizedPoolsWithMetrics
          : allPoolsWithMetrics,
      [isIncentivizedPools, incentivizedPoolsWithMetrics, allPoolsWithMetrics]
    );

    const tvlFilteredPools = useMemo(() => {
      return isPoolTvlFiltered
        ? activeOptionPools
        : activeOptionPools.filter((poolWithMetrics) =>
            poolWithMetrics.liquidity.toDec().gte(new Dec(TVL_FILTER_THRESHOLD))
          );
    }, [
      isPoolTvlFiltered,
      activeOptionPools,
<<<<<<< HEAD
      queriesExternalStore.queryGammPoolFeeMetrics.response,
=======
      queriesExternal.queryGammPoolFeeMetrics.response,
>>>>>>> d75a0b5b
    ]);

    const initialKeyPath = "liquidity";
    const initialSortDirection = "descending";
    const [
      sortKeyPath,
      setSortKeyPath,
      sortDirection,
      setSortDirection,
      toggleSortDirection,
      sortedAllPoolsWithMetrics,
    ] = useSortedData(tvlFilteredPools, initialKeyPath, initialSortDirection);

    const [query, setQuery, filteredPools] = useFilteredData(
      sortedAllPoolsWithMetrics,
      [
        "pool.id",
        "poolName",
        "networkNames",
        "pool.poolAssets.amount.currency.originCurrency.pegMechanism",
      ]
    );

    const [page, setPage, minPage, numPages, allData] = usePaginatedData(
      filteredPools,
      POOLS_PER_PAGE
    );

    const makeSortMechanism = useCallback(
      (keyPath: string) =>
        sortKeyPath === keyPath
          ? {
              currentDirection: sortDirection,
              onClickHeader: () => {
                switch (sortDirection) {
                  case "ascending":
                    logEvent([
                      EventName.Pools.allPoolsListSorted,
                      {
                        sortedBy: keyPath,
                        sortDirection: "descending",
                        sortedOn: "table",
                      },
                    ]);
                    setSortDirection("descending");
                    break;
                  case "descending":
                    // default sort key toggles forever
                    if (sortKeyPath === initialKeyPath) {
                      logEvent([
                        EventName.Pools.allPoolsListSorted,
                        {
                          sortedBy: keyPath,
                          sortDirection: "ascending",

                          sortedOn: "table",
                        },
                      ]);
                      setSortDirection("ascending");
                    } else {
                      // other keys toggle then go back to default
                      setSortKeyPath(initialKeyPath);
                      setSortDirection(initialSortDirection);
                    }
                }
              },
            }
          : {
              onClickHeader: () => {
                const newSortDirection = "ascending";
                logEvent([
                  EventName.Pools.allPoolsListSorted,
                  {
                    sortedBy: keyPath,
                    sortDirection: newSortDirection,

                    sortedOn: "table",
                  },
                ]);
                setSortKeyPath(keyPath);
                setSortDirection(newSortDirection);
              },
            },
      [sortKeyPath, sortDirection]
    );
    const tableCols: ColumnDef<PoolCell>[] = useMemo(
      () => [
        {
          id: "pool.id",
<<<<<<< HEAD
          display: "Pool Name",
=======
          display: t("pools.allPools.sort.poolName"),
>>>>>>> d75a0b5b
          sort: makeSortMechanism("pool.id"),
          displayCell: PoolCompositionCell,
        },
        {
          id: "liquidity",
<<<<<<< HEAD
          display: "Liquidity",
=======
          display: t("pools.allPools.sort.liquidity"),
>>>>>>> d75a0b5b
          sort: makeSortMechanism("liquidity"),
        },
        {
          id: "volume24h",
<<<<<<< HEAD
          display: "Volume (24H)",
=======
          display: t("pools.allPools.sort.volume24h"),
>>>>>>> d75a0b5b
          sort: makeSortMechanism("volume24h"),
          displayCell: MetricLoaderCell,
        },
        {
          id: "feesSpent7d",
<<<<<<< HEAD
          display: "Fees (7D)",
=======
          display: t("pools.allPools.sort.fees"),
>>>>>>> d75a0b5b
          sort: makeSortMechanism("feesSpent7d"),
          displayCell: MetricLoaderCell,
          collapseAt: Breakpoint.XL,
        },
        {
          id: isIncentivizedPools ? "apr" : "myLiquidity",
<<<<<<< HEAD
          display: isIncentivizedPools ? "Max APR" : "My Liquidity",
=======
          display: isIncentivizedPools
            ? t("pools.allPools.sort.APRIncentivized")
            : t("pools.allPools.sort.APR"),
>>>>>>> d75a0b5b
          sort: makeSortMechanism(isIncentivizedPools ? "apr" : "myLiquidity"),
          displayCell: isIncentivizedPools ? MetricLoaderCell : undefined,
          collapseAt: Breakpoint.LG,
        },
        { id: "quickActions", display: "", displayCell: PoolQuickActionCell },
      ],
<<<<<<< HEAD
      [isIncentivizedPools]
=======
      [isIncentivizedPools, t]
>>>>>>> d75a0b5b
    );

    const tableRows: RowDef[] = useMemo(
      () =>
        allData.map((poolWithFeeMetrics) => ({
          link: `/pool/${poolWithFeeMetrics.pool.id}`,
          onClick: () => {
            logEvent([
              isIncentivizedPools
                ? EventName.Pools.incentivizedPoolsItemClicked
                : EventName.Pools.allPoolsItemClicked,
              {
                poolId: poolWithFeeMetrics.pool.id,
                poolName: poolWithFeeMetrics.pool.poolAssets
                  .map((poolAsset) => poolAsset.amount.denom)
                  .join(" / "),
                poolWeight: poolWithFeeMetrics.pool.poolAssets
                  .map((poolAsset) => poolAsset.weightFraction.toString())
                  .join(" / "),
                isSuperfluidPool:
                  queriesOsmosis.querySuperfluidPools.isSuperfluidPool(
                    poolWithFeeMetrics.pool.id
                  ),
              },
            ]);
          },
        })),
      [allData]
    );

    const tableData = useMemo(
      () =>
        allData.map((poolWithMetrics) => {
          const poolId = poolWithMetrics.pool.id;
          const poolAssets = poolWithMetrics.pool.poolAssets.map(
            (poolAsset) => ({
              coinImageUrl: poolAsset.amount.currency.coinImageUrl,
              coinDenom: poolAsset.amount.currency.coinDenom,
            })
          );

          return [
            {
              poolId,
              poolAssets,
            },
            { value: poolWithMetrics.liquidity.toString() },
            {
              value: poolWithMetrics.volume24h.toString(),
<<<<<<< HEAD
              isLoading: !queriesExternalStore.queryGammPoolFeeMetrics.response,
            },
            {
              value: poolWithMetrics.feesSpent7d.toString(),
              isLoading: !queriesExternalStore.queryGammPoolFeeMetrics.response,
=======
              isLoading: !queriesExternal.queryGammPoolFeeMetrics.response,
            },
            {
              value: poolWithMetrics.feesSpent7d.toString(),
              isLoading: !queriesExternal.queryGammPoolFeeMetrics.response,
>>>>>>> d75a0b5b
            },
            {
              value: isIncentivizedPools
                ? poolWithMetrics.apr?.toString()
                : poolWithMetrics.myLiquidity?.toString(),
              isLoading: isIncentivizedPools
                ? queriesOsmosis.queryIncentivizedPools.isAprFetching
                : false,
            },
            {
              poolId,
              onAddLiquidity: () => quickAddLiquidity(poolId),
              onRemoveLiquidity: !poolWithMetrics.myAvailableLiquidity
                .toDec()
                .isZero()
                ? () => quickRemoveLiquidity(poolId)
                : undefined,
              onLockTokens: !poolWithMetrics.myAvailableLiquidity
                .toDec()
                .isZero()
                ? () => quickLockTokens(poolId)
                : undefined,
            },
          ];
        }),
      [
        allData,
        isIncentivizedPools,
        queriesOsmosis.queryIncentivizedPools.isAprFetching,
      ]
    );

    // auto expand searchable pools set when user is actively searching
    const didAutoSwitchActiveSet = useRef(false);
    const didAutoSwitchTVLFilter = useRef(false);
    useEffect(() => {
      // first expand to all pools, then to low TVL pools
      // remember if/what we switched for user
      if (query !== "" && filteredPools.length < POOLS_PER_PAGE) {
        if (activeOptionId === "all-pools") {
          if (!isPoolTvlFiltered) didAutoSwitchTVLFilter.current = true;
          setIsPoolTvlFiltered(true);
        } else {
          if (activeOptionId === "incentivized-pools")
            didAutoSwitchActiveSet.current = true;
          setActiveOptionId("all-pools");
        }
      }

      // reset filter states when query cleared only if auto switched
      if (query === "" && didAutoSwitchActiveSet.current) {
        setActiveOptionId("incentivized-pools");
        didAutoSwitchActiveSet.current = false;
      }
      if (query === "" && didAutoSwitchTVLFilter.current) {
        setIsPoolTvlFiltered(false);
        didAutoSwitchTVLFilter.current = false;
      }
    }, [query, filteredPools, isPoolTvlFiltered, activeOptionId]);

    if (isMobile) {
      return (
        <CompactPoolTableDisplay
<<<<<<< HEAD
          title={isIncentivizedPools ? "Incentivized Pools" : "All Pools"}
=======
          title={
            isIncentivizedPools
              ? t("pools.allPools.titleIncentivized")
              : t("pools.allPools.title")
          }
>>>>>>> d75a0b5b
          pools={allData.map((poolData) => ({
            id: poolData.pool.id,
            assets: poolData.pool.poolAssets.map(
              ({
                amount: {
                  currency: { coinDenom, coinImageUrl },
                },
              }) => ({
                coinDenom,
                coinImageUrl,
              })
            ),
            metrics: [
              ...[
                sortKeyPath === "volume24h"
                  ? {
                      label: "",
                      value: poolData.volume24h.toString(),
                    }
                  : sortKeyPath === "feesSpent7d"
                  ? { label: "", value: poolData.feesSpent7d.toString() }
                  : sortKeyPath === "apr"
                  ? { label: "", value: poolData.apr?.toString() ?? "0%" }
                  : sortKeyPath === "myLiquidity"
                  ? {
<<<<<<< HEAD
                      label: "my liquidity",
                      value:
                        poolData.myLiquidity?.toString() ?? `0${fiat.symbol}`,
                    }
                  : { label: "TVL", value: poolData.liquidity.toString() },
              ],
              ...[
                sortKeyPath === "apr"
                  ? { label: "TVL", value: poolData.liquidity.toString() }
                  : {
                      label: isIncentivizedPools ? "APR" : "7d Vol.",
=======
                      label: t("pools.allPools.myLiquidity"),
                      value:
                        poolData.myLiquidity?.toString() ?? `0${fiat.symbol}`,
                    }
                  : {
                      label: t("pools.allPools.TVL"),
                      value: poolData.liquidity.toString(),
                    },
              ],
              ...[
                sortKeyPath === "apr"
                  ? {
                      label: t("pools.allPools.TVL"),
                      value: poolData.liquidity.toString(),
                    }
                  : {
                      label: isIncentivizedPools
                        ? t("pools.allPools.APR")
                        : t("pools.allPools.APRIncentivized"),
>>>>>>> d75a0b5b
                      value: isIncentivizedPools
                        ? poolData.apr?.toString() ?? "0%"
                        : poolData.volume7d.toString(),
                    },
              ],
            ],
            isSuperfluidPool:
              queriesOsmosis.querySuperfluidPools.isSuperfluidPool(
                poolData.pool.id
              ),
          }))}
          searchBoxProps={{
            currentValue: query,
            onInput: setQuery,
<<<<<<< HEAD
            placeholder: "Search pools",
=======
            placeholder: t("pools.allPools.search"),
>>>>>>> d75a0b5b
          }}
          sortMenuProps={{
            options: tableCols.filter(
              (col) =>
                typeof col.display === "string" && col.display.length === 0
            ) as MenuOption[],
            selectedOptionId: sortKeyPath,
            onSelect: (id) =>
              id === sortKeyPath ? setSortKeyPath("") : setSortKeyPath(id),
            onToggleSortDirection: toggleSortDirection,
          }}
          pageListProps={{
            currentValue: page,
            max: numPages,
            min: minPage,
            onInput: setPage,
          }}
          minTvlToggleProps={{
            isOn: isPoolTvlFiltered,
            onToggle: setIsPoolTvlFiltered,
            label: tvlFilterLabel,
          }}
        />
      );
    }

    return (
      <>
        <div className="flex flex-col gap-3 mt-5">
          <div className="flex items-center place-content-between">
<<<<<<< HEAD
            <h5>All Pools</h5>
=======
            <h5>{t("pools.allPools.title")}</h5>
>>>>>>> d75a0b5b
            <Switch
              isOn={isPoolTvlFiltered}
              onToggle={setIsPoolTvlFiltered}
              className="mr-2"
              labelPosition="left"
            >
              <span className="subtitle1 text-osmoverse-200">
                {tvlFilterLabel}
              </span>
            </Switch>
          </div>
          <div className="flex flex-wrap items-center gap-4 place-content-between">
            <MenuToggle
              className="inline"
              options={poolsMenuOptions}
              selectedOptionId={activeOptionId}
              onSelect={selectOption}
            />
            <div className="flex flex-wrap items-center gap-8 lg:w-full lg:place-content-between">
              <SearchBox
                currentValue={query}
                onInput={setQuery}
<<<<<<< HEAD
                placeholder="Search pools"
=======
                placeholder={t("pools.allPools.search")}
>>>>>>> d75a0b5b
                className="!w-64"
              />
              <SortMenu
                options={tableCols as MenuOption[]}
                selectedOptionId={sortKeyPath}
                onSelect={(id) => {
                  if (id === sortKeyPath) {
                    setSortKeyPath("");
                  } else {
                    logEvent([
                      EventName.Pools.allPoolsListSorted,
                      {
                        sortedBy: id,
                        sortDirection: sortDirection,
                        sortedOn: "dropdown",
                      },
                    ]);
                    setSortKeyPath(id);
                  }
                }}
                onToggleSortDirection={() => {
                  logEvent([
                    EventName.Pools.allPoolsListSorted,
                    {
                      sortedBy: sortKeyPath,
                      sortDirection:
                        sortDirection === "ascending"
                          ? "descending"
                          : "ascending",
                      sortedOn: "dropdown",
                    },
                  ]);
                  toggleSortDirection();
                }}
              />
            </div>
          </div>
        </div>
        <Table<PoolCell>
          className="my-5 w-full lg:text-sm"
          columnDefs={tableCols}
          rowDefs={tableRows}
          data={tableData}
        />
        <div className="flex items-center place-content-center">
          <PageList
            currentValue={page}
            max={numPages}
            min={minPage}
            onInput={setPage}
            editField
          />
        </div>
      </>
    );
  }
);<|MERGE_RESOLUTION|>--- conflicted
+++ resolved
@@ -32,14 +32,6 @@
 import { useTranslation } from "react-multi-lang";
 
 type PoolCell = PoolCompositionCell & MetricLoaderCell & PoolQuickActionCell;
-<<<<<<< HEAD
-
-const poolsMenuOptions = [
-  { id: "incentivized-pools", display: "Incentivized Pools" },
-  { id: "all-pools", display: "All Pools" },
-];
-=======
->>>>>>> d75a0b5b
 
 const TVL_FILTER_THRESHOLD = 1000;
 
@@ -78,11 +70,6 @@
       accountStore,
     } = useStore();
     const { isMobile } = useWindowSize();
-<<<<<<< HEAD
-    const { logEvent } = useAmplitudeAnalytics();
-
-    const [activeOptionId, setActiveOptionId] = useState(tableSet);
-=======
     const t = useTranslation();
 
     const { logEvent } = useAmplitudeAnalytics();
@@ -94,26 +81,18 @@
       { id: "all-pools", display: t("pools.all") },
     ];
 
->>>>>>> d75a0b5b
     const selectOption = (optionId: string) => {
       if (optionId === "incentivized-pools" || optionId === "all-pools") {
         setActiveOptionId(optionId);
       }
     };
     const [isPoolTvlFiltered, do_setIsPoolTvlFiltered] = useState(false);
-<<<<<<< HEAD
-    const tvlFilterLabel = `Show pools < ${new PricePretty(
-      priceStore.getFiatCurrency(priceStore.defaultVsCurrency)!,
-      TVL_FILTER_THRESHOLD
-    ).toString()}`;
-=======
     const tvlFilterLabel = t("pools.allPools.displayLowLiquidity", {
       value: new PricePretty(
         priceStore.getFiatCurrency(priceStore.defaultVsCurrency)!,
         TVL_FILTER_THRESHOLD
       ).toString(),
     });
->>>>>>> d75a0b5b
     const setIsPoolTvlFiltered = useCallback((isFiltered: boolean) => {
       logEvent([
         EventName.Pools.allPoolsListFiltered,
@@ -127,10 +106,6 @@
 
     const { chainId } = chainStore.osmosis;
     const queriesOsmosis = queriesStore.get(chainId).osmosis!;
-<<<<<<< HEAD
-=======
-    const queriesExternal = queriesExternalStore.get();
->>>>>>> d75a0b5b
     const account = accountStore.getAccount(chainId);
     const fiat = priceStore.getFiatCurrency(priceStore.defaultVsCurrency)!;
 
@@ -149,11 +124,7 @@
 
           return {
             pool,
-<<<<<<< HEAD
             ...queriesExternalStore.queryGammPoolFeeMetrics.getPoolFeesMetrics(
-=======
-            ...queriesExternal.queryGammPoolFeeMetrics.getPoolFeesMetrics(
->>>>>>> d75a0b5b
               pool.id,
               priceStore
             ),
@@ -184,20 +155,12 @@
         // also, the higher level `useMemo`s (i.e. this one) gain the most performance as other React renders are prevented down the line as data is calculated (remember, renders are initiated by both mobx and react)
         allPools,
         queriesOsmosis.queryGammPools.response,
-<<<<<<< HEAD
         queriesExternalStore.queryGammPoolFeeMetrics.response,
-=======
-        queriesExternal.queryGammPoolFeeMetrics.response,
->>>>>>> d75a0b5b
         queriesOsmosis.queryAccountLocked.get(account.bech32Address).response,
         queriesOsmosis.queryLockedCoins.get(account.bech32Address).response,
         queriesOsmosis.queryUnlockingCoins.get(account.bech32Address).response,
         priceStore.response,
-<<<<<<< HEAD
         queriesExternalStore.queryGammPoolFeeMetrics.response,
-=======
-        queriesExternal.queryGammPoolFeeMetrics.response,
->>>>>>> d75a0b5b
         account.bech32Address,
       ]
     );
@@ -217,7 +180,6 @@
             ...poolWithMetrics,
             apr: queriesOsmosis.queryIncentivizedPools
               .computeMostAPY(poolWithMetrics.pool.id, priceStore)
-<<<<<<< HEAD
               .add(
                 // swap fees
                 queriesExternalStore.queryGammPoolFeeMetrics.get7dPoolFeeApr(
@@ -243,9 +205,6 @@
                   : new Dec(0)
               )
               .maxDecimals(0),
-=======
-              .maxDecimals(2),
->>>>>>> d75a0b5b
           });
         }
         return incentivizedPools;
@@ -271,11 +230,7 @@
     }, [
       isPoolTvlFiltered,
       activeOptionPools,
-<<<<<<< HEAD
       queriesExternalStore.queryGammPoolFeeMetrics.response,
-=======
-      queriesExternal.queryGammPoolFeeMetrics.response,
->>>>>>> d75a0b5b
     ]);
 
     const initialKeyPath = "liquidity";
@@ -365,64 +320,40 @@
       () => [
         {
           id: "pool.id",
-<<<<<<< HEAD
-          display: "Pool Name",
-=======
           display: t("pools.allPools.sort.poolName"),
->>>>>>> d75a0b5b
           sort: makeSortMechanism("pool.id"),
           displayCell: PoolCompositionCell,
         },
         {
           id: "liquidity",
-<<<<<<< HEAD
-          display: "Liquidity",
-=======
           display: t("pools.allPools.sort.liquidity"),
->>>>>>> d75a0b5b
           sort: makeSortMechanism("liquidity"),
         },
         {
           id: "volume24h",
-<<<<<<< HEAD
-          display: "Volume (24H)",
-=======
           display: t("pools.allPools.sort.volume24h"),
->>>>>>> d75a0b5b
           sort: makeSortMechanism("volume24h"),
           displayCell: MetricLoaderCell,
         },
         {
           id: "feesSpent7d",
-<<<<<<< HEAD
-          display: "Fees (7D)",
-=======
           display: t("pools.allPools.sort.fees"),
->>>>>>> d75a0b5b
           sort: makeSortMechanism("feesSpent7d"),
           displayCell: MetricLoaderCell,
           collapseAt: Breakpoint.XL,
         },
         {
           id: isIncentivizedPools ? "apr" : "myLiquidity",
-<<<<<<< HEAD
-          display: isIncentivizedPools ? "Max APR" : "My Liquidity",
-=======
           display: isIncentivizedPools
             ? t("pools.allPools.sort.APRIncentivized")
             : t("pools.allPools.sort.APR"),
->>>>>>> d75a0b5b
           sort: makeSortMechanism(isIncentivizedPools ? "apr" : "myLiquidity"),
           displayCell: isIncentivizedPools ? MetricLoaderCell : undefined,
           collapseAt: Breakpoint.LG,
         },
         { id: "quickActions", display: "", displayCell: PoolQuickActionCell },
       ],
-<<<<<<< HEAD
-      [isIncentivizedPools]
-=======
       [isIncentivizedPools, t]
->>>>>>> d75a0b5b
     );
 
     const tableRows: RowDef[] = useMemo(
@@ -472,19 +403,11 @@
             { value: poolWithMetrics.liquidity.toString() },
             {
               value: poolWithMetrics.volume24h.toString(),
-<<<<<<< HEAD
               isLoading: !queriesExternalStore.queryGammPoolFeeMetrics.response,
             },
             {
               value: poolWithMetrics.feesSpent7d.toString(),
               isLoading: !queriesExternalStore.queryGammPoolFeeMetrics.response,
-=======
-              isLoading: !queriesExternal.queryGammPoolFeeMetrics.response,
-            },
-            {
-              value: poolWithMetrics.feesSpent7d.toString(),
-              isLoading: !queriesExternal.queryGammPoolFeeMetrics.response,
->>>>>>> d75a0b5b
             },
             {
               value: isIncentivizedPools
@@ -548,15 +471,11 @@
     if (isMobile) {
       return (
         <CompactPoolTableDisplay
-<<<<<<< HEAD
-          title={isIncentivizedPools ? "Incentivized Pools" : "All Pools"}
-=======
           title={
             isIncentivizedPools
               ? t("pools.allPools.titleIncentivized")
               : t("pools.allPools.title")
           }
->>>>>>> d75a0b5b
           pools={allData.map((poolData) => ({
             id: poolData.pool.id,
             assets: poolData.pool.poolAssets.map(
@@ -582,19 +501,6 @@
                   ? { label: "", value: poolData.apr?.toString() ?? "0%" }
                   : sortKeyPath === "myLiquidity"
                   ? {
-<<<<<<< HEAD
-                      label: "my liquidity",
-                      value:
-                        poolData.myLiquidity?.toString() ?? `0${fiat.symbol}`,
-                    }
-                  : { label: "TVL", value: poolData.liquidity.toString() },
-              ],
-              ...[
-                sortKeyPath === "apr"
-                  ? { label: "TVL", value: poolData.liquidity.toString() }
-                  : {
-                      label: isIncentivizedPools ? "APR" : "7d Vol.",
-=======
                       label: t("pools.allPools.myLiquidity"),
                       value:
                         poolData.myLiquidity?.toString() ?? `0${fiat.symbol}`,
@@ -614,7 +520,6 @@
                       label: isIncentivizedPools
                         ? t("pools.allPools.APR")
                         : t("pools.allPools.APRIncentivized"),
->>>>>>> d75a0b5b
                       value: isIncentivizedPools
                         ? poolData.apr?.toString() ?? "0%"
                         : poolData.volume7d.toString(),
@@ -629,11 +534,7 @@
           searchBoxProps={{
             currentValue: query,
             onInput: setQuery,
-<<<<<<< HEAD
-            placeholder: "Search pools",
-=======
             placeholder: t("pools.allPools.search"),
->>>>>>> d75a0b5b
           }}
           sortMenuProps={{
             options: tableCols.filter(
@@ -664,11 +565,7 @@
       <>
         <div className="flex flex-col gap-3 mt-5">
           <div className="flex items-center place-content-between">
-<<<<<<< HEAD
-            <h5>All Pools</h5>
-=======
             <h5>{t("pools.allPools.title")}</h5>
->>>>>>> d75a0b5b
             <Switch
               isOn={isPoolTvlFiltered}
               onToggle={setIsPoolTvlFiltered}
@@ -691,11 +588,7 @@
               <SearchBox
                 currentValue={query}
                 onInput={setQuery}
-<<<<<<< HEAD
-                placeholder="Search pools"
-=======
                 placeholder={t("pools.allPools.search")}
->>>>>>> d75a0b5b
                 className="!w-64"
               />
               <SortMenu
