<<<<<<< HEAD
import { CoinPretty, Dec, PricePretty } from "@keplr-wallet/unit";
=======
import { CoinPretty, Dec, PricePretty, RatePretty } from "@keplr-wallet/unit";
>>>>>>> 5568871e
import { ObservableQueryPool } from "@osmosis-labs/stores";
import { observer } from "mobx-react-lite";
import { FunctionComponent, useMemo, useCallback, useState } from "react";
import EventEmitter from "eventemitter3";
import { EventName, ExternalIncentiveGaugeAllowList } from "../../config";
import {
  useFilteredData,
  usePaginatedData,
  useSortedData,
  useWindowSize,
  useAmplitudeAnalytics,
} from "../../hooks";
import { useStore } from "../../stores";
import { PageList, SortMenu } from "../control";
import { SearchBox } from "../input";
import { RowDef, Table } from "../table";
import {
  MetricLoaderCell,
  PoolCompositionCell,
  PoolQuickActionCell,
} from "../table/cells";
import { Breakpoint } from "../types";
import { CompactPoolTableDisplay } from "./compact-pool-table-display";
import { POOLS_PER_PAGE } from ".";
import { useTranslation } from "react-multi-lang";

export const ExternalIncentivizedPoolsTableSet: FunctionComponent<{
  quickAddLiquidity: (poolId: string) => void;
  quickRemoveLiquidity: (poolId: string) => void;
  quickLockTokens: (poolId: string) => void;
}> = observer(
  ({ quickAddLiquidity, quickRemoveLiquidity, quickLockTokens }) => {
    const {
      chainStore,
      queriesExternalStore,
      priceStore,
      queriesStore,
      accountStore,
    } = useStore();
    const { isMobile } = useWindowSize();
    const { logEvent } = useAmplitudeAnalytics();
    const t = useTranslation();

    const { chainId } = chainStore.osmosis;
<<<<<<< HEAD
=======
    const queryCosmos = queriesStore.get(chainId).cosmos;
>>>>>>> 5568871e
    const queryOsmosis = queriesStore.get(chainId).osmosis!;
    const account = accountStore.getAccount(chainId);

    const pools = Object.keys(ExternalIncentiveGaugeAllowList).map((poolId) =>
      queryOsmosis.queryGammPools.getPool(poolId)
    );

    const externalIncentivizedPools = useMemo(
      () =>
        pools.filter(
          (
            pool: ObservableQueryPool | undefined
          ): pool is ObservableQueryPool => {
            if (!pool) {
              return false;
            }

            const inner = ExternalIncentiveGaugeAllowList[pool.id];
            const data = Array.isArray(inner) ? inner : [inner];

            if (data.length === 0) {
              return false;
            }
            const gaugeIds = data.map((d) => d.gaugeId);
            const gauges = gaugeIds.map((gaugeId) =>
              queryOsmosis.queryGauge.get(gaugeId)
            );

            let maxRemainingEpoch = 0;
            for (const gauge of gauges) {
              if (maxRemainingEpoch < gauge.remainingEpoch) {
                maxRemainingEpoch = gauge.remainingEpoch;
              }
            }

            return maxRemainingEpoch > 0;
          }
        ),
      [pools]
    );

    const externalIncentivizedPoolsWithMetrics = useMemo(
      () =>
        externalIncentivizedPools.map((pool) => {
          const inner = ExternalIncentiveGaugeAllowList[pool.id];
          const data = Array.isArray(inner) ? inner : [inner];
          const gaugeIds = data.map((d) => d.gaugeId);
          const gauges = gaugeIds.map((gaugeId) => {
            return queryOsmosis.queryGauge.get(gaugeId);
          });
          const incentiveDenom = data[0].denom;
          const currency = chainStore
            .getChain(chainId)
            .forceFindCurrency(incentiveDenom);
          let sumRemainingBonus: CoinPretty = new CoinPretty(
            currency,
            new Dec(0)
          );
          let maxRemainingEpoch = 0;
          for (const gauge of gauges) {
            sumRemainingBonus = sumRemainingBonus.add(
              gauge.getRemainingCoin(currency)
            );

            if (gauge.remainingEpoch > maxRemainingEpoch) {
              maxRemainingEpoch = gauge.remainingEpoch;
            }
          }

          const poolTvl = pool.computeTotalValueLocked(priceStore);
          const myLiquidity = poolTvl.mul(
            queryOsmosis.queryGammPoolShare.getAllGammShareRatio(
              account.bech32Address,
              pool.id
            )
          );

<<<<<<< HEAD
          return {
            pool,
            ...queriesExternalStore.queryGammPoolFeeMetrics.getPoolFeesMetrics(
              pool.id,
=======
          // sum aprs for highest duration
          const internalIncentiveApr =
            queryOsmosis.queryIncentivizedPools.computeMostApr(
              pool.id,
              priceStore
            );
          const swapFeeApr =
            queriesExternalStore.queryGammPoolFeeMetrics.get7dPoolFeeApr(
              pool,
>>>>>>> 5568871e
              priceStore
            );
          const whitelistedGauges =
            ExternalIncentiveGaugeAllowList?.[pool.id] ?? undefined;
          const highestDuration =
            queryOsmosis.queryLockableDurations.highestDuration;

          const externalApr = (whitelistedGauges ?? []).reduce(
            (sum, { gaugeId, denom }) => {
              const gauge = queryOsmosis.queryGauge.get(gaugeId);

              if (
                !gauge ||
                !highestDuration ||
                gauge.lockupDuration.asMilliseconds() !==
                  highestDuration.asMilliseconds()
              ) {
                return sum;
              }

              return sum.add(
                queryOsmosis.queryIncentivizedPools.computeExternalIncentiveGaugeAPR(
                  pool.id,
                  gaugeId,
                  denom,
                  priceStore
                )
              );
            },
            new RatePretty(0)
          );
          const superfluidApr =
            queryOsmosis.querySuperfluidPools.isSuperfluidPool(pool.id)
              ? new RatePretty(
                  queryCosmos.queryInflation.inflation
                    .mul(
                      queryOsmosis.querySuperfluidOsmoEquivalent.estimatePoolAPROsmoEquivalentMultiplier(
                        pool.id
                      )
                    )
                    .moveDecimalPointLeft(2)
                )
              : new RatePretty(0);

          return {
            pool,
            ...queriesExternalStore.queryGammPoolFeeMetrics.getPoolFeesMetrics(
              pool.id,
              priceStore
            ),
            liquidity: pool.computeTotalValueLocked(priceStore),
            epochsRemaining: maxRemainingEpoch,
            myLiquidity,
            myAvailableLiquidity: myLiquidity.toDec().isZero()
              ? new PricePretty(
                  priceStore.getFiatCurrency(priceStore.defaultVsCurrency)!,
                  0
                )
              : poolTvl.mul(
                  queryOsmosis.queryGammPoolShare
                    .getAvailableGammShare(account.bech32Address, pool.id)
                    .quo(pool.totalShare)
                ),
<<<<<<< HEAD
            apr: queryOsmosis.queryIncentivizedPools
              .computeMostApr(pool.id, priceStore)
              .add(
                // swap fees
                queriesExternalStore.queryGammPoolFeeMetrics.get7dPoolFeeApr(
                  pool,
                  priceStore
                )
              )
=======
            apr: internalIncentiveApr
              .add(swapFeeApr)
              .add(externalApr)
              .add(superfluidApr)
>>>>>>> 5568871e
              .maxDecimals(0),
            poolName: pool.poolAssets
              .map((asset) => asset.amount.currency.coinDenom)
              .join("/"),
            networkNames: pool.poolAssets
              .map(
                (asset) =>
                  chainStore.getChainFromCurrency(asset.amount.denom)
                    ?.chainName ?? ""
              )
              .join(" "),
          };
        }),
      [
        chainId,
        externalIncentivizedPools,
        queryOsmosis.queryIncentivizedPools.response,
<<<<<<< HEAD
=======
        queryOsmosis.querySuperfluidPools.response,
        queryCosmos.queryInflation.isFetching,
>>>>>>> 5568871e
        queriesExternalStore.queryGammPoolFeeMetrics.response,
        queryOsmosis.queryGammPools.response,
        priceStore,
        account,
        chainStore,
      ]
    );

    const initialKeyPath = "liquidity";
    const initialSortDirection = "descending";
    const [
      sortKeyPath,
      setSortKeyPath,
      sortDirection,
      setSortDirection,
      toggleSortDirection,
      sortedAllPoolsWithMetrics,
    ] = useSortedData(
      externalIncentivizedPoolsWithMetrics,
      initialKeyPath,
      initialSortDirection
    );

    const [query, setQuery, filteredPools] = useFilteredData(
      sortedAllPoolsWithMetrics,
      [
        "pool.id",
        "poolName",
        "networkNames",
        "pool.poolAssets.amount.currency.originCurrency.pegMechanism",
      ]
    );

    const [page, setPage, minPage, numPages, allData] = usePaginatedData(
      filteredPools,
      POOLS_PER_PAGE
    );
    const makeSortMechanism = useCallback(
      (keyPath: string) =>
        sortKeyPath === keyPath
          ? {
              currentDirection: sortDirection,
              onClickHeader: () => {
                switch (sortDirection) {
                  case "ascending":
                    const newSortDirection = "descending";
                    logEvent([
                      EventName.Pools.externalIncentivePoolsListSorted,
                      {
                        sortedBy: keyPath,
                        sortDirection: newSortDirection,
                        sortedOn: "table-head",
                      },
                    ]);
                    setSortDirection(newSortDirection);
                    break;
                  case "descending":
                    // default sort key toggles forever

                    if (sortKeyPath === initialKeyPath) {
                      const newSortDirection = "ascending";
                      logEvent([
                        EventName.Pools.externalIncentivePoolsListSorted,
                        {
                          sortedBy: keyPath,
                          sortDirection: newSortDirection,
                          sortedOn: "table-head",
                        },
                      ]);
                      setSortDirection(newSortDirection);
                      setSortDirection(newSortDirection);
                    } else {
                      // other keys toggle then go back to default
                      setSortKeyPath(initialKeyPath);
                      setSortDirection(initialSortDirection);
                    }
                }
              },
            }
          : {
              onClickHeader: () => {
                const newSortDirection = "ascending";
                logEvent([
                  EventName.Pools.externalIncentivePoolsListSorted,
                  {
                    sortedBy: keyPath,
                    sortDirection: newSortDirection,
                    sortedOn: "table-head",
                  },
                ]);
                setSortKeyPath(keyPath);
                setSortDirection(newSortDirection);
              },
            },
      [sortKeyPath, sortDirection]
    );
    const tableCols = useMemo(
      () => [
        {
          id: "pool.id",
          display: t("pools.externalIncentivized.sort.poolName"),
          sort: makeSortMechanism("pool.id"),
          displayCell: PoolCompositionCell,
        },
        {
          id: "liquidity",
          display: t("pools.externalIncentivized.sort.liquidity"),
          sort: makeSortMechanism("liquidity"),
        },
        {
          id: "apr",
          display: t("pools.externalIncentivized.sort.APR"),
          sort: makeSortMechanism("apr"),
          displayCell: MetricLoaderCell,
        },
        {
          id: "epochsRemaining",
          display: t("pools.externalIncentivized.sort.epochs"),
          sort: makeSortMechanism("epochsRemaining"),
          collapseAt: Breakpoint.XL,
        },
        {
          id: "myLiquidity",
          display: t("pools.externalIncentivized.sort.myLiquidity"),
          sort: makeSortMechanism("myLiquidity"),
          collapseAt: Breakpoint.LG,
        },
        { id: "quickActions", display: "", displayCell: PoolQuickActionCell },
      ],
      [makeSortMechanism, t]
    );

    const tableRows: RowDef[] = useMemo(
      () =>
        allData.map((poolWithFeeMetrics) => ({
          link: `/pool/${poolWithFeeMetrics.pool.id}`,
          onClick: () => {
            logEvent([
              EventName.Pools.externalIncentivePoolsItemClicked,
              {
                poolId: poolWithFeeMetrics.pool.id,
                poolName: poolWithFeeMetrics.pool.poolAssets
                  .map((poolAsset) => poolAsset.amount.denom)
                  .join(" / "),
                poolWeight: poolWithFeeMetrics.pool.poolAssets
                  .map((poolAsset) => poolAsset.weightFraction.toString())
                  .join(" / "),
                isSuperfluidPool:
                  queryOsmosis.querySuperfluidPools.isSuperfluidPool(
                    poolWithFeeMetrics.pool.id
                  ),
              },
            ]);
          },
        })),
      [allData]
    );

    const [cellGroupEventEmitter] = useState(() => new EventEmitter());
    const tableData = useMemo(
      () =>
        allData.map((poolWithMetrics) => {
          const poolId = poolWithMetrics.pool.id;
          const poolAssets = poolWithMetrics.pool.poolAssets.map(
            (poolAsset) => ({
              coinImageUrl: poolAsset.amount.currency.coinImageUrl,
              coinDenom: poolAsset.amount.currency.coinDenom,
            })
          );

          return [
            { poolId, poolAssets },
            { value: poolWithMetrics.liquidity.toString() },
            {
              value: poolWithMetrics.apr?.toString(),
              isLoading: queryOsmosis.queryIncentivizedPools.isAprFetching,
            },
            { value: poolWithMetrics.epochsRemaining?.toString() },
            { value: poolWithMetrics.myLiquidity?.toString() },
            {
              poolId,
              cellGroupEventEmitter,
              onAddLiquidity: () => quickAddLiquidity(poolId),
              onRemoveLiquidity: !poolWithMetrics.myAvailableLiquidity
                .toDec()
                .isZero()
                ? () => quickRemoveLiquidity(poolId)
                : undefined,
              onLockTokens: !poolWithMetrics.myAvailableLiquidity
                .toDec()
                .isZero()
                ? () => quickLockTokens(poolId)
                : undefined,
            },
          ];
        }),
      [allData, queryOsmosis.queryIncentivizedPools.isAprFetching]
    );

    if (isMobile) {
      return (
        <CompactPoolTableDisplay
          pools={allData.map((poolData) => ({
            id: poolData.pool.id,
            assets: poolData.pool.poolAssets.map(
              (asset) => asset.amount.currency
            ),
            metrics: [
              ...[
                sortKeyPath === "epochsRemaining"
                  ? {
                      label: "",
                      value: poolData.epochsRemaining.toString(),
                    }
                  : sortKeyPath === "myLiquidity"
                  ? {
                      label: "",
                      value: poolData.myLiquidity.toString(),
                    }
                  : sortKeyPath === "apr"
                  ? {
                      label: "",
                      value: poolData.apr?.toString() ?? "0%",
                    }
                  : { label: "TVL", value: poolData.liquidity.toString() },
              ],
              ...[
                sortKeyPath === "apr"
                  ? {
                      label: t("pools.externalIncentivized.TVL"),
                      value: poolData.liquidity.toString(),
                    }
                  : {
                      label: t("pools.externalIncentivized.APR"),
                      value: poolData.apr?.toString() ?? "0%",
                    },
              ],
            ],
            isSuperfluid: queryOsmosis.querySuperfluidPools.isSuperfluidPool(
              poolData.pool.id
            ),
          }))}
          searchBoxProps={{
            currentValue: query,
            onInput: setQuery,
            placeholder: t("pools.externalIncentivized.search"),
          }}
          sortMenuProps={{
            options: tableCols,
            selectedOptionId: sortKeyPath,
            onSelect: (id) =>
              id === sortKeyPath ? setSortKeyPath("") : setSortKeyPath(id),
            onToggleSortDirection: toggleSortDirection,
          }}
          pageListProps={{
            currentValue: page,
            max: numPages,
            min: minPage,
            onInput: setPage,
          }}
        />
      );
    }

    return (
      <>
        <div className="mt-5 flex flex-wrap gap-3 items-center justify-between">
          <h5>{t("pools.externalIncentivized.title")}</h5>
          <div className="flex items-center gap-3 lg:w-full lg:place-content-between">
            <SearchBox
              currentValue={query}
              onInput={setQuery}
              placeholder={t("pools.externalIncentivized.search")}
              className="!w-64"
            />
            <SortMenu
              options={tableCols}
              selectedOptionId={sortKeyPath}
              onSelect={(id) => {
                if (id === sortKeyPath) {
                  setSortKeyPath("");
                } else {
                  logEvent([
                    EventName.Pools.externalIncentivePoolsListSorted,
                    {
                      sortedBy: id,
                      sortDirection: sortDirection,
                      sortedOn: "dropdown",
                    },
                  ]);
                  setSortKeyPath(id);
                }
              }}
            />
          </div>
        </div>
        <Table<PoolCompositionCell & MetricLoaderCell>
          className="mt-5 w-full lg:text-sm"
          columnDefs={tableCols}
          rowDefs={tableRows}
          data={tableData}
        />
        <div className="flex place-content-around">
          <PageList
            currentValue={page}
            max={numPages}
            min={minPage}
            onInput={setPage}
            editField
          />
        </div>
      </>
    );
  }
);<|MERGE_RESOLUTION|>--- conflicted
+++ resolved
@@ -1,8 +1,4 @@
-<<<<<<< HEAD
-import { CoinPretty, Dec, PricePretty } from "@keplr-wallet/unit";
-=======
 import { CoinPretty, Dec, PricePretty, RatePretty } from "@keplr-wallet/unit";
->>>>>>> 5568871e
 import { ObservableQueryPool } from "@osmosis-labs/stores";
 import { observer } from "mobx-react-lite";
 import { FunctionComponent, useMemo, useCallback, useState } from "react";
@@ -47,10 +43,7 @@
     const t = useTranslation();
 
     const { chainId } = chainStore.osmosis;
-<<<<<<< HEAD
-=======
     const queryCosmos = queriesStore.get(chainId).cosmos;
->>>>>>> 5568871e
     const queryOsmosis = queriesStore.get(chainId).osmosis!;
     const account = accountStore.getAccount(chainId);
 
@@ -128,12 +121,6 @@
             )
           );
 
-<<<<<<< HEAD
-          return {
-            pool,
-            ...queriesExternalStore.queryGammPoolFeeMetrics.getPoolFeesMetrics(
-              pool.id,
-=======
           // sum aprs for highest duration
           const internalIncentiveApr =
             queryOsmosis.queryIncentivizedPools.computeMostApr(
@@ -143,7 +130,6 @@
           const swapFeeApr =
             queriesExternalStore.queryGammPoolFeeMetrics.get7dPoolFeeApr(
               pool,
->>>>>>> 5568871e
               priceStore
             );
           const whitelistedGauges =
@@ -207,22 +193,10 @@
                     .getAvailableGammShare(account.bech32Address, pool.id)
                     .quo(pool.totalShare)
                 ),
-<<<<<<< HEAD
-            apr: queryOsmosis.queryIncentivizedPools
-              .computeMostApr(pool.id, priceStore)
-              .add(
-                // swap fees
-                queriesExternalStore.queryGammPoolFeeMetrics.get7dPoolFeeApr(
-                  pool,
-                  priceStore
-                )
-              )
-=======
             apr: internalIncentiveApr
               .add(swapFeeApr)
               .add(externalApr)
               .add(superfluidApr)
->>>>>>> 5568871e
               .maxDecimals(0),
             poolName: pool.poolAssets
               .map((asset) => asset.amount.currency.coinDenom)
@@ -240,11 +214,8 @@
         chainId,
         externalIncentivizedPools,
         queryOsmosis.queryIncentivizedPools.response,
-<<<<<<< HEAD
-=======
         queryOsmosis.querySuperfluidPools.response,
         queryCosmos.queryInflation.isFetching,
->>>>>>> 5568871e
         queriesExternalStore.queryGammPoolFeeMetrics.response,
         queryOsmosis.queryGammPools.response,
         priceStore,
