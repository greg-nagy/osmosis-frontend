import { CoinPretty, Dec } from "@keplr-wallet/unit";
import { ObservableQueryPool } from "@osmosis-labs/stores";
import { observer } from "mobx-react-lite";
import { FunctionComponent, useMemo, useCallback } from "react";
import { EventName, ExternalIncentiveGaugeAllowList } from "../../config";
import {
  useFilteredData,
  usePaginatedData,
  useSortedData,
  useWindowSize,
  useAmplitudeAnalytics,
} from "../../hooks";
import { useStore } from "../../stores";
import { PageList, SortMenu } from "../control";
import { SearchBox } from "../input";
import { RowDef, Table } from "../table";
import { MetricLoaderCell, PoolCompositionCell } from "../table/cells";
import { Breakpoint } from "../types";
import { CompactPoolTableDisplay } from "./compact-pool-table-display";
import { POOLS_PER_PAGE } from ".";

export const ExternalIncentivizedPoolsTableSet: FunctionComponent = observer(
  () => {
    const {
      chainStore,
      queriesExternalStore,
      priceStore,
      queriesStore,
      accountStore,
    } = useStore();
    const { isMobile } = useWindowSize();
    const { logEvent } = useAmplitudeAnalytics();

    const { chainId } = chainStore.osmosis;
    const queryExternal = queriesExternalStore.get();
    const queryOsmosis = queriesStore.get(chainId).osmosis!;
    const account = accountStore.getAccount(chainId);

    const pools = Object.keys(ExternalIncentiveGaugeAllowList).map(
      (poolId: string) => {
        const pool = queryOsmosis.queryGammPools.getPool(poolId);
        if (pool) {
          return pool;
        }
      }
    );

    const externalIncentivizedPools = useMemo(
      () =>
        pools.filter(
          (
            pool: ObservableQueryPool | undefined
          ): pool is ObservableQueryPool => {
            if (!pool) {
              return false;
            }

            const inner = ExternalIncentiveGaugeAllowList[pool.id];
            const data = Array.isArray(inner) ? inner : [inner];

            if (data.length === 0) {
              return false;
            }
            const gaugeIds = data.map((d) => d.gaugeId);
            const gauges = gaugeIds.map((gaugeId) =>
              queryOsmosis.queryGauge.get(gaugeId)
            );

            let maxRemainingEpoch = 0;
            for (const gauge of gauges) {
              if (maxRemainingEpoch < gauge.remainingEpoch) {
                maxRemainingEpoch = gauge.remainingEpoch;
              }
            }

            return maxRemainingEpoch > 0;
          }
        ),
      [pools, queryOsmosis]
    );

    const externalIncentivizedPoolsWithMetrics = useMemo(
      () =>
        externalIncentivizedPools.map((pool) => {
          const inner = ExternalIncentiveGaugeAllowList[pool.id];
          const data = Array.isArray(inner) ? inner : [inner];
          const gaugeIds = data.map((d) => d.gaugeId);
          const gauges = gaugeIds.map((gaugeId) => {
            return queryOsmosis.queryGauge.get(gaugeId);
          });
          const incentiveDenom = data[0].denom;
          const currency = chainStore
            .getChain(chainId)
            .forceFindCurrency(incentiveDenom);
          let sumRemainingBonus: CoinPretty = new CoinPretty(
            currency,
            new Dec(0)
          );
          let maxRemainingEpoch = 0;
          for (const gauge of gauges) {
            sumRemainingBonus = sumRemainingBonus.add(
              gauge.getRemainingCoin(currency)
            );

            if (gauge.remainingEpoch > maxRemainingEpoch) {
              maxRemainingEpoch = gauge.remainingEpoch;
            }
          }

          return {
            ...queryExternal.queryGammPoolFeeMetrics.makePoolWithFeeMetrics(
              pool,
              priceStore
            ),
            epochsRemaining: maxRemainingEpoch,
            myLiquidity: pool
              .computeTotalValueLocked(priceStore)
              .mul(
                queryOsmosis.queryGammPoolShare.getAllGammShareRatio(
                  account.bech32Address,
                  pool.id
                )
              ),
            apr: queryOsmosis.queryIncentivizedPools
              .computeMostAPY(pool.id, priceStore)
              .maxDecimals(2),
            poolName: pool.poolAssets
              .map((asset) => asset.amount.currency.coinDenom)
              .join("/"),
            networkNames: pool.poolAssets
              .map(
                (asset) =>
                  chainStore.getChainFromCurrency(asset.amount.denom)
                    ?.chainName ?? ""
              )
              .join(" "),
          };
        }),
      [
        chainId,
        externalIncentivizedPools,
        queryOsmosis,
        queryExternal,
        priceStore,
        account,
        chainStore,
      ]
    );

    const initialKeyPath = "liquidity";
    const initialSortDirection = "descending";
    const [
      sortKeyPath,
      setSortKeyPath,
      sortDirection,
      setSortDirection,
      toggleSortDirection,
      sortedAllPoolsWithMetrics,
    ] = useSortedData(
      externalIncentivizedPoolsWithMetrics,
      initialKeyPath,
      initialSortDirection
    );
<<<<<<< HEAD
    const setSortKeyPath = useCallback((terms: string) => {
      trackEvent(PoolsPageEvents.sortPools);
      do_setSortKeyPath(terms);
    }, []);
=======
>>>>>>> 262d7019

    const [query, setQuery, filteredPools] = useFilteredData(
      sortedAllPoolsWithMetrics,
      [
        "pool.id",
        "poolName",
        "networkNames",
        "pool.poolAssets.amount.currency.originCurrency.pegMechanism",
      ]
    );

    const [page, setPage, minPage, numPages, allData] = usePaginatedData(
      filteredPools,
      POOLS_PER_PAGE
    );
    const makeSortMechanism = useCallback(
      (keyPath: string) =>
        sortKeyPath === keyPath
          ? {
              currentDirection: sortDirection,
              onClickHeader: () => {
                switch (sortDirection) {
                  case "ascending":
                    const newSortDirection = "descending";
                    logEvent([
                      EventName.Pools.externalIncentivePoolsListSorted,
                      {
                        sortedBy: keyPath,
                        sortDirection: newSortDirection,
                        sortedOn: "table-head",
                      },
                    ]);
                    setSortDirection(newSortDirection);
                    break;
                  case "descending":
                    // default sort key toggles forever

                    if (sortKeyPath === initialKeyPath) {
                      const newSortDirection = "ascending";
                      logEvent([
                        EventName.Pools.externalIncentivePoolsListSorted,
                        {
                          sortedBy: keyPath,
                          sortDirection: newSortDirection,
                          sortedOn: "table-head",
                        },
                      ]);
                      setSortDirection(newSortDirection);
                      setSortDirection(newSortDirection);
                    } else {
                      // other keys toggle then go back to default
                      setSortKeyPath(initialKeyPath);
                      setSortDirection(initialSortDirection);
                    }
                }
              },
            }
          : {
              onClickHeader: () => {
                const newSortDirection = "ascending";
                logEvent([
                  EventName.Pools.externalIncentivePoolsListSorted,
                  {
                    sortedBy: keyPath,
                    sortDirection: newSortDirection,
                    sortedOn: "table-head",
                  },
                ]);
                setSortKeyPath(keyPath);
                setSortDirection(newSortDirection);
              },
            },
      [sortKeyPath, sortDirection]
    );
    const tableCols = useMemo(
      () => [
        {
          id: "pool.id",
          display: "Pool Name",
          sort: makeSortMechanism("pool.id"),
          displayCell: PoolCompositionCell,
        },
        {
          id: "liquidity",
          display: "Liquidity",
          sort: makeSortMechanism("liquidity"),
        },
        {
          id: "apr",
          display: "APR",
          sort: makeSortMechanism("apr"),
          displayCell: MetricLoaderCell,
        },
        {
          id: "epochsRemaining",
          display: "Epochs Remaining",
          sort: makeSortMechanism("epochsRemaining"),
          collapseAt: Breakpoint.XL,
        },
        {
          id: "myLiquidity",
          display: "My Liquidity",
          sort: makeSortMechanism("myLiquidity"),
          collapseAt: Breakpoint.LG,
        },
      ],
      [makeSortMechanism]
    );

    const tableRows: RowDef[] = useMemo(
      () =>
        allData.map((poolWithFeeMetrics) => ({
          link: `/pool/${poolWithFeeMetrics.pool.id}`,
          onClick: () => {
            logEvent([
              EventName.Pools.externalIncentivePoolsItemClicked,
              {
                poolId: poolWithFeeMetrics.pool.id,
                poolName: poolWithFeeMetrics.pool.poolAssets
                  .map((poolAsset) => poolAsset.amount.denom)
                  .join(" / "),
                poolWeight: poolWithFeeMetrics.pool.poolAssets
                  .map((poolAsset) => poolAsset.weightFraction.toString())
                  .join(" / "),
                isSuperfluidPool:
                  queryOsmosis.querySuperfluidPools.isSuperfluidPool(
                    poolWithFeeMetrics.pool.id
                  ),
              },
            ]);
          },
        })),
      [allData]
    );

    const tableData = useMemo(
      () =>
        allData.map((poolWithMetrics) => {
          const poolId = poolWithMetrics.pool.id;
          const poolAssets = poolWithMetrics.pool.poolAssets.map(
            (poolAsset) => ({
              coinImageUrl: poolAsset.amount.currency.coinImageUrl,
              coinDenom: poolAsset.amount.currency.coinDenom,
            })
          );

          return [
            { poolId, poolAssets },
            { value: poolWithMetrics.liquidity.toString() },
            {
              value: poolWithMetrics.apr?.toString(),
              isLoading: queryOsmosis.queryIncentivizedPools.isAprFetching,
            },
            { value: poolWithMetrics.epochsRemaining?.toString() },
            { value: poolWithMetrics.myLiquidity?.toString() },
          ];
        }),
      [allData, queryOsmosis]
    );

    if (isMobile) {
      return (
        <CompactPoolTableDisplay
          title="External Incentive Pool"
          pools={allData.map((poolData) => ({
            id: poolData.pool.id,
            assets: poolData.pool.poolAssets.map(
              (asset) => asset.amount.currency
            ),
            metrics: [
              ...[
                sortKeyPath === "epochsRemaining"
                  ? {
                      label: "",
                      value: poolData.epochsRemaining.toString(),
                    }
                  : sortKeyPath === "myLiquidity"
                  ? {
                      label: "",
                      value: poolData.myLiquidity.toString(),
                    }
                  : sortKeyPath === "apr"
                  ? {
                      label: "",
                      value: poolData.apr?.toString() ?? "0%",
                    }
                  : { label: "TVL", value: poolData.liquidity.toString() },
              ],
              ...[
                sortKeyPath === "apr"
                  ? { label: "TVL", value: poolData.liquidity.toString() }
                  : {
                      label: "APR",
                      value: poolData.apr?.toString() ?? "0%",
                    },
              ],
            ],
            isSuperfluid: queryOsmosis.querySuperfluidPools.isSuperfluidPool(
              poolData.pool.id
            ),
          }))}
          searchBoxProps={{
            currentValue: query,
            onInput: setQuery,
            placeholder: "Filtery by symbol",
          }}
          sortMenuProps={{
            options: tableCols,
            selectedOptionId: sortKeyPath,
            onSelect: (id) =>
              id === sortKeyPath ? setSortKeyPath("") : setSortKeyPath(id),
            onToggleSortDirection: toggleSortDirection,
          }}
          pageListProps={{
            currentValue: page,
            max: numPages,
            min: minPage,
            onInput: setPage,
          }}
        />
      );
    }

    return (
      <>
        <div className="mt-5 flex flex-wrap gap-3 items-center justify-between">
          <h5>External Incentive Pools</h5>
          <div className="flex items-center gap-8 lg:w-full lg:place-content-between">
            <SearchBox
              currentValue={query}
              onInput={setQuery}
              placeholder="Filter by name"
              className="!w-64"
            />
            <SortMenu
              options={tableCols}
              selectedOptionId={sortKeyPath}
              onSelect={(id) => {
                if (id === sortKeyPath) {
                  setSortKeyPath("");
                } else {
                  logEvent([
                    EventName.Pools.externalIncentivePoolsListSorted,
                    {
                      sortedBy: id,
                      sortDirection: sortDirection,
                      sortedOn: "dropdown",
                    },
                  ]);
                  setSortKeyPath(id);
                }
              }}
            />
          </div>
        </div>
        <Table<PoolCompositionCell & MetricLoaderCell>
          className="mt-5 w-full lg:text-sm"
          columnDefs={tableCols}
          rowDefs={tableRows}
          data={tableData}
        />
        <div className="flex place-content-around">
          <PageList
            currentValue={page}
            max={numPages}
            min={minPage}
            onInput={setPage}
            editField
          />
        </div>
      </>
    );
  }
);<|MERGE_RESOLUTION|>--- conflicted
+++ resolved
@@ -108,10 +108,12 @@
           }
 
           return {
-            ...queryExternal.queryGammPoolFeeMetrics.makePoolWithFeeMetrics(
-              pool,
+            pool,
+            ...queryExternal.queryGammPoolFeeMetrics.getPoolFeesMetrics(
+              pool.id,
               priceStore
             ),
+            liquidity: pool.computeTotalValueLocked(priceStore),
             epochsRemaining: maxRemainingEpoch,
             myLiquidity: pool
               .computeTotalValueLocked(priceStore)
@@ -161,13 +163,6 @@
       initialKeyPath,
       initialSortDirection
     );
-<<<<<<< HEAD
-    const setSortKeyPath = useCallback((terms: string) => {
-      trackEvent(PoolsPageEvents.sortPools);
-      do_setSortKeyPath(terms);
-    }, []);
-=======
->>>>>>> 262d7019
 
     const [query, setQuery, filteredPools] = useFilteredData(
       sortedAllPoolsWithMetrics,
