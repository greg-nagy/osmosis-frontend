import { CoinPretty, Dec } from "@keplr-wallet/unit";
import { ObservableQueryPool } from "@osmosis-labs/stores";
import { observer } from "mobx-react-lite";
import { FunctionComponent, useMemo, useCallback } from "react";
import { EventName, ExternalIncentiveGaugeAllowList } from "../../config";
import {
  useFilteredData,
  usePaginatedData,
  useSortedData,
  useWindowSize,
  useAmplitudeAnalytics,
} from "../../hooks";
import { useStore } from "../../stores";
import { PageList, SortMenu } from "../control";
import { SearchBox } from "../input";
import { RowDef, Table } from "../table";
import { MetricLoaderCell, PoolCompositionCell } from "../table/cells";
import { Breakpoint } from "../types";
import { CompactPoolTableDisplay } from "./compact-pool-table-display";
import { POOLS_PER_PAGE } from ".";

export const ExternalIncentivizedPoolsTableSet: FunctionComponent = observer(
  () => {
    const {
      chainStore,
      queriesExternalStore,
      priceStore,
      queriesStore,
      accountStore,
    } = useStore();
    const { isMobile } = useWindowSize();
    const { logEvent } = useAmplitudeAnalytics();

    const { chainId } = chainStore.osmosis;
    const queryExternal = queriesExternalStore.get();
    const queryOsmosis = queriesStore.get(chainId).osmosis!;
    const account = accountStore.getAccount(chainId);

    const pools = Object.keys(ExternalIncentiveGaugeAllowList).map(
      (poolId: string) => {
        const pool = queryOsmosis.queryGammPools.getPool(poolId);
        if (pool) {
          return pool;
        }
      }
    );

    const externalIncentivizedPools = useMemo(
      () =>
        pools.filter(
          (
            pool: ObservableQueryPool | undefined
          ): pool is ObservableQueryPool => {
            if (!pool) {
              return false;
            }

            const inner = ExternalIncentiveGaugeAllowList[pool.id];
            const data = Array.isArray(inner) ? inner : [inner];

            if (data.length === 0) {
              return false;
            }
            const gaugeIds = data.map((d) => d.gaugeId);
            const gauges = gaugeIds.map((gaugeId) =>
              queryOsmosis.queryGauge.get(gaugeId)
            );

            let maxRemainingEpoch = 0;
            for (const gauge of gauges) {
              if (maxRemainingEpoch < gauge.remainingEpoch) {
                maxRemainingEpoch = gauge.remainingEpoch;
              }
            }

            return maxRemainingEpoch > 0;
          }
        ),
      [pools, queryOsmosis]
    );

    const externalIncentivizedPoolsWithMetrics = useMemo(
      () =>
        externalIncentivizedPools.map((pool) => {
          const inner = ExternalIncentiveGaugeAllowList[pool.id];
          const data = Array.isArray(inner) ? inner : [inner];
          const gaugeIds = data.map((d) => d.gaugeId);
          const gauges = gaugeIds.map((gaugeId) => {
            return queryOsmosis.queryGauge.get(gaugeId);
          });
          const incentiveDenom = data[0].denom;
          const currency = chainStore
            .getChain(chainId)
            .forceFindCurrency(incentiveDenom);
          let sumRemainingBonus: CoinPretty = new CoinPretty(
            currency,
            new Dec(0)
          );
          let maxRemainingEpoch = 0;
          for (const gauge of gauges) {
            sumRemainingBonus = sumRemainingBonus.add(
              gauge.getRemainingCoin(currency)
            );

            if (gauge.remainingEpoch > maxRemainingEpoch) {
              maxRemainingEpoch = gauge.remainingEpoch;
            }
          }

          return {
            ...queryExternal.queryGammPoolFeeMetrics.makePoolWithFeeMetrics(
              pool,
              priceStore
            ),
            epochsRemaining: maxRemainingEpoch,
            myLiquidity: pool
              .computeTotalValueLocked(priceStore)
              .mul(
                queryOsmosis.queryGammPoolShare.getAllGammShareRatio(
                  account.bech32Address,
                  pool.id
                )
              ),
            apr: queryOsmosis.queryIncentivizedPools
              .computeMostAPY(pool.id, priceStore)
              .maxDecimals(2),
            poolName: pool.poolAssets
              .map((asset) => asset.amount.currency.coinDenom)
              .join("/"),
            networkNames: pool.poolAssets
              .map(
                (asset) =>
                  chainStore.getChainFromCurrency(asset.amount.denom)
                    ?.chainName ?? ""
              )
              .join(" "),
          };
        }),
      [
        chainId,
        externalIncentivizedPools,
        queryOsmosis,
        queryExternal,
        priceStore,
        account,
        chainStore,
      ]
    );

    const initialKeyPath = "liquidity";
    const initialSortDirection = "descending";
    const [
      sortKeyPath,
      setSortKeyPath,
      sortDirection,
      setSortDirection,
      toggleSortDirection,
      sortedAllPoolsWithMetrics,
    ] = useSortedData(
      externalIncentivizedPoolsWithMetrics,
      initialKeyPath,
      initialSortDirection
    );
<<<<<<< HEAD
    const setSortKeyPath = useCallback((terms: string) => {
      trackEvent(PoolsPageEvents.sortPools);
      do_setSortKeyPath(terms);
    }, []);
=======
>>>>>>> 3fbffbd9

    const [query, setQuery, filteredPools] = useFilteredData(
      sortedAllPoolsWithMetrics,
      [
        "pool.id",
        "poolName",
        "networkNames",
        "pool.poolAssets.amount.currency.originCurrency.pegMechanism",
      ]
    );

    const [page, setPage, minPage, numPages, allData] = usePaginatedData(
      filteredPools,
      POOLS_PER_PAGE
    );
    const makeSortMechanism = useCallback(
      (keyPath: string) =>
        sortKeyPath === keyPath
          ? {
              currentDirection: sortDirection,
              onClickHeader: () => {
                switch (sortDirection) {
                  case "ascending":
                    const newSortDirection = "descending";
                    logEvent([
                      EventName.Pools.externalIncentivePoolsListSorted,
                      {
                        sortedBy: keyPath,
                        sortDirection: newSortDirection,
                        sortedOn: "table-head",
                      },
                    ]);
                    setSortDirection(newSortDirection);
                    break;
                  case "descending":
                    // default sort key toggles forever

                    if (sortKeyPath === initialKeyPath) {
                      const newSortDirection = "ascending";
                      logEvent([
                        EventName.Pools.externalIncentivePoolsListSorted,
                        {
                          sortedBy: keyPath,
                          sortDirection: newSortDirection,
                          sortedOn: "table-head",
                        },
                      ]);
                      setSortDirection(newSortDirection);
                      setSortDirection(newSortDirection);
                    } else {
                      // other keys toggle then go back to default
                      setSortKeyPath(initialKeyPath);
                      setSortDirection(initialSortDirection);
                    }
                }
              },
            }
          : {
              onClickHeader: () => {
                const newSortDirection = "ascending";
                logEvent([
                  EventName.Pools.externalIncentivePoolsListSorted,
                  {
                    sortedBy: keyPath,
                    sortDirection: newSortDirection,
                    sortedOn: "table-head",
                  },
                ]);
                setSortKeyPath(keyPath);
                setSortDirection(newSortDirection);
              },
            },
      [sortKeyPath, sortDirection]
    );
    const tableCols = useMemo(
      () => [
        {
          id: "pool.id",
          display: "Pool Name",
          sort: makeSortMechanism("pool.id"),
          displayCell: PoolCompositionCell,
        },
        {
          id: "liquidity",
          display: "Liquidity",
          sort: makeSortMechanism("liquidity"),
        },
        {
          id: "apr",
          display: "APR",
          sort: makeSortMechanism("apr"),
          displayCell: MetricLoaderCell,
        },
        {
          id: "epochsRemaining",
          display: "Epochs Remaining",
          sort: makeSortMechanism("epochsRemaining"),
          collapseAt: Breakpoint.XL,
        },
        {
          id: "myLiquidity",
          display: "My Liquidity",
          sort: makeSortMechanism("myLiquidity"),
          collapseAt: Breakpoint.LG,
        },
      ],
      [makeSortMechanism]
    );

    const tableRows: RowDef[] = useMemo(
      () =>
        allData.map((poolWithFeeMetrics) => ({
          link: `/pool/${poolWithFeeMetrics.pool.id}`,
          onClick: () => {
            logEvent([
              EventName.Pools.externalIncentivePoolsItemClicked,
              {
                poolId: poolWithFeeMetrics.pool.id,
                poolName: poolWithFeeMetrics.pool.poolAssets
                  .map((poolAsset) => poolAsset.amount.denom)
                  .join(" / "),
                poolWeight: poolWithFeeMetrics.pool.poolAssets
                  .map((poolAsset) => poolAsset.weightFraction.toString())
                  .join(" / "),
                isSuperfluidPool:
                  queryOsmosis.querySuperfluidPools.isSuperfluidPool(
                    poolWithFeeMetrics.pool.id
                  ),
              },
            ]);
          },
        })),
      [allData]
    );

    const tableData = useMemo(
      () =>
        allData.map((poolWithMetrics) => {
          const poolId = poolWithMetrics.pool.id;
          const poolAssets = poolWithMetrics.pool.poolAssets.map(
            (poolAsset) => ({
              coinImageUrl: poolAsset.amount.currency.coinImageUrl,
              coinDenom: poolAsset.amount.currency.coinDenom,
            })
          );

          return [
            { poolId, poolAssets },
            { value: poolWithMetrics.liquidity.toString() },
            {
              value: poolWithMetrics.apr?.toString(),
              isLoading: queryOsmosis.queryIncentivizedPools.isAprFetching,
            },
            { value: poolWithMetrics.epochsRemaining?.toString() },
            { value: poolWithMetrics.myLiquidity?.toString() },
          ];
        }),
      [allData, queryOsmosis]
    );

    if (isMobile) {
      return (
        <CompactPoolTableDisplay
          title="External Incentive Pool"
          pools={allData.map((poolData) => ({
            id: poolData.pool.id,
            assets: poolData.pool.poolAssets.map(
              (asset) => asset.amount.currency
            ),
            metrics: [
              ...[
                sortKeyPath === "epochsRemaining"
                  ? {
                      label: "",
                      value: poolData.epochsRemaining.toString(),
                    }
                  : sortKeyPath === "myLiquidity"
                  ? {
                      label: "",
                      value: poolData.myLiquidity.toString(),
                    }
                  : sortKeyPath === "apr"
                  ? {
                      label: "",
                      value: poolData.apr?.toString() ?? "0%",
                    }
                  : { label: "TVL", value: poolData.liquidity.toString() },
              ],
              ...[
                sortKeyPath === "apr"
                  ? { label: "TVL", value: poolData.liquidity.toString() }
                  : {
                      label: "APR",
                      value: poolData.apr?.toString() ?? "0%",
                    },
              ],
            ],
            isSuperfluid: queryOsmosis.querySuperfluidPools.isSuperfluidPool(
              poolData.pool.id
            ),
          }))}
          searchBoxProps={{
            currentValue: query,
            onInput: setQuery,
            placeholder: "Filtery by symbol",
          }}
          sortMenuProps={{
            options: tableCols,
            selectedOptionId: sortKeyPath,
            onSelect: (id) =>
              id === sortKeyPath ? setSortKeyPath("") : setSortKeyPath(id),
            onToggleSortDirection: toggleSortDirection,
          }}
          pageListProps={{
            currentValue: page,
            max: numPages,
            min: minPage,
            onInput: setPage,
          }}
        />
      );
    }

    return (
      <>
        <div className="mt-5 flex flex-wrap gap-3 items-center justify-between">
          <h5>External Incentive Pools</h5>
          <div className="flex items-center gap-8 lg:w-full lg:place-content-between">
            <SearchBox
              currentValue={query}
              onInput={setQuery}
              placeholder="Filter by name"
              className="!w-64"
            />
            <SortMenu
              options={tableCols}
              selectedOptionId={sortKeyPath}
              onSelect={(id) => {
                if (id === sortKeyPath) {
                  setSortKeyPath("");
                } else {
                  logEvent([
                    EventName.Pools.externalIncentivePoolsListSorted,
                    {
                      sortedBy: id,
                      sortDirection: sortDirection,
                      sortedOn: "dropdown",
                    },
                  ]);
                  setSortKeyPath(id);
                }
              }}
            />
          </div>
        </div>
        <Table<PoolCompositionCell & MetricLoaderCell>
          className="mt-5 w-full lg:text-sm"
          columnDefs={tableCols}
          rowDefs={tableRows}
          data={tableData}
        />
        <div className="flex place-content-around">
          <PageList
            currentValue={page}
            max={numPages}
            min={minPage}
            onInput={setPage}
            editField
          />
        </div>
      </>
    );
  }
);<|MERGE_RESOLUTION|>--- conflicted
+++ resolved
@@ -161,13 +161,6 @@
       initialKeyPath,
       initialSortDirection
     );
-<<<<<<< HEAD
-    const setSortKeyPath = useCallback((terms: string) => {
-      trackEvent(PoolsPageEvents.sortPools);
-      do_setSortKeyPath(terms);
-    }, []);
-=======
->>>>>>> 3fbffbd9
 
     const [query, setQuery, filteredPools] = useFilteredData(
       sortedAllPoolsWithMetrics,
