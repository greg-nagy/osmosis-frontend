import { CoinPretty, Dec, PricePretty } from "@keplr-wallet/unit";
import {
  ObservableAddConcentratedLiquidityConfig,
  ObservablePoolDetail,
  ObservableQueryPool,
  ObservableSuperfluidPoolDetail,
} from "@osmosis-labs/stores";
import classNames from "classnames";
import debounce from "debounce";
import { observer } from "mobx-react-lite";
import dynamic from "next/dynamic";
import Image from "next/image";
import React, {
  FunctionComponent,
  ReactNode,
  useCallback,
  useEffect,
  useMemo,
  useState,
} from "react";
import { useTranslation } from "react-multi-lang";

import { ChartButton } from "~/components/buttons";
import IconButton from "~/components/buttons/icon-button";
import { PriceChartHeader } from "~/components/chart/token-pair-historical";
import { DepositAmountGroup } from "~/components/cl-deposit-input-group";
import { useHistoricalAndLiquidityData } from "~/hooks/ui-config/use-historical-and-depth-data";
import { useStore } from "~/stores";

import { Icon, PoolAssetsIcon, PoolAssetsName } from "../assets";
import { Button } from "../buttons";
import { InputBox } from "../input";
import { CustomClasses } from "../types";

const ConcentratedLiquidityDepthChart = dynamic(
  () => import("~/components/chart/concentrated-liquidity-depth"),
  { ssr: false }
);
const TokenPairHistoricalChart = dynamic(
  () => import("~/components/chart/token-pair-historical"),
  { ssr: false }
);

export const AddConcLiquidity: FunctionComponent<
  {
    addLiquidityConfig: ObservableAddConcentratedLiquidityConfig;
    actionButton: ReactNode;
    getFiatValue?: (coin: CoinPretty) => PricePretty | undefined;
    onRequestClose: () => void;
  } & CustomClasses
> = observer(
  ({
    className,
    addLiquidityConfig,
    actionButton,
    getFiatValue,
    onRequestClose,
  }) => {
    const { poolId } = addLiquidityConfig;
    const { derivedDataStore } = useStore();

    // initialize pool data stores once root pool store is loaded
    const { poolDetail, superfluidPoolDetail } =
      typeof poolId === "string"
        ? derivedDataStore.getForPool(poolId as string)
        : {
            poolDetail: undefined,
            superfluidPoolDetail: undefined,
          };
    const pool = poolDetail?.pool;

    return (
      <div className={classNames("flex flex-col gap-8", className)}>
        {(() => {
          switch (addLiquidityConfig.modalView) {
            case "overview":
              return (
                <Overview
                  pool={pool}
                  poolDetail={poolDetail}
                  superfluidPoolDetail={superfluidPoolDetail}
                  addLiquidityConfig={addLiquidityConfig}
                  onRequestClose={onRequestClose}
                />
              );
            case "add_manual":
              return (
                <AddConcLiqView
                  getFiatValue={getFiatValue}
                  pool={pool}
                  addLiquidityConfig={addLiquidityConfig}
                  actionButton={actionButton}
                />
              );
            case "add_managed":
              return null;
          }
        })()}
      </div>
    );
  }
);

const Overview: FunctionComponent<
  {
    pool?: ObservableQueryPool;
    poolDetail?: ObservablePoolDetail;
    superfluidPoolDetail?: ObservableSuperfluidPoolDetail;
    addLiquidityConfig: ObservableAddConcentratedLiquidityConfig;
    onRequestClose: () => void;
  } & CustomClasses
> = observer(
  ({
    addLiquidityConfig,
    pool,
    superfluidPoolDetail,
    poolDetail,
    onRequestClose,
  }) => {
    const { priceStore, queriesExternalStore } = useStore();
    const { poolId } = addLiquidityConfig;
    const t = useTranslation();
    const [selected, selectView] =
      useState<typeof addLiquidityConfig.modalView>("add_manual");
    const queryGammPoolFeeMetrics =
      queriesExternalStore.queryGammPoolFeeMetrics;

    return (
      <>
        <div className="align-center relative flex flex-row">
          <div className="absolute left-0 flex h-full items-center text-sm" />
          <h6 className="flex-1 text-center">
            {t("addConcentratedLiquidity.step1Title")}
          </h6>
          <div className="absolute right-0">
            <IconButton
              aria-label="Close"
              mode="unstyled"
              size="unstyled"
              className="!p-0"
              icon={
                <Icon
                  id="close-thin"
                  className="text-wosmongton-400 hover:text-wosmongton-100"
                  height={24}
                  width={24}
                />
              }
              onClick={onRequestClose}
            />
          </div>
        </div>
        <div className="flex flex-row rounded-[1rem] bg-osmoverse-700/[.3] px-[28px] py-4">
          <div className="flex flex-1 flex-col gap-1">
            <div className="flex flex-row flex-nowrap items-center gap-2">
              {pool && (
                <>
                  <PoolAssetsIcon
                    assets={pool.poolAssets.map(
                      (asset: { amount: CoinPretty }) => ({
                        coinDenom: asset.amount.denom,
                        coinImageUrl: asset.amount.currency.coinImageUrl,
                      })
                    )}
                    size="sm"
                  />
                  <PoolAssetsName
                    size="md"
                    className="max-w-xs truncate"
                    assetDenoms={pool.poolAssets.map(
                      (asset: { amount: CoinPretty }) => asset.amount.denom
                    )}
                  />
                </>
              )}
            </div>
            {!superfluidPoolDetail?.isSuperfluid && (
              <span className="body2 text-superfluid-gradient">
                {t("pool.superfluidEnabled")}
              </span>
            )}
          </div>
          <div className="flex items-center gap-10">
            <div className="gap-[3px]">
              <span className="body2 text-osmoverse-400">
                {t("pool.liquidity")}
              </span>
              <h6 className="text-osmoverse-100">
                {poolDetail?.totalValueLocked.toString()}
              </h6>
            </div>
            <div className="gap-[3px]">
              <span className="body2 text-osmoverse-400">
                {t("pool.24hrTradingVolume")}
              </span>
              <h6 className="text-osmoverse-100">
                {queryGammPoolFeeMetrics
                  .getPoolFeesMetrics(poolId, priceStore)
                  .volume24h.toString()}
              </h6>
            </div>
            <div className="gap-[3px]">
              <span className="body2 text-osmoverse-400">
                {t("pool.swapFee")}
              </span>
              <h6 className="text-osmoverse-100">{pool?.swapFee.toString()}</h6>
            </div>
          </div>
        </div>
        <div className="flex flex-col">
          <div className="flex flex-row justify-center gap-[12px]">
            <StrategySelector
              title={t("addConcentratedLiquidity.managed")}
              description={t("addConcentratedLiquidity.managedDescription")}
              selected={selected === "add_managed"}
              imgSrc="/images/managed_liquidity_mock.png"
            />
            <StrategySelector
              title={t("addConcentratedLiquidity.manual")}
              description={t("addConcentratedLiquidity.manualDescription")}
              selected={selected === "add_manual"}
              onClick={() => selectView("add_manual")}
              imgSrc="/images/conliq_mock_range.png"
            />
          </div>
        </div>
        <div className="flex w-full items-center justify-center">
          <Button
            className="w-[25rem]"
            onClick={() => addLiquidityConfig.setModalView(selected)}
          >
            {t("pools.createPool.buttonNext")}
          </Button>
        </div>
      </>
    );
  }
);

const StrategySelector: FunctionComponent<{
  title: string;
  description: string;
  selected: boolean;
  onClick?: () => void;
  imgSrc: string;
}> = (props) => {
  const { selected, onClick, title, description, imgSrc } = props;
  return (
    <div
      className={classNames(
        "flex flex-1 flex-col items-center justify-center gap-4 rounded-[20px] bg-osmoverse-700/[.6] p-[2px]",
        {
          "bg-supercharged-gradient": selected,
          "hover:bg-supercharged-gradient cursor-pointer": onClick,
        }
      )}
      onClick={onClick}
    >
      <div
        className={classNames(
          "flex h-full w-full flex-col items-center justify-center gap-[20px] rounded-[19px] py-8 px-4",
          {
            "bg-osmoverse-700": selected,
            "hover:bg-osmoverse-700": Boolean(onClick),
          }
        )}
      >
        <div className="mb-16 text-h6 font-h6">{title}</div>
        <Image alt="" src={imgSrc} width={255} height={145} />
        <div className="body2 text-center text-osmoverse-200">
          {description}
        </div>
      </div>
    </div>
  );
};

const AddConcLiqView: FunctionComponent<
  {
    pool?: ObservableQueryPool;
    addLiquidityConfig: ObservableAddConcentratedLiquidityConfig;
    actionButton: ReactNode;
    getFiatValue?: (coin: CoinPretty) => PricePretty | undefined;
  } & CustomClasses
> = observer(({ addLiquidityConfig, actionButton, getFiatValue, pool }) => {
  const {
    range,
    fullRange,
    currentPrice,
    baseDepositAmountIn,
    quoteDepositAmountIn,
    moderatePriceRange,
    baseDepositOnly,
    quoteDepositOnly,
    depositPercentages,
    setModalView,
    setMaxRange,
    setMinRange,
<<<<<<< HEAD
    poolId,
    baseDenom,
    quoteDenom,
=======
    setHoverPrice,
    setAnchorAsset,
>>>>>>> 54e900a4
  } = addLiquidityConfig;

  const t = useTranslation();
  const [inputMin, setInputMin] = useState("0");
  const [inputMax, setInputMax] = useState("0");
  const rangeMin = Number(range[0].toString());
  const rangeMax = Number(range[1].toString());

  const { chainStore } = useStore();
  const { chainId } = chainStore.osmosis;
  const chartConfig = useHistoricalAndLiquidityData(chainId, poolId);

  const {
    historicalRange,
    setHistoricalRange,
    hoverPrice,
    priceDecimal,
    yRange,
    historicalChartData,
    lastChartData,
    setHoverPrice,
    setRange,
  } = chartConfig;

  const updateInputAndRangeMinMax = useCallback(
    (_min: number, _max: number) => {
      setInputMin("" + _min.toFixed(priceDecimal));
      setInputMax("" + _max.toFixed(priceDecimal));
      setMinRange(new Dec(_min));
      setMaxRange(new Dec(_max));
    },
    [priceDecimal, setMinRange, setMaxRange]
  );

  useEffect(() => {
    if (currentPrice && inputMin === "0" && inputMax === "0") {
      const last = Number(currentPrice.toString());
      updateInputAndRangeMinMax(
        Number(moderatePriceRange[0].toString()),
        Number(moderatePriceRange[1].toString())
      );
      setHoverPrice(last);
    }
  }, [
    currentPrice,
    inputMax,
    inputMin,
    moderatePriceRange,
    updateInputAndRangeMinMax,
    setHoverPrice,
  ]);

<<<<<<< HEAD
  useEffect(() => {
    setRange(range);
  }, [range]);

  useEffect(() => {
    if (anchorAsset === "base") {
      calculateQuoteDeposit(+baseDepositAmountIn.amount);
    }
  }, [
    rangeMin,
    rangeMax,
    anchorAsset,
    baseDepositAmountIn,
    calculateQuoteDeposit,
  ]);

  useEffect(() => {
    if (anchorAsset === "quote") {
      calculateBaseDeposit(+quoteDepositAmountIn.amount);
    }
  }, [
    rangeMin,
    rangeMax,
    anchorAsset,
    quoteDepositAmountIn,
    calculateBaseDeposit,
  ]);

=======
>>>>>>> 54e900a4
  return (
    <>
      <div className="align-center relative flex flex-row">
        <button
          className="absolute left-0 flex h-full cursor-pointer items-center"
          onClick={() => setModalView("overview")}
        >
          <Image
            alt="left"
            src="/icons/arrow-left.svg"
            width={24}
            height={24}
          />
          <span className="body2 pl-1 text-osmoverse-100">
            {t("addConcentratedLiquidity.back")}
          </span>
        </button>
        <h6 className="mx-auto">{t("addConcentratedLiquidity.step2Title")}</h6>
        <span className="caption absolute right-0 flex h-full items-center text-osmoverse-200">
          {t("addConcentratedLiquidity.priceShownIn", {
            base: baseDenom,
            quote: quoteDenom,
          })}
        </span>
      </div>
      <div className="flex flex-col">
        <span className="subtitle1 px-4 pb-3">
          {t("addConcentratedLiquidity.priceRange")}
        </span>
        <div className="flex flex-row gap-1">
          <div className="flex-shrink-1 flex h-[20.1875rem] w-0 flex-1 flex-col gap-[20px] rounded-l-2xl bg-osmoverse-700 py-7 pl-6">
            <PriceChartHeader
              historicalRange={historicalRange}
              setHistoricalRange={setHistoricalRange}
              baseDenom={baseDenom}
              quoteDenom={quoteDenom}
              hoverPrice={hoverPrice}
              decimal={priceDecimal}
            />
            <TokenPairHistoricalChart
              data={historicalChartData}
              annotations={
                fullRange
                  ? [new Dec(yRange[0] * 1.05), new Dec(yRange[1] * 0.95)]
                  : range
              }
              domain={yRange}
              onPointerHover={setHoverPrice}
              onPointerOut={
                lastChartData
                  ? () => setHoverPrice(lastChartData.close)
                  : undefined
              }
            />
          </div>
          <div className="flex-shrink-1 flex h-[20.1875rem] w-0 flex-1 flex-row rounded-r-2xl bg-osmoverse-700">
            <div className="flex flex-1 flex-col">
              <div className="mt-7 mr-6 mb-8 flex h-6 flex-row justify-end gap-1">
                <ChartButton
                  alt="refresh"
                  src="/icons/refresh-ccw.svg"
                  selected={false}
                  onClick={() => chartConfig.setZoom(1)}
                />
                <ChartButton
                  alt="zoom in"
                  src="/icons/zoom-in.svg"
                  selected={false}
                  onClick={chartConfig.zoomIn}
                />
                <ChartButton
                  alt="zoom out"
                  src="/icons/zoom-out.svg"
                  selected={false}
                  onClick={chartConfig.zoomOut}
                />
              </div>
              <ConcentratedLiquidityDepthChart
                min={rangeMin}
                max={rangeMax}
                yRange={yRange}
                xRange={chartConfig.xRange}
                data={chartConfig.depthChartData}
                annotationDatum={useMemo(
                  () => ({
                    price: lastChartData?.close || 0,
                    depth: chartConfig.xRange[1],
                  }),
                  [chartConfig.xRange, lastChartData]
                )}
                // eslint-disable-next-line react-hooks/exhaustive-deps
                onMoveMax={useCallback(
                  debounce(
                    (val: number) =>
                      setInputMax("" + val.toFixed(priceDecimal)),
                    500
                  ),
                  [priceDecimal]
                )}
                // eslint-disable-next-line react-hooks/exhaustive-deps
                onMoveMin={useCallback(
                  debounce(
                    (val: number) =>
                      setInputMin("" + val.toFixed(priceDecimal)),
                    500
                  ),
                  [priceDecimal]
                )}
                onSubmitMin={useCallback(
                  (val) => {
                    setInputMin("" + val.toFixed(priceDecimal));
                    setMinRange(val);
                    addLiquidityConfig.setFullRange(false);
                  },
                  [priceDecimal, setMinRange, addLiquidityConfig]
                )}
                onSubmitMax={useCallback(
                  (val) => {
                    setInputMax("" + val.toFixed(priceDecimal));
                    setMaxRange(val);
                    addLiquidityConfig.setFullRange(false);
                  },
                  [priceDecimal, setMaxRange, addLiquidityConfig]
                )}
                offset={{ top: 0, right: 36, bottom: 24 + 28, left: 0 }}
                horizontal
                fullRange={fullRange}
              />
            </div>
            <div className="flex flex-col items-center justify-center gap-4 pr-8">
              <PriceInputBox
                currentValue={fullRange ? "" : inputMax}
                label={t("addConcentratedLiquidity.high")}
                onChange={setInputMax}
                onBlur={(e) => setMaxRange(+e.target.value)}
                infinity={fullRange}
              />
              <PriceInputBox
                currentValue={fullRange ? "0" : inputMin}
                label={t("addConcentratedLiquidity.low")}
                onChange={setInputMin}
                onBlur={(e) => setMinRange(+e.target.value)}
              />
            </div>
          </div>
        </div>
      </div>
      <StrategySelectorGroup
        updateInputAndRangeMinMax={updateInputAndRangeMinMax}
        addLiquidityConfig={addLiquidityConfig}
      />
      <section className="flex flex-col">
        <div className="subtitle1 px-4 pb-3">
          {t("addConcentratedLiquidity.amountToDeposit")}
        </div>
        <div className="flex flex-row justify-center gap-3">
          <DepositAmountGroup
            getFiatValue={getFiatValue}
            coin={pool?.poolAssets[0]?.amount}
            coinIsToken0={true}
            onUpdate={useCallback(
              (amount) => {
                setAnchorAsset("base");
                baseDepositAmountIn.setAmount(amount);
              },
              [baseDepositAmountIn, setAnchorAsset]
            )}
            currentValue={baseDepositAmountIn.amount}
            outOfRange={quoteDepositOnly}
            percentage={depositPercentages[0].maxDecimals(0).toString()}
          />
          <DepositAmountGroup
            getFiatValue={getFiatValue}
            coin={pool?.poolAssets[1]?.amount}
            coinIsToken0={false}
            onUpdate={useCallback(
              (amount) => {
                setAnchorAsset("quote");
                quoteDepositAmountIn.setAmount(amount);
              },
              [quoteDepositAmountIn, setAnchorAsset]
            )}
            currentValue={quoteDepositAmountIn.amount}
            outOfRange={baseDepositOnly}
            percentage={depositPercentages[1].maxDecimals(0).toString()}
          />
        </div>
      </section>
      {actionButton}
    </>
  );
});

const StrategySelectorGroup: FunctionComponent<
  {
    addLiquidityConfig: ObservableAddConcentratedLiquidityConfig;
    updateInputAndRangeMinMax: (min: number, max: number) => void;
  } & CustomClasses
> = observer((props) => {
  const t = useTranslation();
  const { currentStrategy } = props.addLiquidityConfig;

  let descriptionText = t(
    "addConcentratedLiquidity.volatilityCustomDescription"
  );

  if (currentStrategy === "passive") {
    descriptionText = t(
      "addConcentratedLiquidity.volatilityPassiveDescription"
    );
  } else if (currentStrategy === "aggressive") {
    descriptionText = t(
      "addConcentratedLiquidity.volatilityAggressiveDescription"
    );
  } else if (currentStrategy === "moderate") {
    descriptionText = t(
      "addConcentratedLiquidity.volatilityModerateDescription"
    );
  }

  return (
    <section className="flex flex-row">
      <div className="mx-4 flex flex-col gap-2">
        <span className="subtitle1">
          {t("addConcentratedLiquidity.selectVolatilityRange")}
        </span>
        <span className="caption text-osmoverse-200">
          {descriptionText}
          <a
            className="caption mx-1 inline-flex flex-row items-center text-wosmongton-300 underline"
            href="#"
            target="_blank"
            rel="noopener noreferrer"
          >
            {t("addConcentratedLiquidity.superchargedLearnMore")}
          </a>
        </span>
      </div>
      <div className="flex flex-1 flex-row justify-end gap-2">
        <PresetStrategyCard
          type={null}
          src="/images/small-vial.svg"
          updateInputAndRangeMinMax={props.updateInputAndRangeMinMax}
          addLiquidityConfig={props.addLiquidityConfig}
          label="Custom"
        />
        <PresetStrategyCard
          type="passive"
          src="/images/small-vial.svg"
          updateInputAndRangeMinMax={props.updateInputAndRangeMinMax}
          addLiquidityConfig={props.addLiquidityConfig}
          label="Passive"
        />
        <PresetStrategyCard
          type="moderate"
          src="/images/medium-vial.svg"
          updateInputAndRangeMinMax={props.updateInputAndRangeMinMax}
          addLiquidityConfig={props.addLiquidityConfig}
          label="Moderate"
        />
        <PresetStrategyCard
          type="aggressive"
          src="/images/large-vial.svg"
          updateInputAndRangeMinMax={props.updateInputAndRangeMinMax}
          addLiquidityConfig={props.addLiquidityConfig}
          label="Aggressive"
        />
      </div>
    </section>
  );
});

<<<<<<< HEAD
=======
const SelectorWrapper: FunctionComponent<{
  src?: string;
  alt?: string;
  label?: string;
  selected: boolean;
  onClick: () => void;
}> = (props) => {
  const isImage = !!props.src && !props.label;
  const isLabel = !!props.label && !props.src;

  return (
    <div
      className={classNames(
        "flex h-6 cursor-pointer flex-row items-center justify-center",
        "caption rounded-lg bg-osmoverse-800 px-2 hover:bg-osmoverse-900",
        "whitespace-nowrap",
        {
          "!bg-osmoverse-600": props.selected,
        }
      )}
      onClick={props.onClick}
    >
      {isImage && (
        <Image
          alt={props.alt}
          src={props.src as string}
          width={16}
          height={16}
        />
      )}
      {isLabel && props.label}
    </div>
  );
};

const PriceChartHeader: FunctionComponent<{
  addLiquidityConfig: ObservableAddConcentratedLiquidityConfig;
}> = observer(({ addLiquidityConfig }) => {
  const {
    historicalRange,
    setHistoricalRange,
    baseDepositAmountIn,
    quoteDepositAmountIn,
    hoverPrice,
    priceDecimal,
  } = addLiquidityConfig;

  const t = useTranslation();

  return (
    <div className="flex flex-row">
      <div className="flex flex-1 flex-row">
        <h4 className="row-span-2 pr-1 font-caption">
          {hoverPrice.toFixed(priceDecimal) || ""}
        </h4>
        <div className="flex flex-col justify-center font-caption">
          <div className="caption text-osmoverse-300">
            {t("addConcentratedLiquidity.currentPrice")}
          </div>
          <div className="caption whitespace-nowrap text-osmoverse-300">
            {t("addConcentratedLiquidity.basePerQuote", {
              base: baseDepositAmountIn.sendCurrency.coinDenom,
              quote: quoteDepositAmountIn.sendCurrency.coinDenom,
            })}
          </div>
        </div>
      </div>
      <div className="flex flex-1 flex-row justify-end gap-1 pr-2">
        <SelectorWrapper
          label="7 day"
          onClick={() => setHistoricalRange("7d")}
          selected={historicalRange === "7d"}
        />
        <SelectorWrapper
          label="30 day"
          onClick={() => setHistoricalRange("1mo")}
          selected={historicalRange === "1mo"}
        />
        <SelectorWrapper
          label="1 year"
          onClick={() => setHistoricalRange("1y")}
          selected={historicalRange === "1y"}
        />
      </div>
    </div>
  );
});

const DepositAmountGroup: FunctionComponent<{
  getFiatValue?: (coin: CoinPretty) => PricePretty | undefined;
  coin?: CoinPretty;
  coinIsToken0: boolean;
  onUpdate: (amount: string) => void;
  currentValue: string;
  percentage: string;
  outOfRange?: boolean;
}> = observer(
  ({
    getFiatValue,
    coin,
    onUpdate,
    coinIsToken0,
    currentValue,
    percentage,
    outOfRange,
  }) => {
    const { chainStore, queriesStore, accountStore } = useStore();
    const t = useTranslation();
    const { chainId } = chainStore.osmosis;
    const { bech32Address } = accountStore.getAccount(chainId);

    const fiatPer = coin && getFiatValue ? getFiatValue(coin) : 0;

    const walletBalance = coin?.currency
      ? queriesStore
          .get(chainId)
          .queryBalances.getQueryBech32Address(bech32Address)
          .getBalanceFromCurrency(coin.currency)
      : null;

    if (outOfRange) {
      return (
        <div className="flex flex-1 flex-shrink-0 flex-row items-center gap-3 rounded-[20px] bg-osmoverse-700 px-6 py-7">
          <Image
            className="flex-shrink-0 flex-grow"
            alt=""
            src="/icons/lock.svg"
            height={24}
            width={24}
          />
          <div className="flex-shrink-1 caption w-0 flex-1 text-osmoverse-300">
            {t("addConcentratedLiquidity.outOfRangeWarning")}
          </div>
        </div>
      );
    }

    return (
      <div className="flex flex-1 flex-shrink-0 flex-row items-center rounded-[20px] bg-osmoverse-700 p-6">
        <div className="flex w-full flex-row items-center">
          <div
            className={classNames(
              "flex overflow-clip rounded-full border-4 p-1",
              coinIsToken0 ? "border-wosmongton-500" : "border-bullish-500"
            )}
          >
            {coin?.currency.coinImageUrl && (
              <Image
                alt=""
                src={coin?.currency.coinImageUrl}
                height={58}
                width={58}
              />
            )}
          </div>
          <div className="ml-[.75rem] mr-[2.75rem] flex flex-col">
            <h6>{coin?.denom ?? ""}</h6>
            <span className="subtitle1 text-osmoverse-400">{percentage}</span>
          </div>
          <div className="relative flex flex-1 flex-col gap-0.5">
            <span className="caption absolute right-0 top-[-16px] mb-[2px] text-right text-wosmongton-300">
              {walletBalance ? walletBalance.toString() : ""}
            </span>
            <div className="flex h-16 w-[158px] flex-col items-end justify-center self-end rounded-[12px] bg-osmoverse-800">
              <InputBox
                className="border-0 bg-transparent text-h5 font-h5"
                inputClassName="!leading-4"
                type="number"
                currentValue={currentValue}
                onInput={onUpdate}
                rightEntry
              />
              <div className="caption pr-3 text-osmoverse-400">
                {fiatPer && `~${fiatPer.toString()}`}
              </div>
            </div>
          </div>
        </div>
      </div>
    );
  }
);

>>>>>>> 54e900a4
const PresetStrategyCard: FunctionComponent<
  {
    type: null | "passive" | "moderate" | "aggressive";
    src: string;
    updateInputAndRangeMinMax: (min: number, max: number) => void;
    addLiquidityConfig: ObservableAddConcentratedLiquidityConfig;
    label: string;
    width?: number;
    height?: number;
  } & CustomClasses
> = observer(
  ({
    type,
    src,
    width,
    height,
    label,
    addLiquidityConfig,
    updateInputAndRangeMinMax,
  }) => {
    const {
      currentStrategy,
      setFullRange,
      aggressivePriceRange,
      moderatePriceRange,
    } = addLiquidityConfig;

    const isSelected = type === currentStrategy;

    const onClick = () => {
      switch (type) {
        case "passive":
          setFullRange(true);
          return;
        case "moderate":
          setFullRange(false);
          updateInputAndRangeMinMax(
            Number(moderatePriceRange[0].toString()),
            Number(moderatePriceRange[1].toString())
          );
          return;
        case "aggressive":
          setFullRange(false);
          updateInputAndRangeMinMax(
            Number(aggressivePriceRange[0].toString()),
            Number(aggressivePriceRange[1].toString())
          );
          return;
      }
    };

    return (
      <div
        className={classNames(
          "flex w-[114px] flex-row items-center justify-center gap-2 rounded-2xl p-[2px]",
          {
            "bg-supercharged-gradient": isSelected,
            "hover:bg-supercharged-gradient cursor-pointer": type !== null,
          }
        )}
        onClick={onClick}
      >
        <div className="flex h-full w-full flex-col rounded-2xlinset bg-osmoverse-700 p-3">
          <div
            className={classNames("mx-auto transform transition-transform", {
              "scale-110": isSelected,
            })}
          >
            <Image
              alt="volatility-selection"
              src={src}
              width={width || 64}
              height={height || 64}
            />
          </div>
          <span
            className={classNames("body2 text-center", {
              "text-osmoverse-200": !isSelected,
            })}
          >
            {label}
          </span>
        </div>
      </div>
    );
  }
);

const PriceInputBox: FunctionComponent<{
  label: string;
  currentValue: string;
  onChange: (val: string) => void;
  onBlur: (e: any) => void;
  infinity?: boolean;
}> = ({ label, currentValue, onChange, onBlur, infinity }) => (
  <div className="flex w-full max-w-[9.75rem] flex-col items-end rounded-xl bg-osmoverse-800 px-2">
    <span className="caption px-2 pt-2 text-osmoverse-400">{label}</span>
    {infinity ? (
      <div className="flex h-[41px] flex-row items-center px-2">
        <Image
          alt="infinity"
          src="/icons/infinity.svg"
          width={16}
          height={16}
        />
      </div>
    ) : (
      <InputBox
        className="border-0 bg-transparent text-subtitle1 leading-tight"
        type="number"
        rightEntry
        currentValue={currentValue}
        onInput={(val) => onChange(val)}
        onBlur={onBlur}
      />
    )}
  </div>
);<|MERGE_RESOLUTION|>--- conflicted
+++ resolved
@@ -296,14 +296,8 @@
     setModalView,
     setMaxRange,
     setMinRange,
-<<<<<<< HEAD
     poolId,
-    baseDenom,
-    quoteDenom,
-=======
-    setHoverPrice,
     setAnchorAsset,
->>>>>>> 54e900a4
   } = addLiquidityConfig;
 
   const t = useTranslation();
@@ -325,7 +319,6 @@
     historicalChartData,
     lastChartData,
     setHoverPrice,
-    setRange,
   } = chartConfig;
 
   const updateInputAndRangeMinMax = useCallback(
@@ -356,37 +349,6 @@
     setHoverPrice,
   ]);
 
-<<<<<<< HEAD
-  useEffect(() => {
-    setRange(range);
-  }, [range]);
-
-  useEffect(() => {
-    if (anchorAsset === "base") {
-      calculateQuoteDeposit(+baseDepositAmountIn.amount);
-    }
-  }, [
-    rangeMin,
-    rangeMax,
-    anchorAsset,
-    baseDepositAmountIn,
-    calculateQuoteDeposit,
-  ]);
-
-  useEffect(() => {
-    if (anchorAsset === "quote") {
-      calculateBaseDeposit(+quoteDepositAmountIn.amount);
-    }
-  }, [
-    rangeMin,
-    rangeMax,
-    anchorAsset,
-    quoteDepositAmountIn,
-    calculateBaseDeposit,
-  ]);
-
-=======
->>>>>>> 54e900a4
   return (
     <>
       <div className="align-center relative flex flex-row">
@@ -659,192 +621,6 @@
   );
 });
 
-<<<<<<< HEAD
-=======
-const SelectorWrapper: FunctionComponent<{
-  src?: string;
-  alt?: string;
-  label?: string;
-  selected: boolean;
-  onClick: () => void;
-}> = (props) => {
-  const isImage = !!props.src && !props.label;
-  const isLabel = !!props.label && !props.src;
-
-  return (
-    <div
-      className={classNames(
-        "flex h-6 cursor-pointer flex-row items-center justify-center",
-        "caption rounded-lg bg-osmoverse-800 px-2 hover:bg-osmoverse-900",
-        "whitespace-nowrap",
-        {
-          "!bg-osmoverse-600": props.selected,
-        }
-      )}
-      onClick={props.onClick}
-    >
-      {isImage && (
-        <Image
-          alt={props.alt}
-          src={props.src as string}
-          width={16}
-          height={16}
-        />
-      )}
-      {isLabel && props.label}
-    </div>
-  );
-};
-
-const PriceChartHeader: FunctionComponent<{
-  addLiquidityConfig: ObservableAddConcentratedLiquidityConfig;
-}> = observer(({ addLiquidityConfig }) => {
-  const {
-    historicalRange,
-    setHistoricalRange,
-    baseDepositAmountIn,
-    quoteDepositAmountIn,
-    hoverPrice,
-    priceDecimal,
-  } = addLiquidityConfig;
-
-  const t = useTranslation();
-
-  return (
-    <div className="flex flex-row">
-      <div className="flex flex-1 flex-row">
-        <h4 className="row-span-2 pr-1 font-caption">
-          {hoverPrice.toFixed(priceDecimal) || ""}
-        </h4>
-        <div className="flex flex-col justify-center font-caption">
-          <div className="caption text-osmoverse-300">
-            {t("addConcentratedLiquidity.currentPrice")}
-          </div>
-          <div className="caption whitespace-nowrap text-osmoverse-300">
-            {t("addConcentratedLiquidity.basePerQuote", {
-              base: baseDepositAmountIn.sendCurrency.coinDenom,
-              quote: quoteDepositAmountIn.sendCurrency.coinDenom,
-            })}
-          </div>
-        </div>
-      </div>
-      <div className="flex flex-1 flex-row justify-end gap-1 pr-2">
-        <SelectorWrapper
-          label="7 day"
-          onClick={() => setHistoricalRange("7d")}
-          selected={historicalRange === "7d"}
-        />
-        <SelectorWrapper
-          label="30 day"
-          onClick={() => setHistoricalRange("1mo")}
-          selected={historicalRange === "1mo"}
-        />
-        <SelectorWrapper
-          label="1 year"
-          onClick={() => setHistoricalRange("1y")}
-          selected={historicalRange === "1y"}
-        />
-      </div>
-    </div>
-  );
-});
-
-const DepositAmountGroup: FunctionComponent<{
-  getFiatValue?: (coin: CoinPretty) => PricePretty | undefined;
-  coin?: CoinPretty;
-  coinIsToken0: boolean;
-  onUpdate: (amount: string) => void;
-  currentValue: string;
-  percentage: string;
-  outOfRange?: boolean;
-}> = observer(
-  ({
-    getFiatValue,
-    coin,
-    onUpdate,
-    coinIsToken0,
-    currentValue,
-    percentage,
-    outOfRange,
-  }) => {
-    const { chainStore, queriesStore, accountStore } = useStore();
-    const t = useTranslation();
-    const { chainId } = chainStore.osmosis;
-    const { bech32Address } = accountStore.getAccount(chainId);
-
-    const fiatPer = coin && getFiatValue ? getFiatValue(coin) : 0;
-
-    const walletBalance = coin?.currency
-      ? queriesStore
-          .get(chainId)
-          .queryBalances.getQueryBech32Address(bech32Address)
-          .getBalanceFromCurrency(coin.currency)
-      : null;
-
-    if (outOfRange) {
-      return (
-        <div className="flex flex-1 flex-shrink-0 flex-row items-center gap-3 rounded-[20px] bg-osmoverse-700 px-6 py-7">
-          <Image
-            className="flex-shrink-0 flex-grow"
-            alt=""
-            src="/icons/lock.svg"
-            height={24}
-            width={24}
-          />
-          <div className="flex-shrink-1 caption w-0 flex-1 text-osmoverse-300">
-            {t("addConcentratedLiquidity.outOfRangeWarning")}
-          </div>
-        </div>
-      );
-    }
-
-    return (
-      <div className="flex flex-1 flex-shrink-0 flex-row items-center rounded-[20px] bg-osmoverse-700 p-6">
-        <div className="flex w-full flex-row items-center">
-          <div
-            className={classNames(
-              "flex overflow-clip rounded-full border-4 p-1",
-              coinIsToken0 ? "border-wosmongton-500" : "border-bullish-500"
-            )}
-          >
-            {coin?.currency.coinImageUrl && (
-              <Image
-                alt=""
-                src={coin?.currency.coinImageUrl}
-                height={58}
-                width={58}
-              />
-            )}
-          </div>
-          <div className="ml-[.75rem] mr-[2.75rem] flex flex-col">
-            <h6>{coin?.denom ?? ""}</h6>
-            <span className="subtitle1 text-osmoverse-400">{percentage}</span>
-          </div>
-          <div className="relative flex flex-1 flex-col gap-0.5">
-            <span className="caption absolute right-0 top-[-16px] mb-[2px] text-right text-wosmongton-300">
-              {walletBalance ? walletBalance.toString() : ""}
-            </span>
-            <div className="flex h-16 w-[158px] flex-col items-end justify-center self-end rounded-[12px] bg-osmoverse-800">
-              <InputBox
-                className="border-0 bg-transparent text-h5 font-h5"
-                inputClassName="!leading-4"
-                type="number"
-                currentValue={currentValue}
-                onInput={onUpdate}
-                rightEntry
-              />
-              <div className="caption pr-3 text-osmoverse-400">
-                {fiatPer && `~${fiatPer.toString()}`}
-              </div>
-            </div>
-          </div>
-        </div>
-      </div>
-    );
-  }
-);
-
->>>>>>> 54e900a4
 const PresetStrategyCard: FunctionComponent<
   {
     type: null | "passive" | "moderate" | "aggressive";
