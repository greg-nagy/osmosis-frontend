--- conflicted
+++ resolved
@@ -6,25 +6,12 @@
 
 export const CheckBox: FunctionComponent<
   ToggleProps & Disableable & CustomClasses
-<<<<<<< HEAD
-> = ({ isOn, onToggle: onToggle, disabled = false, className }) => (
-  <label className="relative" htmlFor="toggle-checkbox">
-=======
-> = ({ isOn, onToggle, disabled = false, className, children }) => (
-  <label
-    className="flex items-center cursor-pointer"
-    htmlFor="toggle-checkbox"
-    onClick={(e) => {
-      e.preventDefault();
-      e.stopPropagation();
-      onToggle(!isOn);
-    }}
-  >
->>>>>>> 5a0ccd2c
+> = ({ isOn, onToggle: onToggle, disabled = false, className, children }) => (
+  <label className="relative flex" htmlFor="toggle-checkbox">
     {isOn && (
       <div
         className={classNames(
-          "cursor-pointer absolute z-50 flex items-center justify-center",
+          "cursor-pointer absolute z-50",
           disabled ? "cursor-default opacity-50" : null
         )}
       >
@@ -48,7 +35,8 @@
       )}
       checked={isOn}
       disabled={disabled}
+      onChange={(e) => onToggle(e.target.checked)}
     />
-    {children}
+    <div>{children}</div>
   </label>
 );