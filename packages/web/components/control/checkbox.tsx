import Image from "next/image";
import { FunctionComponent } from "react";
import classNames from "classnames";
import { Disableable, CustomClasses } from "../types";
import { ToggleProps } from "./types";

export const CheckBox: FunctionComponent<
  ToggleProps & Disableable & CustomClasses
> = ({ isOn, onToggle: onToggle, disabled = false, className, children }) => (
  <div>
    <label className="relative flex select-none">
      {isOn && (
        <div
          className={classNames(
            "cursor-pointer absolute z-50",
            disabled ? "cursor-default opacity-50" : null
          )}
        >
          <Image alt="" src="/icons/check-mark.svg" height={20} width={20} />
        </div>
      )}
      <input
        type="checkbox"
        className={classNames(
          "cursor-pointer h-5 w-5 appearance-none",
          "after:absolute after:h-5 after:w-5 after:rounded z-10", // box
          disabled
            ? isOn
              ? "opacity-30 cursor-default checked:after:bg-iconDefault" // disabled AND on
              : "opacity-30 cursor-default after:border-2 after:border-iconDefault"
            : isOn
            ? "after:bg-primary-200" // not disabled AND on
            : "after:border-2 after:border-primary-200",
          className
        )}
<<<<<<< HEAD
      >
        <Image alt="" src="/icons/check-mark.svg" height={20} width={20} />
      </div>
    )}
    <input
      type="checkbox"
      id="toggle-checkbox"
      className={classNames(
        "relative cursor-pointer h-5 w-5 appearance-none",
        "after:absolute after:h-5 after:w-5 after:rounded z-10", // box
        disabled
          ? isOn
            ? "opacity-30 cursor-default checked:after:bg-iconDefault" // disabled AND on
            : "opacity-30 cursor-default after:border-2 after:border-iconDefault"
          : isOn
          ? "after:bg-primary-200" // not disabled AND on
          : "after:border-2 after:border-primary-200",
        className
      )}
      checked={isOn}
      disabled={disabled}
    />
    <div className="pl-2">{children}</div>
  </label>
=======
        checked={isOn}
        disabled={disabled}
        onClick={() => onToggle(!isOn)}
      />
      <div className="cursor-pointer">{children}</div>
    </label>
  </div>
>>>>>>> fb6c984e
);<|MERGE_RESOLUTION|>--- conflicted
+++ resolved
@@ -33,38 +33,11 @@
             : "after:border-2 after:border-primary-200",
           className
         )}
-<<<<<<< HEAD
-      >
-        <Image alt="" src="/icons/check-mark.svg" height={20} width={20} />
-      </div>
-    )}
-    <input
-      type="checkbox"
-      id="toggle-checkbox"
-      className={classNames(
-        "relative cursor-pointer h-5 w-5 appearance-none",
-        "after:absolute after:h-5 after:w-5 after:rounded z-10", // box
-        disabled
-          ? isOn
-            ? "opacity-30 cursor-default checked:after:bg-iconDefault" // disabled AND on
-            : "opacity-30 cursor-default after:border-2 after:border-iconDefault"
-          : isOn
-          ? "after:bg-primary-200" // not disabled AND on
-          : "after:border-2 after:border-primary-200",
-        className
-      )}
-      checked={isOn}
-      disabled={disabled}
-    />
-    <div className="pl-2">{children}</div>
-  </label>
-=======
         checked={isOn}
         disabled={disabled}
         onClick={() => onToggle(!isOn)}
       />
-      <div className="cursor-pointer">{children}</div>
+      <div className="cursor-pointer pl-2">{children}</div>
     </label>
   </div>
->>>>>>> fb6c984e
 );