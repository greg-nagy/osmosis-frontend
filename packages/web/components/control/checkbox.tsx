import Image from "next/image";
import { FunctionComponent } from "react";
import classNames from "classnames";
import { Disableable, CustomClasses } from "../types";
import { ToggleProps } from "./types";

export const CheckBox: FunctionComponent<
  ToggleProps & Disableable & CustomClasses
<<<<<<< HEAD
> = ({ isOn, onToggle, disabled = false, className, children }) => (
  <label
    className="flex items-center cursor-pointer select-none"
    htmlFor="toggle-checkbox"
    onClick={(e) => {
      e.preventDefault();
      e.stopPropagation();
      onToggle(!isOn);
    }}
  >
    {isOn && (
      <div
=======
> = ({ isOn, onToggle: onToggle, disabled = false, className, children }) => (
  <div>
    <label className="relative flex">
      {isOn && (
        <div
          className={classNames(
            "cursor-pointer absolute z-50",
            disabled ? "cursor-default opacity-50" : null
          )}
        >
          <Image alt="" src="/icons/check-mark.svg" height={20} width={20} />
        </div>
      )}
      <input
        type="checkbox"
>>>>>>> 79b59b42
        className={classNames(
          "cursor-pointer h-5 w-5 appearance-none",
          "after:absolute after:h-5 after:w-5 after:rounded z-10", // box
          disabled
            ? isOn
              ? "opacity-30 cursor-default checked:after:bg-iconDefault" // disabled AND on
              : "opacity-30 cursor-default after:border-2 after:border-iconDefault"
            : isOn
            ? "after:bg-primary-200" // not disabled AND on
            : "after:border-2 after:border-primary-200",
          className
        )}
        checked={isOn}
        disabled={disabled}
        onClick={(e) => onToggle(!isOn)}
      />
      <div className="cursor-pointer">{children}</div>
    </label>
  </div>
);<|MERGE_RESOLUTION|>--- conflicted
+++ resolved
@@ -6,23 +6,9 @@
 
 export const CheckBox: FunctionComponent<
   ToggleProps & Disableable & CustomClasses
-<<<<<<< HEAD
-> = ({ isOn, onToggle, disabled = false, className, children }) => (
-  <label
-    className="flex items-center cursor-pointer select-none"
-    htmlFor="toggle-checkbox"
-    onClick={(e) => {
-      e.preventDefault();
-      e.stopPropagation();
-      onToggle(!isOn);
-    }}
-  >
-    {isOn && (
-      <div
-=======
 > = ({ isOn, onToggle: onToggle, disabled = false, className, children }) => (
   <div>
-    <label className="relative flex">
+    <label className="relative flex select-none">
       {isOn && (
         <div
           className={classNames(
@@ -35,7 +21,6 @@
       )}
       <input
         type="checkbox"
->>>>>>> 79b59b42
         className={classNames(
           "cursor-pointer h-5 w-5 appearance-none",
           "after:absolute after:h-5 after:w-5 after:rounded z-10", // box
@@ -50,7 +35,7 @@
         )}
         checked={isOn}
         disabled={disabled}
-        onClick={(e) => onToggle(!isOn)}
+        onClick={() => onToggle(!isOn)}
       />
       <div className="cursor-pointer">{children}</div>
     </label>
