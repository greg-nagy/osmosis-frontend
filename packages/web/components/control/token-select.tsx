import Image from "next/image";
import { FunctionComponent, useEffect, useRef } from "react";
import { observer } from "mobx-react-lite";
import { AppCurrency, IBCCurrency } from "@keplr-wallet/types";
import { CoinPretty } from "@keplr-wallet/unit";
import { useStore } from "../../stores";
import { TokenSelectModal } from "../../modals";
import { useBooleanWithWindowEvent, useFilteredData } from "../../hooks";
import { MobileProps } from "../types";
import classNames from "classnames";

/** Will display balances if provided `CoinPretty` objects. Assumes denoms are unique. */
export const TokenSelect: FunctionComponent<
  {
    selectedTokenDenom: string;
    tokens: (CoinPretty | AppCurrency)[];
    onSelect: (tokenDenom: string) => void;
    sortByBalances?: boolean;
    dropdownOpen?: boolean;
    setDropdownState?: (isOpen: boolean) => void;
  } & MobileProps
> = observer(
  ({
    selectedTokenDenom,
    tokens,
    onSelect,
    sortByBalances = false,
    isMobile = false,
    dropdownOpen,
    setDropdownState,
  }) => {
    const { chainStore, priceStore } = useStore();

    // parent overrideable state
    const [isSelectOpenLocal, setIsSelectOpenLocal] =
      useBooleanWithWindowEvent(false);
    const isSelectOpen =
      dropdownOpen === undefined ? isSelectOpenLocal : dropdownOpen;
    const setIsSelectOpen =
      setDropdownState === undefined ? setIsSelectOpenLocal : setDropdownState;

    const inputRef = useRef<HTMLInputElement | null>(null);
    const selectedToken = tokens.find((token) =>
      (token instanceof CoinPretty ? token.denom : token.coinDenom).includes(
        selectedTokenDenom
      )
    );

    const dropdownTokens = tokens
      .filter(
        (token) =>
          !(
            token instanceof CoinPretty ? token.denom : token.coinDenom
          ).includes(selectedTokenDenom)
      )
      .map((token) => ({
        token,
        // filter by chain name
        chainName:
          chainStore.getChainFromCurrency(
            token instanceof CoinPretty ? token.denom : token.coinDenom
          )?.chainName ?? "",
      }))
      .sort((a, b) => {
        if (
          !(a.token instanceof CoinPretty) ||
          !(b.token instanceof CoinPretty)
        )
          return 0;

        const aFiatValue = priceStore.calculatePrice(a.token);
        const bFiatValue = priceStore.calculatePrice(b.token);

        if (
          aFiatValue &&
          bFiatValue &&
          aFiatValue.toDec().gt(bFiatValue.toDec()) &&
          sortByBalances
        )
          return -1;
        if (
          aFiatValue &&
          bFiatValue &&
          aFiatValue.toDec().lt(bFiatValue.toDec()) &&
          sortByBalances
        )
          return 1;
        return 0;
      });

    const [searchValue, setTokenSearch, searchedTokens] = useFilteredData(
      dropdownTokens,
      [
        "token.denom",
        "token.currency.originCurrency.coinMinimalDenom",
        "token.originCurrency.coinMinimalDenom",
        "chainName",
        "token.currency.originCurrency.pegMechanism",
      ]
    );
    const selectedCurrency =
      selectedToken instanceof CoinPretty
        ? selectedToken.currency
        : selectedToken;
    const selectedDenom =
      selectedCurrency?.coinDenom.split(" ").slice(0, 1).join(" ") ?? "";

    const canSelectTokens = tokens.length > 1;

    useEffect(() => {
      if (isSelectOpen && inputRef.current) {
        inputRef.current.focus();
      }
    }, [isSelectOpen]);

    useEffect(() => {
      const listener = (e: KeyboardEvent) => {
        if (e.key === "Escape") {
          setIsSelectOpen(false);
        }
      };
      if (typeof document !== "undefined") {
        document.addEventListener("keydown", listener);
        return () => document.removeEventListener("keydown", listener);
      }
    }, [setIsSelectOpen]);

    return (
      <div className="flex md:justify-start justify-center items-center relative">
        {selectedCurrency && (
          <button
            className={`flex items-center gap-2 text-left ${
              canSelectTokens ? "cursor-pointer" : ""
            }`}
            onClick={(e) => {
              e.stopPropagation();
              if (canSelectTokens) {
                setIsSelectOpen(!isSelectOpen);
              }
            }}
          >
            {selectedCurrency.coinImageUrl && (
              <div className="w-[50px] h-[50px] md:h-7 md:w-7 rounded-full overflow-hidden shrink-0 mr-1">
                <Image
                  src={selectedCurrency.coinImageUrl}
                  alt="token icon"
                  width={isMobile ? 30 : 50}
                  height={isMobile ? 30 : 50}
                />
              </div>
            )}
            <div className="relative flex flex-col">
              <div className="absolute -bottom-2.5 md:-bottom-2 flex items-center">
                {isMobile ? <h6>{selectedDenom}</h6> : <h5>{selectedDenom}</h5>}
                {canSelectTokens && (
                  <div className="w-5 ml-3 md:ml-2">
                    <Image
                      className={`opacity-40 group-hover:opacity-100 transition-transform duration-100 ${
                        isSelectOpen ? "rotate-180" : "rotate-0"
                      }`}
                      src="/icons/chevron-down.svg"
                      alt="select icon"
                      width={20}
                      height={8}
                    />
                  </div>
                )}
              </div>
<<<<<<< HEAD
              <div className="absolute top-1 md:top-1.5 w-28 subtitle2 md:caption text-iconDefault">
=======
              <div className="absolute top-1 md:top-1.5 w-24 subtitle2 md:caption text-iconDefault">
>>>>>>> e2289af1
                {chainStore.getChainFromCurrency(selectedCurrency.coinDenom)
                  ?.chainName ?? ""}
              </div>
            </div>
          </button>
        )}

        {isMobile ? (
          <TokenSelectModal
            isOpen={isSelectOpen}
            onRequestClose={() => {
              setTokenSearch("");
              setIsSelectOpen(false);
            }}
            currentValue={searchValue}
            onInput={(v) => setTokenSearch(v)}
            tokens={searchedTokens}
            onSelect={onSelect}
          />
        ) : (
          isSelectOpen && (
            <div
              className="absolute -bottom-1.5 md:-left-3 -left-4 translate-y-full md:p-1 p-3.5 bg-surface rounded-b-2xl z-50 w-[24.5rem] sm:w-[calc(100vw-50px)] md:max-w-[400px]"
              onClick={(e) => e.stopPropagation()}
            >
              <div className="flex items-center h-9 pl-4 mb-3 rounded-2xl bg-card">
                <div className="w-[1.125rem] h-[1.125rem] shrink-0">
                  <Image
                    src="/icons/search-hollow.svg"
                    alt="search"
                    width={18}
                    height={18}
                  />
                </div>
                <input
                  ref={inputRef}
                  type="text"
                  className="px-4 subtitle2 text-white-full bg-transparent font-normal"
                  placeholder="Search tokens"
                  onClick={(e) => e.stopPropagation()}
                  value={searchValue}
                  onInput={(e: any) => setTokenSearch(e.target.value)}
                />
              </div>

              <ul className="token-item-list overflow-y-scroll max-h-80">
                {searchedTokens.map((t, index) => {
                  const currency =
                    t.token instanceof CoinPretty ? t.token.currency : t.token;
                  const { coinDenom, coinImageUrl } = currency;
                  const networkName = t.chainName;
                  const justDenom =
                    coinDenom.split(" ").slice(0, 1).join(" ") ?? "";
                  const channel =
                    "paths" in currency
                      ? (currency as IBCCurrency).paths[0].channelId
                      : undefined;

                  const showChannel = coinDenom.includes("channel");
                  const fiatValue =
                    t.token instanceof CoinPretty && !t.token.toDec().isZero()
                      ? priceStore.calculatePrice(t.token)?.toString()
                      : undefined;

                  return (
                    <li
                      key={index}
                      className="flex justify-between items-center rounded-2xl py-2.5 px-3 my-1 hover:bg-card cursor-pointer mr-3"
                      onClick={(e) => {
                        e.stopPropagation();
                        onSelect(coinDenom);
                        setTokenSearch("");
                        setIsSelectOpen(false);
                      }}
                    >
                      <button className="flex items-center justify-between text-left w-full">
                        <div className="flex items-center">
                          {coinImageUrl && (
                            <div className="w-9 h-9 rounded-full mr-3">
                              <Image
                                src={coinImageUrl}
                                alt="token icon"
                                width={36}
                                height={36}
                              />
                            </div>
                          )}
                          <div>
                            <h6 className="text-white-full">{justDenom}</h6>
                            <div className="text-iconDefault text-left md:caption font-semibold">
                              {showChannel
                                ? `${networkName} ${channel}`
                                : networkName}
                            </div>
                          </div>
                        </div>
                        {t.token instanceof CoinPretty && (
                          <div className="flex flex-col text-right">
                            <span
                              className={classNames(
                                "text-white-high",
                                t.token.trim(true).hideDenom(true).toString()
                                  .length > 16 && t.token.toDec().isPositive()
                                  ? "body1 text-xs"
                                  : "body1"
                              )}
                            >
                              {t.token.trim(true).hideDenom(true).toString()}
                            </span>
                            {fiatValue && (
                              <span className="body2 text-iconDefault">
                                {fiatValue}
                              </span>
                            )}
                          </div>
                        )}
                      </button>
                    </li>
                  );
                })}
              </ul>
            </div>
          )
        )}
      </div>
    );
  }
);<|MERGE_RESOLUTION|>--- conflicted
+++ resolved
@@ -166,11 +166,7 @@
                   </div>
                 )}
               </div>
-<<<<<<< HEAD
-              <div className="absolute top-1 md:top-1.5 w-28 subtitle2 md:caption text-iconDefault">
-=======
               <div className="absolute top-1 md:top-1.5 w-24 subtitle2 md:caption text-iconDefault">
->>>>>>> e2289af1
                 {chainStore.getChainFromCurrency(selectedCurrency.coinDenom)
                   ?.chainName ?? ""}
               </div>
