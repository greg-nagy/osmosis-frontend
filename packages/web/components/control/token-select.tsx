<<<<<<< HEAD
import { FunctionComponent, useEffect, useRef } from "react";
import { AppCurrency } from "@keplr-wallet/types";
=======
import { AppCurrency, IBCCurrency } from "@keplr-wallet/types";
>>>>>>> ea005e05
import { CoinPretty } from "@keplr-wallet/unit";
import Image from "next/image";
import { useBooleanWithWindowEvent, useFilteredData } from "../../hooks";
import { MobileProps } from "../types";

/** Will display balances if provided CoinPretty objects. Assumes denoms are unique. */
export const TokenSelect: FunctionComponent<
  {
    selectedTokenDenom: string;
    tokens: (CoinPretty | AppCurrency)[];
    onSelect: (tokenDenom: string) => void;
    sortByBalances?: boolean;
    getChainNetworkName?: (coinDenom: string) => string | undefined;
    dropdownOpen?: boolean;
    onOpenDropdown?: () => void;
  } & MobileProps
> = ({
  selectedTokenDenom,
  tokens,
  onSelect,
  sortByBalances = false,
  getChainNetworkName,
  isMobile = false,
  dropdownOpen,
  onOpenDropdown,
}) => {
<<<<<<< HEAD
  // parent overrideable state
  const [isSelectOpenLocal, setIsSelectOpenLocal] =
    useBooleanWithWindowEvent(false);
  const isSelectOpen =
    dropdownOpen === undefined ? isSelectOpenLocal : dropdownOpen;
  const setIsSelectOpen =
    onOpenDropdown === undefined ? setIsSelectOpenLocal : onOpenDropdown;

  const inputRef = useRef<HTMLInputElement | null>(null);
  const selectedToken = tokens.find(
    (token) =>
      (token instanceof CoinPretty ? token.denom : token.coinDenom) ===
=======
  const [isSelectOpen, setIsSelectOpen] = useBooleanWithWindowEvent(false);
  const selectedToken = tokens.find((token) =>
    (token instanceof CoinPretty ? token.denom : token.coinDenom).includes(
>>>>>>> ea005e05
      selectedTokenDenom
    )
  );

  const dropdownTokens = tokens
    .filter(
      (token) =>
        !(token instanceof CoinPretty ? token.denom : token.coinDenom).includes(
          selectedTokenDenom
        )
    )
    .sort((a, b) => {
      if (!(a instanceof CoinPretty) || !(b instanceof CoinPretty)) return 0;
      if (a.toDec().gt(b.toDec()) && sortByBalances) return -1;
      if (a.toDec().lt(b.toDec()) && sortByBalances) return 1;
      return 0;
    });

  const [searchValue, setTokenSearch, searchedTokens] = useFilteredData(
    dropdownTokens,
    ["denom"]
  );
  const selectedCurrency =
    selectedToken instanceof CoinPretty
      ? selectedToken.currency
      : selectedToken;
  const selectedDenom =
    selectedCurrency?.coinDenom.split(" ").slice(0, 1).join(" ") ?? "";

  const canSelectTokens = tokens.length > 1;

  useEffect(() => {
    if (isSelectOpen && inputRef.current) {
      inputRef.current.focus();
    }
  }, [isSelectOpen]);

  return (
    <div className="flex md:justify-start justify-center items-center relative">
      {selectedCurrency && (
        <div
          className={`flex items-center group ${
            canSelectTokens ? "cursor-pointer" : ""
          }`}
          onClick={(e) => {
            e.stopPropagation();
            if (canSelectTokens) {
              setIsSelectOpen(!isSelectOpen);
            }
          }}
        >
          <div className="w-14 h-14 md:h-9 md:w-9 rounded-full border border-enabledGold flex items-center justify-center shrink-0 mr-3 md:mr-2">
            {selectedCurrency.coinImageUrl && (
              <div className="w-11 h-11 md:h-7 md:w-7 rounded-full overflow-hidden">
                <Image
                  src={selectedCurrency.coinImageUrl}
                  alt="token icon"
                  className="rounded-full"
                  width={isMobile ? 30 : 44}
                  height={isMobile ? 30 : 44}
                />
              </div>
            )}
          </div>
          <div className="flex-shrink-0">
            <div className="flex items-center">
<<<<<<< HEAD
              {isMobile ? (
                <h6>{selectedCurrency.coinDenom}</h6>
              ) : (
                <h5>{selectedCurrency.coinDenom}</h5>
              )}
              {canSelectTokens && (
=======
              {isMobile ? <h6>{selectedDenom}</h6> : <h5>{selectedDenom}</h5>}
              {hasNeedTokenSelect && (
>>>>>>> ea005e05
                <div className="w-5 ml-3 md:ml-2 pb-1">
                  <Image
                    className={`opacity-40 group-hover:opacity-100 transition-transform duration-100 ${
                      isSelectOpen ? "rotate-180" : "rotate-0"
                    }`}
                    src="/icons/chevron-down.svg"
                    alt="select icon"
                    width={20}
                    height={8}
                  />
                </div>
              )}
            </div>
            <div className="subtitle2 md:caption text-iconDefault">
              {getChainNetworkName?.(selectedCurrency.coinDenom)}
            </div>
          </div>
        </div>
      )}

      {isSelectOpen && (
        <div
          className="absolute bottom-0 md:-left-3 -left-4 translate-y-full md:p-1 p-3.5 bg-surface rounded-b-2xl z-50 w-[28.5rem] md:w-[18.75rem] xs:w-[calc(100vw-64px)]"
          onClick={(e) => e.stopPropagation()}
        >
          <div className="flex items-center h-9 pl-4 mb-3 rounded-2xl bg-card">
            <div className="w-[1.125rem] h-[1.125rem]">
              <Image
                src="/icons/search.svg"
                alt="search"
                width={18}
                height={18}
              />
            </div>
            <input
              ref={inputRef}
              type="text"
              className="px-4 subtitle2 text-white-full bg-transparent font-normal"
              placeholder="Search tokens"
              onClick={(e) => e.stopPropagation()}
              value={searchValue}
              onInput={(e: any) => setTokenSearch(e.target.value)}
            />
          </div>

          <div className="token-item-list overflow-y-scroll max-h-80">
            {searchedTokens.map((token, index) => {
              const currency =
                token instanceof CoinPretty ? token.currency : token;
              const { coinDenom, coinImageUrl } = currency;
              const networkName = getChainNetworkName?.(coinDenom);
              const justDenom =
                coinDenom.split(" ").slice(0, 1).join(" ") ?? "";
              const channel =
                "paths" in currency
                  ? (currency as IBCCurrency).paths[0].channelId
                  : undefined;

              const showChannel = coinDenom.includes("channel");

              return (
                <div
                  key={index}
                  className="flex justify-between items-center rounded-2xl py-2.5 px-3 my-1 hover:bg-card cursor-pointer mr-3"
                  onClick={(e) => {
                    e.stopPropagation();
                    onSelect(coinDenom);
                    setIsSelectOpen(false);
                  }}
                >
                  <div className="flex items-center justify-between w-full">
                    <div className="flex items-center">
                      {coinImageUrl && (
                        <div className="w-9 h-9 rounded-full mr-3">
                          <Image
                            src={coinImageUrl}
                            alt="token icon"
                            width={36}
                            height={36}
                          />
                        </div>
                      )}
                      <div>
                        <h6 className="text-white-full">{justDenom}</h6>
                        <div className="text-iconDefault md:caption font-semibold">
                          {showChannel ? channel : networkName}
                        </div>
                      </div>
                    </div>
                    <div className="md:text-sm">
                      {token instanceof CoinPretty &&
                        token.trim(true).hideDenom(true).toString()}
                    </div>
                  </div>
                </div>
              );
            })}
          </div>
        </div>
      )}
    </div>
  );
};<|MERGE_RESOLUTION|>--- conflicted
+++ resolved
@@ -1,9 +1,5 @@
-<<<<<<< HEAD
 import { FunctionComponent, useEffect, useRef } from "react";
-import { AppCurrency } from "@keplr-wallet/types";
-=======
 import { AppCurrency, IBCCurrency } from "@keplr-wallet/types";
->>>>>>> ea005e05
 import { CoinPretty } from "@keplr-wallet/unit";
 import Image from "next/image";
 import { useBooleanWithWindowEvent, useFilteredData } from "../../hooks";
@@ -30,7 +26,6 @@
   dropdownOpen,
   onOpenDropdown,
 }) => {
-<<<<<<< HEAD
   // parent overrideable state
   const [isSelectOpenLocal, setIsSelectOpenLocal] =
     useBooleanWithWindowEvent(false);
@@ -40,14 +35,8 @@
     onOpenDropdown === undefined ? setIsSelectOpenLocal : onOpenDropdown;
 
   const inputRef = useRef<HTMLInputElement | null>(null);
-  const selectedToken = tokens.find(
-    (token) =>
-      (token instanceof CoinPretty ? token.denom : token.coinDenom) ===
-=======
-  const [isSelectOpen, setIsSelectOpen] = useBooleanWithWindowEvent(false);
   const selectedToken = tokens.find((token) =>
     (token instanceof CoinPretty ? token.denom : token.coinDenom).includes(
->>>>>>> ea005e05
       selectedTokenDenom
     )
   );
@@ -114,17 +103,8 @@
           </div>
           <div className="flex-shrink-0">
             <div className="flex items-center">
-<<<<<<< HEAD
-              {isMobile ? (
-                <h6>{selectedCurrency.coinDenom}</h6>
-              ) : (
-                <h5>{selectedCurrency.coinDenom}</h5>
-              )}
+              {isMobile ? <h6>{selectedDenom}</h6> : <h5>{selectedDenom}</h5>}
               {canSelectTokens && (
-=======
-              {isMobile ? <h6>{selectedDenom}</h6> : <h5>{selectedDenom}</h5>}
-              {hasNeedTokenSelect && (
->>>>>>> ea005e05
                 <div className="w-5 ml-3 md:ml-2 pb-1">
                   <Image
                     className={`opacity-40 group-hover:opacity-100 transition-transform duration-100 ${
