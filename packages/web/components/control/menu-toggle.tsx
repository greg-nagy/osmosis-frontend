--- conflicted
+++ resolved
@@ -22,11 +22,7 @@
         key={id}
         htmlFor={"menu-radio"}
         className={classNames(
-<<<<<<< HEAD
-          "relative h-12 px-4 select-none cursor-pointer",
-=======
           "relative h-10 px-4 py-2 select-none cursor-pointer",
->>>>>>> 5568871e
           {
             "bg-wosmongton-400 rounded-full": id === selectedOptionId,
             "text-osmoverse-1000": id === selectedOptionId && IS_FRONTIER,
@@ -50,11 +46,7 @@
           onChange={() => onSelect(id)}
         ></input>
         <span
-<<<<<<< HEAD
-          className={classNames("relative subtitle2 top-3 z-10", {
-=======
           className={classNames("relative subtitle2 z-10", {
->>>>>>> 5568871e
             "text-osmoverse-300": id !== selectedOptionId,
           })}
         >
