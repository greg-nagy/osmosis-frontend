import { FunctionComponent } from "react";
import classNames from "classnames";
import { CustomClasses, MobileProps } from "../types";
import { Alert } from "./types";

export const Info: FunctionComponent<
  { size?: "large" | "subtle" } & Alert & {
      data?: string;
      borderClassName?: string;
<<<<<<< HEAD
=======
      textClassName?: string;
>>>>>>> 5568871e
    } & CustomClasses &
    MobileProps
> = ({
  size = "large",
  message,
  caption,
  data,
  borderClassName,
<<<<<<< HEAD
=======
  textClassName,
>>>>>>> 5568871e
  className,
  isMobile = false,
}) =>
  size === "subtle" ? (
    <div
      className={classNames(
        "w-full p-2 rounded-lg border border-rust-500",
        className
      )}
    >
      <span
        className={classNames(
          "subtitle1 text-wosmongton-100 md:caption",
          textClassName
        )}
      >
        {message}
      </span>
    </div>
  ) : (
    <div
      className={classNames(
        "flex gap-3 md:gap-1.5 w-full rounded-2xl bg-gradient-neutral p-px",
        borderClassName
      )}
    >
      <div
        className={classNames(
<<<<<<< HEAD
          "flex grow place-content-between md:gap-1 px-5 py-4 md:p-2 bg-osmoverse-800 rounded-2xlinset",
=======
          "flex grow place-content-between md:gap-1 px-3 py-2 md:p-2 bg-osmoverse-800 rounded-2xlinset",
>>>>>>> 5568871e
          {
            "items-center": !data,
          },
          className
        )}
      >
        <div className="flex flex-col">
          {isMobile ? (
            <span className={classNames("caption", textClassName)}>
              {message}
              {data && ` - ${data}`}
            </span>
          ) : (
            <span className={classNames("body2", textClassName)}>
              {message}
            </span>
          )}
          {caption && (
<<<<<<< HEAD
            <span className="text-osmoverse-400 body2 md:caption">
=======
            <span
              className={classNames(
                "text-wosmongton-100 body2 md:caption",
                textClassName
              )}
            >
>>>>>>> 5568871e
              {caption}
            </span>
          )}
        </div>
        {!isMobile && data && (
          <div className="flex flex-col place-content-around">
            <h6>{data}</h6>
          </div>
        )}
      </div>
    </div>
  );<|MERGE_RESOLUTION|>--- conflicted
+++ resolved
@@ -7,10 +7,7 @@
   { size?: "large" | "subtle" } & Alert & {
       data?: string;
       borderClassName?: string;
-<<<<<<< HEAD
-=======
       textClassName?: string;
->>>>>>> 5568871e
     } & CustomClasses &
     MobileProps
 > = ({
@@ -19,10 +16,7 @@
   caption,
   data,
   borderClassName,
-<<<<<<< HEAD
-=======
   textClassName,
->>>>>>> 5568871e
   className,
   isMobile = false,
 }) =>
@@ -51,11 +45,7 @@
     >
       <div
         className={classNames(
-<<<<<<< HEAD
-          "flex grow place-content-between md:gap-1 px-5 py-4 md:p-2 bg-osmoverse-800 rounded-2xlinset",
-=======
           "flex grow place-content-between md:gap-1 px-3 py-2 md:p-2 bg-osmoverse-800 rounded-2xlinset",
->>>>>>> 5568871e
           {
             "items-center": !data,
           },
@@ -74,16 +64,12 @@
             </span>
           )}
           {caption && (
-<<<<<<< HEAD
-            <span className="text-osmoverse-400 body2 md:caption">
-=======
             <span
               className={classNames(
                 "text-wosmongton-100 body2 md:caption",
                 textClassName
               )}
             >
->>>>>>> 5568871e
               {caption}
             </span>
           )}
