--- conflicted
+++ resolved
@@ -1108,45 +1108,23 @@
             </div>
           </div>
         </div>
-<<<<<<< HEAD
-        <Button
-          mode={
-            showPriceImpactWarning &&
-            account?.walletStatus === WalletStatus.Connected
-              ? "primary-warning"
-              : "primary"
-          }
-          disabled={
-            account?.walletStatus === WalletStatus.Connected &&
-            (tradeTokenInConfig.error !== undefined ||
-              tradeTokenInConfig.optimizedRoutePaths.length === 0 ||
-              account.txTypeInProgress !== "")
-          }
-          onClick={swap}
-        >
-          {account?.walletStatus === WalletStatus.Connected ? (
-            tradeTokenInConfig.error ? (
-              t(...tError(tradeTokenInConfig.error))
-            ) : showPriceImpactWarning ? (
-              t("swap.buttonError")
-=======
         {swapButton ?? (
           <Button
             mode={
               showPriceImpactWarning &&
-              account.walletStatus === WalletStatus.Loaded
+              account?.walletStatus === WalletStatus.Connected
                 ? "primary-warning"
                 : "primary"
             }
             disabled={
-              account.walletStatus === WalletStatus.Loaded &&
+              account?.walletStatus === WalletStatus.Connected &&
               (tradeTokenInConfig.error !== undefined ||
                 tradeTokenInConfig.optimizedRoutePaths.length === 0 ||
-                account.txTypeInProgress !== "")
+                account?.txTypeInProgress !== "")
             }
             onClick={swap}
           >
-            {account.walletStatus === WalletStatus.Loaded ? (
+            {account?.walletStatus === WalletStatus.Connected ? (
               tradeTokenInConfig.error ? (
                 t(...tError(tradeTokenInConfig.error))
               ) : showPriceImpactWarning ? (
@@ -1154,7 +1132,6 @@
               ) : (
                 t("swap.button")
               )
->>>>>>> 29795b94
             ) : (
               <h6 className="flex items-center gap-3">
                 <Image
