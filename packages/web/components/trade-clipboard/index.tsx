--- conflicted
+++ resolved
@@ -511,11 +511,7 @@
                   e.preventDefault();
                   if (
                     Number(e.target.value) <= Number.MAX_SAFE_INTEGER &&
-<<<<<<< HEAD
-                    e.target.value.length < 17
-=======
                     e.target.value.length <= (isMobile ? 19 : 26)
->>>>>>> fd836c12
                   ) {
                     tradeTokenInConfig.setAmount(e.target.value);
                   }
