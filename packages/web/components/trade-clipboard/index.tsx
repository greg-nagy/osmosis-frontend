--- conflicted
+++ resolved
@@ -30,51 +30,6 @@
 
   containerClassName?: string;
   isInModal?: boolean;
-<<<<<<< HEAD
-}> = observer(({ containerClassName, pools, isInModal }) => {
-  const {
-    chainStore,
-    accountStore,
-    queriesStore,
-    assetsStore: { nativeBalances, ibcBalances },
-    priceStore,
-  } = useStore();
-  const t = useTranslation();
-  const { chainId } = chainStore.osmosis;
-  const { isMobile } = useWindowSize();
-  const { logEvent } = useAmplitudeAnalytics();
-
-  const allTokenBalances = nativeBalances.concat(ibcBalances);
-
-  const account = accountStore.getAccount(chainId);
-  const queries = queriesStore.get(chainId);
-
-  const [isSettingOpen, setIsSettingOpen] = useBooleanWithWindowEvent(false);
-  const manualSlippageInputRef = useRef<HTMLInputElement | null>(null);
-
-  const slippageConfig = useSlippageConfig();
-  const tradeTokenInConfig = useTradeTokenInConfig(
-    chainStore,
-    chainId,
-    account.bech32Address,
-    queriesStore,
-    pools
-  );
-  // Some validators allow 0 fee tx.
-  // Therefore, users can send tx at 0 fee even though they have no OSMO,
-  // Users who have OSMO pay a fee by default so that tx is processed faster.
-  let preferZeroFee = true;
-  const queryOsmo = queries.queryBalances.getQueryBech32Address(
-    account.bech32Address
-  ).stakable;
-  if (
-    // If user has an OSMO 0.001 or higher, he pay the fee by default.
-    queryOsmo.balance.toDec().gt(DecUtils.getTenExponentN(-3))
-  ) {
-    preferZeroFee = false;
-  }
-  const gasForecasted = (() => {
-=======
   onRequestModalClose?: () => void;
 }> = observer(
   ({ containerClassName, pools, isInModal, onRequestModalClose }) => {
@@ -113,7 +68,6 @@
     const queryOsmo = queries.queryBalances.getQueryBech32Address(
       account.bech32Address
     ).stakable;
->>>>>>> 5568871e
     if (
       // If user has an OSMO 0.001 or higher, he pay the fee by default.
       queryOsmo.balance.toDec().gt(DecUtils.getTenExponentN(-3))
@@ -277,61 +231,6 @@
               8
             )
           )
-<<<<<<< HEAD
-        : undefined,
-    [tradeTokenInConfig.amount, tradeTokenInConfig.sendCurrency]
-  );
-  const outAmountValue = useMemo(
-    () =>
-      (!tradeTokenInConfig.expectedSwapResult.amount.toDec().isZero() &&
-        priceStore.calculatePrice(
-          tradeTokenInConfig.expectedSwapResult.amount
-        )) ||
-      undefined,
-    [tradeTokenInConfig.expectedSwapResult.amount]
-  );
-
-  const swapResultAmount = useMemo(
-    () =>
-      tradeTokenInConfig.expectedSwapResult.amount
-        .trim(true)
-        .shrink(true)
-        .maxDecimals(
-          Math.min(
-            tradeTokenInConfig.expectedSwapResult.amount.currency.coinDecimals,
-            8
-          )
-        )
-        .hideDenom(true)
-        .toString(),
-    [tradeTokenInConfig.expectedSwapResult.amount]
-  );
-
-  // user action
-  const swap = async () => {
-    if (account.walletStatus !== WalletStatus.Loaded) {
-      return account.init();
-    }
-    if (tradeTokenInConfig.optimizedRoutePaths.length > 0) {
-      const routes: {
-        poolId: string;
-        tokenOutCurrency: Currency;
-      }[] = [];
-
-      for (
-        let i = 0;
-        i < tradeTokenInConfig.optimizedRoutePaths[0].pools.length;
-        i++
-      ) {
-        const pool = tradeTokenInConfig.optimizedRoutePaths[0].pools[i];
-        const tokenOutCurrency = chainStore.osmosisObservable.currencies.find(
-          (cur) =>
-            cur.coinMinimalDenom ===
-            tradeTokenInConfig.optimizedRoutePaths[0].tokenOutDenoms[i]
-        );
-
-        if (!tokenOutCurrency) {
-=======
           .hideDenom(true)
           .toString(),
       [tradeTokenInConfig.expectedSwapResult.amount]
@@ -385,185 +284,17 @@
         );
 
         if (!tokenInCurrency) {
->>>>>>> 5568871e
           tradeTokenInConfig.setError(
             new Error(
               t("swap.error.findCurrency", {
                 currency:
-<<<<<<< HEAD
-                  tradeTokenInConfig.optimizedRoutePaths[0].tokenOutDenoms[i],
-=======
                   tradeTokenInConfig.optimizedRoutePaths[0].tokenInDenom,
->>>>>>> 5568871e
               })
             )
           );
           return;
         }
 
-<<<<<<< HEAD
-        routes.push({
-          poolId: pool.id,
-          tokenOutCurrency,
-        });
-      }
-
-      const tokenInCurrency = chainStore.osmosisObservable.currencies.find(
-        (cur) =>
-          cur.coinMinimalDenom ===
-          tradeTokenInConfig.optimizedRoutePaths[0].tokenInDenom
-      );
-
-      if (!tokenInCurrency) {
-        tradeTokenInConfig.setError(
-          new Error(
-            t("swap.error.findCurrency", {
-              currency: tradeTokenInConfig.optimizedRoutePaths[0].tokenInDenom,
-            })
-          )
-        );
-        return;
-      }
-
-      const tokenIn = {
-        currency: tokenInCurrency,
-        amount: tradeTokenInConfig.amount,
-      };
-      const maxSlippage = slippageConfig.slippage.symbol("").toString();
-
-      try {
-        logEvent([
-          EventName.Swap.swapStarted,
-          {
-            fromToken: tradeTokenInConfig.sendCurrency.coinDenom,
-            tokenAmount: Number(tokenIn.amount),
-            toToken: tradeTokenInConfig.outCurrency.coinDenom,
-            isOnHome: !isInModal,
-            isMultiHop: routes.length !== 1,
-          },
-        ]);
-        if (routes.length === 1) {
-          await account.osmosis.sendSwapExactAmountInMsg(
-            routes[0].poolId,
-            tokenIn,
-            routes[0].tokenOutCurrency,
-            maxSlippage,
-            "",
-            {
-              amount: [
-                {
-                  denom: chainStore.osmosis.stakeCurrency.coinMinimalDenom,
-                  amount: "0",
-                },
-              ],
-            },
-            {
-              preferNoSetFee: preferZeroFee,
-            },
-            () => {
-              logEvent([
-                EventName.Swap.swapCompleted,
-                {
-                  fromToken: tradeTokenInConfig.sendCurrency.coinDenom,
-                  tokenAmount: Number(tokenIn.amount),
-                  toToken: tradeTokenInConfig.outCurrency.coinDenom,
-                  isOnHome: !isInModal,
-
-                  isMultiHop: false,
-                },
-              ]);
-            }
-          );
-        } else {
-          await account.osmosis.sendMultihopSwapExactAmountInMsg(
-            routes,
-            tokenIn,
-            maxSlippage,
-            "",
-            {
-              amount: [
-                {
-                  denom: chainStore.osmosis.stakeCurrency.coinMinimalDenom,
-                  amount: "0",
-                },
-              ],
-            },
-            {
-              preferNoSetFee: preferZeroFee,
-            },
-            () => {
-              logEvent([
-                EventName.Swap.swapCompleted,
-                {
-                  fromToken: tradeTokenInConfig.sendCurrency.coinDenom,
-                  tokenAmount: Number(tokenIn.amount),
-                  toToken: tradeTokenInConfig.outCurrency.coinDenom,
-                  isOnHome: !isInModal,
-                  isMultiHop: true,
-                },
-              ]);
-            }
-          );
-        }
-        tradeTokenInConfig.setAmount("");
-        tradeTokenInConfig.setFraction(undefined);
-      } catch (e) {
-        console.error(e);
-      }
-    }
-  };
-
-  return (
-    <div
-      className={classNames(
-        "relative rounded-[18px] flex flex-col gap-8 md:gap-6 bg-osmoverse-800 px-6 md:px-3 pt-12 md:pt-4 pb-8 md:pb-4",
-        containerClassName
-      )}
-    >
-      <div className="relative flex items-center justify-end w-full">
-        <h6 className="w-full text-center">{t("swap.title")}</h6>
-        <button
-          className="absolute right-3 top-0"
-          onClick={(e) => {
-            e.stopPropagation();
-            setIsSettingOpen(!isSettingOpen);
-            closeTokenSelectDropdowns();
-          }}
-        >
-          <Image
-            width={isMobile ? 20 : 28}
-            height={isMobile ? 20 : 28}
-            src={
-              isSettingOpen ? "/icons/setting-white.svg" : "/icons/setting.svg"
-            }
-            alt="setting icon"
-          />
-        </button>
-        {isSettingOpen && (
-          <div
-            className="absolute bottom-[-0.5rem] right-0 translate-y-full bg-osmoverse-800 rounded-2xl p-[1.875rem] md:p-5 z-50 w-full max-w-[23.875rem]"
-            onClick={(e) => e.stopPropagation()}
-          >
-            <h6>{t("swap.settings.title")}</h6>
-            <div className="flex items-center mt-2.5">
-              <div className="subtitle1 text-osmoverse-200 mr-2">
-                {t("swap.settings.slippage")}
-              </div>
-              <InfoTooltip content={t("swap.settings.slippageInfo")} />
-            </div>
-
-            <ul className="flex gap-x-3 w-full mt-3">
-              {slippageConfig.selectableSlippages.map((slippage) => {
-                return (
-                  <li
-                    key={slippage.index}
-                    className={classNames(
-                      "flex items-center justify-center w-full h-8 cursor-pointer rounded-lg bg-osmoverse-700",
-                      { "border-2 border-wosmongton-200": slippage.selected }
-                    )}
-                    onClick={(e) => {
-                      e.preventDefault();
-=======
         const tokenIn = {
           currency: tokenInCurrency,
           amount: tradeTokenInConfig.amount,
@@ -709,7 +440,6 @@
                         e.preventDefault();
 
                         slippageConfig.select(slippage.index);
->>>>>>> 5568871e
 
                         logEvent([
                           EventName.Swap.slippageToleranceSet,
@@ -775,86 +505,11 @@
                       "text-osmoverse-500": !slippageConfig.isManualSlippage,
                     })}
                   >
-<<<<<<< HEAD
-                    <button>{slippage.slippage.toString()}</button>
-                  </li>
-                );
-              })}
-              <li
-                className={classNames(
-                  "flex items-center justify-center w-full h-8 cursor-pointer rounded-lg",
-                  slippageConfig.isManualSlippage
-                    ? "border-2 border-wosmongton-200 text-white-high"
-                    : "text-osmoverse-500",
-                  slippageConfig.isManualSlippage
-                    ? slippageConfig.manualSlippageError
-                      ? "bg-missionError"
-                      : "bg-osmoverse-900"
-                    : "bg-osmoverse-900"
-                )}
-                onClick={(e) => {
-                  e.preventDefault();
-
-                  if (manualSlippageInputRef.current) {
-                    manualSlippageInputRef.current.focus();
-                  }
-                }}
-              >
-                <InputBox
-                  type="number"
-                  className="bg-transparent px-0 w-fit"
-                  inputClassName={`bg-transparent text-center ${
-                    !slippageConfig.isManualSlippage
-                      ? "text-osmoverse-500"
-                      : "text-white-high"
-                  }`}
-                  style="no-border"
-                  currentValue={slippageConfig.manualSlippageStr}
-                  onInput={(value) => {
-                    slippageConfig.setManualSlippage(value);
-
-                    logEvent([
-                      EventName.Swap.slippageToleranceSet,
-                      {
-                        fromToken: tradeTokenInConfig.sendCurrency.coinDenom,
-                        toToken: tradeTokenInConfig.outCurrency.coinDenom,
-                        isOnHome: !isInModal,
-                        percentage: slippageConfig.slippage.toString(),
-                      },
-                    ]);
-                  }}
-                  onFocus={() => slippageConfig.setIsManualSlippage(true)}
-                  inputRef={manualSlippageInputRef}
-                  isAutosize
-                />
-                <span
-                  className={classNames("shrink-0", {
-                    "text-osmoverse-500": !slippageConfig.isManualSlippage,
-                  })}
-                >
-                  %
-                </span>
-              </li>
-            </ul>
-          </div>
-        )}
-      </div>
-
-      <div className="relative flex flex-col gap-3">
-        <div
-          className={classNames(
-            "bg-osmoverse-900 rounded-xl md:rounded-xl px-4 md:px-3 py-[22px] md:py-2.5 transition-all",
-            !switchOutBack ? "ease-outBack" : "ease-inBack",
-            {
-              "opacity-30": isAnimatingSwitch,
-            }
-=======
                     %
                   </span>
                 </li>
               </ul>
             </div>
->>>>>>> 5568871e
           )}
         </div>
 
@@ -875,41 +530,6 @@
                 : undefined
             }
           >
-<<<<<<< HEAD
-            <div className="flex">
-              <span className="caption text-sm md:text-xs text-white-full">
-                {t("swap.available")}
-              </span>
-              <span className="caption text-sm md:text-xs text-wosmongton-300 ml-1.5">
-                {queries.queryBalances
-                  .getQueryBech32Address(account.bech32Address)
-                  .getBalanceFromCurrency(tradeTokenInConfig.sendCurrency)
-                  .trim(true)
-                  .hideDenom(true)
-                  .maxDecimals(tradeTokenInConfig.sendCurrency.coinDecimals)
-                  .toString()}
-              </span>
-            </div>
-            <div className="flex items-center gap-1.5">
-              <BorderButton
-                className={classNames(
-                  "text-xs py-1 px-1.5",
-                  tradeTokenInConfig.fraction === 1
-                    ? "bg-wosmongton-100/40"
-                    : "bg-transparent"
-                )}
-                onClick={() => {
-                  if (tradeTokenInConfig.fraction !== 1) {
-                    logEvent([
-                      EventName.Swap.maxClicked,
-                      {
-                        fromToken: tradeTokenInConfig.sendCurrency.coinDenom,
-                        toToken: tradeTokenInConfig.outCurrency.coinDenom,
-                        isOnHome: !isInModal,
-                      },
-                    ]);
-                    tradeTokenInConfig.setFraction(1);
-=======
             <div
               className={classNames(
                 "flex items-center place-content-between transition-opacity",
@@ -992,71 +612,15 @@
                 setDropdownState={(isOpen) => {
                   if (isOpen) {
                     setOneTokenSelectOpen("from");
->>>>>>> 5568871e
                   } else {
                     closeTokenSelectDropdowns();
                   }
                 }}
-<<<<<<< HEAD
-              >
-                {t("swap.MAX")}
-              </BorderButton>
-              <BorderButton
-                className={classNames(
-                  "text-xs py-1 px-1.5",
-                  tradeTokenInConfig.fraction === 0.5
-                    ? "bg-wosmongton-100/40"
-                    : "bg-transparent"
-                )}
-                onClick={() => {
-                  if (tradeTokenInConfig.fraction !== 0.5) {
-                    logEvent([
-                      EventName.Swap.halfClicked,
-                      {
-                        fromToken: tradeTokenInConfig.sendCurrency.coinDenom,
-                        toToken: tradeTokenInConfig.outCurrency.coinDenom,
-                        isOnHome: !isInModal,
-                      },
-                    ]);
-                    tradeTokenInConfig.setFraction(0.5);
-                  } else {
-                    tradeTokenInConfig.setFraction(undefined);
-                  }
-                }}
-              >
-                {t("swap.HALF")}
-              </BorderButton>
-            </div>
-          </div>
-          <div className="flex items-center place-content-between mt-3">
-            <TokenSelect
-              sortByBalances
-              dropdownOpen={showFromTokenSelectDropdown}
-              setDropdownState={(isOpen) => {
-                if (isOpen) {
-                  setOneTokenSelectOpen("from");
-                } else {
-                  closeTokenSelectDropdowns();
-                }
-              }}
-              tokens={allTokenBalances
-                .filter(
-                  (tokenBalance) =>
-                    tokenBalance.balance.currency.coinDenom !==
-                    tradeTokenInConfig.outCurrency.coinDenom
-                )
-                .filter((tokenBalance) =>
-                  tradeTokenInConfig.sendableCurrencies.some(
-                    (sendableCurrency) =>
-                      sendableCurrency.coinDenom ===
-                      tokenBalance.balance.currency.coinDenom
-=======
                 tokens={allTokenBalances
                   .filter(
                     (tokenBalance) =>
                       tokenBalance.balance.currency.coinDenom !==
                       tradeTokenInConfig.outCurrency.coinDenom
->>>>>>> 5568871e
                   )
                   .filter((tokenBalance) =>
                     tradeTokenInConfig.sendableCurrencies.some(
@@ -1072,55 +636,14 @@
                     (tokenBalance) =>
                       tokenBalance.balance.currency.coinDenom === tokenDenom
                   );
-<<<<<<< HEAD
-                }
-                closeTokenSelectDropdowns();
-              }}
-            />
-            <div className="flex flex-col items-end w-full">
-              <input
-                ref={fromAmountInput}
-                type="number"
-                className={classNames(
-                  "md:text-subtitle1 text-white-full bg-transparent text-right focus:outline-none w-full placeholder:text-white-disabled",
-                  tradeTokenInConfig.amount.length >= 14
-                    ? "caption"
-                    : "font-h5 md:font-subtitle1 text-h5"
-                )}
-                placeholder="0"
-                onChange={(e) => {
-                  e.preventDefault();
-                  if (
-                    Number(e.target.value) <= Number.MAX_SAFE_INTEGER &&
-                    e.target.value.length <= (isMobile ? 19 : 26)
-                  ) {
-                    logEvent([
-                      EventName.Swap.inputEntered,
-                      {
-                        fromToken: tradeTokenInConfig.sendCurrency.coinDenom,
-                        toToken: tradeTokenInConfig.outCurrency.coinDenom,
-                        isOnHome: !isInModal,
-                      },
-                    ]);
-                    tradeTokenInConfig.setAmount(e.target.value);
-=======
                   if (tokenInBalance) {
                     tradeTokenInConfig.setSendCurrency(
                       tokenInBalance.balance.currency
                     );
->>>>>>> 5568871e
                   }
                   closeTokenSelectDropdowns();
                 }}
               />
-<<<<<<< HEAD
-              <div
-                className={classNames(
-                  "subtitle1 md:caption text-osmoverse-300 transition-opacity",
-                  inAmountValue ? "opacity-100" : "opacity-0"
-                )}
-              >{`≈ ${inAmountValue || "0"}`}</div>
-=======
               <div className="flex flex-col items-end w-full">
                 <input
                   ref={fromAmountInput}
@@ -1158,45 +681,9 @@
                   )}
                 >{`≈ ${inAmountValue || "0"}`}</div>
               </div>
->>>>>>> 5568871e
             </div>
           </div>
 
-<<<<<<< HEAD
-        <button
-          className={classNames(
-            "absolute flex items-center left-[45%] top-[124px] md:top-[94px] transition-all duration-500 ease-bounce z-30",
-            {
-              "w-10 md:w-8 h-10 md:h-8": !isHoveringSwitchButton,
-              "w-11 md:w-9 h-11 md:h-9 -translate-x-[2px]":
-                isHoveringSwitchButton,
-            }
-          )}
-          onMouseEnter={() => {
-            if (!isMobile) setHoveringSwitchButton(true);
-          }}
-          onMouseLeave={() => {
-            if (!isMobile) setHoveringSwitchButton(false);
-          }}
-          onClick={() => {
-            logEvent([
-              EventName.Swap.switchClicked,
-              {
-                fromToken: tradeTokenInConfig.sendCurrency.coinDenom,
-                toToken: tradeTokenInConfig.outCurrency.coinDenom,
-                isOnHome: !isInModal,
-              },
-            ]);
-            setIsAnimatingSwitch(true);
-          }}
-        >
-          <div
-            className={classNames(
-              "w-full h-full rounded-full flex items-center",
-              {
-                "bg-osmoverse-700": !isHoveringSwitchButton,
-                "bg-[#4E477C]": isHoveringSwitchButton,
-=======
           <button
             className={classNames(
               "absolute flex items-center left-[45%] top-[124px] md:top-[94px] transition-all duration-500 ease-bounce z-30",
@@ -1204,7 +691,6 @@
                 "w-10 md:w-8 h-10 md:h-8": !isHoveringSwitchButton,
                 "w-11 md:w-9 h-11 md:h-9 -translate-x-[2px]":
                   isHoveringSwitchButton,
->>>>>>> 5568871e
               }
             )}
             onMouseEnter={() => {
@@ -1225,39 +711,6 @@
               setIsAnimatingSwitch(true);
             }}
           >
-<<<<<<< HEAD
-            <div className="relative w-full h-full">
-              <div
-                className={classNames(
-                  "absolute left-1/2 -translate-x-1/2 top-1/2 -translate-y-1/3 transition-all duration-500 ease-bounce",
-                  {
-                    "opacity-0 rotate-180": isHoveringSwitchButton,
-                  }
-                )}
-              >
-                <Image
-                  width={isMobile ? 16 : 20}
-                  height={isMobile ? 16 : 20}
-                  src={"/icons/down-arrow.svg"}
-                  alt="switch"
-                />
-              </div>
-              <div
-                className={classNames(
-                  "absolute left-1/2 -translate-x-1/2 top-1/3 -translate-y-1/3 transition-all duration-500 ease-bounce",
-                  {
-                    "opacity-100 rotate-180": isHoveringSwitchButton,
-                    "opacity-0": !isHoveringSwitchButton,
-                  }
-                )}
-              >
-                <Image
-                  width={isMobile ? 16 : 20}
-                  height={isMobile ? 16 : 20}
-                  src={"/icons/swap.svg"}
-                  alt="switch"
-                />
-=======
             <div
               className={classNames(
                 "w-full h-full rounded-full flex items-center",
@@ -1299,30 +752,10 @@
                     alt="switch"
                   />
                 </div>
->>>>>>> 5568871e
               </div>
             </div>
           </button>
 
-<<<<<<< HEAD
-        <div
-          className={classNames(
-            "bg-osmoverse-900 rounded-xl md:rounded-xl px-4 md:px-3 py-[22px] md:py-2.5 transition-all",
-            !switchOutBack ? "ease-outBack" : "ease-inBack",
-            {
-              "opacity-30": isAnimatingSwitch,
-            }
-          )}
-          style={
-            isAnimatingSwitch
-              ? {
-                  transform: "translateY(-53px) scaleY(1.4)",
-                }
-              : undefined
-          }
-        >
-=======
->>>>>>> 5568871e
           <div
             className={classNames(
               "bg-osmoverse-900 rounded-xl md:rounded-xl px-4 md:px-3 py-[22px] md:py-2.5 transition-all",
@@ -1379,34 +812,6 @@
                     (tokenBalance) =>
                       tokenBalance.balance.currency.coinDenom === tokenDenom
                   );
-<<<<<<< HEAD
-                }
-                closeTokenSelectDropdowns();
-              }}
-            />
-            <div className="flex flex-col items-end w-full">
-              <h5
-                className={classNames(
-                  "text-right md:subtitle1",
-                  tradeTokenInConfig.expectedSwapResult.amount
-                    .toDec()
-                    .isPositive()
-                    ? "text-white-full"
-                    : "text-white-disabled"
-                )}
-              >{`≈ ${
-                tradeTokenInConfig.expectedSwapResult.amount.denom !== "UNKNOWN"
-                  ? swapResultAmount
-                  : "0"
-              }`}</h5>
-              <div
-                className={classNames(
-                  "subtitle1 md:caption text-osmoverse-300 transition-opacity",
-                  outAmountValue ? "opacity-100" : "opacity-0"
-                )}
-              >
-                {`≈ ${outAmountValue || "0"}`}
-=======
                   if (tokenOutBalance) {
                     tradeTokenInConfig.setOutCurrency(
                       tokenOutBalance.balance.currency
@@ -1439,75 +844,10 @@
                 >
                   {`≈ ${outAmountValue || "0"}`}
                 </div>
->>>>>>> 5568871e
               </div>
             </div>
           </div>
 
-<<<<<<< HEAD
-        <div
-          className={classNames(
-            "relative rounded-lg bg-osmoverse-900 px-4 md:px-3 transition-all ease-inOutBack duration-300 overflow-hidden",
-            showEstimateDetails ? "h-56 py-6" : "h-11 py-[10px]"
-          )}
-        >
-          <button
-            className={classNames(
-              "w-full flex items-center place-content-between",
-              {
-                "cursor-pointer": isEstimateDetailRelevant,
-              }
-            )}
-            onClick={() => {
-              if (isEstimateDetailRelevant)
-                setShowEstimateDetails(!showEstimateDetails);
-            }}
-          >
-            <div
-              className={classNames("subtitle2 transition-all", {
-                "text-osmoverse-600": !isEstimateDetailRelevant,
-              })}
-            >
-              {`1 ${
-                tradeTokenInConfig.sendCurrency.coinDenom !== "UNKNOWN"
-                  ? tradeTokenInConfig.sendCurrency.coinDenom
-                  : ""
-              } ≈ ${
-                spotPrice.toDec().lt(new Dec(1))
-                  ? spotPrice.toString()
-                  : spotPrice.maxDecimals(6).toString()
-              } ${
-                tradeTokenInConfig.outCurrency.coinDenom !== "UNKNOWN"
-                  ? tradeTokenInConfig.outCurrency.coinDenom
-                  : ""
-              }`}
-            </div>
-            <div className="flex items-center gap-2">
-              <Image
-                className={classNames(
-                  "transition-opacity",
-                  showPriceImpactWarning ? "opacity-100" : "opacity-0"
-                )}
-                alt="alert circle"
-                src="/icons/alert-circle.svg"
-                height={24}
-                width={24}
-              />
-              <Image
-                className={classNames(
-                  "transition-all",
-                  showEstimateDetails ? "rotate-180" : "rotate-0",
-                  isEstimateDetailRelevant ? "opacity-100" : "opacity-0"
-                )}
-                alt="show estimates"
-                src="/icons/chevron-down.svg"
-                height={isMobile ? 14 : 18}
-                width={isMobile ? 14 : 18}
-              />
-            </div>
-          </button>
-=======
->>>>>>> 5568871e
           <div
             className={classNames(
               "relative rounded-lg bg-osmoverse-900 px-4 md:px-3 transition-all ease-inOutBack duration-300 overflow-hidden",
@@ -1526,44 +866,6 @@
                   setShowEstimateDetails(!showEstimateDetails);
               }}
             >
-<<<<<<< HEAD
-              <div className="caption">{t("swap.priceImpact")}</div>
-              <div
-                className={classNames(
-                  "caption",
-                  showPriceImpactWarning ? "text-error" : "text-osmoverse-200"
-                )}
-              >
-                {`-${tradeTokenInConfig.expectedSwapResult.priceImpact.toString()}`}
-              </div>
-            </div>
-            <div className="flex justify-between">
-              <div className="caption">
-                {t("swap.fee", {
-                  fee: tradeTokenInConfig.expectedSwapResult.swapFee.toString(),
-                })}
-              </div>
-              <div className="caption text-osmoverse-200">
-                {`≈ ${
-                  priceStore.calculatePrice(
-                    tradeTokenInConfig.expectedSwapResult.tokenInFeeAmount
-                  ) ?? "0"
-                } `}
-              </div>
-            </div>
-            <hr className="text-white-faint" />
-            <div className="flex justify-between">
-              <div className="caption">{t("swap.expectedOutput")}</div>
-              <div className="caption text-osmoverse-200 whitespace-nowrap">
-                {`≈ ${tradeTokenInConfig.expectedSwapResult.amount.toString()} `}
-              </div>
-            </div>
-            <div className="flex justify-between">
-              <div className="caption">
-                {t("swap.minimumSlippage", {
-                  slippage: slippageConfig.slippage.trim(true).toString(),
-                })}
-=======
               <div
                 className={classNames("subtitle2 transition-all", {
                   "text-osmoverse-600": !isEstimateDetailRelevant,
@@ -1605,7 +907,6 @@
                   height={isMobile ? 14 : 18}
                   width={isMobile ? 14 : 18}
                 />
->>>>>>> 5568871e
               </div>
             </button>
             <div
@@ -1615,15 +916,9 @@
               )}
             >
               <div
-<<<<<<< HEAD
-                className={classNames(
-                  "caption flex flex-col text-right gap-0.5 text-osmoverse-200"
-                )}
-=======
                 className={classNames("flex justify-between", {
                   "text-error": showPriceImpactWarning,
                 })}
->>>>>>> 5568871e
               >
                 <div className="caption">{t("swap.priceImpact")}</div>
                 <div
@@ -1696,46 +991,6 @@
             </div>
           </div>
         </div>
-<<<<<<< HEAD
-      </div>
-      <Button
-        mode={
-          showPriceImpactWarning && account.walletStatus === WalletStatus.Loaded
-            ? "primary-warning"
-            : "primary"
-        }
-        disabled={
-          account.walletStatus === WalletStatus.Loaded &&
-          (tradeTokenInConfig.error !== undefined ||
-            tradeTokenInConfig.optimizedRoutePaths.length === 0 ||
-            account.txTypeInProgress !== "")
-        }
-        onClick={swap}
-      >
-        {account.walletStatus === WalletStatus.Loaded ? (
-          tradeTokenInConfig.error ? (
-            t(...tError(tradeTokenInConfig.error))
-          ) : showPriceImpactWarning ? (
-            t("swap.buttonError")
-          ) : (
-            t("swap.button")
-          )
-        ) : (
-          <h6 className="flex items-center gap-3">
-            <Image
-              alt="wallet"
-              src="/icons/wallet.svg"
-              height={24}
-              width={24}
-            />
-            {t("connectWallet")}
-          </h6>
-        )}
-      </Button>
-    </div>
-  );
-});
-=======
         <Button
           mode={
             showPriceImpactWarning &&
@@ -1774,5 +1029,4 @@
       </div>
     );
   }
-);
->>>>>>> 5568871e
+);