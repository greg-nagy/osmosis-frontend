import { WalletStatus } from "@cosmos-kit/core";
import { AppCurrency, Currency } from "@keplr-wallet/types";
import { CoinPretty, Dec, DecUtils } from "@keplr-wallet/unit";
import { Pool } from "@osmosis-labs/pools";
import classNames from "classnames";
import { observer } from "mobx-react-lite";
import Image from "next/image";
import {
  Fragment,
  FunctionComponent,
  MouseEvent,
  useCallback,
  useEffect,
  useMemo,
  useRef,
  useState,
} from "react";
import { useTranslation } from "react-multi-lang";
import { useLatest, useMeasure } from "react-use";

import { useWalletSelect } from "~/hooks/wallet-select";

import { EventName } from "../../config";
import {
  useAmplitudeAnalytics,
  useFakeFeeConfig,
  useSlippageConfig,
  useTokenSwapQueryParams,
  useTradeTokenInConfig,
  useWindowSize,
} from "../../hooks";
import { useStore } from "../../stores";
import { Icon } from "../assets";
import { Button } from "../buttons";
import IconButton from "../buttons/icon-button";
import { TokenSelectWithDrawer } from "../control/token-select-with-drawer";
import { InputBox } from "../input";
import { tError } from "../localization";
import { Popover } from "../popover";
import { InfoTooltip } from "../tooltip";
import TradeRoute from "./trade-route";

export const TradeClipboard: FunctionComponent<{
  // IMPORTANT: Pools should be memoized!!
  pools: Pool[];

  containerClassName?: string;
  isInModal?: boolean;
  onRequestModalClose?: () => void;
}> = observer(
  ({ containerClassName, pools, isInModal, onRequestModalClose }) => {
    const {
      chainStore,
      accountStore,
      queriesStore,
      assetsStore: { nativeBalances, ibcBalances },
      priceStore,
    } = useStore();
    const t = useTranslation();
    const { chainId } = chainStore.osmosis;
    const { isMobile } = useWindowSize();
    const { logEvent } = useAmplitudeAnalytics();
    const { onOpenWalletSelect } = useWalletSelect();

    const tradeableCurrencies = chainStore.getChain(
      chainStore.osmosis.chainId
    ).currencies;
    const tradeableCurrenciesRef = useLatest(tradeableCurrencies);

    const account = accountStore.getWallet(chainId);
    const address = account?.address ?? "";
    const queries = queriesStore.get(chainId);

    const manualSlippageInputRef = useRef<HTMLInputElement | null>(null);
    const [
      estimateDetailsContentRef,
      { height: estimateDetailsContentHeight, y: estimateDetailsContentOffset },
    ] = useMeasure<HTMLDivElement>();

    const slippageConfig = useSlippageConfig();
    const tradeTokenInConfig = useTradeTokenInConfig(
      chainStore,
      chainId,
      address,
      queriesStore,
      pools
    );
<<<<<<< HEAD
    // Some validators allow 0 fee tx.
    // Therefore, users can send tx at 0 fee even though they have no OSMO,
    // Users who have OSMO pay a fee by default so that tx is processed faster.
    let preferZeroFee = true;
    const queryOsmo =
      queries.queryBalances.getQueryBech32Address(address).stakable;
    if (
      // If user has an OSMO 0.001 or higher, he pay the fee by default.
      queryOsmo.balance.toDec().gt(DecUtils.getTenExponentN(-3))
    ) {
      preferZeroFee = false;
    }
=======

>>>>>>> 4b4c7427
    const gasForecasted = (() => {
      if (
        tradeTokenInConfig.optimizedRoutePaths.length === 0 ||
        tradeTokenInConfig.optimizedRoutePaths[0].pools.length <= 1
      ) {
        return 250000;
      }

      return 250000 * tradeTokenInConfig.optimizedRoutePaths[0].pools.length;
    })();

    const feeConfig = useFakeFeeConfig(
      chainStore,
      chainStore.osmosis.chainId,
      gasForecasted
    );
    tradeTokenInConfig.setFeeConfig(feeConfig);

    // show details
    const [showEstimateDetails, _setShowEstimateDetails] = useState(false);
    const isEstimateDetailRelevant = !(
      tradeTokenInConfig.amount === "" || tradeTokenInConfig.amount === "0"
    );
    const setShowEstimateDetails = useCallback(
      (value: boolean) => {
        // refresh current route's pools
        if (value) {
          tradeTokenInConfig.optimizedRoutePaths.forEach((route) => {
            route.pools.forEach((pool) => {
              queries.osmosis?.queryGammPools
                .getPool(pool.id)
                ?.waitFreshResponse();
            });
          });
        }

        _setShowEstimateDetails(value);
      },
      [tradeTokenInConfig, queries.osmosis?.queryGammPools]
    );
    useEffect(() => {
      // auto collapse on input clear
      if (!isEstimateDetailRelevant) setShowEstimateDetails(false);
    }, [isEstimateDetailRelevant, setShowEstimateDetails]);

    // auto focus from amount on token switch
    const fromAmountInput = useRef<HTMLInputElement | null>(null);
    useEffect(() => {
      fromAmountInput.current?.focus();
    }, [tradeTokenInConfig.sendCurrency]);

    useTokenSwapQueryParams(tradeTokenInConfig, tradeableCurrencies, isInModal);

    const showPriceImpactWarning = useMemo(
      () =>
        tradeTokenInConfig.expectedSwapResult.priceImpact
          .toDec()
          .gt(new Dec(0.1)),
      [tradeTokenInConfig.expectedSwapResult.priceImpact]
    );

    // token select dropdown
    const fetchedRemainingPoolsRef = useRef(false);
    const fetchRemainingPoolsOnce = useCallback(() => {
      if (!fetchedRemainingPoolsRef.current) {
        fetchedRemainingPoolsRef.current = true;
        queries.osmosis?.queryGammPools.fetchRemainingPools();
      }
    }, [queries.osmosis?.queryGammPools]);
    const [showFromTokenSelectDropdown, _setFromTokenSelectDropdownLocal] =
      useState(false);
    const setFromTokenSelectDropdownLocal = useCallback(
      (val: boolean) => {
        fetchRemainingPoolsOnce();
        _setFromTokenSelectDropdownLocal(val);
      },
      [fetchRemainingPoolsOnce]
    );
    const [showToTokenSelectDropdown, _setToTokenSelectDropdownLocal] =
      useState(false);
    const setToTokenSelectDropdownLocal = useCallback(
      (val: boolean) => {
        fetchRemainingPoolsOnce();
        _setToTokenSelectDropdownLocal(val);
      },
      [fetchRemainingPoolsOnce]
    );
    const setOneTokenSelectOpen = (dropdown: "to" | "from") => {
      if (dropdown === "to") {
        setToTokenSelectDropdownLocal(true);
        setFromTokenSelectDropdownLocal(false);
      } else {
        setFromTokenSelectDropdownLocal(true);
        setToTokenSelectDropdownLocal(false);
      }
    };
    const closeTokenSelectDropdowns = () => {
      setFromTokenSelectDropdownLocal(false);
      setToTokenSelectDropdownLocal(false);
    };

    // trade metrics
    const minOutAmountLessSlippage = useMemo(
      () =>
        tradeTokenInConfig.expectedSwapResult.amount
          .toDec()
          .mul(new Dec(1).sub(slippageConfig.slippage.toDec())),
      [tradeTokenInConfig.expectedSwapResult.amount, slippageConfig.slippage]
    );
    const spotPrice = useMemo(
      () =>
        tradeTokenInConfig.beforeSpotPriceWithoutSwapFeeOutOverIn
          .trim(true)
          .maxDecimals(8),
      [tradeTokenInConfig.beforeSpotPriceWithoutSwapFeeOutOverIn]
    );

    const [isHoveringSwitchButton, setHoveringSwitchButton] = useState(false);

    // to & from box switch animation
    const [isAnimatingSwitch, setIsAnimatingSwitch] = useState(false);
    const [switchOutBack, setSwitchOutBack] = useState(false);
    useEffect(() => {
      let timeout: NodeJS.Timeout | undefined;
      let timeout2: NodeJS.Timeout | undefined;
      const duration = 300;

      if (isAnimatingSwitch) {
        timeout = setTimeout(() => {
          setIsAnimatingSwitch(false);
          setSwitchOutBack(false);
        }, duration);
        timeout2 = setTimeout(() => {
          tradeTokenInConfig.switchInAndOut();
          setSwitchOutBack(true);
        }, duration / 3);
      }

      return () => {
        if (timeout) clearTimeout(timeout);
        if (timeout2) clearTimeout(timeout2);
      };
    }, [isAnimatingSwitch, tradeTokenInConfig]);

    // amount fiat value
    const inAmountValue = useMemo(
      () =>
        tradeTokenInConfig.amount !== "" &&
        new Dec(tradeTokenInConfig.amount).gt(new Dec(0))
          ? priceStore.calculatePrice(
              new CoinPretty(
                tradeTokenInConfig.sendCurrency,
                new Dec(tradeTokenInConfig.amount).mul(
                  DecUtils.getTenExponentNInPrecisionRange(
                    tradeTokenInConfig.sendCurrency.coinDecimals
                  )
                )
              )
            )
          : undefined,
      [priceStore, tradeTokenInConfig.amount, tradeTokenInConfig.sendCurrency]
    );
    const outAmountValue = useMemo(
      () =>
        (!tradeTokenInConfig.expectedSwapResult.amount.toDec().isZero() &&
          priceStore.calculatePrice(
            tradeTokenInConfig.expectedSwapResult.amount
          )) ||
        undefined,
      [priceStore, tradeTokenInConfig.expectedSwapResult.amount]
    );

    const swapResultAmount = useMemo(
      () =>
        tradeTokenInConfig.expectedSwapResult.amount
          .trim(true)
          .shrink(true)
          .maxDecimals(
            Math.min(
              tradeTokenInConfig.expectedSwapResult.amount.currency
                .coinDecimals,
              8
            )
          )
          .hideDenom(true)
          .toString(),
      [tradeTokenInConfig.expectedSwapResult.amount]
    );

    /** Filters tokens (by denom) on
     * 1. not given token selected in other token select component
     * 2. not in sendable currencies
     */
    const getTokenSelectTokens = useCallback(
      (otherSelectedToken: string) => {
        return tradeableCurrencies
          .filter((currency) => currency.coinDenom !== otherSelectedToken)
          .filter((currency) =>
            // is in the sendable currencies list. AKA in the given pools
            tradeTokenInConfig.sendableCurrencies.some(
              (sendableCurrency) =>
                sendableCurrency.coinDenom === currency.coinDenom
            )
          )
          .map((currency) => {
            // return balances or currencies if in modal
            if (isInModal) {
              return currency;
            }
            const coins = nativeBalances.concat(ibcBalances);
            return coins.find(
              (coin) => coin.balance.denom === currency.coinDenom
            )?.balance;
          })
          .filter(
            (coin): coin is CoinPretty | AppCurrency => coin !== undefined
          );
      },
      [
        tradeableCurrencies,
        tradeTokenInConfig.sendableCurrencies,
        isInModal,
        nativeBalances,
        ibcBalances,
      ]
    );

    // user action
    const swap = async () => {
      if (account?.walletStatus !== WalletStatus.Connected) {
        return onOpenWalletSelect(chainStore.osmosis.chainId);
      }
      if (tradeTokenInConfig.optimizedRoutePaths.length > 0) {
        const routePools: {
          poolId: string;
          tokenOutCurrency: Currency;
        }[] = [];

        for (
          let i = 0;
          i < tradeTokenInConfig.optimizedRoutePaths[0].pools.length;
          i++
        ) {
          const pool = tradeTokenInConfig.optimizedRoutePaths[0].pools[i];
          const tokenOutCurrency = chainStore.osmosisObservable.currencies.find(
            (cur) =>
              cur.coinMinimalDenom ===
              tradeTokenInConfig.optimizedRoutePaths[0].tokenOutDenoms[i]
          );

          if (!tokenOutCurrency) {
            tradeTokenInConfig.setError(
              new Error(
                t("swap.error.findCurrency", {
                  currency:
                    tradeTokenInConfig.optimizedRoutePaths[0].tokenOutDenoms[i],
                })
              )
            );
            return;
          }

          routePools.push({
            poolId: pool.id,
            tokenOutCurrency,
          });
        }

        const tokenInCurrency = chainStore.osmosisObservable.currencies.find(
          (cur) =>
            cur.coinMinimalDenom ===
            tradeTokenInConfig.optimizedRoutePaths[0].tokenInDenom
        );

        if (!tokenInCurrency) {
          tradeTokenInConfig.setError(
            new Error(
              t("swap.error.findCurrency", {
                currency:
                  tradeTokenInConfig.optimizedRoutePaths[0].tokenInDenom,
              })
            )
          );
          return;
        }

        const tokenIn = {
          currency: tokenInCurrency,
          amount: tradeTokenInConfig.amount,
        };
        const maxSlippage = slippageConfig.slippage.symbol("").toString();

        try {
          logEvent([
            EventName.Swap.swapStarted,
            {
              fromToken: tradeTokenInConfig.sendCurrency.coinDenom,
              tokenAmount: Number(tokenIn.amount),
              toToken: tradeTokenInConfig.outCurrency.coinDenom,
              isOnHome: !isInModal,
              isMultiHop: routePools.length !== 1,
            },
          ]);
          if (routePools.length === 1) {
            await account.osmosis.sendSwapExactAmountInMsg(
              routePools[0].poolId,
              tokenIn,
              routePools[0].tokenOutCurrency,
              maxSlippage,
              "",
              {
                amount: [
                  {
                    denom: chainStore.osmosis.stakeCurrency.coinMinimalDenom,
                    amount: "0",
                  },
                ],
              },
              undefined,
              () => {
                logEvent([
                  EventName.Swap.swapCompleted,
                  {
                    fromToken: tradeTokenInConfig.sendCurrency.coinDenom,
                    tokenAmount: Number(tokenIn.amount),
                    toToken: tradeTokenInConfig.outCurrency.coinDenom,
                    isOnHome: !isInModal,
                    isMultiHop: false,
                  },
                ]);
              }
            );
          } else {
            await account.osmosis.sendMultihopSwapExactAmountInMsg(
              routePools,
              tokenIn,
              maxSlippage,
              "",
              {
                amount: [
                  {
                    denom: chainStore.osmosis.stakeCurrency.coinMinimalDenom,
                    amount: "0",
                  },
                ],
              },
              undefined,
              () => {
                logEvent([
                  EventName.Swap.swapCompleted,
                  {
                    fromToken: tradeTokenInConfig.sendCurrency.coinDenom,
                    tokenAmount: Number(tokenIn.amount),
                    toToken: tradeTokenInConfig.outCurrency.coinDenom,
                    isOnHome: !isInModal,
                    isMultiHop: true,
                  },
                ]);
              }
            );
          }
          tradeTokenInConfig.setAmount("");
          tradeTokenInConfig.setFraction(undefined);
        } catch (e) {
          console.error(e);
        } finally {
          onRequestModalClose?.();
        }
      }
    };

    return (
      <div
        className={classNames(
          "relative flex flex-col gap-8 overflow-hidden rounded-[24px] bg-osmoverse-800 px-6 pt-12 pb-8 md:gap-6 md:px-3 md:pt-4 md:pb-4",
          containerClassName
        )}
      >
        <Popover>
          {({ open, close }) => (
            <>
              <Popover.Overlay className="absolute inset-0 z-40 bg-osmoverse-1000/80" />

              <div className="relative flex w-full items-center justify-end">
                <h6 className="w-full text-center">{t("swap.title")}</h6>
                <Popover.Button as={Fragment}>
                  <IconButton
                    aria-label="Open swap settings"
                    className="absolute top-0 right-3 z-40 w-fit py-0"
                    size="unstyled"
                    mode="unstyled"
                    onClick={(e) => {
                      e.stopPropagation();
                      closeTokenSelectDropdowns();
                    }}
                    icon={
                      <Icon
                        id="setting"
                        width={isMobile ? 20 : 28}
                        height={isMobile ? 20 : 28}
                        className={
                          open
                            ? "text-white"
                            : "text-osmoverse-400 hover:text-white-full"
                        }
                      />
                    }
                  />
                </Popover.Button>

                <Popover.Panel
                  className="absolute bottom-[-0.5rem] right-0 z-40 w-full max-w-[23.875rem] translate-y-full rounded-2xl bg-osmoverse-800 p-[1.875rem] shadow-md md:p-5"
                  onClick={(e: MouseEvent) => e.stopPropagation()}
                >
                  <div className="flex items-center justify-between">
                    <h6>{t("swap.settings.title")}</h6>
                    <IconButton
                      aria-label="Close"
                      mode="unstyled"
                      size="unstyled"
                      className="w-fit"
                      icon={
                        <Icon
                          id="close"
                          width={32}
                          height={32}
                          className="text-osmoverse-400"
                        />
                      }
                      onClick={() => close()}
                    />
                  </div>
                  <div className="mt-2.5 flex items-center">
                    <div className="subtitle1 mr-2 text-osmoverse-200">
                      {t("swap.settings.slippage")}
                    </div>
                    <InfoTooltip content={t("swap.settings.slippageInfo")} />
                  </div>

                  <ul className="mt-3 flex w-full gap-x-3">
                    {slippageConfig.selectableSlippages.map((slippage) => {
                      return (
                        <li
                          key={slippage.index}
                          className={classNames(
                            "flex h-8 w-full cursor-pointer items-center justify-center rounded-lg bg-osmoverse-700",
                            {
                              "border-2 border-wosmongton-200":
                                slippage.selected,
                            }
                          )}
                          onClick={(e) => {
                            e.preventDefault();

                            slippageConfig.select(slippage.index);

                            logEvent([
                              EventName.Swap.slippageToleranceSet,
                              {
                                percentage: slippageConfig.slippage.toString(),
                              },
                            ]);
                          }}
                        >
                          <button>{slippage.slippage.toString()}</button>
                        </li>
                      );
                    })}
                    <li
                      className={classNames(
                        "flex h-8 w-full cursor-pointer items-center justify-center rounded-lg",
                        slippageConfig.isManualSlippage
                          ? "border-2 border-wosmongton-200 text-white-high"
                          : "text-osmoverse-500",
                        slippageConfig.isManualSlippage
                          ? slippageConfig.manualSlippageError
                            ? "bg-missionError"
                            : "bg-osmoverse-900"
                          : "bg-osmoverse-900"
                      )}
                      onClick={(e) => {
                        e.preventDefault();

                        if (manualSlippageInputRef.current) {
                          manualSlippageInputRef.current.focus();
                        }
                      }}
                    >
                      <InputBox
                        type="number"
                        className="w-fit bg-transparent px-0"
                        inputClassName={`bg-transparent text-center ${
                          !slippageConfig.isManualSlippage
                            ? "text-osmoverse-500"
                            : "text-white-high"
                        }`}
                        style="no-border"
                        currentValue={slippageConfig.manualSlippageStr}
                        onInput={(value) => {
                          slippageConfig.setManualSlippage(value);

                          logEvent([
                            EventName.Swap.slippageToleranceSet,
                            {
                              fromToken:
                                tradeTokenInConfig.sendCurrency.coinDenom,
                              toToken: tradeTokenInConfig.outCurrency.coinDenom,
                              isOnHome: !isInModal,
                              percentage: slippageConfig.slippage.toString(),
                            },
                          ]);
                        }}
                        onFocus={() => slippageConfig.setIsManualSlippage(true)}
                        inputRef={manualSlippageInputRef}
                        isAutosize
                        autoFocus={slippageConfig.isManualSlippage}
                      />
                      <span
                        className={classNames("shrink-0", {
                          "text-osmoverse-500":
                            !slippageConfig.isManualSlippage,
                        })}
                      >
                        %
                      </span>
                    </li>
                  </ul>
                </Popover.Panel>
              </div>
            </>
          )}
        </Popover>

        <div className="flex flex-col gap-3">
          <div
            className={classNames(
              "rounded-xl bg-osmoverse-900 px-4 py-[22px] transition-all md:rounded-xl md:px-3 md:py-2.5",
              !switchOutBack ? "ease-outBack" : "ease-inBack",
              {
                "opacity-30": isAnimatingSwitch,
              }
            )}
            style={
              isAnimatingSwitch
                ? {
                    transform: "translateY(60px)",
                  }
                : undefined
            }
          >
            <div
              className={classNames(
                "flex place-content-between items-center transition-opacity",
                {
                  "opacity-0": isAnimatingSwitch,
                }
              )}
            >
              <div className="flex">
                <span className="caption text-sm text-white-full md:text-xs">
                  {t("swap.available")}
                </span>
                <span className="caption ml-1.5 text-sm text-wosmongton-300 md:text-xs">
                  {queries.queryBalances
                    .getQueryBech32Address(address)
                    .getBalanceFromCurrency(tradeTokenInConfig.sendCurrency)
                    .trim(true)
                    .hideDenom(true)
                    .maxDecimals(8)
                    .toString()}{" "}
                  {tradeTokenInConfig.sendCurrency.coinDenom.toLowerCase() ===
                  "unknown"
                    ? ""
                    : tradeTokenInConfig.sendCurrency.coinDenom}
                </span>
              </div>
              <div className="flex items-center gap-1.5">
                <Button
                  mode="amount"
                  className={classNames(
                    "py-1 px-1.5 text-xs",
                    tradeTokenInConfig.fraction === 0.5
                      ? "bg-wosmongton-100/20"
                      : "bg-transparent"
                  )}
                  onClick={() => {
                    if (tradeTokenInConfig.fraction !== 0.5) {
                      logEvent([
                        EventName.Swap.halfClicked,
                        {
                          fromToken: tradeTokenInConfig.sendCurrency.coinDenom,
                          toToken: tradeTokenInConfig.outCurrency.coinDenom,
                          isOnHome: !isInModal,
                        },
                      ]);
                      tradeTokenInConfig.setFraction(0.5);
                    } else {
                      tradeTokenInConfig.setFraction(undefined);
                    }
                  }}
                >
                  {t("swap.HALF")}
                </Button>
                <Button
                  mode="amount"
                  className={classNames(
                    "py-1 px-1.5 text-xs",
                    tradeTokenInConfig.fraction === 1
                      ? "bg-wosmongton-100/20"
                      : "bg-transparent"
                  )}
                  onClick={() => {
                    if (tradeTokenInConfig.fraction !== 1) {
                      logEvent([
                        EventName.Swap.maxClicked,
                        {
                          fromToken: tradeTokenInConfig.sendCurrency.coinDenom,
                          toToken: tradeTokenInConfig.outCurrency.coinDenom,
                          isOnHome: !isInModal,
                        },
                      ]);
                      tradeTokenInConfig.setFraction(1);
                    } else {
                      tradeTokenInConfig.setFraction(undefined);
                    }
                  }}
                >
                  {t("swap.MAX")}
                </Button>
              </div>
            </div>
            <div className="mt-3 flex place-content-between items-center">
              <TokenSelectWithDrawer
                sortByBalances
                dropdownOpen={showFromTokenSelectDropdown}
                setDropdownState={(isOpen) => {
                  if (isOpen) {
                    setOneTokenSelectOpen("from");
                  } else {
                    closeTokenSelectDropdowns();
                  }
                }}
                tokens={getTokenSelectTokens(
                  tradeTokenInConfig.outCurrency.coinDenom
                )}
                selectedTokenDenom={tradeTokenInConfig.sendCurrency.coinDenom}
                onSelect={(tokenDenom: string) => {
                  const tokenInCurrency = tradeableCurrenciesRef.current.find(
                    (currency) => currency.coinDenom === tokenDenom
                  );
                  if (tokenInCurrency) {
                    tradeTokenInConfig.setSendCurrency(tokenInCurrency);
                  }
                  closeTokenSelectDropdowns();
                }}
              />
              <div className="flex w-full flex-col items-end">
                <input
                  ref={fromAmountInput}
                  type="number"
                  className={classNames(
                    "w-full bg-transparent text-right text-white-full placeholder:text-white-disabled focus:outline-none md:text-subtitle1",
                    tradeTokenInConfig.amount.length >= 14
                      ? "caption"
                      : "text-h5 font-h5 md:font-subtitle1"
                  )}
                  placeholder="0"
                  onChange={(e) => {
                    e.preventDefault();
                    if (
                      !isNaN(Number(e.target.value)) &&
                      Number(e.target.value) >= 0 &&
                      Number(e.target.value) <= Number.MAX_SAFE_INTEGER &&
                      e.target.value.length <= (isMobile ? 19 : 26)
                    ) {
                      logEvent([
                        EventName.Swap.inputEntered,
                        {
                          fromToken: tradeTokenInConfig.sendCurrency.coinDenom,
                          toToken: tradeTokenInConfig.outCurrency.coinDenom,
                          isOnHome: !isInModal,
                        },
                      ]);
                      tradeTokenInConfig.setAmount(e.target.value);
                    }
                  }}
                  value={tradeTokenInConfig.amount}
                />
                <div
                  className={classNames(
                    "subtitle1 md:caption text-osmoverse-300 transition-opacity",
                    inAmountValue ? "opacity-100" : "opacity-0"
                  )}
                >{`≈ ${inAmountValue || "0"}`}</div>
              </div>
            </div>
          </div>

          <button
            className={classNames(
              "absolute left-[45%] top-[235px] z-30 flex items-center shadow-[0_4px_4px_rgba(0,0,0,0.25)] transition-all duration-500 ease-bounce md:top-[178px]",
              {
                "h-10 w-10 md:h-8 md:w-8": !isHoveringSwitchButton,
                "h-11 w-11 -translate-x-[2px] md:h-9 md:w-9":
                  isHoveringSwitchButton,
              }
            )}
            onMouseEnter={() => {
              if (!isMobile) setHoveringSwitchButton(true);
            }}
            onMouseLeave={() => {
              if (!isMobile) setHoveringSwitchButton(false);
            }}
            onClick={() => {
              logEvent([
                EventName.Swap.switchClicked,
                {
                  fromToken: tradeTokenInConfig.sendCurrency.coinDenom,
                  toToken: tradeTokenInConfig.outCurrency.coinDenom,
                  isOnHome: !isInModal,
                },
              ]);
              setIsAnimatingSwitch(true);
            }}
          >
            <div
              className={classNames(
                "flex h-full w-full items-center rounded-full",
                {
                  "bg-osmoverse-700": !isHoveringSwitchButton,
                  "bg-[#4E477C]": isHoveringSwitchButton,
                }
              )}
            >
              <div className="relative h-full w-full">
                <div
                  className={classNames(
                    "absolute left-1/2 top-1/2 -translate-x-1/2 -translate-y-1/3 transition-all duration-500 ease-bounce",
                    {
                      "rotate-180 opacity-0": isHoveringSwitchButton,
                    }
                  )}
                >
                  <Image
                    width={isMobile ? 16 : 20}
                    height={isMobile ? 16 : 20}
                    src={"/icons/down-arrow.svg"}
                    alt="switch"
                  />
                </div>
                <div
                  className={classNames(
                    "absolute left-1/2 top-1/3 -translate-x-1/2 -translate-y-1/3 transition-all duration-500 ease-bounce",
                    {
                      "rotate-180 opacity-100": isHoveringSwitchButton,
                      "opacity-0": !isHoveringSwitchButton,
                    }
                  )}
                >
                  <Image
                    width={isMobile ? 16 : 20}
                    height={isMobile ? 16 : 20}
                    src={"/icons/swap.svg"}
                    alt="switch"
                  />
                </div>
              </div>
            </div>
          </button>

          <div
            className={classNames(
              "rounded-xl bg-osmoverse-900 px-4 py-[22px] transition-all md:rounded-xl md:px-3 md:py-2.5",
              !switchOutBack ? "ease-outBack" : "ease-inBack",
              {
                "opacity-30": isAnimatingSwitch,
              }
            )}
            style={
              isAnimatingSwitch
                ? {
                    transform: "translateY(-53px) scaleY(1.4)",
                  }
                : undefined
            }
          >
            <div
              className="flex place-content-between items-center transition-transform"
              style={
                isAnimatingSwitch
                  ? {
                      transform: "scaleY(0.6)",
                    }
                  : undefined
              }
            >
              <TokenSelectWithDrawer
                dropdownOpen={showToTokenSelectDropdown}
                setDropdownState={(isOpen) => {
                  if (isOpen) {
                    setOneTokenSelectOpen("to");
                  } else {
                    closeTokenSelectDropdowns();
                  }
                }}
                sortByBalances
                tokens={getTokenSelectTokens(
                  tradeTokenInConfig.sendCurrency.coinDenom
                )}
                selectedTokenDenom={tradeTokenInConfig.outCurrency.coinDenom}
                onSelect={(tokenDenom: string) => {
                  const tokenOutCurrency = tradeableCurrenciesRef.current.find(
                    (currency) => currency.coinDenom === tokenDenom
                  );
                  if (tokenOutCurrency) {
                    tradeTokenInConfig.setOutCurrency(tokenOutCurrency);
                  }
                  closeTokenSelectDropdowns();
                }}
              />
              <div className="flex w-full flex-col items-end">
                <h5
                  className={classNames(
                    "md:subtitle1 text-right",
                    tradeTokenInConfig.expectedSwapResult.amount
                      .toDec()
                      .isPositive()
                      ? "text-white-full"
                      : "text-white-disabled"
                  )}
                >{`≈ ${
                  tradeTokenInConfig.expectedSwapResult.amount.denom !==
                  "UNKNOWN"
                    ? swapResultAmount
                    : "0"
                }`}</h5>
                <div
                  className={classNames(
                    "subtitle1 md:caption text-osmoverse-300 transition-opacity",
                    outAmountValue ? "opacity-100" : "opacity-0"
                  )}
                >
                  {`≈ ${outAmountValue || "0"}`}
                </div>
              </div>
            </div>
          </div>

          <div
            className={classNames(
              "relative overflow-hidden rounded-lg bg-osmoverse-900 px-4 transition-all duration-300 ease-inOutBack md:px-3",
              showEstimateDetails ? "py-6" : "py-[10px]"
            )}
            style={{
              height: showEstimateDetails
                ? (estimateDetailsContentHeight +
                    estimateDetailsContentOffset ?? 288) +
                  44 + // collapsed height
                  20 // padding
                : 44,
            }}
          >
            <button
              className={classNames(
                "flex w-full place-content-between items-center",
                {
                  "cursor-pointer": isEstimateDetailRelevant,
                }
              )}
              onClick={() => {
                if (isEstimateDetailRelevant)
                  setShowEstimateDetails(!showEstimateDetails);
              }}
            >
              <div
                className={classNames("subtitle2 transition-all", {
                  "text-osmoverse-600": !isEstimateDetailRelevant,
                })}
              >
                {`1 ${
                  tradeTokenInConfig.sendCurrency.coinDenom !== "UNKNOWN"
                    ? tradeTokenInConfig.sendCurrency.coinDenom
                    : ""
                } ≈ ${
                  spotPrice.toDec().lt(new Dec(1))
                    ? spotPrice.maxDecimals(12).toString()
                    : spotPrice.maxDecimals(6).toString()
                } ${
                  tradeTokenInConfig.outCurrency.coinDenom !== "UNKNOWN"
                    ? tradeTokenInConfig.outCurrency.coinDenom
                    : ""
                }`}
              </div>
              <div className="flex items-center gap-2">
                <Image
                  className={classNames(
                    "transition-opacity",
                    showPriceImpactWarning ? "opacity-100" : "opacity-0"
                  )}
                  alt="alert circle"
                  src="/icons/alert-circle.svg"
                  height={24}
                  width={24}
                />
                <Icon
                  id="chevron-down"
                  height={isMobile ? 14 : 18}
                  width={isMobile ? 14 : 18}
                  className={classNames(
                    "text-osmoverse-400 transition-all",
                    showEstimateDetails ? "rotate-180" : "rotate-0",
                    isEstimateDetailRelevant ? "opacity-100" : "opacity-0"
                  )}
                />
              </div>
            </button>
            <div
              ref={estimateDetailsContentRef}
              className={classNames(
                "absolute flex flex-col gap-4 pt-5",
                isInModal ? "w-[94%]" : "w-[358px] md:w-[94%]"
              )}
            >
              <div
                className={classNames("flex justify-between", {
                  "text-error": showPriceImpactWarning,
                })}
              >
                <div className="caption">{t("swap.priceImpact")}</div>
                <div
                  className={classNames(
                    "caption",
                    showPriceImpactWarning ? "text-error" : "text-osmoverse-200"
                  )}
                >
                  {`-${tradeTokenInConfig.expectedSwapResult.priceImpact.toString()}`}
                </div>
              </div>
              <div className="flex justify-between">
                <div className="caption">
                  {t("swap.fee", {
                    fee: tradeTokenInConfig.expectedSwapResult.swapFee.toString(),
                  })}
                </div>
                <div className="caption text-osmoverse-200">
                  {`≈ ${
                    priceStore.calculatePrice(
                      tradeTokenInConfig.expectedSwapResult.tokenInFeeAmount
                    ) ?? "0"
                  } `}
                </div>
              </div>
              <hr className="text-white-faint" />
              <div className="flex justify-between">
                <div className="caption">{t("swap.expectedOutput")}</div>
                <div className="caption whitespace-nowrap text-osmoverse-200">
                  {`≈ ${tradeTokenInConfig.expectedSwapResult.amount.toString()} `}
                </div>
              </div>
              <div className="flex justify-between">
                <div className="caption">
                  {t("swap.minimumSlippage", {
                    slippage: slippageConfig.slippage.trim(true).toString(),
                  })}
                </div>
                <div
                  className={classNames(
                    "caption flex flex-col gap-0.5 text-right text-osmoverse-200"
                  )}
                >
                  <span className="whitespace-nowrap">
                    {new CoinPretty(
                      tradeTokenInConfig.outCurrency,
                      minOutAmountLessSlippage.mul(
                        DecUtils.getTenExponentNInPrecisionRange(
                          tradeTokenInConfig.outCurrency.coinDecimals
                        )
                      )
                    ).toString()}
                  </span>
                  <span>
                    {`≈ ${
                      priceStore.calculatePrice(
                        new CoinPretty(
                          tradeTokenInConfig.outCurrency,
                          minOutAmountLessSlippage.mul(
                            DecUtils.getTenExponentNInPrecisionRange(
                              tradeTokenInConfig.outCurrency.coinDecimals
                            )
                          )
                        )
                      ) || "0"
                    }`}
                  </span>
                </div>
              </div>
              {!isInModal &&
                tradeTokenInConfig.optimizedRoutePaths
                  .slice(0, 1)
                  .map((route, index) => (
                    <TradeRoute
                      key={index}
                      sendCurrency={tradeTokenInConfig.sendCurrency}
                      outCurrency={tradeTokenInConfig.outCurrency}
                      route={route}
                      isMultihopOsmoFeeDiscount={
                        tradeTokenInConfig.expectedSwapResult
                          .isMultihopOsmoFeeDiscount
                      }
                    />
                  ))}
            </div>
          </div>
        </div>
        <Button
          mode={
            showPriceImpactWarning &&
            account?.walletStatus === WalletStatus.Connected
              ? "primary-warning"
              : "primary"
          }
          disabled={
            account?.walletStatus === WalletStatus.Connected &&
            (tradeTokenInConfig.error !== undefined ||
              tradeTokenInConfig.optimizedRoutePaths.length === 0 ||
              account.txTypeInProgress !== "")
          }
          onClick={swap}
        >
          {account?.walletStatus === WalletStatus.Connected ? (
            tradeTokenInConfig.error ? (
              t(...tError(tradeTokenInConfig.error))
            ) : showPriceImpactWarning ? (
              t("swap.buttonError")
            ) : (
              t("swap.button")
            )
          ) : (
            <h6 className="flex items-center gap-3">
              <Image
                alt="wallet"
                src="/icons/wallet.svg"
                height={24}
                width={24}
              />
              {t("connectWallet")}
            </h6>
          )}
        </Button>
      </div>
    );
  }
);<|MERGE_RESOLUTION|>--- conflicted
+++ resolved
@@ -85,22 +85,7 @@
       queriesStore,
       pools
     );
-<<<<<<< HEAD
-    // Some validators allow 0 fee tx.
-    // Therefore, users can send tx at 0 fee even though they have no OSMO,
-    // Users who have OSMO pay a fee by default so that tx is processed faster.
-    let preferZeroFee = true;
-    const queryOsmo =
-      queries.queryBalances.getQueryBech32Address(address).stakable;
-    if (
-      // If user has an OSMO 0.001 or higher, he pay the fee by default.
-      queryOsmo.balance.toDec().gt(DecUtils.getTenExponentN(-3))
-    ) {
-      preferZeroFee = false;
-    }
-=======
-
->>>>>>> 4b4c7427
+
     const gasForecasted = (() => {
       if (
         tradeTokenInConfig.optimizedRoutePaths.length === 0 ||
