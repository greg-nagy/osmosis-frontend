--- conflicted
+++ resolved
@@ -1,12 +1,8 @@
 import { AppCurrency } from "@keplr-wallet/types";
 import { Dec } from "@keplr-wallet/unit";
 import { getOsmoRoutedMultihopTotalSwapFee } from "@osmosis-labs/math";
-<<<<<<< HEAD
 import { Pool, RouteWithAmount } from "@osmosis-labs/pools";
-=======
-import { Pool, RoutePathWithAmount } from "@osmosis-labs/pools";
 import { ChainStore } from "@osmosis-labs/stores";
->>>>>>> 4b4c7427
 import { useSingleton } from "@tippyjs/react";
 import classNames from "classnames";
 import { observer } from "mobx-react-lite";
