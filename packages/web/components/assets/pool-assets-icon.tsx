--- conflicted
+++ resolved
@@ -55,29 +55,17 @@
           }`}</div>
         ) : assets[1].coinImageUrl ? (
           <Image
-<<<<<<< HEAD
-            src={assets[1].amount.currency.coinImageUrl}
-            alt={assets[1].amount.currency.coinDenom}
-            width={50}
-            height={50}
-=======
             src={assets[1].coinImageUrl}
             alt={assets[1].coinDenom}
             width={size === "md" ? 54 : 28}
             height={size === "md" ? 54 : 28}
->>>>>>> 5a0ccd2c
           />
         ) : (
           <Image
             src="/icons/question-mark.svg"
             alt="no token icon"
-<<<<<<< HEAD
-            width={50}
-            height={50}
-=======
             width={size === "md" ? 54 : 28}
             height={size === "md" ? 54 : 28}
->>>>>>> 5a0ccd2c
           />
         )}
       </div>
