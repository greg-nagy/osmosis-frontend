--- conflicted
+++ resolved
@@ -32,14 +32,11 @@
   | "twitter"
   | "medium"
   | "alert-triangle"
-<<<<<<< HEAD
+  | "lightning"
+  | "lightning-small"
+  | "left-right-arrow"
   | "wallet"
   | "left-right";
-=======
-  | "lightning"
-  | "lightning-small"
-  | "left-right-arrow";
->>>>>>> c3f775d8
 
 /**
  * It takes an icon id and returns an svg element with the corresponding icon defined in /public/icons/sprite.svg.
