import { FunctionComponent, SVGAttributes } from "react";

import spriteSVGURL from "../../public/icons/sprite.svg";

export type SpriteIconId =
  | "chevron-up"
  | "chevron-down"
  | "chevron-left"
  | "chevron-right"
  | "setting"
  | "hamburger"
  | "search"
  | "up-down-arrow"
  | "close"
  | "info"
  | "globe"
  | "dust-broom"
  | "arrow-right"
  | "close-small"
  | "walletconnect"
  | "tune"
  | "help-circle"
  | "kado-logo"
  | "transak-logo"
  | "more-menu"
  | "sort-up"
  | "sort-down"
  | "check-mark"
  | "minus"
<<<<<<< HEAD
  | "alert-triangle"
  | "wallet"
  | "left-right";
=======
  | "github"
  | "twitter"
  | "medium"
  | "alert-triangle";
>>>>>>> 663e68b0

/**
 * It takes an icon id and returns an svg element with the corresponding icon defined in /public/icons/sprite.svg.
 */
export const Icon: FunctionComponent<
  SVGAttributes<HTMLOrSVGElement> & {
    id: SpriteIconId;
    className?: string;
  }
> = (props) => {
  const { id, ...rest } = props;
  return (
    <svg width="24" height="24" {...rest}>
      <use href={`${spriteSVGURL}#${id}`} />
    </svg>
  );
};<|MERGE_RESOLUTION|>--- conflicted
+++ resolved
@@ -27,16 +27,12 @@
   | "sort-down"
   | "check-mark"
   | "minus"
-<<<<<<< HEAD
+  | "github"
+  | "twitter"
+  | "medium"
   | "alert-triangle"
   | "wallet"
   | "left-right";
-=======
-  | "github"
-  | "twitter"
-  | "medium"
-  | "alert-triangle";
->>>>>>> 663e68b0
 
 /**
  * It takes an icon id and returns an svg element with the corresponding icon defined in /public/icons/sprite.svg.
