--- conflicted
+++ resolved
@@ -17,15 +17,11 @@
   | "dust-broom"
   | "arrow-right"
   | "close-small"
-<<<<<<< HEAD
   | "walletconnect"
-  | "tune";
-=======
   | "tune"
   | "help-circle"
   | "kado-logo"
   | "transak-logo";
->>>>>>> cb7ae908
 
 /**
  * It takes an icon id and returns an svg element with the corresponding icon defined in /public/icons/sprite.svg.
