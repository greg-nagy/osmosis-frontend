--- conflicted
+++ resolved
@@ -17,11 +17,8 @@
   | "dust-broom"
   | "arrow-right"
   | "close-small"
-<<<<<<< HEAD
-  | "walletconnect";
-=======
+  | "walletconnect"
   | "tune";
->>>>>>> 50374547
 
 /**
  * It takes an icon id and returns an svg element with the corresponding icon defined in /public/icons/sprite.svg.
