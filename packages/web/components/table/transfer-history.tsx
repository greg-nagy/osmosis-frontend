import Image from "next/image";
import classNames from "classnames";
import { FunctionComponent } from "react";
import { observer } from "mobx-react-lite";
import { ChainIdHelper } from "@keplr-wallet/cosmos";
import { CoinPretty } from "@keplr-wallet/unit";
import {
  IBCTransferHistory,
  IBCTransferHistoryStatus,
} from "@osmosis-labs/stores";
import { useStore } from "../../stores";
import { Table, BaseCell } from ".";
import { Breakpoint, CustomClasses } from "../types";
import { truncateString } from "../utils";
import { useWindowSize } from "../../hooks";
import { useTranslation } from "react-multi-lang";

type History = {
  txHash: string;
  createdAtMs: number;
  explorerUrl: string;
  amount: string;
  reason?: string;
  status: IBCTransferHistoryStatus | "failed";
  isWithdraw: boolean;
};

export const TransferHistoryTable: FunctionComponent<CustomClasses> = observer(
  ({ className }) => {
    const {
      chainStore,
      nonIbcBridgeHistoryStore,
      ibcTransferHistoryStore,
      accountStore,
    } = useStore();
    const t = useTranslation();
    const { chainId } = chainStore.osmosis;
    const { bech32Address } = accountStore.getAccount(chainId);

    const histories: History[] = nonIbcBridgeHistoryStore
      .getHistoriesByAccount(bech32Address)
      .map(
        ({
          key,
          explorerUrl,
          createdAt,
          amount,
          status,
          reason,
          isWithdraw,
        }) => ({
          txHash: key,
          createdAtMs: createdAt.getTime(),
          explorerUrl,
          amount,
          reason,
          status: (status === "success" ? "complete" : status) as
            | IBCTransferHistoryStatus
            | "failed",
          isWithdraw,
        })
      )
      .concat(
        ibcTransferHistoryStore
          .getHistoriesAndUncommitedHistoriesByAccount(bech32Address)
          .map((history) => {
            const { txHash, createdAt, amount, sourceChainId, destChainId } =
              history;
            const status =
              typeof (history as IBCTransferHistory).status !== "undefined"
                ? (history as IBCTransferHistory).status
                : ("pending" as IBCTransferHistoryStatus);
            return {
              txHash,
              createdAtMs: new Date(createdAt).getTime(),
              explorerUrl: chainStore
                .getChain(sourceChainId)
                .raw.explorerUrlToTx.replace("{txHash}", txHash.toUpperCase()),
              amount: new CoinPretty(amount.currency, amount.amount)
                .moveDecimalPointRight(amount.currency.coinDecimals)
                .maxDecimals(6)
                .trim(true)
                .toString(),
              reason: undefined,
              status,
              isWithdraw:
                ChainIdHelper.parse(chainId).identifier !==
                ChainIdHelper.parse(destChainId).identifier,
            };
          })
      )
      .sort((a, b) => b.createdAtMs - a.createdAtMs); // descending by most recent

    return histories.length > 0 ? (
      <>
        <div className="text-h5 font-h5 md:text-h6 md:font-h6 mt-8">
          {t("assets.historyTable.title")}
        </div>
        <Table<BaseCell & History>
          className={classNames("w-full", className)}
          headerTrClassName="!h-12 body2 md:caption"
          tBodyClassName="body2 md:caption"
          columnDefs={[
            {
              display: t("assets.historyTable.colums.transactionHash"),
              className: "md:!pl-2",
              displayCell: TxHashDisplayCell,
            },
            { display: t("assets.historyTable.colums.type") },
            { display: t("assets.historyTable.colums.amount") },
            {
              display: t("assets.historyTable.colums.status"),
              collapseAt: Breakpoint.SM,
              className: "md:!pr-2",
              displayCell: StatusDisplayCell,
            },
          ]}
          data={histories.map((history) => [
            { ...history, value: history.txHash }, // Tx Hash
            {
              // Type
              value: history.isWithdraw
<<<<<<< HEAD
                ? t("assets.historyTable.colums.deposit")
                : t("assets.historyTable.colums.withdraw"),
=======
                ? t("assets.historyTable.colums.withdraw")
                : t("assets.historyTable.colums.deposit"),
>>>>>>> 5568871e
            },
            {
              // Amount
              value: history.amount,
            },
            { ...history }, // Status
          ])}
        />
      </>
    ) : null;
  }
);

const TxHashDisplayCell: FunctionComponent<
  BaseCell & { explorerUrl?: string }
> = ({ value, explorerUrl }) => {
  const { isMobile } = useWindowSize();

  return value && explorerUrl ? (
    <a
      className="flex items-center gap-2"
      href={explorerUrl}
      target="_blank"
      rel="noopener noreferrer"
    >
      {truncateString(value, isMobile ? 4 : 8)}{" "}
      <Image
        alt="external link"
        src="/icons/link-deco.svg"
        width={12}
        height={12}
      />
    </a>
  ) : (
    <></>
  );
};

const StatusDisplayCell: FunctionComponent<
  BaseCell & { status?: IBCTransferHistoryStatus | "failed"; reason?: string }
> = ({ status, reason }) => {
  const t = useTranslation();
  if (status == null) {
    // Uncommitted history has no status.
    // Show pending for uncommitted history..
    return (
      <div className="flex items-center gap-2">
        <div className="w-6 h-6 animate-spin">
          <Image
            alt="loading"
            src="/icons/loading-blue.svg"
            width={24}
            height={24}
          />
        </div>
        {t("assets.historyTable.pending")}
      </div>
    );
  }

  switch (status) {
    case "complete":
      return (
        <div className="flex items-center gap-2">
          <Image
            alt="success"
            src="/icons/check-circle.svg"
            width={24}
            height={24}
          />
          <span className="md:hidden">{t("assets.historyTable.success")}</span>
        </div>
      );
    case "pending":
      return (
        <div className="flex items-center gap-2">
          <div className="w-6 h-6 animate-spin">
            <Image
              alt="loading"
              src="/icons/loading-blue.svg"
              width={24}
              height={24}
            />
          </div>
          <span className="md:hidden">{t("assets.historyTable.pending")}</span>
        </div>
      );
    case "refunded":
      return (
        <div className="flex items-center gap-2">
          <Image alt="failed" src="/icons/error-x.svg" width={24} height={24} />
          <span className="md:hidden">{t("assets.historyTable.refunded")}</span>
        </div>
      );
    case "timeout":
      return (
        <div className="flex items-center gap-2">
          <div className="w-6 h-6 animate-spin">
            <Image
              alt="loading"
              src="/icons/loading-blue.svg"
              width={24}
              height={24}
            />
          </div>
          <span className="md:hidden">
            {t("assets.historyTable.pendingRefunded")}
          </span>
        </div>
      );
    case "failed":
      return (
        <div className="flex items-center gap-2">
          <Image alt="failed" src="/icons/error-x.svg" width={24} height={24} />
          <span className="md:hidden">Failed{reason && `: ${reason}`}</span>
        </div>
      );
    default:
      return <></>;
  }
};<|MERGE_RESOLUTION|>--- conflicted
+++ resolved
@@ -120,13 +120,8 @@
             {
               // Type
               value: history.isWithdraw
-<<<<<<< HEAD
-                ? t("assets.historyTable.colums.deposit")
-                : t("assets.historyTable.colums.withdraw"),
-=======
                 ? t("assets.historyTable.colums.withdraw")
                 : t("assets.historyTable.colums.deposit"),
->>>>>>> 5568871e
             },
             {
               // Amount
