--- conflicted
+++ resolved
@@ -30,11 +30,8 @@
 import { ColumnDef } from "./types";
 import { Table } from ".";
 import { EventName } from "../../config/user-analytics-v2";
-<<<<<<< HEAD
 import { observer } from "mobx-react-lite";
-=======
 import { useTranslation } from "react-multi-lang";
->>>>>>> d75a0b5b
 
 interface Props {
   nativeBalances: CoinBalance[];
@@ -53,7 +50,6 @@
   onDeposit: (chainId: string, coinDenom: string, externalUrl?: string) => void;
 }
 
-<<<<<<< HEAD
 export const AssetsTable: FunctionComponent<Props> = observer(
   ({
     nativeBalances,
@@ -65,6 +61,7 @@
   }) => {
     const { chainStore } = useStore();
     const { width, isMobile } = useWindowSize();
+    const t = useTranslation();
     const { logEvent } = useAmplitudeAnalytics();
 
     const onDeposit = useCallback(
@@ -93,47 +90,6 @@
       },
       []
     );
-=======
-export const AssetsTable: FunctionComponent<Props> = ({
-  nativeBalances,
-  ibcBalances,
-  onDepositIntent,
-  onWithdrawIntent,
-  onDeposit: do_onDeposit,
-  onWithdraw: do_onWithdraw,
-}) => {
-  const { chainStore } = useStore();
-  const t = useTranslation();
-  const { width, isMobile } = useWindowSize();
-  const { logEvent } = useAmplitudeAnalytics();
-
-  const onDeposit = useCallback(
-    (...depositParams: Parameters<typeof do_onDeposit>) => {
-      do_onDeposit(...depositParams);
-      logEvent([
-        EventName.Assets.assetsItemDepositClicked,
-        {
-          tokenName: depositParams[1],
-          hasExternalUrl: !!depositParams[2],
-        },
-      ]);
-    },
-    []
-  );
-  const onWithdraw = useCallback(
-    (...withdrawParams: Parameters<typeof do_onWithdraw>) => {
-      do_onWithdraw(...withdrawParams);
-      logEvent([
-        EventName.Assets.assetsItemWithdrawClicked,
-        {
-          tokenName: withdrawParams[1],
-          hasExternalUrl: !!withdrawParams[2],
-        },
-      ]);
-    },
-    []
-  );
->>>>>>> d75a0b5b
 
     const dustIbcBalances = useShowDustUserSetting(ibcBalances, (ibcBalance) =>
       !ibcBalance.balance.toDec().isZero() ? ibcBalance.fiatValue : undefined
@@ -169,7 +125,6 @@
                 : "0",
             isCW20: false,
           };
-<<<<<<< HEAD
         }),
         ...initialAssetsSort(
           dustIbcBalances.map((ibcBalance) => {
@@ -222,13 +177,6 @@
       ],
       [nativeBalances, chainStore.osmosis.chainId, dustIbcBalances]
     );
-=======
-        })
-      ),
-    ],
-    [nativeBalances, chainStore.osmosis.chainId, ibcBalances]
-  );
->>>>>>> d75a0b5b
 
     // Sort data based on user's input either with the table column headers or the sort menu.
     const [
@@ -247,7 +195,6 @@
             sortedBy: term,
             sortDirection,
 
-<<<<<<< HEAD
             sortedOn: "dropdown",
           },
         ]);
@@ -255,15 +202,6 @@
       },
       [sortDirection]
     );
-=======
-          sortedOn: "dropdown",
-        },
-      ]);
-      do_setSortKey(term);
-    },
-    [sortDirection]
-  );
->>>>>>> d75a0b5b
 
     // Table column def to determine how the first 2 column headers handle user click.
     const sortColumnWithKeys = useCallback(
@@ -300,7 +238,6 @@
                 ]);
                 toggleSortDirection();
               }
-<<<<<<< HEAD
             : () => {
                 if (firstKey) {
                   logEvent([
@@ -319,13 +256,6 @@
       },
       [sortKey, sortDirection]
     );
-=======
-            },
-      };
-    },
-    [sortKey, sortDirection]
-  );
->>>>>>> d75a0b5b
 
     // User toggles for showing 10+ pools and assets with > 0 fiat value
     const [showAllAssets, setShowAllAssets] = useState(false);
@@ -347,7 +277,6 @@
       ? filteredSortedCells
       : filteredSortedCells.slice(0, 10);
 
-<<<<<<< HEAD
     return (
       <section>
         {isMobile ? (
@@ -377,120 +306,32 @@
               onInput={(query) => {
                 setHideZeroBalances(false);
                 setQuery(query);
-=======
-  return (
-    <section>
-      {isMobile ? (
-        <div className="flex flex-col gap-5">
-          <div className="flex place-content-between gap-10 py-2">
-            <Button
-              className="w-full h-10"
-              onClick={() => {
-                onDepositIntent();
               }}
-            >
-              {t("assets.table.depositButton")}
-            </Button>
-            <Button
-              className="w-full h-10 bg-primary-200/30"
-              type="outline"
-              onClick={() => {
-                onWithdrawIntent();
-              }}
-            >
-              {t("assets.table.withdrawButton")}
-            </Button>
-          </div>
-          <SearchBox
-            className="!rounded !w-full h-11"
-            currentValue={query}
-            onInput={(query) => {
-              setHideZeroBalances(false);
-              setQuery(query);
-            }}
-            placeholder={t("assets.table.search")}
-          />
-          <h6>Assets</h6>
-          <div className="flex gap-3 items-center place-content-between">
-            <Switch
-              isOn={hideZeroBalances}
-              disabled={!canHideZeroBalances}
-              onToggle={() => {
-                logEvent([
-                  EventName.Assets.assetsListFiltered,
-                  {
-                    filteredBy: t("assets.table.hideZero"),
-                    isFilterOn: !hideZeroBalances,
-                  },
-                ]);
-
-                setHideZeroBalances(!hideZeroBalances);
->>>>>>> d75a0b5b
-              }}
-            >
-              {t("assets.table.hideZero")}
-            </Switch>
-            <SortMenu
-              selectedOptionId={sortKey}
-              onSelect={setSortKey}
-              onToggleSortDirection={toggleSortDirection}
-              options={[
-                {
-                  id: "coinDenom",
-                  display: t("assets.table.sort.symbol"),
-                },
-                {
-                  /** These ids correspond to keys in `Cell` type and are later used for sorting. */
-                  id: "chainName",
-                  display: t("assets.table.sort.netword"),
-                },
-                {
-                  id: "amount",
-                  display: t("assets.table.sort.balance"),
-                },
-              ]}
+              placeholder={t("assets.table.search")}
             />
-          </div>
-        </div>
-      ) : (
-        <div className="flex flex-col gap-5">
-          <div className="flex flex-wrap items-center place-content-between">
-            <h5 className="shrink-0 mr-5">{t("assets.table.title")}</h5>
-            <div className="flex items-center gap-5">
+            <h6>Assets</h6>
+            <div className="flex gap-3 items-center place-content-between">
               <Switch
                 isOn={hideZeroBalances}
                 disabled={!canHideZeroBalances}
                 onToggle={() => {
+                  logEvent([
+                    EventName.Assets.assetsListFiltered,
+                    {
+                      filteredBy: "Hide zero balances",
+                      isFilterOn: !hideZeroBalances,
+                    },
+                  ]);
+
                   setHideZeroBalances(!hideZeroBalances);
                 }}
               >
                 {t("assets.table.hideZero")}
               </Switch>
-              <SearchBox
-                currentValue={query}
-                onInput={(query) => {
-                  setHideZeroBalances(false);
-                  setQuery(query);
-                }}
-                placeholder={t("assets.table.search")}
-              />
               <SortMenu
                 selectedOptionId={sortKey}
                 onSelect={setSortKey}
-                onToggleSortDirection={() => {
-                  logEvent([
-                    EventName.Assets.assetsListSorted,
-                    {
-                      sortedBy: sortKey,
-                      sortDirection:
-                        sortDirection === "descending"
-                          ? "ascending"
-                          : "descending",
-                      sortedOn: "dropdown",
-                    },
-                  ]);
-                  toggleSortDirection();
-                }}
+                onToggleSortDirection={toggleSortDirection}
                 options={[
                   {
                     id: "coinDenom",
@@ -509,7 +350,6 @@
               />
             </div>
           </div>
-<<<<<<< HEAD
         ) : (
           <div className="flex flex-col gap-5">
             <div className="flex flex-wrap items-center place-content-between">
@@ -591,75 +431,76 @@
                         if (assetData.chainId && assetData.coinDenom) {
                           onDeposit(assetData.chainId, assetData.coinDenom);
                         }
-=======
-        </div>
-      )}
-      {isMobile ? (
-        <div className="flex flex-col gap-3 my-7">
-          {tableData.map((assetData) => (
-            <AssetCard
-              key={assetData.coinDenom}
-              {...assetData}
-              coinDenomCaption={assetData.chainName}
-              metrics={[
-                { label: "", value: assetData.amount },
-                ...(assetData.fiatValue
-                  ? [{ label: "", value: assetData.fiatValue }]
-                  : []),
-              ]}
-              onClick={
-                assetData.chainId === undefined ||
-                (assetData.chainId &&
-                  assetData.chainId === chainStore.osmosis.chainId)
-                  ? undefined
-                  : () => {
-                      if (assetData.chainId && assetData.coinDenom) {
-                        onDeposit(assetData.chainId, assetData.coinDenom);
->>>>>>> d75a0b5b
                       }
-                    }
-              }
-              showArrow
-            />
-          ))}
-        </div>
-      ) : (
-        <Table<TableCell>
-          className="w-full my-5"
-          columnDefs={[
-            {
-              display: t("assets.table.columns.assetChain"),
-              displayCell: AssetNameCell,
-              sort: sortColumnWithKeys(["coinDenom", "chainName"]),
-            },
-            {
-              display: t("assets.table.columns.balance"),
-              displayCell: BalanceCell,
-              sort: sortColumnWithKeys(["fiatValueRaw"], "descending"),
-              className: "text-right pr-24 lg:pr-8 1.5md:pr-1",
-            },
-            ...(mergeWithdrawCol
-              ? ([
+                }
+                showArrow
+              />
+            ))}
+          </div>
+        ) : (
+          <Table<TableCell>
+            className="w-full my-5"
+            columnDefs={[
+              {
+                display: "Asset / Chain",
+                displayCell: AssetNameCell,
+                sort: sortColumnWithKeys(["coinDenom", "chainName"]),
+              },
+              {
+                display: "Balance",
+                displayCell: BalanceCell,
+                sort: sortColumnWithKeys(["fiatValueRaw"], "descending"),
+                className: "text-right pr-24 lg:pr-8 1.5md:pr-1",
+              },
+              ...(mergeWithdrawCol
+                ? ([
+                    {
+                      display: "Transfer",
+                      displayCell: (cell) => (
+                        <div>
+                          <TransferButtonCell type="deposit" {...cell} />
+                          <TransferButtonCell type="withdraw" {...cell} />
+                        </div>
+                      ),
+                      className: "text-center max-w-[5rem]",
+                    },
+                  ] as ColumnDef<TableCell>[])
+                : ([
+                    {
+                      display: t("assets.table.columns.transfer"),
+                      displayCell: (cell) => (
+                        <TransferButtonCell type="deposit" {...cell} />
+                      ),
+                      className: "text-center max-w-[5rem]",
+                    },
+                    {
+                      display: "Withdraw",
+                      displayCell: (cell) => (
+                        <TransferButtonCell type="withdraw" {...cell} />
+                      ),
+                      className: "text-center max-w-[5rem]",
+                    },
+                  ] as ColumnDef<TableCell>[])),
+            ]}
+            data={tableData.map((cell) => [
+              cell,
+              cell,
+              ...(mergeWithdrawCol ? [cell] : [cell, cell]),
+            ])}
+            headerTrClassName="!h-12 !body2"
+          />
+        )}
+        <div className="relative flex h-12 justify-center">
+          {filteredSortedCells.length > 10 && (
+            <ShowMoreButton
+              className="m-auto"
+              isOn={showAllAssets}
+              onToggle={() => {
+                logEvent([
+                  EventName.Assets.assetsListMoreClicked,
                   {
-                    display: t("assets.table.columns.transfer"),
-                    displayCell: (cell) => (
-                      <div>
-                        <TransferButtonCell type="deposit" {...cell} />
-                        <TransferButtonCell type="withdraw" {...cell} />
-                      </div>
-                    ),
-                    className: "text-center max-w-[5rem]",
+                    isOn: !showAllAssets,
                   },
-                ] as ColumnDef<TableCell>[])
-              : ([
-                  {
-                    display: t("assets.table.columns.deposit"),
-                    displayCell: (cell) => (
-                      <TransferButtonCell type="deposit" {...cell} />
-                    ),
-                    className: "text-center max-w-[5rem]",
-                  },
-<<<<<<< HEAD
                 ]);
                 setShowAllAssets(!showAllAssets);
               }}
@@ -670,44 +511,4 @@
       </section>
     );
   }
-);
-=======
-                  {
-                    display: t("assets.table.columns.withdraw"),
-                    displayCell: (cell) => (
-                      <TransferButtonCell type="withdraw" {...cell} />
-                    ),
-                    className: "text-center max-w-[5rem]",
-                  },
-                ] as ColumnDef<TableCell>[])),
-          ]}
-          data={tableData.map((cell) => [
-            cell,
-            cell,
-            ...(mergeWithdrawCol ? [cell] : [cell, cell]),
-          ])}
-          headerTrClassName="!h-12 !body2"
-        />
-      )}
-      <div className="relative flex h-12 justify-center">
-        {filteredSortedCells.length > 10 && (
-          <ShowMoreButton
-            className="m-auto"
-            isOn={showAllAssets}
-            onToggle={() => {
-              logEvent([
-                EventName.Assets.assetsListMoreClicked,
-                {
-                  isOn: !showAllAssets,
-                },
-              ]);
-              setShowAllAssets(!showAllAssets);
-            }}
-          />
-        )}
-      </div>
-      <TransferHistoryTable className="mt-8 md:w-screen md:-mx-4" />
-    </section>
-  );
-};
->>>>>>> d75a0b5b
+);