import { FunctionComponent, useCallback, useMemo, useState } from "react";
import { Dec } from "@keplr-wallet/unit";
import { initialAssetsSort, AssetsPageEvents } from "../../config";
import {
  IBCBalance,
  IBCCW20ContractBalance,
  CoinBalance,
} from "../../stores/assets";
import { useStore } from "../../stores";
import { useSortedData, useFilteredData } from "../../hooks/data";
import {
  useLocalStorageState,
  useWindowSize,
  useMatomoAnalytics,
  useAmplitudeAnalytics,
} from "../../hooks";
import { ShowMoreButton } from "../buttons/show-more";
import { SearchBox } from "../input";
import { SortMenu, Switch } from "../control";
import { SortDirection } from "../types";
import { AssetCard } from "../cards";
import { Button } from "../buttons";
import {
  AssetNameCell,
  BalanceCell,
  TransferButtonCell,
  AssetCell as TableCell,
} from "./cells";
import { TransferHistoryTable } from "./transfer-history";
import { ColumnDef } from "./types";
import { Table } from ".";
import { EventName } from "../../config/user-analytics-v2";

interface Props {
  nativeBalances: CoinBalance[];
  ibcBalances: ((IBCBalance | IBCCW20ContractBalance) & {
    depositUrlOverride?: string;
    withdrawUrlOverride?: string;
    sourceChainNameOverride?: string;
  })[];
  onWithdrawIntent: () => void;
  onDepositIntent: () => void;
<<<<<<< HEAD
  onWithdraw: (chainId: string, coinDenom: string) => void;
  onDeposit: (chainId: string, coinDenom: string) => void;
=======
  onWithdraw: (
    chainId: string,
    coinDenom: string,
    externalUrl?: string
  ) => void;
  onDeposit: (chainId: string, coinDenom: string, externalUrl?: string) => void;
>>>>>>> 76cb6161
}

export const AssetsTable: FunctionComponent<Props> = ({
  nativeBalances,
  ibcBalances,
  onDepositIntent,
  onWithdrawIntent,
  onDeposit: do_onDeposit,
  onWithdraw: do_onWithdraw,
}) => {
  const { chainStore } = useStore();
  const { width, isMobile } = useWindowSize();
  const { trackEvent } = useMatomoAnalytics();
  const { logEvent } = useAmplitudeAnalytics();

  const onDeposit = useCallback(
    (...depositParams: Parameters<typeof do_onDeposit>) => {
      do_onDeposit(...depositParams);
      logEvent([
        EventName.Assets.assetsItemDepositClicked,
        {
          tokenName: depositParams[1],
          hasExternalUrl: !!depositParams[2],
        },
      ]);
      trackEvent(AssetsPageEvents.rowStartDeposit);
    },
    [do_onDeposit]
  );
  const onWithdraw = useCallback(
    (...withdrawParams: Parameters<typeof do_onWithdraw>) => {
      do_onWithdraw(...withdrawParams);
      logEvent([
        EventName.Assets.assetsItemWithdrawClicked,
        {
          tokenName: withdrawParams[1],
          hasExternalUrl: !!withdrawParams[2],
        },
      ]);
      trackEvent(AssetsPageEvents.rowStartWithdraw);
    },
    [do_onWithdraw]
  );

  const mergeWithdrawCol = width < 1000 && !isMobile;
  // Assemble cells with all data needed for any place in the table.
  const cells: TableCell[] = useMemo(
    () => [
      // hardcode native Osmosis assets (OSMO, ION) at the top initially
      ...nativeBalances.map(({ balance, fiatValue }) => {
        const value = fiatValue?.maxDecimals(2);

        return {
          value: balance.toString(),
          currency: balance.currency,
          chainId: chainStore.osmosis.chainId,
          chainName: "",
          coinDenom: balance.denom,
          coinImageUrl: balance.currency.coinImageUrl,
          amount: balance.hideDenom(true).trim(true).maxDecimals(6).toString(),
          fiatValue:
            value && value.toDec().gt(new Dec(0))
              ? value.toString()
              : undefined,
          fiatValueRaw:
            value && value.toDec().gt(new Dec(0))
              ? value?.toDec().toString()
              : "0",
          isCW20: false,
        };
      }),
      ...initialAssetsSort(
        ibcBalances.map((ibcBalance) => {
          const {
            chainInfo: { chainId, chainName },
            balance,
            fiatValue,
            depositUrlOverride,
            withdrawUrlOverride,
            sourceChainNameOverride,
          } = ibcBalance;
          const value = fiatValue?.maxDecimals(2);
          const isCW20 = "ics20ContractAddress" in ibcBalance;
          const pegMechanism = balance.currency.originCurrency?.pegMechanism;

          return {
            value: balance.toString(),
            currency: balance.currency,
            chainName: sourceChainNameOverride
              ? sourceChainNameOverride
              : chainName,
            chainId: chainId,
            coinDenom: balance.denom,
            coinImageUrl: balance.currency.coinImageUrl,
            amount: balance
              .hideDenom(true)
              .trim(true)
              .maxDecimals(6)
              .toString(),
            fiatValue:
              value && value.toDec().gt(new Dec(0))
                ? value.toString()
                : undefined,
            fiatValueRaw:
              value && value.toDec().gt(new Dec(0))
                ? value?.toDec().toString()
                : "0",
            queryTags: [
              ...(isCW20 ? ["CW20"] : []),
              ...(pegMechanism ? ["stable", pegMechanism] : []),
            ],
            isUnstable: ibcBalance.isUnstable === true,
            depositUrlOverride,
            withdrawUrlOverride,
            onWithdraw,
            onDeposit,
          };
        })
      ),
    ],
    [
      nativeBalances,
      chainStore.osmosis.chainId,
      ibcBalances,
      onWithdraw,
      onDeposit,
    ]
  );

  // Sort data based on user's input either with the table column headers or the sort menu.
  const [
    sortKey,
    do_setSortKey,
    sortDirection,
    setSortDirection,
    toggleSortDirection,
    sortedCells,
  ] = useSortedData(cells);
  const setSortKey = useCallback(
    (term: string) => {
      trackEvent(AssetsPageEvents.sortAssets);
      logEvent([
        EventName.Assets.assetsListSorted,
        {
          sortedBy: term,
          sortDirection,

          sortedOn: "dropdown",
        },
      ]);
      do_setSortKey(term);
    },
    [trackEvent, sortDirection, do_setSortKey]
  );

  // Table column def to determine how the first 2 column headers handle user click.
  const sortColumnWithKeys = useCallback(
    (
      /** Possible cell keys/members this column can sort on. First key is default
       *  sort key if this column header is selected.
       */
      sortKeys: string[],
      /** Default sort direction when this column is first selected. */
      onClickSortDirection: SortDirection = "descending"
    ) => {
      const isSorting = sortKeys.some((key) => key === sortKey);
      const firstKey = sortKeys.find((_, i) => i === 0);

      return {
        currentDirection: isSorting ? sortDirection : undefined,
        // Columns can sort by more than one key. If the column is already sorting by
        // one of it's sort keys (one that the user may have selected from the sort menu),
        // then it will toggle sort direction on that key.
        // If it wasn't sorting (aka first time it is clicked), then it will sort on the first
        // key by default.
        onClickHeader: isSorting
          ? () => {
              logEvent([
                EventName.Assets.assetsListSorted,
                {
                  sortedBy: firstKey,
                  sortDirection:
                    sortDirection === "descending" ? "ascending" : "descending",
                  sortedOn: "table-head",
                },
              ]);
              toggleSortDirection();
            }
          : () => {
              if (firstKey) {
                logEvent([
                  EventName.Assets.assetsListSorted,
                  {
                    sortedBy: firstKey,
                    sortDirection: onClickSortDirection,
                    sortedOn: "table-head",
                  },
                ]);
                setSortKey(firstKey);
                setSortDirection(onClickSortDirection);
              }
            },
      };
    },
    [sortKey, sortDirection, toggleSortDirection, setSortKey, setSortDirection]
  );

  // User toggles for showing 10+ pools and assets with > 0 fiat value
  const [showAllAssets, setShowAllAssets] = useState(false);
  const [hideZeroBalances, setHideZeroBalances] = useLocalStorageState(
    "assets_hide_zero_balances",
    false
  );
  const canHideZeroBalances = cells.some((cell) => cell.amount !== "0");

  // Filter data based on user's input in the search box.
  const [query, setQuery, filteredSortedCells] = useFilteredData(
    hideZeroBalances
      ? sortedCells.filter((cell) => cell.amount !== "0")
      : sortedCells,
    ["chainName", "chainId", "coinDenom", "amount", "fiatValue", "queryTags"]
  );

  const tableData = showAllAssets
    ? filteredSortedCells
    : filteredSortedCells.slice(0, 10);

  return (
    <section className="md:bg-background bg-surface">
      <div className="max-w-container mx-auto md:p-4 p-10">
        {isMobile ? (
          <div className="flex flex-col gap-5">
            <div className="flex place-content-between gap-10 py-2">
              <Button
                className="w-full h-10"
                onClick={() => {
                  onDepositIntent();
                  trackEvent(AssetsPageEvents.rowStartDeposit);
                }}
              >
                Deposit
              </Button>
              <Button
                className="w-full h-10 bg-primary-200/30"
                type="outline"
                onClick={() => {
                  onWithdrawIntent();
                  trackEvent(AssetsPageEvents.rowStartWithdraw);
                }}
              >
                Withdraw
              </Button>
            </div>
            <SearchBox
              className="!rounded !w-full h-11"
              currentValue={query}
              onInput={(query) => {
                setHideZeroBalances(false);
                setQuery(query);
              }}
              onFocus={() => {
                trackEvent(AssetsPageEvents.startSearchAssets);
              }}
              placeholder="Filter by symbol"
            />
            <h6>Assets</h6>
            <div className="flex gap-3 items-center place-content-between">
              <Switch
                isOn={hideZeroBalances}
                disabled={!canHideZeroBalances}
                onToggle={() => {
                  if (hideZeroBalances)
                    trackEvent(AssetsPageEvents.showZeroBalances);
                  else trackEvent(AssetsPageEvents.hideZeroBalances);
                  logEvent([
                    EventName.Assets.assetsListFiltered,
                    {
                      filteredBy: "Hide zero balances",
                      isFilterOn: !hideZeroBalances,
                    },
                  ]);

                  setHideZeroBalances(!hideZeroBalances);
                }}
              >
                Hide zero balances
              </Switch>
              <SortMenu
                selectedOptionId={sortKey}
                onSelect={setSortKey}
                onToggleSortDirection={toggleSortDirection}
                options={[
                  {
                    id: "coinDenom",
                    display: "Symbol",
                  },
                  {
                    /** These ids correspond to keys in `Cell` type and are later used for sorting. */
                    id: "chainName",
                    display: "Network",
                  },
                  {
                    id: "amount",
                    display: "Balance",
                  },
                ]}
              />
            </div>
          </div>
        ) : (
          <div className="flex flex-col gap-5">
            <h5>Assets</h5>
            <div className="flex place-content-between">
              <Switch
                isOn={hideZeroBalances}
                disabled={!canHideZeroBalances}
                onToggle={() => {
                  if (hideZeroBalances)
                    trackEvent(AssetsPageEvents.showZeroBalances);
                  else trackEvent(AssetsPageEvents.hideZeroBalances);

                  setHideZeroBalances(!hideZeroBalances);
                }}
              >
                Hide zero balances
              </Switch>
              <div className="flex items-center gap-5">
                <SearchBox
                  currentValue={query}
                  onInput={(query) => {
                    setHideZeroBalances(false);
                    setQuery(query);
                  }}
                  onFocus={() => {
                    trackEvent(AssetsPageEvents.startSearchAssets);
                  }}
                  placeholder="Search assets"
                />
                <SortMenu
                  selectedOptionId={sortKey}
                  onSelect={setSortKey}
                  onToggleSortDirection={() => {
                    logEvent([
                      EventName.Assets.assetsListSorted,
                      {
                        sortedBy: sortKey,
                        sortDirection:
                          sortDirection === "descending"
                            ? "ascending"
                            : "descending",
                        sortedOn: "dropdown",
                      },
                    ]);
                    toggleSortDirection();
                  }}
                  options={[
                    {
                      id: "coinDenom",
                      display: "Symbol",
                    },
                    {
                      /** These ids correspond to keys in `Cell` type and are later used for sorting. */
                      id: "chainName",
                      display: "Network",
                    },
                    {
                      id: "fiatValueRaw",
                      display: "Balance",
                    },
                  ]}
                />
              </div>
            </div>
          </div>
        )}
        {isMobile ? (
          <div className="flex flex-col gap-3 my-7">
            {tableData.map((assetData) => (
              <AssetCard
                key={assetData.coinDenom}
                {...assetData}
                coinDenomCaption={assetData.chainName}
                metrics={[
                  { label: "", value: assetData.amount },
                  ...(assetData.fiatValue
                    ? [{ label: "", value: assetData.fiatValue }]
                    : []),
                ]}
                onClick={
                  assetData.chainId === undefined ||
                  (assetData.chainId &&
                    assetData.chainId === chainStore.osmosis.chainId)
                    ? undefined
                    : () => {
                        if (assetData.chainId && assetData.coinDenom) {
                          onDeposit(assetData.chainId, assetData.coinDenom);
                        }
                      }
                }
                showArrow
              />
            ))}
          </div>
        ) : (
          <Table<TableCell>
            className="w-full my-5"
            columnDefs={[
              {
                display: "Asset / Chain",
                displayCell: AssetNameCell,
                sort: sortColumnWithKeys(["coinDenom", "chainName"]),
              },
              {
                display: "Balance",
                displayCell: BalanceCell,
                sort: sortColumnWithKeys(["fiatValueRaw"], "descending"),
                className: "text-right pr-24 lg:pr-8 1.5md:pr-1",
              },
              ...(mergeWithdrawCol
                ? ([
                    {
                      display: "Transfer",
                      displayCell: (cell) => (
                        <div>
                          <TransferButtonCell type="deposit" {...cell} />
                          <TransferButtonCell type="withdraw" {...cell} />
                        </div>
                      ),
                      className: "text-center max-w-[5rem]",
                    },
                  ] as ColumnDef<TableCell>[])
                : ([
                    {
                      display: "Deposit",
                      displayCell: (cell) => (
                        <TransferButtonCell type="deposit" {...cell} />
                      ),
                      className: "text-center max-w-[5rem]",
                    },
                    {
                      display: "Withdraw",
                      displayCell: (cell) => (
                        <TransferButtonCell type="withdraw" {...cell} />
                      ),
                      className: "text-center max-w-[5rem]",
                    },
                  ] as ColumnDef<TableCell>[])),
            ]}
            data={tableData.map((cell) => [
              cell,
              cell,
              ...(mergeWithdrawCol ? [cell] : [cell, cell]),
            ])}
            headerTrClassName="!h-12 !body2"
          />
        )}
        <div className="relative flex h-12 justify-center">
          {filteredSortedCells.length > 10 && (
            <ShowMoreButton
              className="m-auto"
              isOn={showAllAssets}
              onToggle={() => {
                logEvent([
                  EventName.Assets.assetsListMoreClicked,
                  {
                    isOn: !showAllAssets,
                  },
                ]);
                setShowAllAssets(!showAllAssets);
              }}
            />
          )}
        </div>
        <TransferHistoryTable className="mt-8 md:w-screen md:-mx-4" />
      </div>
    </section>
  );
};<|MERGE_RESOLUTION|>--- conflicted
+++ resolved
@@ -40,17 +40,12 @@
   })[];
   onWithdrawIntent: () => void;
   onDepositIntent: () => void;
-<<<<<<< HEAD
-  onWithdraw: (chainId: string, coinDenom: string) => void;
-  onDeposit: (chainId: string, coinDenom: string) => void;
-=======
   onWithdraw: (
     chainId: string,
     coinDenom: string,
     externalUrl?: string
   ) => void;
   onDeposit: (chainId: string, coinDenom: string, externalUrl?: string) => void;
->>>>>>> 76cb6161
 }
 
 export const AssetsTable: FunctionComponent<Props> = ({
