--- conflicted
+++ resolved
@@ -26,19 +26,7 @@
   TransferButtonCell,
   AssetCell as TableCell,
 } from "./cells";
-<<<<<<< HEAD
-import { useStore } from "../../stores";
-import { useSortedData, useFilteredData } from "../../hooks/data";
-import { useLocalStorageState, useWindowSize } from "../../hooks/window";
-import { ShowMoreButton } from "../buttons/show-more";
-import { AssetCard } from "../cards";
-import { Switch } from "../control";
-import { Button } from "../buttons";
-import { PreTransferModal } from "../../modals";
 import { TransferHistoryTable } from "./transfer-history";
-=======
-import { IbcHistoryTable } from "./ibc-history";
->>>>>>> b969aa77
 import { ColumnDef } from "./types";
 import { Table } from ".";
 
