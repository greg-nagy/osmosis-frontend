--- conflicted
+++ resolved
@@ -46,11 +46,8 @@
             { display: "Amount" },
             {
               display: "Status",
-<<<<<<< HEAD
               collapseAt: Breakpoint.SM,
-=======
               className: "md:!pr-2",
->>>>>>> b6126bef
               displayCell: StatusDisplayCell,
             },
           ]}
