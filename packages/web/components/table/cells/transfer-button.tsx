import Image from "next/image";
import classNames from "classnames";
import { FunctionComponent, useState } from "react";
import { WalletStatus } from "@keplr-wallet/stores";
import { AssetCell as Cell } from "./types";
import { useStore } from "../../../stores";
import { useTranslation } from "react-multi-lang";

export const TransferButtonCell: FunctionComponent<
  {
    type: "withdraw" | "deposit";
    depositUrlOverride?: string;
    withdrawUrlOverride?: string;
  } & Partial<Cell>
> = ({
  type,
  depositUrlOverride,
  withdrawUrlOverride,
  chainId,
  coinDenom,
  isUnstable,
  onWithdraw,
  onDeposit,
  onBuyOsmo,
}) => {
  const t = useTranslation();
  const { chainStore, accountStore } = useStore();

  const account = accountStore.getAccount(chainStore.osmosis.chainId);

  return type === "withdraw" ? (
    chainId && coinDenom && onWithdraw ? (
      <TransferButton
        disabled={isUnstable}
        externalUrl={withdrawUrlOverride}
        label={t("assets.table.withdrawButton")}
        action={() => onWithdraw?.(chainId, coinDenom, withdrawUrlOverride)}
      />
    ) : null
  ) : chainId && coinDenom && (onDeposit || onBuyOsmo) ? (
    <TransferButton
      disabled={
        isUnstable ||
        (onBuyOsmo && account.walletStatus !== WalletStatus.Loaded)
      }
      externalUrl={depositUrlOverride}
      label={
        onBuyOsmo ? t("assets.table.buyOsmo") : t("assets.table.depositButton")
      }
      action={
        onBuyOsmo
          ? onBuyOsmo
          : () => onDeposit?.(chainId, coinDenom, depositUrlOverride)
      }
    />
  ) : null;
};

const TransferButton: FunctionComponent<{
  externalUrl?: string;
  disabled?: boolean;
  label: string;
  action: () => void;
}> = ({ externalUrl, disabled, label, action }) => {
  const [isHovering, setIsHovering] = useState(false);
  return externalUrl ? (
    <a
      className={classNames(
        "flex items-center gap-1 pt-2 lg:pt-0 subtitle1 shrink-0 text-wosmongton-200",
        { "opacity-30": disabled }
      )}
      rel="noreferrer"
      href={externalUrl}
      target="_blank"
      style={
        disabled ? { pointerEvents: "none", cursor: "default" } : undefined
      }
      onClick={action}
    >
      {label}
      <div className="w-fit shrink-0">
        <Image
          alt="external transfer link"
          src="/icons/external-link.svg"
          height={13}
          width={13}
        />
      </div>
    </a>
  ) : (
    <button
      className="flex items-center gap-1 text-wosmongton-200 hover:text-rust-300 transition-colors subtitle1"
      onClick={action}
      disabled={disabled}
      onMouseEnter={() => setIsHovering(true)}
      onMouseLeave={() => setIsHovering(false)}
    >
      <span>{label}</span>
      {isHovering ? (
<<<<<<< HEAD
        <Image
          alt="chevron"
          src="/icons/chevron-right-rust.svg"
          height={13}
          width={13}
        />
      ) : (
        <Image
          alt="chevron"
          src="/icons/chevron-right.svg"
          height={13}
          width={13}
        />
=======
        <div className="h-fit shrink-0">
          <Image
            alt="chevron"
            src="/icons/chevron-right-rust.svg"
            height={13}
            width={13}
            priority={true}
          />
        </div>
      ) : (
        <div className="h-fit shrink-0">
          <Image
            alt="chevron"
            src="/icons/chevron-right.svg"
            height={13}
            width={13}
            priority={true}
          />
        </div>
>>>>>>> 5568871e
      )}
    </button>
  );
};<|MERGE_RESOLUTION|>--- conflicted
+++ resolved
@@ -97,21 +97,6 @@
     >
       <span>{label}</span>
       {isHovering ? (
-<<<<<<< HEAD
-        <Image
-          alt="chevron"
-          src="/icons/chevron-right-rust.svg"
-          height={13}
-          width={13}
-        />
-      ) : (
-        <Image
-          alt="chevron"
-          src="/icons/chevron-right.svg"
-          height={13}
-          width={13}
-        />
-=======
         <div className="h-fit shrink-0">
           <Image
             alt="chevron"
@@ -131,7 +116,6 @@
             priority={true}
           />
         </div>
->>>>>>> 5568871e
       )}
     </button>
   );
