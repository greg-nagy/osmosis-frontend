--- conflicted
+++ resolved
@@ -25,11 +25,7 @@
     coinDenom: string,
     externalUrl?: string
   ) => void;
-<<<<<<< HEAD
-=======
-  onBuyOsmo?: () => void;
   onToggleFavorite?: () => void;
->>>>>>> a52aae8b
 };
 
 export interface ValidatorInfo extends BaseCell {
