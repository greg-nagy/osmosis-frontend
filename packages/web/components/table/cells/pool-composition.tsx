import classNames from "classnames";
import React, { FunctionComponent } from "react";
import { useTranslation } from "react-multi-lang";
import { BaseCell } from "..";
import { PoolAssetsIcon, PoolAssetsName } from "../../assets";

export interface PoolCompositionCell extends BaseCell {
  poolId: string;
  poolAssets: {
    coinImageUrl: string | undefined;
    coinDenom: string;
  }[];
}

/** Displays pool composition as a cell in a table.
 *
 *  Accepts the base hover flag.
 */
export const PoolCompositionCell: FunctionComponent<
  Partial<PoolCompositionCell>
<<<<<<< HEAD
> = ({ poolId, poolAssets }) => (
  <div className="flex items-center">
    <PoolAssetsIcon assets={poolAssets} size="sm" />
    <div className="ml-4 mr-1 flex flex-col items-start text-white-full">
      <PoolAssetsName
        size="sm"
        assetDenoms={poolAssets?.map((asset) => asset.coinDenom)}
      />
      <span className={classNames("text-sm font-caption opacity-60")}>
        Pool #{poolId}
      </span>
    </div>
  </div>
);
=======
> = ({ poolId, poolAssets }) => {
  const t = useTranslation();
  return (
    <div className="flex items-center">
      <PoolAssetsIcon assets={poolAssets} size="sm" />
      <div className="ml-4 mr-1 flex flex-col items-start text-white-full">
        <PoolAssetsName
          size="sm"
          assetDenoms={poolAssets?.map((asset) => asset.coinDenom)}
        />
        <span className={classNames("text-sm font-caption opacity-60")}>
          {t("components.table.poolId", { id: poolId ? poolId : "-" })}
        </span>
      </div>
    </div>
  );
};
>>>>>>> d75a0b5b
<|MERGE_RESOLUTION|>--- conflicted
+++ resolved
@@ -18,22 +18,6 @@
  */
 export const PoolCompositionCell: FunctionComponent<
   Partial<PoolCompositionCell>
-<<<<<<< HEAD
-> = ({ poolId, poolAssets }) => (
-  <div className="flex items-center">
-    <PoolAssetsIcon assets={poolAssets} size="sm" />
-    <div className="ml-4 mr-1 flex flex-col items-start text-white-full">
-      <PoolAssetsName
-        size="sm"
-        assetDenoms={poolAssets?.map((asset) => asset.coinDenom)}
-      />
-      <span className={classNames("text-sm font-caption opacity-60")}>
-        Pool #{poolId}
-      </span>
-    </div>
-  </div>
-);
-=======
 > = ({ poolId, poolAssets }) => {
   const t = useTranslation();
   return (
@@ -50,5 +34,4 @@
       </div>
     </div>
   );
-};
->>>>>>> d75a0b5b
+};