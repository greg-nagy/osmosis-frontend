import Image from "next/image";
import React, { PropsWithoutRef, useState } from "react";
import classNames from "classnames";
import Tippy from "@tippyjs/react";
import { SortDirection, CustomClasses } from "../types";
import { replaceAt } from "../utils";

export interface BaseCell {
  value: string;
  rowHovered: boolean;
}

export interface ColumnSortDef {
  currentDirection?: SortDirection;
  onClickHeader: (colIndex: number) => void;
}

<<<<<<< HEAD
export interface ColumnDef<CellT extends BaseCell> {
  header?: string;
  headerClassName?: string;
=======
export interface ColumnDef<TCell extends BaseCell> {
  display: string;
>>>>>>> 03eee217
  sort?: ColumnSortDef;
  infoTooltip?: string;
  /** If provided, will be used to render the cell for each row in this column.
   *
   * Note: components must accept optionals for all cell data and check for the data they need.
   */
  displayCell?: React.FunctionComponent<Partial<TCell>>;
}

export interface RowDef {
  makeClass?: (rowIndex: number) => string;
  makeHoverClass?: (rowIndex: number) => string;
  onClick?: (rowIndex: number) => void;
}

export interface Props<TCell extends BaseCell> extends CustomClasses {
  columnDefs: ColumnDef<TCell>[];
  rowDefs?: RowDef[];
  data: Partial<TCell>[][];
}

/** Generic table that accepts a 2d array of any type of data cell,
 *  as well as row and column definitions that dictate header and cell appearance & behavior.
 */
export const Table = <TCell extends BaseCell = BaseCell>({
  columnDefs,
  rowDefs,
  data,
  className,
}: PropsWithoutRef<Props<TCell>>) => {
  const [rowsHovered, setRowsHovered] = useState(data.map(() => false));

  const setRowHovered = (rowIndex: number, value: boolean) =>
    setRowsHovered(replaceAt(value, rowsHovered, rowIndex));

  return (
    <table className={className}>
      <thead>
        <tr className="h-20">
          {columnDefs.map((colDef, colIndex) => (
            <th
              key={colIndex}
              className={classNames(
                {
                  "cursor-pointer select-none": colDef?.sort?.onClickHeader,
                },
                colDef?.headerClassName
              )}
              onClick={() => colDef?.sort?.onClickHeader(colIndex)}
            >
              <span>
                {colDef?.display ?? ""}
                <div className="inline pl-1 align-middle">
                  {colDef?.sort?.currentDirection === "ascending" ? (
                    <Image
                      alt="ascending"
                      src="/icons/arrow-up.svg"
                      height={16}
                      width={16}
                    />
                  ) : colDef?.sort?.currentDirection === "descending" ? (
                    <Image
                      alt="descending"
                      src="/icons/arrow-down.svg"
                      height={16}
                      width={16}
                    />
                  ) : undefined}
                </div>
                {colDef.infoTooltip && (
                  <Tippy
                    className="bg-surface border border-secondary-200/30 p-2 rounded-lg text-body2"
                    content={colDef.infoTooltip}
                    trigger="click"
                  >
                    <div
                      className="inline cursor-pointer pl-1 align-middle"
                      onClick={(e) => e.stopPropagation()}
                    >
                      <Image
                        alt="info"
                        src="/icons/info.svg"
                        height={16}
                        width={16}
                      />
                    </div>
                  </Tippy>
                )}
              </span>
            </th>
          ))}
        </tr>
      </thead>
      <tbody>
        {data.map((row, rowIndex) => {
          const rowDef = rowDefs?.[rowIndex];
          const rowHovered = rowsHovered[rowIndex];

          return (
            <tr
              key={rowIndex}
              className={classNames(
                "h-20 shadow-separator bg-surface",
                rowDef?.makeClass?.(rowIndex),
                {
                  "cursor-pointer select-none": rowDef?.onClick !== undefined,
                },
                rowHovered
                  ? `${rowDef?.makeHoverClass?.(rowIndex)} bg-card`
                  : undefined
              )}
              onClick={() => rowDef?.onClick?.(rowIndex)}
              onMouseEnter={() => setRowHovered(rowIndex, true)}
              onMouseLeave={() => setRowHovered(rowIndex, false)}
            >
              {row.map((cell, columnIndex) => {
                const DisplayCell = columnDefs[columnIndex]?.displayCell;

                return (
                  <td key={`${rowIndex}${columnIndex}`}>
                    {DisplayCell ? (
                      <DisplayCell rowHovered={rowHovered} {...cell} />
                    ) : (
                      cell.value
                    )}
                  </td>
                );
              })}
            </tr>
          );
        })}
      </tbody>
    </table>
  );
};<|MERGE_RESOLUTION|>--- conflicted
+++ resolved
@@ -15,14 +15,9 @@
   onClickHeader: (colIndex: number) => void;
 }
 
-<<<<<<< HEAD
-export interface ColumnDef<CellT extends BaseCell> {
-  header?: string;
-  headerClassName?: string;
-=======
 export interface ColumnDef<TCell extends BaseCell> {
   display: string;
->>>>>>> 03eee217
+  displayClassName?: string;
   sort?: ColumnSortDef;
   infoTooltip?: string;
   /** If provided, will be used to render the cell for each row in this column.
@@ -69,7 +64,7 @@
                 {
                   "cursor-pointer select-none": colDef?.sort?.onClickHeader,
                 },
-                colDef?.headerClassName
+                colDef?.displayClassName
               )}
               onClick={() => colDef?.sort?.onClickHeader(colIndex)}
             >
