--- conflicted
+++ resolved
@@ -1,17 +1,10 @@
 import Image from "next/image";
 import Link from "next/link";
-<<<<<<< HEAD
-import React, { FunctionComponent, PropsWithoutRef, useState } from "react";
+import React, { PropsWithoutRef, useState, useCallback } from "react";
 import classNames from "classnames";
 import { InfoTooltip } from "../tooltip";
-import { CustomClasses, SortDirection } from "../types";
-=======
-import React, { PropsWithoutRef, useState, useCallback } from "react";
-import Tippy from "@tippyjs/react";
-import classNames from "classnames";
->>>>>>> 79b59b42
+import { CustomClasses } from "../types";
 import { replaceAt } from "../utils";
-import { CustomClasses } from "../types";
 import { BaseCell, ColumnDef, RowDef } from "./types";
 
 export interface Props<TCell extends BaseCell> extends CustomClasses {
@@ -84,27 +77,7 @@
                   ) : undefined}
                 </div>
                 {colDef.infoTooltip && (
-<<<<<<< HEAD
                   <InfoTooltip content={colDef.infoTooltip} />
-=======
-                  <Tippy
-                    className="bg-surface border border-secondary-200/30 p-2 rounded-lg body2"
-                    content={colDef.infoTooltip}
-                    trigger="click"
-                  >
-                    <div
-                      className="inline cursor-pointer pl-1 align-middle"
-                      onClick={(e) => e.stopPropagation()}
-                    >
-                      <Image
-                        alt="info"
-                        src="/icons/info.svg"
-                        height={16}
-                        width={16}
-                      />
-                    </div>
-                  </Tippy>
->>>>>>> 79b59b42
                 )}
               </span>
             </th>
