import Image from "next/image";
import Link from "next/link";
import React, {
  PropsWithoutRef,
  useState,
  useCallback,
  FunctionComponent,
} from "react";
import classNames from "classnames";
import { InfoTooltip } from "../tooltip";
import { CustomClasses } from "../types";
import { replaceAt } from "../utils";
import { BaseCell, ColumnDef, RowDef } from "./types";
import { useWindowSize } from "../../hooks";
import { IS_FRONTIER } from "../../config";

export interface Props<TCell extends BaseCell> extends CustomClasses {
  /** Functionality common to all columns. */
  columnDefs: ColumnDef<TCell>[];
  /** Functionality common to all rows.
   *  Supply an array to configure specific rows, otherwise def is applied to all rows.
   */
  rowDefs?: RowDef[] | RowDef;
  /** Table of partial data objects. Each custom `ColumnDef.displayCell` component is required to check
   *  for relevant data regardless, thus not requiring all data in each cell in table.
   */
  data: Partial<TCell>[][];
  headerTrClassName?: string;
  tHeadClassName?: string;
  tBodyClassName?: string;
}

/** Generic table that accepts a 2d array of any type of data cell,
 *  as well as row and column definitions that dictate header and cell appearance & behavior.
 */
export const Table = <TCell extends BaseCell>({
  columnDefs,
  rowDefs,
  data,
  className,
  headerTrClassName,
  tHeadClassName,
  tBodyClassName,
}: PropsWithoutRef<Props<TCell>>) => {
  const { width } = useWindowSize();

  const [rowsHovered, setRowsHovered] = useState(() => data.map(() => false));

  const setRowHovered = useCallback(
    (rowIndex: number, value: boolean) =>
      setRowsHovered(
        replaceAt(
          value,
          data.map(() => false),
          rowIndex
        )
      ),
    // eslint-disable-next-line
    []
  );

  return (
    <table className={classNames("overflow-y-scroll", className)}>
      <thead className={tHeadClassName}>
        <tr className={classNames("h-20", headerTrClassName)}>
          {columnDefs.map((colDef, colIndex) => {
            if (colDef.collapseAt && width < colDef.collapseAt) {
              return null;
            }

            return (
              <th
                key={colIndex}
                className={classNames(
                  {
                    "cursor-pointer select-none": colDef?.sort?.onClickHeader,
                  },
                  colDef.className
                )}
                onClick={() => colDef?.sort?.onClickHeader(colIndex)}
              >
                <ClickableContent
                  isButton={colDef?.sort?.onClickHeader !== undefined}
                >
                  <span>
                    {colDef?.display ? (
                      typeof colDef.display === "string" ? (
                        colDef.display
                      ) : (
                        <>{colDef.display}</>
                      )
                    ) : (
<<<<<<< HEAD
                      <>{colDef.display}</>
                    )
                  ) : (
                    ""
                  )}
                  {colDef?.sort && (
                    <div className="inline pl-1 align-middle">
                      {colDef?.sort?.currentDirection === "ascending" ? (
                        <Image
                          alt="ascending"
                          src={
                            IS_FRONTIER
                              ? "/icons/sort-up-white.svg"
                              : "/icons/sort-up.svg"
                          }
                          height={16}
                          width={16}
                        />
                      ) : colDef?.sort?.currentDirection === "descending" ? (
                        <Image
                          alt="descending"
                          src={
                            IS_FRONTIER
                              ? "/icons/sort-down-white.svg"
                              : "/icons/sort-down.svg"
                          }
                          height={16}
                          width={16}
                        />
                      ) : undefined}
                    </div>
                  )}
                  {colDef.infoTooltip && (
                    <InfoTooltip content={colDef.infoTooltip} />
                  )}
                </span>
=======
                      ""
                    )}
                    {colDef?.sort && (
                      <div className="inline pl-1 align-middle">
                        {colDef?.sort?.currentDirection === "ascending" ? (
                          <Image
                            alt="ascending"
                            src="/icons/sort-up.svg"
                            height={16}
                            width={16}
                          />
                        ) : colDef?.sort?.currentDirection === "descending" ? (
                          <Image
                            alt="descending"
                            src="/icons/sort-down.svg"
                            height={16}
                            width={16}
                          />
                        ) : undefined}
                      </div>
                    )}
                    {colDef.infoTooltip && (
                      <InfoTooltip content={colDef.infoTooltip} />
                    )}
                  </span>
                </ClickableContent>
>>>>>>> 31c200c5
              </th>
            );
          })}
        </tr>
      </thead>
      <tbody className={tBodyClassName}>
        {data.map((row, rowIndex) => {
          const rowDef =
            rowDefs && Array.isArray(rowDefs) ? rowDefs[rowIndex] : rowDefs;
          const rowHovered = rowsHovered[rowIndex] ?? false;
          const rowIsButton =
            rowDef !== undefined && rowDef.onClick && !rowDef.link;

          return (
            <tr
              key={rowIndex}
              className={classNames(
                "h-20 shadow-separator bg-surface",
                rowDef?.makeClass?.(rowIndex),
                {
                  "focus-within:bg-card focus-within:outline-none":
                    rowDef?.link,
                },
                rowHovered && rowDef?.makeHoverClass
                  ? `cursor-pointer ${rowDef.makeHoverClass(rowIndex)}`
                  : undefined
              )}
              onMouseEnter={() => setRowHovered(rowIndex, true)}
              onMouseLeave={() => setRowHovered(rowIndex, false)}
              onClick={() => {
                if (rowIsButton) {
                  rowDef.onClick?.(rowIndex);
                }
              }}
            >
              {row.map((cell, columnIndex) => {
                const DisplayCell = columnDefs[columnIndex]?.displayCell;
                const customClass = columnDefs[columnIndex]?.className;
                const collapseAt = columnDefs[columnIndex]?.collapseAt;

                if (collapseAt && width < collapseAt) {
                  return null;
                }

                return (
                  <td className={customClass} key={`${rowIndex}${columnIndex}`}>
                    <ClickableContent isButton={rowIsButton}>
                      {rowDef?.link ? (
                        <Link href={rowDef?.link}>
                          <a
                            className="focus:outline-none"
                            tabIndex={columnIndex > 0 ? -1 : 0}
                          >
                            {DisplayCell ? (
                              <DisplayCell rowHovered={rowHovered} {...cell} />
                            ) : (
                              cell.value
                            )}
                          </a>
                        </Link>
                      ) : DisplayCell ? (
                        <DisplayCell rowHovered={rowHovered} {...cell} />
                      ) : (
                        cell.value
                      )}
                    </ClickableContent>
                  </td>
                );
              })}
            </tr>
          );
        })}
      </tbody>
    </table>
  );
};

/** Wrap non-link non-visual content in a button for Ax users. */
const ClickableContent: FunctionComponent<{ isButton?: boolean }> = ({
  isButton = false,
  children,
}) => (isButton ? <button>{children}</button> : <>{children}</>);

export * from "./types";<|MERGE_RESOLUTION|>--- conflicted
+++ resolved
@@ -89,60 +89,28 @@
                       ) : (
                         <>{colDef.display}</>
                       )
-                    ) : (
-<<<<<<< HEAD
-                      <>{colDef.display}</>
-                    )
-                  ) : (
-                    ""
-                  )}
-                  {colDef?.sort && (
-                    <div className="inline pl-1 align-middle">
-                      {colDef?.sort?.currentDirection === "ascending" ? (
-                        <Image
-                          alt="ascending"
-                          src={
-                            IS_FRONTIER
-                              ? "/icons/sort-up-white.svg"
-                              : "/icons/sort-up.svg"
-                          }
-                          height={16}
-                          width={16}
-                        />
-                      ) : colDef?.sort?.currentDirection === "descending" ? (
-                        <Image
-                          alt="descending"
-                          src={
-                            IS_FRONTIER
-                              ? "/icons/sort-down-white.svg"
-                              : "/icons/sort-down.svg"
-                          }
-                          height={16}
-                          width={16}
-                        />
-                      ) : undefined}
-                    </div>
-                  )}
-                  {colDef.infoTooltip && (
-                    <InfoTooltip content={colDef.infoTooltip} />
-                  )}
-                </span>
-=======
-                      ""
-                    )}
+                    ) : null}
                     {colDef?.sort && (
                       <div className="inline pl-1 align-middle">
                         {colDef?.sort?.currentDirection === "ascending" ? (
                           <Image
                             alt="ascending"
-                            src="/icons/sort-up.svg"
+                            src={
+                              IS_FRONTIER
+                                ? "/icons/sort-up-white.svg"
+                                : "/icons/sort-up.svg"
+                            }
                             height={16}
                             width={16}
                           />
                         ) : colDef?.sort?.currentDirection === "descending" ? (
                           <Image
                             alt="descending"
-                            src="/icons/sort-down.svg"
+                            src={
+                              IS_FRONTIER
+                                ? "/icons/sort-down-white.svg"
+                                : "/icons/sort-down.svg"
+                            }
                             height={16}
                             width={16}
                           />
@@ -154,7 +122,6 @@
                     )}
                   </span>
                 </ClickableContent>
->>>>>>> 31c200c5
               </th>
             );
           })}
