import classNames from "classnames";
import { ButtonHTMLAttributes, FunctionComponent } from "react";
import { CustomClasses } from "../types";
import { IS_FRONTIER } from "../../config";

export const Button: FunctionComponent<
  {
    mode?: "primary" | "primary-warning" | "secondary" | "tertiary";
    size?: "sm" | "normal";
  } & CustomClasses &
    ButtonHTMLAttributes<HTMLButtonElement>
> = (props) => {
  const { mode = "primary", size = "normal", className, children } = props;

  return (
    <button
      {...props}
      className={classNames(
        "flex w-full items-center text-center place-content-center disabled:cursor-default transition-colors py-2",
        size === "sm" ? "h-10 px-5" : "h-[56px] px-6",
        mode === "tertiary" ? "rounded-md" : "rounded-xl",
        {
          "border-2 border-wosmongton-700 bg-wosmongton-700 hover:bg-wosmongton-400 hover:border-wosmongton-400":
            mode === "primary" && !props.disabled,
          "border-2 border-osmoverse-500 bg-osmoverse-500 text-osmoverse-100":
            (mode === "primary" || mode === "primary-warning") &&
            props.disabled,
<<<<<<< HEAD
          "bg-gradient-negative": mode === "primary-warning",
=======
          "border-0 bg-gradient-negative": mode === "primary-warning",
>>>>>>> 5568871e
          "bg-transparent border-2":
            mode === "secondary" || mode === "tertiary",
          "border-wosmongton-400 hover:border-wosmongton-200":
            mode === "secondary" && !props.disabled,
          "border-osmoverse-600 text-osmoverse-400":
            mode === "secondary" && props.disabled,
          "border-osmoverse-400": mode === "tertiary" && !props.disabled,
          "text-osmoverse-1000":
            IS_FRONTIER &&
            !props.disabled &&
            (mode === "primary" || mode === "primary-warning"),
        },
        className
      )}
    >
      {typeof children === "string" ? (
        size === "sm" ? (
          <span className="button mx-auto md:text-subtitle1 md:font-subtitle1">
            {children}
          </span>
        ) : (
          <h6 className="mx-auto md:text-subtitle1 md:font-subtitle1">
            {children}
          </h6>
        )
      ) : (
        children
      )}
    </button>
  );
};<|MERGE_RESOLUTION|>--- conflicted
+++ resolved
@@ -25,11 +25,7 @@
           "border-2 border-osmoverse-500 bg-osmoverse-500 text-osmoverse-100":
             (mode === "primary" || mode === "primary-warning") &&
             props.disabled,
-<<<<<<< HEAD
-          "bg-gradient-negative": mode === "primary-warning",
-=======
           "border-0 bg-gradient-negative": mode === "primary-warning",
->>>>>>> 5568871e
           "bg-transparent border-2":
             mode === "secondary" || mode === "tertiary",
           "border-wosmongton-400 hover:border-wosmongton-200":
