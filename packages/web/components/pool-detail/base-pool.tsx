--- conflicted
+++ resolved
@@ -1,9 +1,4 @@
-<<<<<<< HEAD
-import { Dec, IntPretty } from "@keplr-wallet/unit";
-=======
-import { CoinPretty, IntPretty, RatePretty } from "@keplr-wallet/unit";
-import { BasePool, RoutablePool } from "@osmosis-labs/pools";
->>>>>>> 77c44198
+import { IntPretty } from "@keplr-wallet/unit";
 import classNames from "classnames";
 import { observer } from "mobx-react-lite";
 import { FunctionComponent } from "react";
@@ -90,15 +85,8 @@
             </div>
             <div ref={poolBreakdownRef}>
               <AssetBreakdownChart
-<<<<<<< HEAD
                 assets={pool.reserveCoins.map((coin) => ({
-                  weight: new IntPretty(
-                    new Dec(1).quo(new Dec(pool.reserveCoins.length))
-                  ).maxDecimals(0),
-=======
-                assets={poolCoins.map((coin) => ({
                   weight: new IntPretty(1),
->>>>>>> 77c44198
                   amount: coin,
                 }))}
                 totalWeight={new IntPretty(pool.reserveCoins.length)}
