{
  "404": {
    "title": "페이지를 찾을 수 없습니다"
  },
  "addLiquidity": {
    "allAssets": "모든 자산",
    "autoswapCaption": "오토스왑을 통해 단일 자산의 유동성을 추가합니다",
    "available": "추가 가능 수량",
    "scalingFactor": "단위조정인수",
    "scalingFactorController": "제어자",
    "scalingFactorControllerWarning_first": "단위조정인수 제어자가 활성화되어 있습니다.",
    "scalingFactorControllerWarning_second": "에 의해 조정된",
    "scalingFactorControllerWarning_third": "가 페그를 유지합니다. 현재 단위조정인수:",
    "scalingFactorInformation": "이 인수를 설정하면 유동성으로 공급한 스테이킹 토큰의 가치 변동과 같은 예측가능한 가격 변동에 대해 곡선을 조정할 수 있습니다.",
    "singleAsset": "단일 자산",
    "stablecoinWarning": "{mechanism}(으)로 유지되는 스테이블 코인인 {denom}에 유동성을 추가하고 있습니다.",
    "title": "유동성 추가",
    "titleInPool": "#{poolId}풀에 유동성을 추가합니다.",
    "priceImpact": "가격 영향"
  },
  "addConcentratedLiquidity": {
    "step1Title": "1단계: 전략 선택",
    "step2Title": "2단계: 유동성 추가",
<<<<<<< HEAD
    "step2TitleManaged": "2단계: 제공업체 선택",
=======
>>>>>>> 39b9ca6d
    "managed": "관리",
    "managedDescription": "귀하의 직책을 관리할 제공자 중 하나를 선택하십시오. 완전히 손을 떼는 경험.",
    "manual": "수동",
    "manualDescription": "효율성과 보상을 최대화하기 위해 정기적으로 관리할 수 있는 위치를 만듭니다.",
    "back": "뒤쪽에",
    "priceShownIn": "표시된 가격",
    "priceRange": "가격 범위",
    "currentPrice": "현재 가격",
    "basePerQuote": "한정되지 않은",
    "selectVolatilityRange": "변동성 전략 선택",
    "volatilityModerateDescription": "현물 가격의 ±25% 범위에 집중하면 스왑에서 더 많은 수익을 올릴 수 있지만 가격을 범위 내로 유지하기 위해 균형을 재조정하여 위치를 주시하십시오.",
    "volatilityAggressiveDescription": "현물 가격의 ±10% 범위에 집중하면 스왑에서 많은 수익을 얻을 수 있지만 가격이 범위를 벗어날 위험이 있습니다. 이 위치를 자주 확인하십시오.",
    "volatilityCustomDescription": "전략에 맞는 위치를 만듭니다. 설정한 모든 위치를 주시해야 합니다.",
    "volatilityPassiveDescription": "이 전체 범위 위치는 설정 및 잊기에 좋습니다. 스왑으로 얻는 수익은 적지만 항상 범위 내에 있습니다.",
    "amountToDeposit": "입금액",
    "outOfRangeWarning": "시장 가격이 지정된 가격 범위를 벗어납니다. 단일 자산 예치 전용.",
    "high": "높은",
    "low": "낮은",
    "buttonCreateAndStake": "직위 및 지분 생성",
    "estimated": "추정된",
    "estimatedInfo": "현재 선택한 가격을 기준으로 한 추정치입니다. 실제 APR은 다를 수 있습니다. 포지션이 범위를 벗어나면 APR은 0%가 됩니다."
  },
  "addConcentratedLiquidityIntro": {
    "learnMoreTitle": "과급 유동성이란 무엇입니까?",
    "tutorialA": {
      "1": "클래식 풀에서 유동성은 가능한 가격의 전체 범위로 분배되었습니다. 강력한 풀을 통해 현재 현물 가격 주변에 유동성을 집중시켜 자본 효율성을 크게 높일 수 있습니다.",
      "2": "이제 자신에게 맞는 전략을 선택할 수 있습니다. 패시브 전략을 사용하면 전체 범위에 걸쳐 조금씩 배포할 수 있습니다. 수입은 적지만 절대 범위를 벗어나지 않습니다.",
      "3": "더 공격적인 전략을 사용하면 더 많은 수익을 올릴 수 있지만 범위를 벗어날 가능성이 더 큽니다. 이를 면밀히 관찰하고 필요에 따라 재조정하십시오. 범위를 벗어나는 동안 스왑에 대한 수입이 중지됩니다.",
      "4": "전통적인 AMM과 마찬가지로 가격이 변동함에 따라 자산은 풀의 자산 중 하나로 완전히 전환됩니다. 포지션이 범위를 벗어나면 가격이 범위에 다시 들어갈 때까지 다른 자산의 100%를 갖게 됩니다.",
      "5": "LP의 자유 시장에서는 모두가 다른 전략을 따릅니다. 유동성은 더 역동적이고 거래자에게 더 잘 최적화됩니다."
    }
  },
  "assetNotCompatible": "이 자산은 이 지갑과 호환되지 않습니다.",
  "convertToStake": {
    "adTitle": "더 나은 수익 전략을 발견했습니다.",
    "adSubtitle": "귀하의 직책 중 일부는 OSMO를 스테이킹하여 얻는 것보다 적은 수익을 올리고 있습니다.",
    "title": "스테이킹된 OSMO로 전환",
    "description": "선택한 직책은 OSMO로 완전히 전환됩니다. 그러면 모든 OSMO가 기존 검증자 세트에 자동으로 스테이킹됩니다.",
    "stakedOsmo": "스테이킹된 OSMO",
    "APR": "4월",
    "currentApr": "현재 4월",
    "pool": "수영장 #{poolId}",
    "convertAndStake": "변환 및 스테이킹"
  },
  "clPositions": {
    "inRange": "범위 내",
    "nearBounds": "가까운 경계",
    "outOfRange": "범위를 벗어남",
    "fullRange": "전체 범위",
    "unbonding": "언본딩",
    "superfluidStaked": "초유체 고정",
    "superfluidUnstakingStatus": "초유동체 언스테이킹",
    "currentAssets": "유동 자산",
    "principalAssets": "주요 자산",
    "totalRewardsEarned": "총 보상 획득",
    "unclaimedRewards": "청구되지 않은 보상",
    "roi": "ROI",
    "selectedRange": "선택한 범위",
    "myLiquidity": "내 유동성",
    "incentives": "인센티브",
    "spreadFactor": "스프레드 팩터",
    "maxPrice": "최대 가격",
    "minPrice": "최소 가격",
    "collectRewards": "보상 수집",
    "collectAllRewards": "모든 보상 수집",
    "noRewards": "수집할 항목이 없습니다. 나중에 다시 확인하세요.",
    "removeLiquidity": "유동성 제거",
    "increaseLiquidity": "유동성 증가",
    "yourPositions": "당신의 위치",
    "yourPosition": "너의 위치",
    "yourPositionsDesc": "자산을 작동시키고 모든 스왑에서 스프레드를 얻으십시오.",
    "learnMoreAboutPools": "풀에 대해 자세히 알아보기",
    "supercharged": "과급",
    "createAPosition": "위치 만들기",
    "addMoreLiquidity": "더 많은 유동성 추가",
    "pendingRewards": "보류 중인 보상",
    "superfluidValidator": "유효성 검사기",
    "superfluidUnstake": "스테이킹 해제 후 사용 가능",
    "superfluidUnstaking": "언스테이킹, 사용 가능",
    "superfluidCommission": "수수료",
    "unstake": "언스테이크 유동성",
    "unbondingFromNow": "언본딩, 사용 가능",
    "checkBackForRewards": "리워드를 다시 확인하세요.",
    "totalBalance": "전체 균형",
    "numPositions": "한정되지 않은",
    "onePosition": "1 위치",
    "goToPool": "수영장 번호로 이동"
  },
  "app": {
    "banner": {
      "backToOsmosis": "Osmosis로 돌아가기",
      "externalLink": "Osmosis 앱을 떠나 외부 링크로 이동합니다.",
      "externalLinkDisclaimer": "링크를 클릭함으로써, 당신은 Osmosis가 다른 ToS를 가질 수 있는 외부 페이지에 대한 서비스 품질을 보장하지 않음을 읽었고 이해한 것을 인정하는 것입니다.",
      "externalLinkModalTitle": "Osmosis 떠나기",
      "goToSite": "사이트로 가기"
    }
  },
  "store": {
    "headerTitle": "경험을 강화하세요",
    "headerSubtitle": "거래는 단지 첫걸음입니다. 자산을 활용하고 레버리지, 금고 등을 통해 더 많은 것을 이루십시오.",
    "featured": "추천",
    "searchPlaceholder": "검색",
    "getFeatured": "추천 받기",
    "featuredDescription": "앱 스토어에서 출시하여 수천 명의 사용자에게 액세스하세요. 나열되거나 추천받고 싶다면 연락하시면 연락드리겠습니다.",
    "applyButton": "신청",
    "storeDisclaimer": "특정 콘텐츠는 Osmosis Labs 또는 그 어떤 계열사와도 관련이 없는 제3자에 의해 준비되었으며 Osmosis Labs는 그러한 콘텐츠에 대한 책임을 지지 않습니다. Osmosis Labs는 콘텐츠의 오류 또는 지연에 대해 책임을 지지 않으며, 어떤 콘텐츠에 의존하여 취한 조치에 대해서도 책임을 지지 않습니다. 정보는 정보 제공 목적으로만 제공되며 투자 자문이 아닙니다. 이는 특정 디지털 자산을 사거나 팔거나 특정 투자 전략을 채택할 것을 권장하는 것이 아닙니다. Osmosis Labs는 제공된 정보의 정확성, 적합성 또는 유효성 또는 특정 자산에 대한 어떠한 표현도 하지 않습니다. 표시된 가격은 설명 목적으로만 사용되며, 실제 암호화폐 가격 및 관련 통계는 달라질 수 있습니다. 제시된 데이터는 Osmosis Labs 거래소 및 선택한 다른 암호화폐 거래소에서 거래된 자산을 반영할 수 있습니다.",
    "allAppsHeader": "모든 앱"
  },
  "addConcentratedLiquidityPoolCta": {
    "title": "당신의",
    "caption": "강력한 포지션을 통해 추가 수익을 얻을 수 있습니다. 30초 안에 어떻게 작동하는지 알아보거나 클릭 몇 번으로 위치를 업그레이드하세요.",
    "primaryCta": "슈퍼차저로 업그레이드",
    "secondaryCta": "30초 안에 배우기"
  },
  "addConcentratedLiquidityeEarnMore": {
    "title": "유동성에서 더 많은 수익을 올리세요",
    "caption": "강력한 포지션을 통해 추가 수익을 얻을 수 있습니다. 30초 안에 어떻게 작동하는지 알아보거나 클릭 몇 번으로 유동성을 업그레이드하세요.",
    "primaryCta": "슈퍼차저로 업그레이드",
    "secondaryCta": "30초 안에 배우기"
  },
  "createFirstPositionCta": {
    "title": "첫 번째 슈퍼차지 포지션 생성",
    "caption": "오랫동안 기다려온 이 업그레이드를 통해 적은 자본으로 더 많은 수익을 올릴 수 있습니다.\n 경험 수준에 관계없이 몇 분 안에 시작하고 실행할 수 있습니다.",
    "primaryCta": "위치 만들기",
    "secondaryCta": "30초 안에 배우기"
  },
  "assets": {
    "bondedAssets": "예치된 자산",
    "historyTable": {
      "colums": {
        "amount": "수량",
        "deposit": "입금",
        "status": "상태",
        "transactionHash": "트랜잭션 해시",
        "type": "타입",
        "withdraw": "출금"
      },
      "errors": {
        "insufficientFee": "수수료가 부족합니다"
      },
      "failed": "실패했습니다",
      "failedWithReason": "실패: {reason}",
      "pending": "보류중",
      "pendingRefunded": "실패: 환불 대기 중",
      "refunded": "환불됨",
      "success": "성공",
      "title": "전송 내역"
    },
    "ibcTransfer": {
      "buttonEdit": "수정",
      "buttonEnter": "입력",
      "channelCongestedDeposit": "입금 (채널 혼잡)",
      "channelCongestedWithdraw": "출금 (채널 혼잡)",
      "checkboxVerify": "중앙화 거래소 주소로 전송하지 않겠습니다.",
      "estimatedTime": "Estimated Time",
      "selectAmount": "수량 선택",
      "titleDeposit": "{coinDenom} 입금",
      "titleWithdraw": "{coinDenom} 출금",
      "waitTime": "20초",
      "warningLossFunds": "주의: 중앙화 거래소로 출금하면 자산을 잃어버릴 수 있습니다."
    },
    "myPools": "내 풀",
    "poolCards": {
      "APR": "APR",
      "bonded": "예치된 자산",
      "FeeAPY": "수수료 APY",
      "liquidity": "내 유동성"
    },
    "selectAssetSource": {
      "installWallet": "{walletName} 설치",
      "next": "다음",
      "titleDeposit": "입금할 지갑",
      "titleWithdraw": "출금할 지갑"
    },
    "stakedAssets": "스테이킹된 OSMO",
    "table": {
      "columns": {
        "assetChain": "자산 / 체인",
        "balance": "수량",
        "deposit": "입금",
        "transfer": "전송",
        "withdraw": "출금"
      },
      "depositButton": "입금",
      "hideZero": "소액 자산 숨기기",
      "preTransfer": {
        "currentBal": "현재 수량",
        "deposit": "입금",
        "withdraw": "출금"
      },
      "search": "검색",
      "sort": {
        "balance": "수량",
        "network": "네트워크",
        "symbol": "심볼"
      },
      "title": "모든 자산",
      "withdrawButton": "출금"
    },
    "totalAssets": "총 자산",
    "transfer": {
      "availableMobile": "잔고",
      "availableOn": "{network} 잔고",
      "errors": {
        "insufficientBal": "잔액이 부족합니다",
        "insufficientFee": "수수료가 부족합니다",
        "reconnectWallet": "{walletName} 다시 연결",
        "wrongNetworkInWallet": "{walletName} 잘못된 네트워크",
        "seeRequest": "{walletName}에서 요청 사항 확인하기"
      },
      "from": "발신 체인",
      "loading": "로딩",
      "titleDeposit": "{coinDenom} 입금",
      "titleWithdraw": "{coinDenom} 출금",
      "to": "수신 체인",
      "transferFee": "전송 수수료",
      "waitTime": "{minutes}분",
      "warnDepositAddressDifferent": "주의: {address}에서 선택한 계정이 마지막으로 입금한 주소와 다릅니다."
    },
    "transferAssetSelect": {
      "buttonNext": "다음",
      "deposit": "입금",
      "network": "네트워크",
      "withdraw": "출금"
    },
    "unbondedAssets": "예치해제된 자산"
  },
  "buyTokens": "토큰 구매",
  "components": {
    "fiatOnrampSelection": {
      "chooseOnramp": "피아트 온램프 선택",
      "kadoSubtitle": "OSMO, USDC를 지원합니다",
      "transakSubtitle": "OSMO를 지원합니다"
    },
    "incentive": {
      "mobileTitle": "인센티브",
      "title": "인센티브 유형"
    },
    "MAX": "MAX",
    "pool": {
      "mobileTitle": "풀",
      "title": "풀 유형"
    },
    "searchTokens": "검색",
    "selectToken": {
      "title": "토큰 선택",
      "unverifiedAsset": "이 자산은 확인되지 않았습니다. 주의해서 진행하십시오.",
      "clickToActivate": "활성화하려면 클릭하세요"
    },
    "show": {
      "less": "숨기기",
      "more": "더보기"
    },
    "sort": {
      "mobileMenu": "정렬",
      "SORT": "정렬",
      "SORTMobile": "정렬"
    },
    "table": {
      "poolId": "풀 {id}",
      "stable": "스테이블스왑",
      "weighted": "가중치",
      "concentrated": "집중된 유동성",
      "internal": "내부 인센티브",
      "external": "외부 인센티브",
      "superfluid": "슈퍼플루이드",
      "noIncentives": "인센티브 없음"
    }
  },
  "connectWallet": "지갑 연결하기",
  "errors": {
    "calculatingShareOutAmount": "수량을 계산하는데 오류가 발생했습니다",
    "depositNoBalance": "입금할 자산이 없습니다",
    "emptyAmount": "수량이 비어있습니다",
    "generic": "에러",
    "highSwapFee": "교환 수수료가 너무 높습니다",
    "insufficientAmount": "수수료가 부족합니다",
    "insufficientBal": "잔액 부족",
    "insufficientLiquidity": "유동성이 부족합니다",
    "invalidNumberAmount": "숫자 형식이 아닙니다",
    "invalidScalingFactorControllerAddress": "잘못된 단위조정인수 컨트롤러 주소",
    "invalidSlippage": "슬리피지가 잘못 되었습니다",
    "invalidSwapFee": "교환 수수료가 잘못 되었습니다",
    "maxAssetsCount": "최대 {num}개의 자산만 허용됩니다",
    "minAssetsCount": "최소 {num}개의 자산이 필요합니다",
    "negativeAmount": "수량이 음수입니다",
    "negativePercentage": "퍼센티지는 양수여야합니다",
    "negativeSlippage": "슬리피지가 음수입니다",
    "negativeSwapFee": "Swap fee is negative",
    "noAvailableShares": "사용 가능한 {denom}이 없습니다",
    "noRoute": "이 거래를 위한 경로가 없습니다",
    "noSendCurrency": "전송할 토큰이 설정되지 않았습니다",
    "notInitialized": "초기화되지 않았습니다",
    "percentageSum": "퍼센티지의 합이 100이 아닙니다",
    "scalingFactorTooLow": "단위조정인수가 너무 낮습니다",
    "zeroAmount": "수량이 0입니다.",
    "invalidRange": "잘못된 가격 범위",
    "fallbackText1": "에러 발생됨",
    "fallbackText2": "제출해주세요",
    "fallbackBugReport": "버그 보고서",
    "fallbackText3": "또는 얻을",
    "fallbackSupport": "지원하다",
    "chartUnavailable": "차트를 사용할 수 없음"
  },
  "frontierMigration": {
    "introducingUnverifiedAssets": "검증되지 않은 자산 소개",
    "simplifiedExperience": "귀하의 경험이 단순화되었습니다!",
    "frontierHasNowMerged": "프론티어 페이지는 이제 다음과 병합되었습니다",
    "thisMeansManaging": "이것은 토큰을 관리할 수 있는 것이 한 곳에서 편리하게 이루어질 수 있다는 것을 의미합니다!",
    "commitmentToDecentralization": "분산화와 접근성에 대한 약속에 따라, 검증되지 않은 토큰을 다루는 옵션은 여전히 가능합니다.",
    "settingIsNowEnabled": "설정이 이제 활성화되었습니다.",
    "youMayDisable": "설정 모달에서 이 설정을 언제든지 비활성화 할 수 있습니다.",
    "openSettings": "설정 열기",
    "proceed": "진행"
  },
  "lockToken": {
    "amountToBond": "예치할 수량",
    "availableToken": "사용 가능 수량",
    "bondingRequirement": "{numDays}일 본딩 요건",
    "buttonBond": "예치하기",
    "buttonBondStake": "예치 & 스테이킹",
    "buttonNext": "다음",
    "selectPeriod": "예치 해제기간을 선택하세요",
    "superfluidStake": "Superfluid 스테이킹",
    "title": "유동성 예치",
    "titleInPool": "풀 {poolId}에 유동성을 예치합니다"
  },
  "menu": {
    "assets": "자산",
    "help": "헬프데스크",
    "info": "정보",
    "pools": "풀",
    "stake": "스테이킹",
    "store": "앱",
    "swap": "교환",
    "vote": "투표",
    "featureRequests": "기능 요청"
  },
  "notifi": {
    "saveChanges": "변경 사항을 저장하다",
    "unsupportedHistoryTitle": "지원되지 않는 알림",
    "unsupportedHistoryMessage": "아차! 문제가 발생했습니다. 알려주세요",
    "getStartedHistoryTitle1": "시작하려면 토큰 구매",
    "getStartedHistoryMessage1": "OSMO를 인수하여 거래 시작",
    "getStartedHistoryTitle2": "거래를 시작하는 방법",
    "getStartedHistoryMessage2": "이 빠른 자습서를 통해 몇 분 안에 거래할 수 있습니다.",
    "getStartedHistoryTitle3": "입금 방법",
    "getStartedHistoryMessage3": "Osmosis에 자금을 입금하는 방법 알아보기",
    "signupDummyHistoryTitle1": "시작하려면 토큰 구매",
    "signupDummyHistoryMessage1": "OSMO를 인수하여 거래 시작",
    "signupDummyHistoryTitle2": "자산 입금 방법",
    "signupDummyHistoryMessage2": "Osmosis로 자금을 이체하는 방법 알아보기",
    "signupDummyHistoryTitle3": "거래를 시작하는 방법",
    "signupDummyHistoryMessage3": "이 빠른 자습서를 통해 몇 분 안에 거래할 수 있습니다.",
    "outboundTransferHistoryTitle": "Osmosis 아웃바운드 전송",
    "outboundTransferHistoryMessage": "양",
    "poolExitedHistoryTitle": "Osmosis 풀 종료됨",
    "poolExitedHistoryMessage": "풀 ID",
    "poolJoinedHistoryTitle": "삼투 풀 합류",
    "poolJoinedHistoryMessage": "토큰",
    "swapHistoryTitle": "삼투 스왑 확인",
    "swapHistoryMessage": "로 바꿨다",
    "emptyHistoryTitle": "제목 없음",
    "emptyHistoryMessage": "메시지 없음",
    "assetReceivedHistoryTitle": "받은 자산",
    "assetReceivedHistoryMessage": "양",
    "positionOutOfRangeHistoryTitle": "범위를 벗어난 위치",
    "positionOutOfRangeHistoryMessage": "LP 위치가 범위를 벗어났습니다.",
    "signupPageTitle": "이제 알림을 사용할 수 있습니다.",
    "signupPageMessage": "새로운 토큰 목록에서 중요한 위치 상태에 이르기까지 중요한 업데이트를 다시는 놓치지 마십시오.",
    "signupPageButton": "알림 활성화",
    "loadMore": "더 로드",
    "unsavedChangeModalInfo": "저장되지 않은 변경사항이 있습니다. 하시겠습니까?",
    "discardButton": "변경 사항을 취소",
    "clearAllHistory": "모두 지우기"
  },
  "pool": {
    "24hrTradingVolume": "24시간 거래량",
    "7davg": "(7일 평균)",
    "amountDaysUnbonding": "{numDays}일 연결 해제",
    "amountDaysUnbonding_plural": "예치 해제 {numDays}일",
    "APR": "APR",
    "available": "사용 가능",
    "bonded": "예치된 자산",
    "bondLiquidity": "유동성을 예치하세요",
    "bondLiquidityCaption": "더 긴 기간동안 예치하면 더 많은 보상 APR이 주어집니다.",
    "bondLiquidityUnavailable": "유동성 예치(현재 사용 불가)",
    "bondShares": "유동성 예치",
    "bondSuperfluidLiquidityCaption": "Superfluid 를 통해 최대 보상을 받아보세요!",
    "checkBackForBondingRewards": "나중에 다시 방문하여 본딩 보상을 확인하십시오.",
    "collapseDetails": "닫기",
    "commission": "",
    "currentDailyEarn": "내 일일 보상",
    "dailyEarnAmount": "{amount} / 일",
    "day": "일",
    "delegated": "위임된 자산",
    "details": "상세정보",
    "earnMore": "본딩으로 {amount} 더 벌기",
    "earnSwapFees": "교환 수수료 수익 받기",
    "earnSwapFeesCaption": "풀에 유동성을 공급하고, 교환이 발생하면 수수료를 받으세요",
    "from": "출처:",
    "incentives": "인센티브",
    "learnMore": "더 알아보기",
    "level": "레벨 {level}",
    "liquidity": "유동성",
    "numDaysRemaining": "{numDays}일 남음",
    "putAssetsToWork": "자산을 늘리세요.",
    "putAssetsToWorkCaption": "이 풀에 자산을 추가하고 APR 수익을 벌어보세요. 더 긴 해제 기간을 선택하면, 더 많은 보상을 얻을 수 있어요.",
    "rewardDistribution": "모든 유동성 공급자에게 분배된 보상",
    "sharesAmount": "{shares} LP",
    "sharesAvailableIn": "이용 가능",
    "showDetails": "자세히 보기",
    "stableswapEnabled": "스테이블 스왑",
    "superfluidEarnMore": "Superfluid 스테이킹을 하고 {rate}를 더 받으세요",
    "superfluidEnabled": "Superfluid",
    "superfluidStaking": "Superfluid 스테이킹",
    "swap": "토큰 교환",
    "spreadFactor": "스프레드 팩터",
    "swapFee": "수수료",
    "swapFees": "교환 수수료",
    "title": "풀 #{id}",
    "unbond": "예치 해제하기",
    "unbonding": "예치 해제중",
    "undelegating": "위임 해제중",
    "yourStats": "내 잔액",
    "onlyInRangePositions": "범위 내 위치에만 해당"
  },
  "pools": {
    "allPools": {
      "search": "풀 검색하기",
      "sort": {
        "APRIncentivized": "APR",
        "fees": "수수료 (7D)",
        "liquidity": "유동성",
        "poolName": "풀 이름/번호",
        "volume24h": "거래량 (24H)"
      },
      "title": "전체 풀"
    },
    "APR": "APR",
    "bonded": "예치된 자산",
    "createPool": {
      "amount": "수량",
      "available": "사용 가능",
      "buttonAddToken": "새로운 토큰 추가히기",
      "buttonCreate": "풀 생성하기",
      "buttonNext": "다음",
      "infoCaption": "Osmosis 커뮤니티풀로 전송됩니다",
      "infoMessage": "풀 생성 수수료",
      "scalingFactorController": "단위조정인수 제어자 설정(선택 사항)",
      "stablePool": "스테이블 풀",
      "step": {
        "one": {
          "stable": "{step} / {nbStep} 단계 - 단위조정인수 설정",
          "weighted": "{step} / {nbStep} 단계 - 토큰 비율 설정"
        },
        "three": "{step} / {nbStep} 단계 - 풀의 비율과 수량 확인",
        "two": "{step} / {nbStep} 단계 - 추가할 수량 입력"
      },
      "swapFee": "교환 수수료 설정",
      "title": "새로운 풀 만들기",
      "token": "토큰",
      "undersandCost": "새 풀을 만드는데 {POOL_CREATION_FEE} 만큼의 비용이 든다는 것을 이해했습니다.",
      "weightedPool": "가중비율 풀"
    },
    "externalIncentivized": {
      "TVL": "TVL"
    },
    "TVL": "TVL",
    "myLiquidity": "내 유동성",
    "myPools": "내 풀",
    "poolId": "풀 #{id}",
    "priceOsmo": "OSMO 가격",
    "rewardDistribution": "보상 지급까지 남은 시간"
  },
  "profile": {
    "balance": "잔액",
    "modalTitle": "프로필",
    "viewAllAssets": "모든 자산 보기",
    "wallet": "지갑"
  },
  "removeLiquidity": {
    "sharesAmount": "{shares} LP",
    "title": "유동성 해제하기",
    "titleInPool": "{poolId}풀에서 유동성을 제거합니다."
  },
  "requestRejected": "요청이 거부됨",
  "settings": {
    "filterDust": "소액 필터",
    "selectLanguage": "언어 선택",
    "titleUnverifiedAssets": "미확인 자산",
    "unverifiedAssets": "미확인 자산을 풀과 교환에서 표시",
    "title": "설정",
    "titleHideDust": "< {fiatSymbol}0.01 미만인 풀 숨기기",
    "titleLanguage": "언어"
  },
  "stake": {
    "available": "가능",
    "MAX": "최대",
    "validatorHeader": "스테이크 팀",
    "edit": "편집",
    "stake": "OSMO 스테이크",
    "unstake": "OSMO 언스테이크",
    "estimatedEarnings": "예상 수익",
    "unbondingInProgress": "언스테이킹 진행 중",
    "amount": "금액",
    "availableIn": "다음에 사용 가능",
    "day": "일",
    "month": "월",
    "dashboard": "대시보드",
    "dashboardStakedOsmo": "스테이킹된 OSMO",
    "rewardsTitle": "미수령 보상",
    "stakeBalanceTitle": "총 스테이크 잔액",
    "viewAll": "모두 보기",
    "collectRewards": "보상 수집",
    "investRewards": "보상 수집 및 재투자",
    "learn": "더 알아보기",
    "alertTitleBeginning": "수익",
    "alertTitleEnd": "APR",
    "alertSubtitle": "OSMO를 스테이킹하여",
    "mainCardButtonText": "스테이크",
    "mainCardButtonUnstakeText": "언스테이크",
    "unbondingHeader": "언바인딩 기간",
    "unbondingSubtext": "이 기간이 경과하면 자산 탭에서 OSMO에 액세스 할 수 있습니다",
    "unbondingPeriodTooltip": "잠긴 토큰은 블록체인의 안정성을 높입니다. 토큰을 언스테이크 할 때 지정된 언바인딩 기간 후에 사용할 수 있습니다.",
    "estimatedEarningsTooltip": "이 수익은 현재 스테이킹 APR을 기반으로 계산되며 변경될 수 있습니다.",
    "collectRewardsTooltip": "미수령 보상을 모두 수집합니다. 이 토큰은 Osmosis에서 즉시 사용할 수 있습니다.",
    "collectRewardsTooltipDisabled": "보상이 너무 적어 수집할 수 없습니다, 가스 비용을 커버 할 수 있는 더 많은 보상이 있을 때 다시 시도하십시오.",
    "collectAndReinvestTooltip": "미수령 수익을 수집하고 한 번의 클릭으로 자동으로 재스테이크합니다. 복리는 자산으로 더 많이 벌 수 있는 좋은 방법입니다.",
    "isAPRTooHighTooltip": "이 검증자는 평상시보다 높은 커미션을 받습니다. 다른 검증자를 선택해보십시오.",
    "isVotingPowerTooHighTooltip": "이 검증자는 투표력이 높은 상위 10의 검증자입니다. 분산화를 돕기 위해 다른 검증자를 선택해 주십시오.",
    "learnMore": {
      "getStarted": "스테이킹 시작하기",
      "step1": {
        "title": "스테이킹이란?",
        "bodyText": "Osmosis는 모든 거래를 검증하고 보호하기 위해 '프루프 오브 스테이크'라는 메커니즘을 사용합니다. OSMO를 스테이킹하면 블록체인이 자산을 활용하여 자동으로 수익을 얻을 수 있습니다."
      },
      "step2": {
        "title": "검증자",
        "bodyText": "스테이킹 할 때 토큰을 검증자 팀에 위임합니다. 검증자는 거래를 처리하고 새로 생성된 토큰으로 보상을 받습니다. 그들은 이 수익을 당신과 공유합니다."
      },
      "step3": {
        "title": "검증자 선택하기",
        "bodyText": "팀을 구축 할 때 검증자를 더 많이 선택하고 투표력이 적을수록 분산화를 촉진하는데 도움이 됩니다. 과도한 커미션을 요구하는 검증자에 주의하십시오."
      },
      "step4": {
        "title": "언바인딩 기간",
        "bodyText": "스테이크된 토큰은 14일 동안 잠깁니다. 언제든지 언스테이크 할 수 있지만 토큰을 다시 사용하기 전에 이 기간 동안 기다려야합니다."
      },
      "step5": {
        "title": "스테이킹 시작하기",
        "bodyText": "시작하려면 스테이크 팀을 구축하기만 하면 됩니다. 한 번만 해도 되지만 원하는 경우 앞으로 편집 할 수 있습니다. 그런 다음 암호화폐 금액을 선택하여 스테이크하고 수익을 얻기 시작하세요. 매일 보상을 받는 것을 잊지 마세요."
      }
    },
    "validatorSquad": {
      "title": "검증자 팀",
      "description": "위임하고 싶은 검증자를 선택하십시오. 완료되면 스테이킹을 계속하십시오. 언제든지 검증자 세트를 편집 할 수 있습니다.",
      "searchPlaceholder": "검증자 검색",
      "button": "팀 설정",
      "button2": "팀 설정 및 스테이크",
      "noResults": "결과 없음",
      "column": {
        "validator": "검증자",
        "myStake": "내 스테이크",
        "votingPower": "투표력",
        "commission": "커미션"
      }
    },
    "validatorNextStep": {
      "newUser": {
        "title": "여기서 처음이신 것 같습니다",
        "description": "스테이킹을 시작하기 위해 검증자 팀을 선택하십시오. 검증자가 무엇인지 확실하지 않으신가요?",
        "learnMore": "스테이킹 작동 방식을 알아보려면 여기를 클릭하세요",
        "button": "계속하려면 스테이크 팀 만들기"
      },
      "existingUser": {
        "title": "이전에 스테이크 한 것 같습니다",
        "description": "우리는 귀하의 지갑 주소와 연결된 기존의 스테이크 팀을 감지했습니다. Osmosis에서 동일한 검증자를 계속 유지하시겠습니까?",
        "buttonKeep": "기존 검증자 유지",
        "buttonSelect": "새 검증자 선택"
      }
    },
    "days": "일"
  },
  "superfluidValidator": {
    "bondedAmount": "예치된 수량",
    "buttonBond": "예치 & 스테이킹",
    "choose": "Superfluid 검증인을 선택하세요",
    "columns": {
      "commission": "커미션",
      "validator": "검증인"
    },
    "estimation": "Superfluid 위임량 추정가치",
    "estimationInfo": "이 위임량의 가치는 변동될 수 있으며 풀의 OSMO 양을 기준으로 추산됩니다.",
    "estimationMobile": "위임량 추정가치",
    "search": "이름으로 검색하기",
    "title": "Superfluid 검증인을 선택하세요",
    "titleMobile": "검증인을 선택하세요"
  },
  "swap": {
    "autoRouter": "경로",
    "autoRouterToggle": {
      "hide": "숨기기",
      "show": "보여주다"
    },
    "available": "거래 가능수량",
    "button": "거래",
    "buttonError": "무시하고 교환하기",
    "expectedOutput": "예상 교환치",
    "fee": "교환 수수료 ({fee})",
    "HALF": "절반",
    "MAX": "최대",
    "minimumSlippage": "슬리피지 이후 받을 최소수량 ({slippage})",
    "pool": "풀 #{id}",
    "priceImpact": "가격 변동",
    "routerTooltipFee": "회비",
    "routerTooltipSpreadFactor": "스프레드 팩터",
    "settings": {
      "slippage": "슬리피지 허용치",
      "slippageInfo": "교환 비율이 해당 값 이상일 경우 거래가 취소됩니다.",
      "title": "트랜잭션 설정"
    },
    "title": "거래",
    "promo": {
      "newOpportunity": "수익을 올릴 수 있는 새로운 기회",
      "discoverSuperchargedPools": "슈퍼차지 풀 알아보기"
    }
  },
  "walletSelect": {
    "connectionInProgress": "지갑 연결이 이미 진행 중입니다. 상태를 확인하기 위해 확장 프로그램을 열어주세요.",
    "somethingWentWrong": "오류가 발생했습니다.",
    "isNotInstalled": "{walletName}이(가) 설치되어 있지 않습니다.",
    "maybeInstalled": "{walletName}이(가) 장치에 설치되어 있다면, 이 페이지를 새로고침하거나 브라우저 지침을 따르세요.",
    "downloadLinkNotProvided": "다운로드 링크가 제공되지 않았습니다. 검색하거나 개발팀에 문의해보세요.",
    "installWallet": "{walletName} 설치",
    "requestRejected": "요청이 거부되었습니다.",
    "connectionDenied": "연결 권한이 거부되었습니다.",
    "reconnect": "다시 연결",
    "connectingWallet": "지갑 연결 중",
    "approveWalletConnect": "모바일에서 {walletName} 연결 요청을 승인하세요.",
    "openExtension": "{walletName} 브라우저 확장 프로그램을 열어서 지갑을 연결하세요.",
    "initializingWallet": "지갑 클라이언트 초기화 중",
    "clickToRefresh": "새로고침하려면 클릭하세요.",
    "qrCodeExpired": "QR 코드가 만료되었습니다.",
    "qrCodeError": "QR 코드 오류",
    "refresh": "새로고침",
    "connectWith": "연결하기",
    "tapThe": "탭",
    "button": "버튼",
    "topRightButton": "당신의 {wallet} 앱의 오른쪽 상단 모서리에 있습니다. 아래 QR 코드를 스캔하여 연결하세요.",
    "dontHaveThisWallet": "이 지갑이 없나요?",
    "get": "얻다",
    "scanThis": "이것을 휴대폰에서 스캔하여 다운로드하십시오",
    "mobileWallets": "모바일 지갑",
    "installedWallets": "설치된 지갑",
    "otherWallets": "기타 지갑",
    "step1Title": "지갑이란 무엇인가?",
    "step1Content": "지갑은 OSMO와 ATOM과 같은 모든 디지털 자산을 보내고, 받고, 접근하는 데 사용됩니다.",
    "step2Title": "계정 없음. 비밀번호 없음.",
    "step2Content": "지갑을 사용하여 다양한 플랫폼에 로그인하십시오. 고유한 계정이나 비밀번호는 없습니다.",
    "step3Title": "당신의 키, 당신의 자금.",
    "step3Content": "Osmosis에서는 오직 당신만이 자산을 이동할 수 있습니다. 위대한 힘은 위대한 책임을 수반합니다.",
    "step4Title": "지갑을 만들어 시작하세요",
    "step4Content": "첫 지갑을 설정하고 로그인하십시오! 자산을 보내거나 받거나 구매하십시오."
  },
  "swapFailed": "교환에 실패했습니다. 교환에 필요한 유동성이 충분하지 않을 수 있습니다. 슬리피지를 조정하고 다시 시도해주세요.",
  "transactionBroadcasting": "전송 진행중",
  "transactionFailed": "전송 실패",
  "transactionSuccessful": "전송 성공",
  "unknownError": "알 수 없는 에러",
  "viewExplorer": "블록 익스플로러 보기",
  "waitingForTransaction": "트랜잭션이 블록에 담기는 중입니다",
  "highPoolInflationWarning": "높은 APR은 인플레이션 보상에서 비롯될 수 있습니다. 주의해서 진행하십시오.",
  "upgrades": {
    "title": "업그레이드 가능",
    "detected": "아래 나열된 자산 또는 위치에 대한 업그레이드를 감지했습니다.",
    "positionUpgrade": "직위 업그레이드",
    "superchargedLiquidity": "강력한 유동성",
    "newSuperchargedPool": "이 새로운 풀은 더 높은 수익 잠재력과 가장 높은 추정 APR을 제공합니다.",
    "upgrade": "업그레이드",
    "pool": "수영장",
    "new": "새로운",
    "current": "현재의",
    "success": "업그레이드 성공!",
    "clickHereToView": "보려면 여기를 클릭하십시오",
    "foundHere": "업그레이드는 여기에서 찾을 수 있습니다.",
    "availableHereCaption": "사용 가능한 업그레이드는 여기에서 볼 수 있습니다. 언제든지 업그레이드하도록 선택할 수 있습니다."
  },
  "seo": {
    "404": {
      "title": "404 페이지를 찾을 수 없습니다",
      "description": "찾으시는 페이지가 존재하지 않습니다."
    },
    "500": {
      "title": "500 내부 서버 오류",
      "description": "내부 서버 오류가 발생했습니다."
    },
    "default": {
      "title": "Osmosis Zone에서 거래",
      "description": "가장 큰 인터체인 DEX인 선도적인 탈중앙화 Cosmos 거래소에서 스왑, 수익 및 구축"
    },
    "apps": {
      "title": "삼투 앱 스토어",
      "description": "거래는 첫 번째 단계일 뿐입니다. 자산을 업무에 활용하고 레버리지, 금고 등을 통해 훨씬 더 많은 것을 성취하십시오."
    },
    "assets": {
      "title": "삼투 자산",
      "description": "Osmosis에서 사용 가능한 모든 자산 탐색 - 선도적인 탈중앙화 Cosmos 거래소"
    },
    "bootstrap": {
      "title": "삼투 부트스트랩",
      "description": "선도적인 탈중앙화 Cosmos 거래소인 Osmosis의 유동성 부트스트래핑 풀"
    },
    "disclaimer": {
      "title": "삼투 면책 조항",
      "description": "Osmosis에 대한 고지 사항 및 개인 정보 보호 정책 읽기 - 선도적인 탈중앙화 Cosmos 거래소"
    },
    "pool": {
      "title": "수영장 #"
    },
    "pools": {
      "title": "삼투 풀",
      "description": "Osmosis에서 유동성 풀을 발견하십시오 - 선도적인 탈중앙화 Cosmos 거래소"
    }
  }
}<|MERGE_RESOLUTION|>--- conflicted
+++ resolved
@@ -21,10 +21,7 @@
   "addConcentratedLiquidity": {
     "step1Title": "1단계: 전략 선택",
     "step2Title": "2단계: 유동성 추가",
-<<<<<<< HEAD
     "step2TitleManaged": "2단계: 제공업체 선택",
-=======
->>>>>>> 39b9ca6d
     "managed": "관리",
     "managedDescription": "귀하의 직책을 관리할 제공자 중 하나를 선택하십시오. 완전히 손을 떼는 경험.",
     "manual": "수동",
