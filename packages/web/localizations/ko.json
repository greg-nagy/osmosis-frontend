--- conflicted
+++ resolved
@@ -443,12 +443,9 @@
   "unknownError": "알 수 없는 에러",
   "viewExplorer": "블록 익스플로러 보기",
   "waitingForTransaction": "트랜잭션이 블록에 담기는 중입니다",
-<<<<<<< HEAD
   "highInflationWarning": "높은 APR은 인플레이션 보상에서 비롯될 수 있습니다. 주의해서 진행하십시오."
-=======
   "streamswap": {
     "description": "인터체인 론칭패드가 여기에 있습니다. 새로운 프로젝트를 부트스트랩하는 첫 번째 사람이 되어보세요. 탐색하세요",
     "link": "Streamswap."
   }
->>>>>>> 5ae85447
 }