--- conflicted
+++ resolved
@@ -202,44 +202,9 @@
     "noRoute": "Nicio rută pentru acest comerț",
     "noSendCurrency": "Moneda de trimis nu este selectata",
     "notInitialized": "Neinitializat",
-<<<<<<< HEAD
-    "calculatingShareOutAmount": "Nu s-a putut calcula suma rezultata",
-    "noAvailableShares": "Actiuni {denom} nu sunt disponibile",
-    "generic": "Eroare"
-  },
-  "connectWallet": "Conecteaza Portofel",
-
-  "walletSelect": {
-    "somethingWentWrong": "Ceva nu a mers bine",
-    "changeWallet": "Schimbă portofelul",
-    "isNotInstalled": "{walletName} nu este instalat",
-    "maybeInstalled": "Dacă {walletName} este instalat pe dispozitivul dvs., vă rugăm să reîmprospătați această pagină sau să urmați instrucțiunile browserului.",
-    "downloadLinkNotProvided": "Linkul de descărcare nu este furnizat. Încercați să-l căutați sau consultați echipa dezvoltatorilor.",
-    "installWallet": "Instalați {walletName}",
-    "requestRejected": "Cererea a fost respinsă",
-    "connectionDenied": "Permisiunea de conexiune a fost refuzată.",
-    "reconnect": "Reconectați",
-    "connectingWallet": "Se conectează la portofel",
-    "approveWalletConnect": "Aprobați cererea de conexiune {walletName} pe telefonul dvs. mobil.",
-    "openExtension": "Deschideți extensia browserului {walletName} pentru a vă conecta la portofelul dvs.",
-    "initializingWallet": "Se inițializează clientul portofelului",
-    "clickToRefresh": "Faceți clic pentru a reîmprospăta.",
-    "qrCodeExpired": "Codul QR a expirat",
-    "qrCodeError": "Eroare cod QR",
-    "openAppToScan": "Deschideți aplicația {walletName} pentru a scana",
-    "refresh": "Reîmprospătați"
-  },
-  "buyTokens": "Cumpărați jetoane",
-  "profile": {
-    "modalTitle": "Profil",
-    "balance": "Balanta",
-    "wallet": "Portofel",
-    "viewAllAssets": "Vedeți toate activele"
-=======
     "percentageSum": "Suma procentelor nu este 100",
     "scalingFactorTooLow": "Factorul de scalare este prea mic",
     "zeroAmount": "Suma este 0"
->>>>>>> cb7ae908
   },
   "keplr": {
     "extension": "Extensia de browser Keplr",
@@ -465,6 +430,26 @@
     },
     "title": "Schimb"
   },
+  "walletSelect": {
+    "somethingWentWrong": "Ceva nu a mers bine",
+    "changeWallet": "Schimbă portofelul",
+    "isNotInstalled": "{walletName} nu este instalat",
+    "maybeInstalled": "Dacă {walletName} este instalat pe dispozitivul dvs., vă rugăm să reîmprospătați această pagină sau să urmați instrucțiunile browserului.",
+    "downloadLinkNotProvided": "Linkul de descărcare nu este furnizat. Încercați să-l căutați sau consultați echipa dezvoltatorilor.",
+    "installWallet": "Instalați {walletName}",
+    "requestRejected": "Cererea a fost respinsă",
+    "connectionDenied": "Permisiunea de conexiune a fost refuzată.",
+    "reconnect": "Reconectați",
+    "connectingWallet": "Se conectează la portofel",
+    "approveWalletConnect": "Aprobați cererea de conexiune {walletName} pe telefonul dvs. mobil.",
+    "openExtension": "Deschideți extensia browserului {walletName} pentru a vă conecta la portofelul dvs.",
+    "initializingWallet": "Se inițializează clientul portofelului",
+    "clickToRefresh": "Faceți clic pentru a reîmprospăta.",
+    "qrCodeExpired": "Codul QR a expirat",
+    "qrCodeError": "Eroare cod QR",
+    "openAppToScan": "Deschideți aplicația {walletName} pentru a scana",
+    "refresh": "Reîmprospătați"
+  },
   "swapFailed": "Schimbul a esuata. Lichiditatea poate fi insuficienta.Incearca ajustarea tolerantei.",
   "transactionBroadcasting": "Transmitere tranzactie",
   "transactionFailed": "Tranzactie Esuata",
