--- conflicted
+++ resolved
@@ -21,10 +21,7 @@
   "addConcentratedLiquidity": {
     "step1Title": "Paso 1: elige una estrategia",
     "step2Title": "Paso 2: Añadir Liquidez",
-<<<<<<< HEAD
     "step2TitleManaged": "Paso 2: seleccione proveedor",
-=======
->>>>>>> 39b9ca6d
     "managed": "Administrado",
     "managedDescription": "Reclute a uno de nuestros proveedores para administrar su posición. Una experiencia completamente libre.",
     "manual": "Manual",
