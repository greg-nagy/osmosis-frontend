--- conflicted
+++ resolved
@@ -133,11 +133,7 @@
     "bondSuperfluidLiquidityCaption": "Activar superfluidez para obtener las recompensas máximas.",
     "bondShares": "Participaciones abonadas",
     "amountDaysUnbonding": "{numDays} días para desabonar",
-<<<<<<< HEAD
     "available": "Disponible",
-=======
-    "unbonded": "Desabonado",
->>>>>>> 6744f810
     "unbond": "Desabonar",
     "bonded": "Abonado",
     "showDetails": "Mostrar detalles",
