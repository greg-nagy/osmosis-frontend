--- conflicted
+++ resolved
@@ -201,43 +201,9 @@
     "noRoute": "此交易没有路线",
     "noSendCurrency": "未设置发送货币",
     "notInitialized": "未初始化",
-<<<<<<< HEAD
-    "calculatingShareOutAmount": "计算金额溢出",
-    "noAvailableShares": "没有可用 {denom} 份额",
-    "generic": "错误"
-  },
-  "connectWallet": "连接钱包",
-  "walletSelect": {
-    "somethingWentWrong": "出了点问题",
-    "changeWallet": "更换钱包",
-    "isNotInstalled": "{walletName} 未安装",
-    "maybeInstalled": "如果您的设备已安装 {walletName}，请刷新此页面或按照浏览器说明操作。",
-    "downloadLinkNotProvided": "未提供下载链接。请尝试搜索或咨询开发团队。",
-    "installWallet": "安装 {walletName}",
-    "requestRejected": "请求被拒绝",
-    "connectionDenied": "连接权限被拒绝。",
-    "reconnect": "重新连接",
-    "connectingWallet": "连接钱包中",
-    "approveWalletConnect": "在您的移动设备上批准 {walletName} 连接请求。",
-    "openExtension": "打开 {walletName} 浏览器扩展程序以连接您的钱包。",
-    "initializingWallet": "初始化钱包客户端",
-    "clickToRefresh": "点击刷新。",
-    "qrCodeExpired": "QR 码已过期",
-    "qrCodeError": "QR 码错误",
-    "openAppToScan": "打开 {walletName} 应用程序进行扫描",
-    "refresh": "刷新"
-  },
-  "buyTokens": "购买代币",
-  "profile": {
-    "modalTitle": "轮廓",
-    "balance": "结余",
-    "wallet": "钱包",
-    "viewAllAssets": "查看所有资产"
-=======
     "percentageSum": "百分比总和不是 100",
     "scalingFactorTooLow": "比例因子太低",
     "zeroAmount": "数量为零"
->>>>>>> cb7ae908
   },
   "keplr": {
     "extension": "Keplr 浏览器扩展",
@@ -463,6 +429,26 @@
     },
     "title": "兑换"
   },
+  "walletSelect": {
+    "somethingWentWrong": "出了点问题",
+    "changeWallet": "更换钱包",
+    "isNotInstalled": "{walletName} 未安装",
+    "maybeInstalled": "如果您的设备已安装 {walletName}，请刷新此页面或按照浏览器说明操作。",
+    "downloadLinkNotProvided": "未提供下载链接。请尝试搜索或咨询开发团队。",
+    "installWallet": "安装 {walletName}",
+    "requestRejected": "请求被拒绝",
+    "connectionDenied": "连接权限被拒绝。",
+    "reconnect": "重新连接",
+    "connectingWallet": "连接钱包中",
+    "approveWalletConnect": "在您的移动设备上批准 {walletName} 连接请求。",
+    "openExtension": "打开 {walletName} 浏览器扩展程序以连接您的钱包。",
+    "initializingWallet": "初始化钱包客户端",
+    "clickToRefresh": "点击刷新。",
+    "qrCodeExpired": "QR 码已过期",
+    "qrCodeError": "QR 码错误",
+    "openAppToScan": "打开 {walletName} 应用程序进行扫描",
+    "refresh": "刷新"
+  },
   "swapFailed": "交易失败，流动性不足，尝试调整允许的滑点.",
   "transactionBroadcasting": "广播交易中",
   "transactionFailed": "交易失败",
