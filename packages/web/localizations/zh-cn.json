{
  "app": {
    "banner": {
      "title": "您正在查看所有无许可资产",
      "linkText": "您正在查看所有无许可资产，<link>点击此处返回主应用</link>."
    }
  },
  "swap": {
    "title": "兑换",
    "settings": {
      "title": "交易设置",
      "slippage": "滑点上限",
      "slippageInfo": "如果价格的不利变动超过此百分比，您的交易将被撤回."
    },
    "available": "可用",
    "MAX": "最大",
    "HALF": "对半",
    "button": "兑换",
    "buttonError": "继续兑换",
    "priceImpact": "价格影响",
    "fee": "交易费 ({fee})",
    "expectedOutput": "预期产出",
    "minimumSlippage": "扣除滑点后最少获得 ({slippage})",
    "error": {
      "findCurrency": "无法找到代币 {currency}"
    }
  },
  "pools": {
    "title": "活跃资金池",
    "poolId": "资金池 #{id}",
    "priceOsmo": "OSMO 价格",
    "rewardDistribution": "奖励分配",
    "myPools": "我的资金池",
    "APR": "APR",
    "available": "可用",
    "liquidity": "资金池流动性",
    "bonded": "已绑定",
    "incentivized": "激励池",
    "all": "所有池",
    "allTab": "所有",
    "superfluid": {
      "title": "超流质押池",
      "tab": "超流质押",
      "APR": "APR",
      "liquidity": "资金池流动性",
      "fees7D": "交易费 (7天)"
    },
    "allPools": {
      "title": "所有资金池",
      "myLiquidity": "我的流动性",
      "TVL": "TVL",
      "APR": "APR",
      "APRIncentivized": "7天成交量",
      "search": "搜索资金池",
      "displayLowLiquidity": "显示资金池 < {value}",
      "sort": {
        "poolName": "资金池名称",
        "liquidity": "流动性",
        "volume24h": "成交额 (24时)",
        "fees": "交易费 (7天)",
        "APRIncentivized": "APR",
        "APR": "我的流动性",
        "poolId": "资金池 ID"
      }
    },
    "externalIncentivized": {
      "title": "额外激励池",
      "TVL": "TVL",
      "APR": "APR",
      "search": "搜索代币",
      "sort": {
        "poolName": "资金池名称",
        "liquidity": "流动性",
        "APR": "APR",
        "epochs": "剩余奖励周期",
        "myLiquidity": "我的流动性"
      }
    },
    "createPool": {
      "title": "创建新的资金池",
      "button": "创建新的资金池",
      "weightedPool": "加权池",
      "stablePool": "稳定池",
      "step": {
        "one": {
          "weighted": "步骤 {step} / {nbStep} - 设置代币比率",
          "stable": "步骤 {step} / {nbStep} - 设置比例因子"
        },
        "two": "步骤 {step} / {nbStep} - 输入添加总量",
        "three": "步骤 {step} / {nbStep} - 确认资金池的代币比率和总量"
      },
      "infoMessage": "资金池创建费",
      "infoCaption": "已发送到 Osmosis 社区池",
      "buttonCreate": "创建资金池",
      "buttonNext": "下一步",
      "buttonBack": "上一步",
      "buttonAddToken": "添加新的代币",
      "available": "可用",
      "amount": "总量",
      "token": "代币",
      "swapFee": "设置交易费",
      "scalingFactorController": "设置比例因子控制器（可选）",
      "undersandCost": "我已理解创建资金池将会花费 {POOL_CREATION_FEE}.",
      "interestedCreate": "对创建新的资金池感兴趣?",
      "startProcess": "点击此处开始创建"
    }
  },
  "pool": {
    "title": "资金池 #{id}",
    "swap": "兑换代币",
    "superfluidEnabled": "已启用超流质押",
    "stableswapEnabled": "启用稳定交换",
    "24hrTradingVolume": "24时成交额",
    "liquidity": "资金池流动性",
    "swapFee": "交易费",
    "yourStats": "您的资金池余额",
    "sharesAmount": "{shares} 份额",
    "currentDailyEarn": "您当前正在赚取",
    "earnMore": "通过结合赚取 {amount}",
    "day": "天",
    "dailyEarnAmount": "{amount}/天",
    "putAssetsToWork": "让您的资产发挥作用.",
    "putAssetsToWorkCaption": "将您的资产添加到此资金池中以解锁令人兴奋的 APR，解绑期越长您赚得越多.",
    "learnMore": "了解更多",
    "level": "等级 {level}",
    "earnSwapFees": "赚取交易费",
    "earnSwapFeesCaption": "将您的代币转为份额并在每次兑换中赚取收益.",
    "APR": "APR",
    "bondLiquidity": "绑定流动性",
    "bondLiquidityUnavailable": "绑定流动性（不可用）",
    "checkBackForBondingRewards": "查看绑定奖励",
    "bondLiquidityCaption": "将您的份额锁定更长时间以赚取更高的APRs.",
    "bondSuperfluidLiquidityCaption": "去超流质押获得最大收益.",
    "bondShares": "绑定份额",
    "amountDaysUnbonding": "{numDays} 天解绑期",
<<<<<<< HEAD
    "available": "可用的",
=======
    "unbonded": "已解绑",
>>>>>>> 6744f810
    "unbond": "解绑",
    "bonded": "绑定",
    "showDetails": "显示详情",
    "collapseDetails": "收起详情",
    "sharesAvailableIn": "可用份额",
    "unbonding": "解绑期",
    "superfluidEarnMore": "赚取 {rate} 更多. 去超流质押",
    "incentives": "奖励",
    "details": "详情",
    "rewardDistribution": "向所有流动性提供者发放奖励",
    "superfluidStaking": "超流质押",
    "delegated": "委托",
    "undelegating": "取消委托",
    "commission": "佣金",
    "numDaysRemaining": "还剩 {numDays} 天",
    "from": "来自",
    "swapFees": "交易费",
    "7davg": "(7日平均)"
  },
  "removeLiquidity": {
    "title": "移除流动性",
    "titleInPool": "从#{poolId}号资金池移除流动性",
    "sharesAmount": "{shares} 份额"
  },
  "addLiquidity": {
    "title": "添加流动性",
    "titleInPool": "向#{poolId}号资金池添加流动性",
    "allAssets": "全部资产",
    "singleAsset": "单边资产",
    "available": "可用",
    "autoswapCaption": "使用自动兑换为单边资产添加流动性."
  },
  "lockToken": {
    "title": "绑定LP份额",
    "titleInPool": "将份额绑定在 #{poolId}号资金池",
    "selectPeriod": "选择解绑周期",
    "availableToken": "可用",
    "amountToBond": "绑定数量",
    "superfluidStake": "超流质押",
    "bondingRequirement": "需要绑定{numDays}天",
    "buttonNext": "下一步",
    "buttonBond": "绑定",
    "buttonBondStake": "绑定 & 质押"
  },
  "superfluidValidator": {
    "title": "选择超流验证节点",
    "titleMobile": "选择验证节点",
    "choose": "选择您需要的超流验证节点",
    "search": "通过名称查找",
    "bondedAmount": "已绑定数量",
    "estimation": "预估超流委派值",
    "estimationMobile": "预估委派值",
    "estimationInfo": "此委派值是会改变的，并且基于资金池中的 OSMO 数量预估",
    "buttonBond": "绑定 & 质押",
    "columns": {
      "validator": "验证节点",
      "commission": "佣金"
    }
  },
  "assets": {
    "totalAssets": "资产总额",
    "unbondedAssets": "未绑定资产",
    "bondedAssets": "已绑定资产",
    "stakedAssets": "质押 OSMO",
    "myPools": "我的资金池",
    "transferAssetSelect": {
      "deposit": "存入",
      "withdraw": "提币",
      "network": "网络",
      "buttonNext": "下一步"
    },
    "poolCards": {
      "APR": "APR",
      "FeeAPY": "费用 APY",
      "liquidity": "资金池流动性",
      "bonded": "已绑定",
      "myLiquidity": "我的流动性"
    },
    "ibcTransfer": {
      "titleWithdraw": "提币 {coinDenom}",
      "titleDeposit": "存入 {coinDenom}",
      "channelCongested": "频道争抢",
      "channelCongestedWithdraw": "提币 (频道争抢)",
      "channelCongestedDeposit": "存入 (频道争抢)",
      "channelBlocked": "频道被封锁",
      "selectAmount": "选择数量",
      "estimatedTime": "预估时间",
      "waitTime": "20 秒",
      "copied": "已复制！",
      "IBCTransfer": "IBC 转账",
      "from": "从",
      "to": "至",
      "warningLossFunds": "警告：提币到中心化交易所地址会导致资产损失",
      "buttonEnter": "确定",
      "checkboxVerify": "我确认没有发送到一个交易所的地址.",
      "buttonEdit": "编辑",
      "amoutWithdraw": "提币数量",
      "amoutDeposit": "存入数量",
      "availableBalance": "可用余额：",
      "MAX": "最大"
    },
    "transfer": {
      "titleWithdraw": "提币 {coinDenom}",
      "titleDeposit": "存入 {coinDenom}",
      "warnDepositAddressDifferent": "警告：{address}中选定的帐户与您上次存入的帐户不同.",
      "from": "从",
      "to": "至",
      "via": "经过",
      "loading": "加载中",
      "availableOn": "在 {network} 网络上可用",
      "availableMobile": "可用",
      "transferFee": "转账费",
      "errors": {
        "reconnectWallet": "重新连接 {walletName}",
        "wrongNetworkInWallet": "在 {walletName} 中网络错误",
        "insufficientFee": "费用不足",
        "insufficientBal": "余额不足"
      },
      "wrapNativeLink": "在 {platformName} 上将 {fromDenom} 转换为 {toDenom}",
      "waitTime": "{minutes} 分钟"
    },
    "selectAssetSource": {
      "titleWithdraw": "提币至",
      "titleDeposit": "存入于",
      "next": "下一步",
      "installWallet": "安装 {walletName}"
    },
    "table": {
      "depositButton": "存入",
      "withdrawButton": "提币",
      "search": "搜索代币",
      "title": "资产",
      "hideZero": "隐藏0余额",
      "buyOsmo": "买入",
      "preTransfer": {
        "deposit": "存入",
        "withdraw": "提币",
        "currentBal": "当前余额"
      },
      "columns": {
        "assetChain": "资产 / 链",
        "balance": "余额",
        "transfer": "转账",
        "deposit": "存入",
        "withdraw": "提币"
      },
      "sort": {
        "symbol": "符号",
        "network": "网络",
        "balance": "余额"
      }
    },
    "historyTable": {
      "title": "转账记录",
      "pending": "处理中",
      "success": "成功",
      "refunded": "退款",
      "pendingRefunded": "失败：等待退款",
      "colums": {
        "transactionHash": "交易哈希",
        "type": "类型",
        "amount": "数量",
        "status": "状态",
        "deposit": "存入",
        "withdraw": "提币"
      }
    }
  },
  "components": {
    "show": {
      "more": "查看更多",
      "less": "收起更多"
    },
    "table": {
      "poolId": "资金池 #{id}"
    },
    "sort": {
      "SORT": "排序",
      "SORTMobile": "排序",
      "mobileMenu": "排序"
    },
    "MAX": "最大",
    "searchTokens": "搜索",
    "selectToken": {
      "title": "选择一个代币"
    }
  },
  "menu": {
    "swap": "兑换",
    "pools": "资金池",
    "assets": "资产",
    "stake": "质押",
    "vote": "投票",
    "info": "统计数据",
    "signOut": "断开连接",
    "help": "获取 Support Lab 帮助",
    "learnMoreFrontier": "了解更多<br/>关于 <br2/> <name>Osmosis Frontier</name>"
  },
  "settings": {
    "title": "设置",
    "titleLanguage": "语言",
    "titleShowDust": "显示资金池/资金 < {fiatSymbol}0.01"
  },
  "404": {
    "title": "未找到"
  },
  "500": {
    "title": "服务器错误"
  },
  "errors": {
    "emptyAmount": "数量为空",
    "invalidNumberAmount": "无效的数字",
    "zeroAmount": "数量为零",
    "negativeAmount": "数量为负数",
    "insufficientAmount": "数量不足",
    "negativeSwapFee": "交易费为负数",
    "highSwapFee": "交易费太高",
    "invalidSwapFee": "交易费无效",
    "invalidScalingFactorControllerAddress": "比例因子控制器地址无效",
    "minAssetsCount": "最少需要 {num} 个资产",
    "maxAssetsCount": "最多允许 {num} 个资产",
    "negativePercentage": "百分比必须是正数",
    "scalingFactorTooLow": "比例因子太低",
    "percentageSum": "百分比总和不是 100",
    "depositNoBalance": "您没有可以存入的资产",
    "negativeSlippage": "滑点不能为负数",
    "invalidSlippage": "滑点不可用",
    "noSendCurrency": "未设置发送货币",
    "insufficientBal": "余额不足",
    "notInitialized": "未初始化",
    "calculatingShareOutAmount": "计算金额溢出",
    "noAvailableShares": "没有可用 {denom} 份额",
    "generic": "错误"
  },
  "connectWallet": "连接钱包",
  "keplr": {
    "install": "安装 Keplr",
    "wallet": "Keplr 钱包",
    "extension": "Keplr 浏览器扩展",
    "walletConnect": "WalletConnect",
    "mobile": "Keplr 手机端"
  },
  "connectDisclaimer": "连接钱包即表示您已经阅读和理解 Osmosis 相关内容",
  "protocolDisclaimer": "协议免责声明",
  "Transaction Failed": "交易失败",
  "Transaction Successful": "交易成功",
  "Transaction Broadcasting": "广播交易中",
  "Swap failed. Liquidity may not be sufficient. Try adjusting the allowed slippage.": "交易失败，流动性不足，尝试调整允许的滑点.",
  "Waiting for transaction to be included in the block": "等待交易打包进区块",
  "view explorer": "浏览器查看",
  "Unknown error": "未知错误",
  "Request rejected": "请求拒绝",
  "Amount is empty": "数量为空",
  "Insufficient amount": "数量不足",
  "Amount is zero": "数量为零",
  "Minimum of 2 assets required": "最少需要两种资产"
}<|MERGE_RESOLUTION|>--- conflicted
+++ resolved
@@ -133,11 +133,7 @@
     "bondSuperfluidLiquidityCaption": "去超流质押获得最大收益.",
     "bondShares": "绑定份额",
     "amountDaysUnbonding": "{numDays} 天解绑期",
-<<<<<<< HEAD
     "available": "可用的",
-=======
-    "unbonded": "已解绑",
->>>>>>> 6744f810
     "unbond": "解绑",
     "bonded": "绑定",
     "showDetails": "显示详情",
