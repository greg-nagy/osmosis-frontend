{
  "app": {
    "banner": {
      "title": "You're viewing all permissionless assets",
      "linkText": "You're viewing all permissionless assets. <link>Click here to return to the main app</link>."
    }
  },
  "swap": {
    "title": "Swap",
    "settings": {
      "title": "Transaction Settings",
      "slippage": "Slippage tolerance",
      "slippageInfo": "Your transaction will revert if the price changes unfavorably by more than this percentage."
    },
    "available": "Available",
    "MAX": "MAX",
    "HALF": "HALF",
    "button": "Swap",
    "buttonError": "Swap anyway",
    "priceImpact": "Price Impact",
    "fee": "Swap Fee ({fee})",
    "expectedOutput": "Expected Output",
    "minimumSlippage": "Minimum received after slippage ({slippage})",
    "error": {
      "findCurrency": "Failed to find currency {currency}"
    }
  },
  "pools": {
    "title": "Active Pools",
    "poolId": "Pool #{id}",
    "priceOsmo": "OSMO Price",
    "rewardDistribution": "Reward distribution in",
    "myPools": "My Pools",
    "APR": "APR",
    "available": "Available",
    "liquidity": "Pool Liquidity",
    "bonded": "Bonded",
    "incentivized": "Incentivized",
    "all": "All Pools",
    "allTab": "All",
    "superfluid": {
      "title": "Superfluid Pools",
      "tab": "Superfluid",
      "APR": "APR",
      "liquidity": "Pool Liquidity",
      "fees7D": "Fees (7D)"
    },
    "allPools": {
      "title": "All Pools",
      "myLiquidity": "my liquidity",
      "TVL": "TVL",
      "APR": "APR",
      "APRIncentivized": "7d Vol.",
      "search": "Search pools",
      "displayLowLiquidity": "Show pools < {value}",
      "sort": {
        "poolName": "Pool Name",
        "liquidity": "Liquidity",
        "volume24h": "Volume (24H)",
        "fees": "Fees (7D)",
        "APRIncentivized": "APR",
        "APR": "My Liquidity",
        "poolId": "Pool ID"
      }
    },
    "externalIncentivized": {
      "title": "External Incentives",
      "TVL": "TVL",
      "APR": "APR",
      "search": "Search by symbol",
      "sort": {
        "poolName": "Pool Name",
        "liquidity": "Liquidity",
        "APR": "APR",
        "epochs": "Epochs Remaining",
        "myLiquidity": "My Liquidity"
      }
    },
    "createPool": {
      "title": "Create New Pool",
      "button": "Create New Pool",
      "step": {
        "one": "Step {step} / {nbStep} - Set token ratios",
        "two": "Step {step} / {nbStep} - Input amount to add",
        "three": "Step {step} / {nbStep} - Confirm pool ratio and token amount"
      },
      "infoMessage": "Pool Creation Fee",
      "infoCaption": "Transferred to the Osmosis community pool",
      "buttonCreate": "Create Pool",
      "buttonNext": "Next",
      "buttonBack": "Previous",
      "buttonAddToken": "Add new token",
      "available": "Available",
      "amount": "Amount",
      "token": "Token",
      "swapFee": "Set Swap Fee",
      "undersandCost": "I understand that creating a new pool will cost {POOL_CREATION_FEE}.",
      "interestedCreate": "Interested in creating a new pool?",
      "startProcess": "Click here to start the process"
    }
  },
  "pool": {
    "title": "Pool #{id}",
    "swap": "Swap Tokens",
    "superfluidEnabled": "Superfluid staking enabled",
    "24hrTradingVolume": "24h Trading volume",
    "liquidity": "Pool liquidity",
    "swapFee": "Swap fee",
    "yourStats": "Your stats",
    "sharesAmount": "{shares} shares",
    "currentDailyEarn": "You're currently earning",
    "earnMore": "Earn more by bonding",
    "dailyEarnAmount": "{amount} / day",
    "putAssetsToWork": "Put your assets to work.",
    "putAssetsToWorkCaption": "Add your assets to this pool to unlock exciting APRs. The longer your unbonding period, the more you make.",
    "learnMore": "Learn more",
    "level": "Level {level}",
    "earnSwapFees": "Earn swap fees",
    "earnSwapFeesCaption": "Convert your tokens into shares and earn on every swap.",
    "APR": "APR",
    "bondLiquidity": "Bond liquidity",
    "bondLiquidityCaption": "Lock up your shares for longer durations to earn higher APRs.",
    "bondSuperfluidLiquidityCaption": "Go superfluid for maximum rewards.",
    "bondShares": "Bond Shares",
    "amountDaysUnbonding": "{numDays} days unbonding",
    "shares": "shares",
    "unbonded": "Unbonded",
    "unbond": "Unbond",
    "bonded": "Bonded",
    "showDetails": "Show details",
    "collapseDetails": "Collapse details",
    "sharesAvailableIn": "available in",
    "unbonding": "unbonding",
    "superfluidEarnMore": "Earn {rate} more. Go superfluid",
    "incentives": "Incentives",
    "details": "Details",
    "rewardDistribution": "向所有流动性提供者发放奖励",
    "superfluidStaking": "超流动性质押",
    "delegated": "委托",
    "undelegating": "取消委托",
    "commission": "佣金",
    "from": "来源",
    "swapFees": "兑换费用",
    "7davg": "(7日平均)"
  },
  "removeLiquidity": {
    "title": "移除流动性",
    "titleInPool": "从#{poolId}号资金池移除流动性",
    "sharesAmount": "{shares} 占有量"
  },
  "addLiquidity": {
    "title": "添加流动性",
    "titleInPool": "向#{poolId}号资金池添加流动性",
    "allAssets": "全部资产",
    "singleAsset": "单一资产",
    "available": "可用",
    "autoswapCaption": "使用自动兑换（autoswap）添加单个资产的流动。"
  },
  "lockToken": {
    "title": "绑定LP份额",
    "titleInPool": "将份额绑定在 #{poolId}号资金池",
    "selectPeriod": "选择解绑周期",
    "availableToken": "可用",
    "amountToBond": "绑定额度",
    "superfluidStake": "超流动性质押",
    "bondingRequirement": "需要绑定{numDays}天",
    "buttonNext": "下一步",
    "buttonBond": "绑定",
    "buttonBondStake": "绑定 & 质押"
  },
  "superfluidValidator": {
    "title": "选择超流验证节点",
    "titleMobile": "选择验证节点",
    "choose": "选择您需要的超流验证节点",
    "search": "通过名称查找",
    "bondedAmount": "已绑定数量",
    "estimation": "预估超流委派值",
    "estimationMobile": "预估委派值",
    "estimationInfo": "此委派值是会改变的，并且根据资金池中的OSMO数量有关",
    "buttonBond": "绑定 & 质押",
    "columns": {
      "validator": "验证节点",
      "commission": "佣金"
    }
  },
  "assets": {
    "totalAssets": "资产总量",
    "unbondedAssets": "未绑定资产",
    "bondedAssets": "已绑定资产",
    "stakedAssets": "质押 OSMO",
    "myPools": "我的资金池",
    "transferAssetSelect": {
      "deposit": "存入",
      "withdraw": "取出",
      "network": "网络名称",
      "buttonNext": "下一步"
    },
    "poolCards": {
      "APR": "APR",
      "FeeAPY": "APY费用",
      "liquidity": "资金池流动性",
      "bonded": "已绑定",
      "myLiquidity": "我的流动性"
    },
    "ibcTransfer": {
      "titleWithdraw": "提取 {coinDenom}",
      "titleDeposit": "存入 {coinDenom}",
      "selectAmount": "选择数量",
      "estimatedTime": "预估时间",
      "waitTime": "20 秒",
      "copied": "已复制!",
      "IBCTransfer": "IBC 转账",
      "from": "从",
      "to": "至",
      "warningLossFunds": "提示：提取到中心化地址会导致资产损失",
      "buttonEnter": "确定",
      "checkboxVerify": "我确认没有发送到一个变化的地址。",
      "buttonEdit": "编辑",
      "amoutWithdraw": "提取数量",
      "amoutDeposit": "存入数量",
      "availableBalance": "可用余额：",
      "MAX": "最大值"
    },
    "transfer": {
      "titleWithdraw": "提取 {coinDenom}",
      "titleDeposit": "存入 {coinDenom}",
      "warnDepositAddressDifferent": "警告：{address}中选定的帐户与您上次存入的帐户不同。",
      "from": "从",
      "to": "至",
      "via": "经过",
      "loading": "加载中",
      "availableOn": "在 {network}网络上可用",
      "availableMobile": "可用",
      "transferFee": "转账费",
      "errors": {
        "reconnectWallet": "重新连接 {walletName}",
        "wrongNetworkInWallet": "在 {walletName}中网络错误",
        "insufficientFee": "费用不足",
        "insufficientBal": "余额不足"
      },
      "waitTime": "{minutes} 分钟"
    },
    "selectAssetSource": {
      "titleWithdraw": "提取至",
      "titleDeposit": "存入于",
      "next": "下一步",
      "installWallet": "安装 {walletName}"
    },
    "table": {
      "depositButton": "存入",
      "withdrawButton": "提取",
      "search": "根据名称过滤",
      "title": "资产",
      "hideZero": "隐藏0余额",
      "buyOsmo": "买入",
      "preTransfer": {
        "deposit": "存入",
        "withdraw": "提取",
        "currentBal": "当前余额"
      },
      "columns": {
        "assetChain": "资产 / 链",
        "balance": "余额",
        "transfer": "转账",
        "deposit": "存入",
        "withdraw": "提取"
      },
      "sort": {
<<<<<<< HEAD
        "symbol": "符号",
        "network": "网络",
=======
        "symbol": "Symbol",
        "network": "Network",
>>>>>>> 07939378
        "balance": "余额"
      }
    },
    "historyTable": {
      "title": "转账记录",
      "pending": "处理中",
      "success": "成功",
      "refunded": "退款",
      "pendingRefunded": "失败：等待退款",
      "colums": {
        "transactionHash": "交易哈希",
        "type": "类型",
        "amount": "数量",
        "status": "状态",
        "deposit": "存入",
        "withdraw": "提现"
      }
    }
  },
  "components": {
    "show": {
      "more": "查看更多",
      "less": "查看更少"
    },
    "table": {
      "poolId": "资金池 #{id}"
    },
    "sort": {
      "SORT": "排序以",
      "SORTMobile": "排序",
      "mobileMenu": "排序已"
    },
    "MAX": "最大",
    "searchTokens": "搜索代币"
  },
  "menu": {
    "swap": "兑换",
    "pools": "资金池",
    "assets": "资产",
    "stake": "质押",
    "vote": "投票",
    "info": "统计数据",
    "signOut": "断开连接",
    "help": "获取 Support Lab 帮助",
    "learnMoreFrontier": "了解更多<br/>关于 <br2/> <name>Osmosis Frontier</name>"
  },
  "settings": {
    "title": "设置",
    "titleLanguage": "语言",
    "titleShowDust": "显示资金池/资金 < {fiatSymbol}0.01"
  },
  "404": {
    "title": "未找到"
  },
  "500": {
    "title": "服务器错误"
  },
  "errors": {
    "emptyAmount": "数量为空",
    "invalidNumberAmount": "无效的数字",
    "zeroAmount": "数量为零",
    "negativeAmount": "数量为负数",
    "insufficientAmount": "数量不足",
    "negativeSwapFee": "兑换费用为负数",
    "highSwapFee": "兑换费用太高",
    "invalidSwapFee": "兑换费用无效",
    "minAssetsCount": "最少需要 {num} 个资产",
    "maxAssetsCount": "最多允许 {num} 个资产",
    "negativePercentage": "百分比必须是正数",
    "percentageSum": "百分比总和不是 100",
    "depositNoBalance": "您没有可以存入的资产",
    "negativeSlippage": "滑点不能为负数",
    "invalidSlippage": "滑点不可用",
    "noSendCurrency": "未设置发送货币",
    "insufficientBal": "余额不足",
    "notInitialized": "未初始化",
    "calculatingShareOutAmount": "计算金额溢出",
    "noAvailableShares": "没有可用 {denom} 共享",
    "generic": "错误"
  },
  "connectWallet": "连接钱包",
  "keplr": {
    "install": "安装 Keplr",
    "wallet": "Keplr 钱包",
    "extension": "Keplr 浏览器扩展",
    "walletConnect": "WalletConnect",
    "mobile": "Keplr 手机端"
  },
  "connectDisclaimer": "连接钱包即表示你已经阅读和理解 Osmosis 相关内容",
  "protocolDisclaimer": "协议免责声明",
  "Transaction Failed": "交易失败",
  "Transaction Successful": "交易成功",
  "Transaction Broadcasting": "广播交易中",
  "Swap failed. Liquidity may not be sufficient. Try adjusting the allowed slippage.": "交易失败。流动性不足。尝试调整允许的滑点。",
  "Waiting for transaction to be included in the block": "等待交易打包进区块",
  "view explorer": "查看浏览器",
  "Unknown error": "未知错误",
  "Request rejected": "请求拒绝",
  "Amount is empty": "数量为空",
  "Insufficient amount": "数量不足",
  "Amount is zero": "数量为零",
  "Minimum of 2 assets required": "最少需要两种资产"
}<|MERGE_RESOLUTION|>--- conflicted
+++ resolved
@@ -266,13 +266,8 @@
         "withdraw": "提取"
       },
       "sort": {
-<<<<<<< HEAD
         "symbol": "符号",
         "network": "网络",
-=======
-        "symbol": "Symbol",
-        "network": "Network",
->>>>>>> 07939378
         "balance": "余额"
       }
     },
