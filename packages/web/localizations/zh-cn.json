{
  "404": {
    "title": "未找到"
  },
  "addLiquidity": {
    "allAssets": "全部资产",
    "autoswapCaption": "使用自动兑换为单边资产添加流动性.",
    "available": "可用",
    "scalingFactor": "比例因子",
    "scalingFactorController": "控制器",
    "scalingFactorControllerWarning_first": "启用了缩放因子控制器。这",
    "scalingFactorControllerWarning_second": "可以调整",
    "scalingFactorControllerWarning_third": "保持钉子。当前的缩放因素是",
    "scalingFactorInformation": "该因素允许曲线根据可预测的价格变化进行调整，例如流动性质押代币的增值。",
    "singleAsset": "单边资产",
    "stablecoinWarning": "您正在為 {denom} 添加流動性，這是一種由 {mechanism} 支持的穩定幣。",
    "title": "添加流动性",
    "titleInPool": "向#{poolId}号资金池添加流动性",
    "priceImpact": "价格影响"
  },
  "addConcentratedLiquidity": {
    "step1Title": "第 1 步：选择策略",
    "step2Title": "第二步：增加流动性",
<<<<<<< HEAD
    "step2TitleManaged": "第 2 步：选择提供商",
=======
>>>>>>> 39b9ca6d
    "managed": "管理",
    "managedDescription": "聘请我们的一位供应商来管理您的职位。完全不干涉的体验。",
    "manual": "手动的",
    "manualDescription": "创建一个您可以定期管理的职位，以获得最大的效率和回报。",
    "back": "后退",
    "priceShownIn": "价格显示于",
    "priceRange": "价格范围",
    "currentPrice": "时价",
    "basePerQuote": "不明确的",
    "selectVolatilityRange": "选择波动率策略",
    "volatilityModerateDescription": "通过集中在现货价格 ±25% 的范围内，您将在掉期中赚取更多收益，但请密切关注您的头寸，重新平衡以将价格保持在范围内。",
    "volatilityAggressiveDescription": "通过集中在现货价格 ±10% 的范围内，您将在掉期交易中赚取大量收益，但也面临着价格超出范围的风险。经常检查这个位置。",
    "volatilityCustomDescription": "创建适合您策略的职位。请记住留意您设置的任何位置。",
    "volatilityPassiveDescription": "这种全范围位置非常适合设置和遗忘。掉期收益减少，但始终保持在范围内。",
    "amountToDeposit": "存入金额",
    "outOfRangeWarning": "市场价格超出了您指定的价格范围。仅限单一资产存款。",
    "high": "高的",
    "low": "低的",
    "buttonCreateAndStake": "创建仓位和股份",
    "estimated": "估计的",
    "estimatedInfo": "这是基于当前选定价格的估计。实际年利率可能会有所不同。如果仓位超出范围，年利率将为 0%。"
  },
  "addConcentratedLiquidityIntro": {
    "learnMoreTitle": "什么是流动性增强？",
    "tutorialA": {
      "1": "在经典资金池中，流动性按所有可能的价格范围进行分配。借助增压池，我们现在可以将流动性集中在当前现货价格附近，从而大幅提高资本效率。",
      "2": "现在您可以选择适合您的策略。被动策略允许您在整个跨度上分配一点。你赚的钱少了，但永远不会超出范围。",
      "3": "更激进的策略可以让您赚得更多，但也更有可能超出范围。密切观察并根据需要重新平衡。当超出范围时，您将停止通过掉期赚取收益。",
      "4": "与传统的 AMM 一样，随着价格变动，资产将完全转换为池中的资产之一。如果您的仓位超出范围，那么您将拥有 100% 的其他资产，直到价格重新进入您的范围。",
      "5": "在有限合伙人的自由市场中，每个人都遵循不同的策略。流动性更加动态，并且为交易者提供了更好的优化。"
    }
  },
  "assetNotCompatible": "此资产与此钱包不兼容。",
  "convertToStake": {
    "adTitle": "我们发现了更好的盈利策略。",
    "adSubtitle": "您的某些职位的收入低于您通过质押 OSMO 获得的收入",
    "title": "转换为质押 OSMO",
    "description": "选定的位置将完全转换为 OSMO。然后，所有 OSMO 将自动质押到您现有的验证器集。",
    "stakedOsmo": "锁定 OSMO",
    "APR": "年利率",
    "currentApr": "当前年利率",
    "pool": "水池 ＃{poolId}",
    "convertAndStake": "转换和质押"
  },
  "clPositions": {
    "inRange": "在范围内",
    "nearBounds": "接近极限",
    "outOfRange": "超出范围",
    "fullRange": "全系列",
    "unbonding": "解除束缚",
    "superfluidStaked": "超级流体固定",
    "superfluidUnstakingStatus": "超流体解锁",
    "currentAssets": "当前资产",
    "principalAssets": "主要资产",
    "totalRewardsEarned": "获得的总奖励",
    "unclaimedRewards": "无人认领的奖励",
    "roi": "投资回报率",
    "selectedRange": "选定范围",
    "myLiquidity": "我的流动性",
    "incentives": "激励措施",
    "spreadFactor": "扩频因子",
    "maxPrice": "最高价格",
    "minPrice": "最低价格",
    "collectRewards": "领取奖励",
    "collectAllRewards": "收集所有奖励",
    "noRewards": "没有可收集的内容，请尽快回来查看",
    "removeLiquidity": "消除流动性",
    "increaseLiquidity": "增加流动性",
    "yourPositions": "您的职位",
    "yourPosition": "你的职位",
    "yourPositionsDesc": "让您的资产发挥作用，并在每次掉期中赚取点差。",
    "learnMoreAboutPools": "了解有关池的更多信息",
    "supercharged": "增压",
    "createAPosition": "创建职位",
    "addMoreLiquidity": "添加更多流动性",
    "pendingRewards": "待奖励",
    "superfluidValidator": "验证器",
    "superfluidUnstake": "一旦解除质押，可用后",
    "superfluidUnstaking": "取消质押，可用于",
    "superfluidCommission": "委员会",
    "unstake": "解除流动性质押",
    "unbondingFromNow": "脱粘，可用于",
    "checkBackForRewards": "回来查看奖励",
    "totalBalance": "总余额",
    "numPositions": "不明确的",
    "onePosition": "1 个职位",
    "goToPool": "前往泳池#"
  },
  "app": {
    "banner": {
      "backToOsmosis": "返回Osmosis",
      "externalLink": "您现在正在离开Osmosis应用程序去",
      "externalLinkDisclaimer": "通过点击链接，您承认您已阅读并理解，Osmosis对可能具有不同ToS的外部页面的服务质量没有任何保证。",
      "externalLinkModalTitle": "离开Osmosis",
      "goToSite": "前往网站"
    }
  },
  "store": {
    "headerTitle": "提升您的体验",
    "headerSubtitle": "交易仅仅是第一步。利用杠杆、金库等手段投入您的资产，实现更多目标。",
    "featured": "特色",
    "searchPlaceholder": "搜索",
    "getFeatured": "获得特色",
    "featuredDescription": "在应用商店上架并接触成千上万的用户。如果您想上榜或被推荐，请联系我们，我们将保持沟通。",
    "applyButton": "申请",
    "storeDisclaimer": "部分内容由与 Osmosis Labs 或其任何附属公司无关的第三方准备，Osmosis Labs 对此类内容不承担责任。Osmosis Labs 不对内容中的任何错误或延迟，或因依赖任何内容而采取的任何行动承担责任。信息仅供参考，不构成投资建议。这不是购买或出售特定数字资产或采用特定投资策略的建议。 Osmosis Labs 不对所提供的任何信息的准确性、适当性或有效性，或针对特定资产作出任何陈述。显示的价格仅用于说明目的。实际加密货币价格及相关统计数据可能有所不同。所呈现的数据可能反映在 Osmosis Labs 交易所及选定的其他加密货币交易所上交易的资产。",
    "allAppsHeader": "所有应用"
  },
  "addConcentratedLiquidityPoolCta": {
    "title": "为您的增压",
    "caption": "超额头寸可让您赚取额外收益。 30 秒内了解其工作原理，或只需点击几下即可升级您的职位。",
    "primaryCta": "升级至增压",
    "secondaryCta": "30秒学会"
  },
  "addConcentratedLiquidityeEarnMore": {
    "title": "从您的流动性中赚取更多",
    "caption": "超额头寸可让您赚取额外收益。 30 秒内了解其工作原理，或只需点击几下即可升级您的流动性。",
    "primaryCta": "升级至增压",
    "secondaryCta": "30秒学会"
  },
  "createFirstPositionCta": {
    "title": "创建您的第一个 Supercharged 职位",
    "caption": "这项期待已久的升级可以让您以更少的资金赚取更多的钱。\n 无论您的经验水平如何，只需几分钟即可启动并运行。",
    "primaryCta": "创建职位",
    "secondaryCta": "30秒学会"
  },
  "assets": {
    "bondedAssets": "已绑定资产",
    "historyTable": {
      "colums": {
        "amount": "数量",
        "deposit": "存入",
        "status": "状态",
        "transactionHash": "交易哈希",
        "type": "类型",
        "withdraw": "提币"
      },
      "errors": {
        "insufficientFee": "费用不足"
      },
      "failed": "失败的",
      "failedWithReason": "失败的: {reason}",
      "pending": "处理中",
      "pendingRefunded": "失败：等待退款",
      "refunded": "退款",
      "success": "成功",
      "title": "转账记录"
    },
    "ibcTransfer": {
      "buttonEdit": "编辑",
      "buttonEnter": "确定",
      "channelCongestedDeposit": "存入 (频道争抢)",
      "channelCongestedWithdraw": "提币 (频道争抢)",
      "checkboxVerify": "我确认没有发送到一个交易所的地址.",
      "estimatedTime": "预估时间",
      "selectAmount": "选择数量",
      "titleDeposit": "存入 {coinDenom}",
      "titleWithdraw": "提币 {coinDenom}",
      "waitTime": "20 秒",
      "warningLossFunds": "警告：提币到中心化交易所地址会导致资产损失"
    },
    "myPools": "我的资金池",
    "poolCards": {
      "APR": "APR",
      "bonded": "已绑定",
      "FeeAPY": "费用 APY",
      "liquidity": "我的流动性"
    },
    "selectAssetSource": {
      "installWallet": "安装 {walletName}",
      "next": "下一步",
      "titleDeposit": "存入于",
      "titleWithdraw": "提币至"
    },
    "stakedAssets": "质押 OSMO",
    "table": {
      "columns": {
        "assetChain": "资产 / 链",
        "balance": "余额",
        "deposit": "存入",
        "transfer": "转账",
        "withdraw": "提币"
      },
      "depositButton": "存入",
      "hideZero": "隐藏0余额",
      "preTransfer": {
        "currentBal": "当前余额",
        "deposit": "存入",
        "withdraw": "提币"
      },
      "search": "搜索",
      "sort": {
        "balance": "余额",
        "network": "网络",
        "symbol": "符号"
      },
      "title": "所有资产",
      "withdrawButton": "提币"
    },
    "totalAssets": "总资产",
    "transfer": {
      "availableMobile": "可用",
      "availableOn": "在 {network} 网络上可用",
      "errors": {
        "insufficientBal": "余额不足",
        "insufficientFee": "费用不足",
        "reconnectWallet": "重新连接 {walletName}",
        "wrongNetworkInWallet": "在 {walletName} 中网络错误",
        "seeRequest": "在{walletName}中查看请求"
      },
      "from": "从",
      "loading": "加载中",
      "titleDeposit": "存入 {coinDenom}",
      "titleWithdraw": "提币 {coinDenom}",
      "to": "至",
      "transferFee": "转账费",
      "waitTime": "{minutes} 分钟",
      "warnDepositAddressDifferent": "警告：{address}中选定的帐户与您上次存入的帐户不同."
    },
    "transferAssetSelect": {
      "buttonNext": "下一步",
      "deposit": "存入",
      "network": "网络",
      "withdraw": "提币"
    },
    "unbondedAssets": "未绑定资产"
  },
  "buyTokens": "购买代币",
  "components": {
    "fiatOnrampSelection": {
      "chooseOnramp": "选择法币入口",
      "kadoSubtitle": "支持OSMO, USDC",
      "transakSubtitle": "支持OSMO"
    },
    "incentive": {
      "mobileTitle": "獎勵",
      "title": "獎勵類型"
    },
    "MAX": "最大",
    "pool": {
      "mobileTitle": "游泳池",
      "title": "游泳池類型"
    },
    "searchTokens": "搜索",
    "selectToken": {
      "title": "选择一个代币",
      "unverifiedAsset": "此资产未经验证。请谨慎进行。",
      "clickToActivate": "点击以激活"
    },
    "show": {
      "less": "收起更多",
      "more": "查看更多"
    },
    "sort": {
      "mobileMenu": "排序",
      "SORT": "排序",
      "SORTMobile": "排序"
    },
    "table": {
      "poolId": "资金池 #{id}",
      "stable": "稳定兑换",
      "weighted": "加权",
      "concentrated": "流动性集中",
      "internal": "内部激励",
      "external": "外部激励",
      "superfluid": "超流体",
      "noIncentives": "无激励"
    }
  },
  "connectWallet": "连接钱包",
  "errors": {
    "calculatingShareOutAmount": "计算金额溢出",
    "depositNoBalance": "您没有可以存入的资产",
    "emptyAmount": "数量为空",
    "generic": "错误",
    "highSwapFee": "交易费太高",
    "insufficientAmount": "数量不足",
    "insufficientBal": "余额不足",
    "insufficientLiquidity": "流动性不足",
    "invalidNumberAmount": "无效的数字",
    "invalidScalingFactorControllerAddress": "比例因子控制器地址无效",
    "invalidSlippage": "滑点不可用",
    "invalidSwapFee": "交易费无效",
    "maxAssetsCount": "最多允许 {num} 个资产",
    "minAssetsCount": "最少需要 {num} 个资产",
    "negativeAmount": "数量为负数",
    "negativePercentage": "百分比必须是正数",
    "negativeSlippage": "滑点不能为负数",
    "negativeSwapFee": "交易费为负数",
    "noAvailableShares": "没有可用 {denom} 份额",
    "noRoute": "此交易没有路线",
    "noSendCurrency": "未设置发送货币",
    "notInitialized": "未初始化",
    "percentageSum": "百分比总和不是 100",
    "scalingFactorTooLow": "比例因子太低",
    "zeroAmount": "数量为零",
    "invalidRange": "价格范围无效",
    "fallbackText1": "发生错误",
    "fallbackText2": "请提交一个",
    "fallbackBugReport": "错误报告",
    "fallbackText3": "或得到",
    "fallbackSupport": "支持",
    "chartUnavailable": "图表不可用"
  },
  "frontierMigration": {
    "introducingUnverifiedAssets": "介绍未经验证的资产",
    "simplifiedExperience": "您的体验已被简化！",
    "frontierHasNowMerged": "Frontier页面现已与以下内容合并",
    "thisMeansManaging": "这意味着可以方便地在一个地方管理令牌！",
    "commitmentToDecentralization": "符合去中心化和可访问性的承诺，处理未经验证的代币的选项仍然可用。",
    "settingIsNowEnabled": "设置现已启用。",
    "youMayDisable": "您可以随时在设置模式中禁用此设置。",
    "openSettings": "打开设置",
    "proceed": "继续"
  },
  "lockToken": {
    "amountToBond": "绑定数量",
    "availableToken": "可用",
    "bondingRequirement": "需要绑定{numDays}天",
    "buttonBond": "绑定",
    "buttonBondStake": "绑定 & 质押",
    "buttonNext": "下一步",
    "selectPeriod": "选择解绑周期",
    "superfluidStake": "超流质押",
    "title": "绑定LP份额",
    "titleInPool": "将份额绑定在 #{poolId}号资金池"
  },
  "menu": {
    "assets": "资产",
    "help": "支持",
    "info": "统计数据",
    "pools": "资金池",
    "stake": "质押",
    "store": "应用",
    "swap": "兑换",
    "vote": "投票",
    "featureRequests": "功能请求"
  },
  "notifi": {
    "saveChanges": "保存更改",
    "unsupportedHistoryTitle": "不支持的通知",
    "unsupportedHistoryMessage": "哎呀！出事了。请告诉我们",
    "getStartedHistoryTitle1": "购买代币以开始使用",
    "getStartedHistoryMessage1": "收购OSMO开始交易",
    "getStartedHistoryTitle2": "如何开始交易",
    "getStartedHistoryMessage2": "这个快速教程将让您在几分钟内完成交易",
    "getStartedHistoryTitle3": "如何存入资金",
    "getStartedHistoryMessage3": "了解如何在 Osmosis 上存入资金",
    "signupDummyHistoryTitle1": "购买代币以开始使用",
    "signupDummyHistoryMessage1": "收购OSMO开始交易",
    "signupDummyHistoryTitle2": "如何存入资产",
    "signupDummyHistoryMessage2": "了解如何将资金转移到 Osmosis",
    "signupDummyHistoryTitle3": "如何开始交易",
    "signupDummyHistoryMessage3": "这个快速教程将让您在几分钟内完成交易",
    "outboundTransferHistoryTitle": "渗透出境转移",
    "outboundTransferHistoryMessage": "数量",
    "poolExitedHistoryTitle": "渗透池已退出",
    "poolExitedHistoryMessage": "池 ID",
    "poolJoinedHistoryTitle": "渗透池已加入",
    "poolJoinedHistoryMessage": "代币",
    "swapHistoryTitle": "渗透交换已确认",
    "swapHistoryMessage": "交换到",
    "emptyHistoryTitle": "无题",
    "emptyHistoryMessage": "没有消息",
    "assetReceivedHistoryTitle": "已收到资产",
    "assetReceivedHistoryMessage": "数量",
    "positionOutOfRangeHistoryTitle": "位置超出范围",
    "positionOutOfRangeHistoryMessage": "您的 LP 位置超出范围",
    "signupPageTitle": "现已提供通知。",
    "signupPageMessage": "再也不会错过重要的更新，从新的代币列表到关键位置状态。",
    "signupPageButton": "启用通知",
    "loadMore": "装载更多",
    "unsavedChangeModalInfo": "您有未保存的更改。你是否想要",
    "discardButton": "放弃更改",
    "clearAllHistory": "全部清除"
  },
  "pool": {
    "24hrTradingVolume": "24时成交额",
    "7davg": "(7日平均)",
    "amountDaysUnbonding": "{numDays} 天解绑",
    "amountDaysUnbonding_plural": "{numDays} 天解绑期",
    "APR": "APR",
    "available": "可用的",
    "bonded": "绑定",
    "bondLiquidity": "绑定流动性",
    "bondLiquidityCaption": "将您的份额锁定更长时间以赚取更高的APRs.",
    "bondLiquidityUnavailable": "绑定流动性（不可用）",
    "bondShares": "绑定份额",
    "bondSuperfluidLiquidityCaption": "去超流质押获得最大收益.",
    "checkBackForBondingRewards": "查看绑定奖励",
    "collapseDetails": "收起详情",
    "commission": "佣金",
    "currentDailyEarn": "您当前正在赚取",
    "dailyEarnAmount": "{amount} / 天",
    "day": "天",
    "delegated": "委托",
    "details": "详情",
    "earnMore": "通过结合赚取 {amount}",
    "earnSwapFees": "赚取交易费",
    "earnSwapFeesCaption": "将您的代币转为份额并在每次兑换中赚取收益.",
    "from": "来自",
    "incentives": "奖励",
    "learnMore": "了解更多",
    "level": "等级 {level}",
    "liquidity": "资金池流动性",
    "numDaysRemaining": "还剩 {numDays} 天",
    "putAssetsToWork": "让您的资产发挥作用.",
    "putAssetsToWorkCaption": "将您的资产添加到此资金池中以解锁令人兴奋的 APR，解绑期越长您赚得越多.",
    "rewardDistribution": "向所有流动性提供者发放奖励",
    "sharesAmount": "{shares} 份额",
    "sharesAvailableIn": "可用",
    "showDetails": "显示详情",
    "stableswapEnabled": "稳定交换",
    "superfluidEarnMore": "赚取 {rate} 更多. 去超流质押",
    "superfluidEnabled": "超流",
    "superfluidStaking": "超流质押",
    "swap": "兑换代币",
    "spreadFactor": "扩频因子",
    "swapFee": "交易费",
    "swapFees": "交易费",
    "title": "资金池 #{id}",
    "unbond": "解绑",
    "unbonding": "解绑期",
    "undelegating": "取消委托",
    "yourStats": "您的资金池余额",
    "onlyInRangePositions": "仅适用于范围内的位置"
  },
  "pools": {
    "allPools": {
      "search": "搜索资金池",
      "sort": {
        "APRIncentivized": "APR",
        "fees": "交易费 (7天)",
        "liquidity": "流动性",
        "poolName": "池名称/编号",
        "volume24h": "成交额 (24时)"
      },
      "title": "所有资金池"
    },
    "APR": "APR",
    "bonded": "已绑定",
    "createPool": {
      "amount": "总量",
      "available": "可用",
      "buttonAddToken": "添加新的代币",
      "buttonCreate": "创建资金池",
      "buttonNext": "下一步",
      "infoCaption": "已发送到 Osmosis 社区池",
      "infoMessage": "资金池创建费",
      "scalingFactorController": "设置比例因子控制器（可选）",
      "stablePool": "稳定池",
      "step": {
        "one": {
          "stable": "步骤 {step} / {nbStep} - 设置比例因子",
          "weighted": "步骤 {step} / {nbStep} - 设置代币比率"
        },
        "three": "步骤 {step} / {nbStep} - 确认资金池的代币比率和总量",
        "two": "步骤 {step} / {nbStep} - 输入添加总量"
      },
      "swapFee": "设置交易费",
      "title": "创建新的资金池",
      "token": "代币",
      "undersandCost": "我已理解创建资金池将会花费 {POOL_CREATION_FEE}.",
      "weightedPool": "加权池"
    },
    "externalIncentivized": {
      "TVL": "TVL"
    },
    "TVL": "TVL",
    "myLiquidity": "我的流动性",
    "myPools": "我的资金池",
    "poolId": "资金池 #{id}",
    "priceOsmo": "OSMO 价格",
    "rewardDistribution": "奖励分配"
  },
  "profile": {
    "balance": "结余",
    "modalTitle": "轮廓",
    "viewAllAssets": "查看所有资产",
    "wallet": "钱包"
  },
  "removeLiquidity": {
    "sharesAmount": "{shares} 份额",
    "title": "移除流动性",
    "titleInPool": "从#{poolId}号资金池移除流动性"
  },
  "requestRejected": "请求拒绝",
  "settings": {
    "filterDust": "滤尘",
    "selectLanguage": "选择语言",
    "titleUnverifiedAssets": "未经验证的资产",
    "unverifiedAssets": "在池和交换中显示未经验证的资产",
    "title": "全局设置",
    "titleHideDust": "使用 < {fiatSymbol}0.01 隐藏矿池",
    "titleLanguage": "语言"
  },
  "stake": {
    "available": "可用",
    "MAX": "最大",
    "validatorHeader": "Stake团队",
    "edit": "编辑",
    "stake": "存入OSMO",
    "unstake": "提取OSMO",
    "estimatedEarnings": "预估收益",
    "unbondingInProgress": "正在提取中",
    "amount": "数量",
    "availableIn": "在此时间后可用",
    "day": "天",
    "month": "月",
    "dashboard": "控制台",
    "dashboardStakedOsmo": "固定 OSMO",
    "rewardsTitle": "未领取的奖励",
    "stakeBalanceTitle": "总共存入的余额",
    "viewAll": "查看全部",
    "collectRewards": "领取奖励",
    "investRewards": "领取并重新投资",
    "learn": "了解更多",
    "alertTitleBeginning": "赚取",
    "alertTitleEnd": "年化收益率",
    "alertSubtitle": "通过存入你的OSMO",
    "mainCardButtonText": "存入",
    "mainCardButtonUnstakeText": "提取",
    "unbondingHeader": "解绑期",
    "unbondingSubtext": "此期过后，你可以在资产标签下访问你的OSMO",
    "unbondingPeriodTooltip": "锁定的代币增加了区块链的稳定性。当你提取你的代币时，它们将在指定的解绑期后可用。",
    "estimatedEarningsTooltip": "这些收益是基于当前的Stake年化收益率计算的，这可能会有所变动。",
    "collectRewardsTooltip": "领取所有你未领取的奖励。这些代币将立即在Osmosis上为你提供。",
    "collectRewardsTooltipDisabled": "你的奖励太低，无法领取，请等你有更多的奖励以覆盖燃气费后再试。",
    "collectAndReinvestTooltip": "一键领取并自动重新投资你未领取的收益。复利是一种增加资产收益的好方法。",
    "isAPRTooHighTooltip": "此验证器收取了异常高的佣金。请考虑选择另一个验证器。",
    "isVotingPowerTooHighTooltip": "这是一个拥有高投票权的前10名验证器。考虑选择另一个验证器以促进去中心化。",
    "learnMore": {
      "getStarted": "开始Stake",
      "step1": {
        "title": "什么是Stake？",
        "bodyText": "Osmosis使用一种称为“权益证明”的机制来验证和确保所有交易。当你存入你的OSMO时，区块链将其投入使用，使你能够对你的资产进行被动收益。"
      },
      "step2": {
        "title": "验证器",
        "bodyText": "Stake时，你将你的代币托付给一个验证器团队。验证器处理即将到来的交易并被奖励一些新铸造的代币。他们与你分享这些收益。"
      },
      "step3": {
        "title": "选择验证器",
        "bodyText": "在建立你的团队时，你选择的验证器越多，他们的投票权越小，你就越促进去中心化。请注意那些收取异常高佣金的验证器。"
      },
      "step4": {
        "title": "解绑期",
        "bodyText": "Stake的代币被锁定14天。你可以随时提取，但你必须等待这段时间才能再次使用你的代币。"
      },
      "step5": {
        "title": "开始Stake",
        "bodyText": "要开始，只需建立你的Stake团队。这只需要做一次，但如果需要，可以在未来进行编辑。然后，你可以选择要Stake的加密金额并开始赚取。不要忘记领取你的日常奖励。"
      }
    },
    "validatorSquad": {
      "title": "验证器团队",
      "description": "选择你想要委托的验证器。完成后，继续Stake。你可以随时编辑你的验证器设置。",
      "searchPlaceholder": "搜索验证器",
      "button": "设置团队",
      "button2": "设置团队并Stake",
      "noResults": "未找到结果",
      "column": {
        "validator": "验证器",
        "myStake": "我的Stake",
        "votingPower": "投票权",
        "commission": "佣金"
      }
    },
    "validatorNextStep": {
      "newUser": {
        "title": "看起来你是新手",
        "description": "选择一个验证器团队开始Stake。不确定验证器是什么？",
        "learnMore": "点击这里了解Stake是如何工作的",
        "button": "建立Stake团队以继续"
      },
      "existingUser": {
        "title": "看起来你之前Stake过",
        "description": "我们检测到与你的钱包地址关联的现有Stake团队。你想在Osmosis上保留相同的验证器吗？",
        "buttonKeep": "保留现有验证器",
        "buttonSelect": "选择新验证器"
      }
    },
    "days": "天"
  },
  "superfluidValidator": {
    "bondedAmount": "已绑定数量",
    "buttonBond": "绑定 & 质押",
    "choose": "选择您需要的超流验证节点",
    "columns": {
      "commission": "佣金",
      "validator": "验证节点"
    },
    "estimation": "预估超流委派值",
    "estimationInfo": "此委派值是会改变的，并且基于资金池中的 OSMO 数量预估",
    "estimationMobile": "预估委派值",
    "search": "通过名称查找",
    "title": "选择超流验证节点",
    "titleMobile": "选择验证节点"
  },
  "swap": {
    "autoRouter": "路线",
    "autoRouterToggle": {
      "hide": "隐藏",
      "show": "节目"
    },
    "available": "可用",
    "button": "兑换",
    "buttonError": "继续兑换",
    "expectedOutput": "预期产出",
    "fee": "交易费 ({fee})",
    "HALF": "对半",
    "MAX": "最大",
    "minimumSlippage": "扣除滑点后最少获得 ({slippage})",
    "pool": "资金池 #{id}",
    "priceImpact": "价格影响",
    "routerTooltipFee": "费用",
    "routerTooltipSpreadFactor": "扩频因子",
    "settings": {
      "slippage": "滑点上限",
      "slippageInfo": "如果价格的不利变动超过此百分比，您的交易将被撤回.",
      "title": "交易设置"
    },
    "title": "兑换",
    "promo": {
      "newOpportunity": "新的赚钱机会",
      "discoverSuperchargedPools": "探索增压泳池"
    }
  },
  "walletSelect": {
    "connectionInProgress": "钱包连接已经在进行中。请打开您的扩展程序检查状态。",
    "somethingWentWrong": "出了点问题",
    "isNotInstalled": "{walletName} 未安装",
    "maybeInstalled": "如果您的设备已安装 {walletName}，请刷新此页面或按照浏览器说明操作。",
    "downloadLinkNotProvided": "未提供下载链接。请尝试搜索或咨询开发团队。",
    "installWallet": "安装 {walletName}",
    "requestRejected": "请求被拒绝",
    "connectionDenied": "连接权限被拒绝。",
    "reconnect": "重新连接",
    "connectingWallet": "连接钱包中",
    "approveWalletConnect": "在您的移动设备上批准 {walletName} 连接请求。",
    "openExtension": "打开 {walletName} 浏览器扩展程序以连接您的钱包。",
    "initializingWallet": "初始化钱包客户端",
    "clickToRefresh": "点击刷新。",
    "qrCodeExpired": "QR 码已过期",
    "qrCodeError": "QR 码错误",
    "refresh": "刷新",
    "connectWith": "连接",
    "tapThe": "点击",
    "button": "按钮",
    "topRightButton": "在您的{wallet}应用的右上角。扫描下方的二维码进行连接。",
    "dontHaveThisWallet": "没有这个钱包吗？",
    "get": "获取",
    "scanThis": "在您的手机上扫描此代码以下载",
    "mobileWallets": "移动钱包",
    "installedWallets": "已安装的钱包",
    "otherWallets": "其他钱包",
    "step1Title": "什么是钱包？",
    "step1Content": "钱包用于发送、接收和访问您的所有数字资产，如OSMO和ATOM。",
    "step2Title": "无需账户。无需密码。",
    "step2Content": "使用您的钱包登录到多个不同的平台。无需独特的账户或密码。",
    "step3Title": "您的密钥，您的资金。",
    "step3Content": "在Osmosis上，只有您能移动您的资产。权力越大，责任越大。",
    "step4Title": "创建一个钱包以开始",
    "step4Content": "设置您的第一个钱包并登录！发送、接收或购买资产。"
  },
  "swapFailed": "交易失败，流动性不足，尝试调整允许的滑点.",
  "transactionBroadcasting": "广播交易中",
  "transactionFailed": "交易失败",
  "transactionSuccessful": "交易成功",
  "unknownError": "未知错误",
  "viewExplorer": "浏览器查看",
  "waitingForTransaction": "等待交易打包进区块",
  "highPoolInflationWarning": "高APR可能源自通胀性奖励。请谨慎操作。",
  "upgrades": {
    "title": "可升级",
    "detected": "我们检测到下列资产或头寸的升级。",
    "positionUpgrade": "职位升级",
    "superchargedLiquidity": "流动性充沛",
    "newSuperchargedPool": "这个新池具有更高的收入潜力和最高的估计年利率。",
    "upgrade": "升级",
    "pool": "水池",
    "new": "新的",
    "current": "当前的",
    "success": "升级成功！",
    "clickHereToView": "点击此处查看",
    "foundHere": "可以在这里找到升级",
    "availableHereCaption": "可以在此处查看可用的升级。您可以随时选择升级。"
  },
  "seo": {
    "404": {
      "title": "404页面不存在",
      "description": "您要查找的页面不存在。"
    },
    "500": {
      "title": "500内部服务器错误",
      "description": "发生内部服务器错误。"
    },
    "default": {
      "title": "渗透区贸易",
      "description": "在领先的去中心化 Cosmos 交易所 - 最大的链间 DEX 上交换、赚取和构建"
    },
    "apps": {
      "title": "渗透应用商店",
      "description": "交易只是第一步。利用杠杆、金库等，让您的资产发挥作用并取得更多成就"
    },
    "assets": {
      "title": "渗透资产",
      "description": "浏览 Osmosis 上的所有可用资产——领先的去中心化 Cosmos 交易所"
    },
    "bootstrap": {
      "title": "渗透自举",
      "description": "Osmosis 上的流动性引导池，领先的去中心化 Cosmos 交易所"
    },
    "disclaimer": {
      "title": "渗透免责声明",
      "description": "阅读 Osmosis 的免责声明和隐私政策 - 领先的去中心化 Cosmos 交易所"
    },
    "pool": {
      "title": "水池 ＃"
    },
    "pools": {
      "title": "渗透池",
      "description": "在 Osmosis 上发现流动性池——领先的去中心化 Cosmos 交易所"
    }
  }
}<|MERGE_RESOLUTION|>--- conflicted
+++ resolved
@@ -21,10 +21,7 @@
   "addConcentratedLiquidity": {
     "step1Title": "第 1 步：选择策略",
     "step2Title": "第二步：增加流动性",
-<<<<<<< HEAD
     "step2TitleManaged": "第 2 步：选择提供商",
-=======
->>>>>>> 39b9ca6d
     "managed": "管理",
     "managedDescription": "聘请我们的一位供应商来管理您的职位。完全不干涉的体验。",
     "manual": "手动的",
