{
  "404": {
    "title": "Bulunamadı"
  },
  "500": {
    "title": "Sunucu hatası"
  },
  "addLiquidity": {
    "allAssets": "Tüm varlıklar",
    "autoswapCaption": "Tek bir varlıkla likidite eklemek için otomatik takası kullanın.",
    "available": "Kullanılabilir",
    "scalingFactor": "ölçekleme faktörü",
    "scalingFactorController": "denetleyici",
    "scalingFactorControllerWarning_first": "Ölçeklendirme faktörü denetleyicisi etkinleştirilir.",
    "scalingFactorControllerWarning_second": "ayarlayabilir",
    "scalingFactorControllerWarning_third": "Peg'i korumak için.Mevcut ölçeklendirme faktörü",
    "scalingFactorInformation": "Bu faktör, eğrinin, likit staking belirtecine tahakkuk eden değer gibi öngörülebilir fiyat değişikliklerine uyum sağlamasına olanak tanır.",
    "singleAsset": "Tek varlık",
    "stablecoinWarning": "{mechanism} destekli bir stabilcoin olan {denom}'a likidite ekliyorsunuz.",
    "title": "Likidite Ekle",
    "titleInPool": "{poolId} havuzuna likidite ekle"
  },
  "app": {
    "banner": {
      "backToOsmosis": "Osmosis'e Geri Dön",
      "externalLink": "Şimdi Osmosis uygulamasından ayrılıyorsun ve gitmek için",
      "externalLinkDisclaimer": "Bağlantıyı tıklatarak, Osmosis'in dış sayfalar için hizmet kalitesi garantisi vermediğini okuduğunu ve anladığını kabul edersin.",
      "externalLinkModalTitle": "Osmosis'den Ayrılma",
      "goToSite": "Site'ye Git",
      "linkText": "Ana uygulamaya dönmek için burayı tıklayın",
      "title": "Tüm izin gerektirmeyen varlıkları görüntülüyorsunuz."
    }
  },
  "assets": {
    "bondedAssets": "Bağlı",
    "historyTable": {
      "colums": {
        "amount": "Miktar",
        "deposit": "Yatır",
        "status": "Durum",
        "transactionHash": "İşlem ID",
        "type": "Tip",
        "withdraw": "Çek"
      },
      "errors": {
        "insufficientFee": "yetersiz ücret"
      },
      "failed": "Arızalı",
      "failedWithReason": "Arızalı: {reason}",
      "pending": "Beklemede",
      "pendingRefunded": "Başarısız: İade sürecinde",
      "refunded": "İade Edildi",
      "success": "Başarılı",
      "title": "Transfer Geçmişi"
    },
    "ibcTransfer": {
      "amoutDeposit": "Yatırılacak Miktar",
      "amoutWithdraw": "Çekilecek Miktar",
      "availableBalance": "Kullanılabilir bakiye:",
      "buttonEdit": "Düzenle",
      "buttonEnter": "Onay",
      "channelBlocked": "Kanal engellendi",
      "channelCongested": "Kanal çağrıldı",
      "channelCongestedDeposit": "Yatır (Kanal çağrıldı)",
      "channelCongestedWithdraw": "Çek (Kanal çağrıldı)",
      "checkboxVerify": "Borsa adresine göndermediğimi doğruluyorum.",
      "copied": "Kopyalandı!",
      "estimatedTime": "Takribi Süre",
      "from": "Çıkış:",
      "IBCTransfer": "IBC Transferi",
      "MAX": "MAKS",
      "selectAmount": "Miktar Seç",
      "titleDeposit": "{coinDenom} Yatır",
      "titleWithdraw": "{coinDenom} Çek",
      "to": "Varış:",
      "waitTime": "20 saniye",
      "warningLossFunds": "Uyarı: Merkezi borsa adresine çekim yapmak, varlıkların kaybına sebep olur."
    },
    "myPools": "Havuzlarım",
    "poolCards": {
      "APR": "APR",
      "bonded": "Bağlı",
      "FeeAPY": "APY ücreti",
      "liquidity": "Likiditem"
    },
    "selectAssetSource": {
      "installWallet": "{walletName} yükle",
      "next": "Sonraki",
      "titleDeposit": "Adresten yatır",
      "titleWithdraw": "Adrese çek"
    },
    "stakedAssets": "Stake Edilmiş OSMO",
    "table": {
      "columns": {
        "assetChain": "Varlık / Ağ",
        "balance": "Bakiye",
        "deposit": "Yatır",
        "transfer": "Transfer",
        "withdraw": "Çek"
      },
      "depositButton": "Yatır",
      "hideZero": "Sıfır bakiyeyi gizle",
      "preTransfer": {
        "currentBal": "Mevcut Bakiye",
        "deposit": "Yatır",
        "withdraw": "Çek"
      },
      "search": "Arama",
      "sort": {
        "balance": "Bakiye",
        "network": "Ağ",
        "symbol": "Sembol"
      },
      "title": "Tüm Varlıklar",
      "withdrawButton": "Çek"
    },
    "totalAssets": "Toplam varlıklar",
    "transfer": {
      "availableMobile": "Kullanılabilir",
      "availableOn": "{network} ağında mevcut",
      "errors": {
        "insufficientBal": "Yetersiz Bakiye",
        "insufficientFee": "Yetersiz Ücret",
        "reconnectWallet": "{walletName} tekrar bağlan",
        "wrongNetworkInWallet": "{walletName} cüzdanda ağ hatası"
      },
      "from": "Ağından",
      "loading": "Yükleniyor",
      "titleDeposit": "{coinDenom} Yatır",
      "titleWithdraw": "{coinDenom} Çek",
      "to": "Ağına",
      "transferFee": "İşlem Ücreti",
      "useWrappedDeposit": "Satellite'e {wrapDenom} yatırın",
      "useWrappedWithdraw": "{wrapDenom}'e Satellite'den çekin",
      "via": "vasıtasıyla",
      "waitTime": "{minutes} dakika",
      "warnDepositAddressDifferent": "Uyarı: {address} te seçtiğiniz adres, son yatırdığınız adresten farklı."
    },
    "transferAssetSelect": {
      "buttonNext": "Sonraki",
      "deposit": "Yatır",
      "network": "Ağ",
      "withdraw": "Çek"
    },
    "unbondedAssets": "Bağlı Olmayan"
  },
  "buyTokens": "jeton satın al",
  "components": {
    "fiatOnrampSelection": {
      "chooseOnramp": "Fiat Onramp Seçin",
      "kadoSubtitle": "USDC'yi destekler",
      "transakSubtitle": "OSMO'yu destekler"
    },
    "incentive": {
      "mobileTitle": "Teşvik",
      "title": "Teşvik türleri"
    },
    "MAX": "MAKS",
    "pool": {
      "mobileTitle": "Havuz",
      "title": "Havuz türleri"
    },
    "searchTokens": "Arama",
    "selectToken": {
      "title": "Bir belirteç seçin"
    },
    "show": {
      "less": "Daha az göster",
      "more": "Daha fazla göster"
    },
    "sort": {
      "mobileMenu": "Sırala",
      "SORT": "SIRALA",
      "SORTMobile": "SIRALA"
    },
    "table": {
      "poolId": "Havuz #{id}",
      "stable": "Stableswap",
      "weighted": "Ağırlıklı",
      "internal": "Dahili teşvikler",
      "external": "Harici teşvikler",
      "superfluid": "Superfluid",
      "noIncentives": "Teşvik yok"
    }
  },
  "connectDisclaimer": "Cüzdanı bağlayarak, Osmosis'i okuyup anladığınızı kabul etmiş olursunuz.",
  "connectWallet": "Cüzdanı bağla",
  "errors": {
    "calculatingShareOutAmount": "Miktar hesaplamasında sorun",
    "depositNoBalance": "Yatıracak varlığınız yok",
    "emptyAmount": "Miktar boş",
    "generic": "Hata",
    "highSwapFee": "Takas ücreti çok yüksek",
    "insufficientAmount": "Yetersiz miktar",
    "insufficientBal": "Yetersiz bakiye",
    "insufficientLiquidity": "yetersiz likidite",
    "invalidNumberAmount": "Geçersiz rakam",
    "invalidScalingFactorControllerAddress": "Geçersiz ölçeklendirme faktörü denetleyici adresi",
    "invalidSlippage": "Geçersiz slipaj",
    "invalidSwapFee": "Takas ücreti geçersiz",
    "maxAssetsCount": "En fazla {num} varlık olabilir",
    "minAssetsCount": "En az {num} varlık gerekli",
    "negativeAmount": "Miktar negatif",
    "negativePercentage": "Yüzde pozitif olmalı",
    "negativeSlippage": "Slipaj negatif olamaz",
    "negativeSwapFee": "Takas ücreti negatif",
    "noAvailableShares": "Kullanılabilir {denom} hissesi yok",
    "noRoute": "Bu ticaret için Rota yok",
    "noSendCurrency": "Gönderilecek varlık seçilmedi",
    "notInitialized": "Başlatılmadı",
    "percentageSum": "Yüzdeler toplamı 100'e eşit değil",
    "scalingFactorTooLow": "Ölçeklendirme faktörü çok düşük",
    "zeroAmount": "Miktar sıfır"
  },
  "keplr": {
    "extension": "Keplr Tarayıcı Uzantısı",
    "install": "Keplr Yükle",
    "mobile": "Keplr Mobil",
    "wallet": "Keplr Cüzdanı",
    "walletConnect": "WalletConnect"
  },
  "lockToken": {
    "amountToBond": "Bağlanacak miktar",
    "availableToken": "Kullanılabilir",
    "bondingRequirement": "{numDays} gün bağlama gereksinimi",
    "buttonBond": "Bağla",
    "buttonBondStake": "Bağla & Stake Et",
    "buttonNext": "Sonraki",
    "selectPeriod": "Çözülme süresini seçin",
    "superfluidStake": "Superfluid stake",
    "title": "LP Hisselerini Bağla",
    "titleInPool": "Hisseleri {poolId} havuzuna kilitleyin"
  },
  "menu": {
    "assets": "Varlıklar",
    "help": "Destek",
    "info": "Bilgi",
    "pools": "Havuzlar",
    "signOut": "Bağlantıyı Kes",
    "stake": "Stake",
    "swap": "Takas",
    "vote": "Oy Kullan"
  },
  "pool": {
    "24hrTradingVolume": "24s İşlem hacmi",
    "7davg": "(7g ort)",
    "amountDaysUnbonding": "{numDays} gün ayrılma",
    "amountDaysUnbonding_plural": "{numDays} gün sonra çözülecek",
    "APR": "APR",
    "available": "Mevcut",
    "bonded": "Bağlı",
    "bondLiquidity": "Likiditeyi bağla",
    "bondLiquidityCaption": "Daha yüksek APR kazanmak için hisselerinizi daha uzun süre kilitleyin.",
    "bondLiquidityUnavailable": "Likiditeyi bağla (kullanım dışı)",
    "bondShares": "Hisseleri bağla",
    "bondSuperfluidLiquidityCaption": "Maksimum kazanç için Superfluid seçin.",
    "checkBackForBondingRewards": "Bağlanma ödülleri için tekrar kontrol edin",
    "collapseDetails": "Detayları gizle",
    "commission": "komisyon",
    "currentDailyEarn": "Şu anda kazanıyorsunuz",
    "dailyEarnAmount": "{amount} / gün",
    "day": "gün",
    "delegated": "delege edilen",
    "details": "Detaylar",
    "earnMore": "Bağlayarak {amount} daha fazla kazanın",
    "earnSwapFees": "Takastan komisyon kazanın",
    "earnSwapFeesCaption": "Tokenlerinizi hisseye dönüştürün ve her takasta kazanın.",
    "from": "kimden",
    "incentives": "Teşvikler",
    "learnMore": "Daha fazla öğren",
    "level": "Seviye {level}",
    "liquidity": "Havuzdaki likidite",
    "numDaysRemaining": "{numDays} gün kaldı",
    "putAssetsToWork": "Varlıklarınız sizin için çalışsın.",
    "putAssetsToWorkCaption": "Heyecan verici APR'lerden yararlanmak için varlıklarınızı bu havuza ekleyin. Bağlama süreniz ne kadar uzun olursa, o kadar çok kazanırsınız.",
    "rewardDistribution": "Tüm likidite sağlayıcılarına dağıtılan ödüller",
    "sharesAmount": "{shares} hisse",
    "sharesAvailableIn": "sonra kullanılabilir",
    "showDetails": "Detayları göster",
    "stableswapEnabled": "Stableswap etkin",
    "superfluidEarnMore": "Superfluid'e geçin, {rate} daha fazla kazanın.",
    "superfluidEnabled": "Superfluid staking etkin",
    "superfluidStaking": "Superfluid Stake",
    "swap": "Tokenleri Takas Et",
    "swapFee": "Takas ücreti",
    "swapFees": "takas ücretleri",
    "title": "Havuz #{id}",
    "unbond": "Çöz",
    "unbonding": "çözülüyor",
    "undelegating": "delegasyonu bozulan",
    "yourStats": "Havuz bakiyeniz"
  },
  "pools": {
    "all": "Tüm Havuzlar",
    "allPools": {
      "APR": "APR",
      "APRIncentivized": "7g Hac.",
      "displayLowLiquidity": "{value}dan az likiditesi olan havuzları göster",
      "myLiquidity": "likiditem",
      "search": "Havuzlarda ara",
      "sort": {
        "APR": "Likiditem",
        "APRIncentivized": "APR",
        "fees": "Ücretler (7G)",
        "liquidity": "Likidite",
        "poolId": "Havuz ID",
        "poolName": "Havuz Adı/Numarası",
        "volume24h": "Hacim (24S)"
      },
      "title": "Tüm Havuzlar",
      "TVL": "TVL"
    },
    "allTab": "Tüm",
    "APR": "APR",
    "available": "Mevcut",
    "bonded": "Bağlı",
    "createPool": {
      "amount": "Miktar",
      "available": "Mevcut",
      "button": "Yeni Havuz Oluştur",
      "buttonAddToken": "Yeni token ekle",
      "buttonBack": "Önceki",
      "buttonCreate": "Havuz Oluştur",
      "buttonNext": "Sonraki",
      "infoCaption": "Osmosis topluluk havuzuna transfer edilir",
      "infoMessage": "Havuz Oluşturma Ücreti",
      "interestedCreate": "Yeni bir havuz oluşturmak mı istiyorsunuz?",
      "scalingFactorController": "Ölçeklendirme faktörü denetleyicisini ayarla (isteğe bağlı)",
      "stablePool": "Ahır havuzu",
      "startProcess": "İşlemi başlatmak için buraya tıklayın",
      "step": {
        "one": {
          "stable": "Adım {step} / {nbStep} - Ölçeklendirme faktörlerini ayarlayın",
          "weighted": "Adım {step} / {nbStep} - Token oranlarını ayarlayın"
        },
        "three": "Adım {step} / {nbStep} - Havuz oranını ve token miktarını onaylayın",
        "two": "Adım {step} / {nbStep} - Eklenecek miktarı girin"
      },
      "swapFee": "Takas Ücreti Belirle",
      "title": "Yeni Havuz Oluştur",
      "token": "Token",
      "undersandCost": "Yeni havuz oluşturmanın, {POOL_CREATION_FEE} 'ya mâl olacağını anlıyorum.",
      "weightedPool": "Ağırlıklı havuz"
    },
    "externalIncentivized": {
      "APR": "APR",
      "search": "Sembolle ara",
      "sort": {
        "APR": "APR",
        "epochs": "Kalan Devir",
        "liquidity": "Likidite",
        "myLiquidity": "Likiditem",
        "poolName": "Havuz Adı/Numarası"
      },
      "title": "Dışarıdan Teşvik Edilen Havuzlar",
      "TVL": "TVL"
    },
    "incentivized": "Teşvikli",
    "liquidity": "Likidite",
    "myLiquidity": "Likiditem",
    "myPools": "Havuzlarım",
    "poolId": "Havuz #{id}",
    "priceOsmo": "OSMO Fiyatı",
    "rewardDistribution": "Ödül dağıtımına kalan süre",
    "superfluid": {
      "APR": "APR",
      "fees7D": "Ücretler (7G)",
      "liquidity": "Likidite",
      "tab": "Superfluid",
      "title": "Superfluid Havuzlar"
    },
    "title": "Aktif Havuzlar"
  },
  "profile": {
    "balance": "denklemek",
    "modalTitle": "Profil",
    "viewAllAssets": "Tüm varlıkları görüntüle",
    "wallet": "Cüzdan"
  },
  "protocolDisclaimer": "Protokol Sorumluluk Reddi",
  "removeLiquidity": {
    "sharesAmount": "{shares} hisseler",
    "title": "Likiditeyi Kaldır",
    "titleInPool": "{poolId} havuzundan Likiditeyi Kaldır"
  },
  "requestRejected": "Talep reddedildi",
  "settings": {
    "filterDust": "Toz Filtresi",
    "selectLanguage": "Dil Seçin",
    "title": "Genel Ayarlar",
    "titleHideDust": "olan havuzları gizle < {fiatSymbol}0.01",
    "titleLanguage": "Dil"
  },
  "stablecoinTypes": {
    "collateralized": "teminatlandırılmış"
  },
  "superfluidValidator": {
    "bondedAmount": "Bağlı Miktar",
    "buttonBond": "Bağla & Stake Et",
    "choose": "Superfluid validatörünüzü seçin",
    "columns": {
      "commission": "Komisyon",
      "validator": "Validatör"
    },
    "estimation": "Takribi Superfluid Delegasyon",
    "estimationInfo": "Bu delegasyonun değeri dalgalanabilir ve takribi olarak havuzdaki OSMO miktarına göre hesaplanır.",
    "estimationMobile": "Takribi Delegasyon",
    "search": "İsimle ara",
    "title": "Superfluid Validatör Seç",
    "titleMobile": "Validatör Seç"
  },
  "swap": {
    "autoRouter": "Güzergah",
    "autoRouterToggle": {
      "hide": "Saklamak",
      "show": "Göstermek"
    },
    "available": "Mevcut",
    "button": "Takas",
    "buttonError": "Yine de takası gerçekleştir",
    "error": {
      "findCurrency": "Para birimi bulunamadı {currency}"
    },
    "expectedOutput": "Elde Edilmesi Beklenen Miktar",
    "fee": "Takas Ücreti ({fee})",
    "HALF": "YARISI",
    "MAX": "MAKS.",
    "minimumSlippage": "Slipaj dahil elde edilecek minimum ({slippage})",
    "pool": "Havuz #{id}",
    "priceImpact": "Fiyata Etki",
    "routerTooltipFee": "Ücret",
    "settings": {
      "slippage": "Slipaj toleransı",
      "slippageInfo": "Fiyatta belirttiğiniz yüzdenin üzerinde artış olursa işleminiz iptal olacaktır.",
      "title": "İşlem Ayarları"
    },
    "title": "Takas"
  },
  "swapFailed": "Takas başarısız. Likidite yetersiz olabilir. Slipaj oranında değişiklik yapmayı deneyin.",
  "transactionBroadcasting": "İşlem Gerçekleştiriliyor",
  "transactionFailed": "İşlem Başarısız",
  "transactionSuccessful": "İşlem Başarılı",
  "unknownError": "Bilinmeyen hata",
  "viewExplorer": "gezginde görüntüle",
  "waitingForTransaction": "İşlemin bloğa eklenmesi bekleniyor",
<<<<<<< HEAD
  "highInflationWarning": "Yüksek APR'ler enflasyonist ödüllerden kaynaklanabilir. Dikkatli ilerleyin."
=======
  "streamswap": {
    "description": "İnterchain başlatma rampası burada. Yeni projeleri ilk başlatan kişi olun. Keşfedin",
    "link": "Streamswap."
  }
>>>>>>> 5ae85447
}<|MERGE_RESOLUTION|>--- conflicted
+++ resolved
@@ -443,12 +443,9 @@
   "unknownError": "Bilinmeyen hata",
   "viewExplorer": "gezginde görüntüle",
   "waitingForTransaction": "İşlemin bloğa eklenmesi bekleniyor",
-<<<<<<< HEAD
   "highInflationWarning": "Yüksek APR'ler enflasyonist ödüllerden kaynaklanabilir. Dikkatli ilerleyin."
-=======
   "streamswap": {
     "description": "İnterchain başlatma rampası burada. Yeni projeleri ilk başlatan kişi olun. Keşfedin",
     "link": "Streamswap."
   }
->>>>>>> 5ae85447
 }