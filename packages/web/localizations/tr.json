{
  "404": {
    "title": "Bulunamadı"
  },
  "addLiquidity": {
    "allAssets": "Tüm varlıklar",
    "autoswapCaption": "Tek bir varlıkla likidite eklemek için otomatik takası kullanın.",
    "available": "Kullanılabilir",
    "scalingFactor": "ölçekleme faktörü",
    "scalingFactorController": "denetleyici",
    "scalingFactorControllerWarning_first": "Ölçeklendirme faktörü denetleyicisi etkinleştirilir.",
    "scalingFactorControllerWarning_second": "ayarlayabilir",
    "scalingFactorControllerWarning_third": "Peg'i korumak için.Mevcut ölçeklendirme faktörü",
    "scalingFactorInformation": "Bu faktör, eğrinin, likit staking belirtecine tahakkuk eden değer gibi öngörülebilir fiyat değişikliklerine uyum sağlamasına olanak tanır.",
    "singleAsset": "Tek varlık",
    "stablecoinWarning": "{mechanism} destekli bir stabilcoin olan {denom}'a likidite ekliyorsunuz.",
    "title": "Likidite Ekle",
    "titleInPool": "{poolId} havuzuna likidite ekle",
    "priceImpact": "Fiyat Etkisi"
  },
  "addConcentratedLiquidity": {
    "step1Title": "1. Adım: Bir strateji seçin",
    "step2Title": "2. Adım: Likidite Ekleyin",
<<<<<<< HEAD
    "step2TitleManaged": "Adım 2: Sağlayıcıyı Seçin",
=======
>>>>>>> 39b9ca6d
    "managed": "Yönetilen",
    "managedDescription": "Konumunuzu yönetmesi için sağlayıcılarımızdan birini kaydedin. Tamamen uygulamalı bir deneyim.",
    "manual": "Manuel",
    "manualDescription": "Maksimum verimlilik ve ödüller için düzenli olarak yönetebileceğiniz bir pozisyon oluşturun.",
    "back": "Geri",
    "priceShownIn": "Gösterilen fiyatlar",
    "priceRange": "Fiyat aralığı",
    "currentPrice": "Mevcut fiyat",
    "basePerQuote": "Tanımsız",
    "selectVolatilityRange": "Bir volatilite stratejisi seçin",
    "volatilityModerateDescription": "±%25 spot fiyat aralığında yoğunlaşarak takaslardan daha fazla kazanırsınız, ancak fiyatı aralıkta tutmak için yeniden dengeleyerek pozisyonunuzu da göz önünde bulundurursunuz.",
    "volatilityAggressiveDescription": "±%10'luk bir spot fiyat aralığına odaklanarak, takaslardan çok şey kazanırsınız, ancak fiyatın aralığın dışına çıkması riskini alırsınız. Bu konumu sık sık kontrol edin.",
    "volatilityCustomDescription": "Stratejinize uygun bir pozisyon oluşturun. Ayarladığınız herhangi bir konuma göz kulak olmayı unutmayın.",
    "volatilityPassiveDescription": "Bu tam aralık konumu, ayar yapmak ve unutmak için harikadır. Takaslarda daha az kazanın ama her zaman menzilde kalın.",
    "amountToDeposit": "Yatırılacak tutar",
    "outOfRangeWarning": "Piyasa fiyatı, belirttiğiniz fiyat aralığının dışında. Yalnızca tek varlık depozitosu.",
    "high": "yüksek",
    "low": "Düşük",
    "buttonCreateAndStake": "Pozisyon ve Bahis Oluşturun",
    "estimated": "Tahmini",
    "estimatedInfo": "Bu, mevcut seçilmiş fiyatlara dayalı bir tahmindir. Gerçek APR değişebilir. Konum aralığın dışına çıkarsa APR %0 olacaktır."
  },
  "addConcentratedLiquidityIntro": {
    "learnMoreTitle": "Supercharged Likidite Nedir?",
    "tutorialA": {
      "1": "Klasik havuzlarda, likidite tüm olası fiyat aralığında dağıtıldı. Süper şarjlı havuzlarla, artık likiditeyi mevcut spot fiyat etrafında yoğunlaştırarak sermaye verimliliğini büyük ölçüde artırabiliyoruz.",
      "2": "Artık size uygun bir strateji seçebilirsiniz. Pasif stratejiler, tüm yayılma boyunca biraz dağıtmanıza olanak tanır. Daha az kazanırsınız ama asla menzil dışına çıkmazsınız.",
      "3": "Daha agresif bir strateji, daha fazla kazanmanıza izin verir, ancak menzil dışına çıkma olasılığı daha yüksektir. Yakından izleyin ve gerektiğinde yeniden dengeleyin. Menzil dışındayken, takaslardan kazanmayı bırakacaksınız.",
      "4": "Geleneksel bir AMM gibi, fiyatlar hareket ettikçe varlıklar tamamen havuzdaki varlıklardan birine dönüştürülür. Pozisyonunuz aralığın dışına çıkarsa, fiyat aralığınıza tekrar girene kadar diğer varlığın %100'üne sahip olursunuz.",
      "5": "LP'lerin serbest piyasasında herkes farklı stratejiler izler. Likidite daha dinamiktir ve tüccarlar için daha iyi optimize edilmiştir."
    }
  },
  "assetNotCompatible": "Bu varlık bu cüzdanla uyumlu değil.",
  "convertToStake": {
    "adTitle": "Daha iyi bir kazanç stratejisi tespit ettik.",
    "adSubtitle": "Pozisyonlarınızdan bazıları OSMO'yu bir süre stake ederek kazanacağınızdan daha az kazanıyor",
    "title": "Stake Edilmiş OSMO'ya Dönüştür",
    "description": "Seçilen pozisyonlar tamamen OSMO'ya dönüştürülecektir. Daha sonra tüm OSMO, mevcut doğrulayıcı setinize otomatik olarak stake edilecektir.",
    "stakedOsmo": "Bahisli OSMO",
    "APR": "Nisan",
    "currentApr": "Güncel Nisan",
    "pool": "HAVUZ #{poolId}",
    "convertAndStake": "Dönüştür ve Bahis Et"
  },
  "clPositions": {
    "inRange": "MENZİLDE",
    "nearBounds": "YAKIN SINIRLAR",
    "outOfRange": "ERİŞİM DIŞINDA",
    "fullRange": "TAM ARALIK",
    "unbonding": "BAĞ AYIRMA",
    "superfluidStaked": "SÜPER AKIŞKAN YÜKLENMİŞ",
    "superfluidUnstakingStatus": "SÜPER AKIŞKAN SÖKME",
    "currentAssets": "Dönen Varlıklar",
    "principalAssets": "Ana Varlıklar",
    "totalRewardsEarned": "Kazanılan Toplam Ödüller",
    "unclaimedRewards": "Talep Edilmemiş Ödüller",
    "roi": "yatırım getirisi",
    "selectedRange": "Seçilen Aralık",
    "myLiquidity": "Likiditem",
    "incentives": "teşvikler",
    "spreadFactor": "Yayılma Faktörü",
    "maxPrice": "maksimum fiyat",
    "minPrice": "Minimum fiyat",
    "collectRewards": "Ödül Topla",
    "collectAllRewards": "Tüm Ödülleri Topla",
    "noRewards": "Toplanacak bir şey yok, kısa süre sonra tekrar kontrol edin",
    "removeLiquidity": "Likiditeyi Kaldır",
    "increaseLiquidity": "Likiditeyi Artırın",
    "yourPositions": "Pozisyonlarınız",
    "yourPosition": "Senin pozisyonun",
    "yourPositionsDesc": "Varlıklarınızı çalıştırın ve her takasta spread kazanın.",
    "learnMoreAboutPools": "Havuzlar hakkında daha fazla bilgi edinin",
    "supercharged": "kompresörlü",
    "createAPosition": "Pozisyon oluştur",
    "addMoreLiquidity": "Daha fazla likidite ekleyin",
    "pendingRewards": "Bekleyen ödüller",
    "superfluidValidator": "Doğrulayıcı",
    "superfluidUnstake": "Stake kaldırıldıktan sonra kullanılabilir",
    "superfluidUnstaking": "Geri alma, mevcut",
    "superfluidCommission": "komisyon",
    "unstake": "Likiditeyi serbest bırakın",
    "unbondingFromNow": "Bağsız, mevcut",
    "checkBackForRewards": "Ödüller için tekrar kontrol edin",
    "totalBalance": "Toplam bakiye",
    "numPositions": "Tanımsız",
    "onePosition": "1 pozisyon",
    "goToPool": "havuza git #"
  },
  "app": {
    "banner": {
      "backToOsmosis": "Osmosis'e Geri Dön",
      "externalLink": "Şimdi Osmosis uygulamasından ayrılıyorsun ve gitmek için",
      "externalLinkDisclaimer": "Bağlantıyı tıklatarak, Osmosis'in dış sayfalar için hizmet kalitesi garantisi vermediğini okuduğunu ve anladığını kabul edersin.",
      "externalLinkModalTitle": "Osmosis'den Ayrılma",
      "goToSite": "Site'ye Git"
    }
  },
  "store": {
    "headerTitle": "Deneyiminizi Süper Hızlı Hale Getirin",
    "headerSubtitle": "Alım satım sadece ilk adım. Varlıklarınızı çalıştırın ve kaldıraç, kasalar ve daha fazlasıyla çok daha fazlasını başarın.",
    "featured": "Öne Çıkan",
    "searchPlaceholder": "Ara",
    "getFeatured": "Öne Çıkan Olun",
    "featuredDescription": "Uygulama mağazasında başlatın ve binlerce kullanıcıya erişin. Listelenmek veya öne çıkan olmak istiyorsanız, bize ulaşın ve iletişimde olacağız.",
    "applyButton": "Uygula",
    "storeDisclaimer": "Belirli içerikler, Osmosis Labs veya bağlı ortaklıklarından herhangi biri ile bağlantılı olmayan üçüncü taraflar tarafından hazırlanmıştır ve Osmosis Labs, bu tür içeriklerden sorumlu değildir. Osmosis Labs, içerikteki hatalar veya gecikmelerden veya herhangi bir içeriğe dayalı olarak alınan eylemlerden sorumlu değildir. Bilgiler, yalnızca bilgilendirme amaçlı olarak sağlanmıştır ve yatırım tavsiyesi değildir. Bu, belirli bir dijital varlığı satın almak veya satmak veya belirli bir yatırım stratejisini kullanmak için bir öneri değildir. Osmosis Labs, sağlanan herhangi bir bilginin doğruluğu, uygunluğu veya geçerliliği veya belirli bir varlık için yapılan beyanlar konusunda hiçbir temsilde bulunmamaktadır. Gösterilen fiyatlar sadece gösterim amaçlıdır. Gerçek kripto para birimi fiyatları ve ilişkili istatistiklerde farklılıklar olabilir. Sunulan veriler, Osmosis Labs'in borsasında ve seçili diğer kripto para birimi borsalarında işlem gören varlıkları yansıtabilir.",
    "allAppsHeader": "Tüm Uygulamalar"
  },
  "addConcentratedLiquidityPoolCta": {
    "title": "senin süper şarj",
    "caption": "Güçlendirilmiş pozisyonlar, ek getiri elde etmenizi sağlar. 30 saniyede nasıl çalıştığını öğrenin veya birkaç tıklamayla konumunuzu yükseltin.",
    "primaryCta": "Supercharged'a yükseltin",
    "secondaryCta": "30 saniyede öğrenin"
  },
  "addConcentratedLiquidityeEarnMore": {
    "title": "Likiditenizden daha fazla kazanın",
    "caption": "Güçlendirilmiş pozisyonlar, ek getiri elde etmenizi sağlar. 30 saniyede nasıl çalıştığını öğrenin veya birkaç tıklamayla likiditenizi yükseltin.",
    "primaryCta": "Supercharged'a yükseltin",
    "secondaryCta": "30 saniyede öğrenin"
  },
  "createFirstPositionCta": {
    "title": "İlk Supercharged pozisyonunuzu oluşturun",
    "caption": "Bu uzun zamandır beklenen yükseltme, daha az sermaye ile daha fazla kazanmanıza olanak tanır.\n Deneyim seviyeniz ne olursa olsun dakikalar içinde çalışmaya başlayın.",
    "primaryCta": "Pozisyon oluştur",
    "secondaryCta": "30 saniyede öğrenin"
  },
  "assets": {
    "bondedAssets": "Bağlı",
    "historyTable": {
      "colums": {
        "amount": "Miktar",
        "deposit": "Yatır",
        "status": "Durum",
        "transactionHash": "İşlem ID",
        "type": "Tip",
        "withdraw": "Çek"
      },
      "errors": {
        "insufficientFee": "yetersiz ücret"
      },
      "failed": "Arızalı",
      "failedWithReason": "Arızalı: {reason}",
      "pending": "Beklemede",
      "pendingRefunded": "Başarısız: İade sürecinde",
      "refunded": "İade Edildi",
      "success": "Başarılı",
      "title": "Transfer Geçmişi"
    },
    "ibcTransfer": {
      "buttonEdit": "Düzenle",
      "buttonEnter": "Onay",
      "channelCongestedDeposit": "Yatır (Kanal çağrıldı)",
      "channelCongestedWithdraw": "Çek (Kanal çağrıldı)",
      "checkboxVerify": "Borsa adresine göndermediğimi doğruluyorum.",
      "estimatedTime": "Takribi Süre",
      "selectAmount": "Miktar Seç",
      "titleDeposit": "{coinDenom} Yatır",
      "titleWithdraw": "{coinDenom} Çek",
      "waitTime": "20 saniye",
      "warningLossFunds": "Uyarı: Merkezi borsa adresine çekim yapmak, varlıkların kaybına sebep olur."
    },
    "myPools": "Havuzlarım",
    "poolCards": {
      "APR": "APR",
      "bonded": "Bağlı",
      "FeeAPY": "APY ücreti",
      "liquidity": "Likiditem"
    },
    "selectAssetSource": {
      "installWallet": "{walletName} yükle",
      "next": "Sonraki",
      "titleDeposit": "Adresten yatır",
      "titleWithdraw": "Adrese çek"
    },
    "stakedAssets": "Stake Edilmiş OSMO",
    "table": {
      "columns": {
        "assetChain": "Varlık / Ağ",
        "balance": "Bakiye",
        "deposit": "Yatır",
        "transfer": "Transfer",
        "withdraw": "Çek"
      },
      "depositButton": "Yatır",
      "hideZero": "Sıfır bakiyeyi gizle",
      "preTransfer": {
        "currentBal": "Mevcut Bakiye",
        "deposit": "Yatır",
        "withdraw": "Çek"
      },
      "search": "Arama",
      "sort": {
        "balance": "Bakiye",
        "network": "Ağ",
        "symbol": "Sembol"
      },
      "title": "Tüm Varlıklar",
      "withdrawButton": "Çek"
    },
    "totalAssets": "Toplam varlıklar",
    "transfer": {
      "availableMobile": "Kullanılabilir",
      "availableOn": "{network} ağında mevcut",
      "errors": {
        "insufficientBal": "Yetersiz Bakiye",
        "insufficientFee": "Yetersiz Ücret",
        "reconnectWallet": "{walletName} tekrar bağlan",
        "wrongNetworkInWallet": "{walletName} cüzdanda ağ hatası",
        "seeRequest": "{walletName}'deki talebi gör"
      },
      "from": "Ağından",
      "loading": "Yükleniyor",
      "titleDeposit": "{coinDenom} Yatır",
      "titleWithdraw": "{coinDenom} Çek",
      "to": "Ağına",
      "transferFee": "İşlem Ücreti",
      "waitTime": "{minutes} dakika",
      "warnDepositAddressDifferent": "Uyarı: {address} te seçtiğiniz adres, son yatırdığınız adresten farklı."
    },
    "transferAssetSelect": {
      "buttonNext": "Sonraki",
      "deposit": "Yatır",
      "network": "Ağ",
      "withdraw": "Çek"
    },
    "unbondedAssets": "Bağlı Olmayan"
  },
  "buyTokens": "jeton satın al",
  "components": {
    "fiatOnrampSelection": {
      "chooseOnramp": "Fiat Onramp Seçin",
      "kadoSubtitle": "OSMO, USDC'yi destekler",
      "transakSubtitle": "OSMO'yu destekler"
    },
    "incentive": {
      "mobileTitle": "Teşvik",
      "title": "Teşvik türleri"
    },
    "MAX": "MAKS",
    "pool": {
      "mobileTitle": "Havuz",
      "title": "Havuz türleri"
    },
    "searchTokens": "Arama",
    "selectToken": {
      "title": "Bir belirteç seçin",
      "unverifiedAsset": "Bu varlık doğrulanmamıştır. Dikkatli bir şekilde devam edin.",
      "clickToActivate": "Etkinleştirmek için tıklayın"
    },
    "show": {
      "less": "Daha az göster",
      "more": "Daha fazla göster"
    },
    "sort": {
      "mobileMenu": "Sırala",
      "SORT": "SIRALA",
      "SORTMobile": "SIRALA"
    },
    "table": {
      "poolId": "Havuz #{id}",
      "stable": "Stableswap",
      "weighted": "Ağırlıklı",
      "concentrated": "Konsantre likidite",
      "internal": "Dahili teşvikler",
      "external": "Harici teşvikler",
      "superfluid": "Superfluid",
      "noIncentives": "Teşvik yok"
    }
  },
  "connectWallet": "Cüzdanı bağla",
  "errors": {
    "calculatingShareOutAmount": "Miktar hesaplamasında sorun",
    "depositNoBalance": "Yatıracak varlığınız yok",
    "emptyAmount": "Miktar boş",
    "generic": "Hata",
    "highSwapFee": "Takas ücreti çok yüksek",
    "insufficientAmount": "Yetersiz miktar",
    "insufficientBal": "Yetersiz bakiye",
    "insufficientLiquidity": "yetersiz likidite",
    "invalidNumberAmount": "Geçersiz rakam",
    "invalidScalingFactorControllerAddress": "Geçersiz ölçeklendirme faktörü denetleyici adresi",
    "invalidSlippage": "Geçersiz slipaj",
    "invalidSwapFee": "Takas ücreti geçersiz",
    "maxAssetsCount": "En fazla {num} varlık olabilir",
    "minAssetsCount": "En az {num} varlık gerekli",
    "negativeAmount": "Miktar negatif",
    "negativePercentage": "Yüzde pozitif olmalı",
    "negativeSlippage": "Slipaj negatif olamaz",
    "negativeSwapFee": "Takas ücreti negatif",
    "noAvailableShares": "Kullanılabilir {denom} hissesi yok",
    "noRoute": "Bu ticaret için Rota yok",
    "noSendCurrency": "Gönderilecek varlık seçilmedi",
    "notInitialized": "Başlatılmadı",
    "percentageSum": "Yüzdeler toplamı 100'e eşit değil",
    "scalingFactorTooLow": "Ölçeklendirme faktörü çok düşük",
    "zeroAmount": "Miktar sıfır",
    "invalidRange": "Geçersiz fiyat aralığı",
    "fallbackText1": "Bir hata oluştu",
    "fallbackText2": "Lütfen bir gönderin",
    "fallbackBugReport": "hata raporu",
    "fallbackText3": "ya da al",
    "fallbackSupport": "Destek",
    "chartUnavailable": "Grafik mevcut değil"
  },
  "frontierMigration": {
    "introducingUnverifiedAssets": "Doğrulanmamış Varlıkların Tanıtılması",
    "simplifiedExperience": "Deneyiminiz basitleştirildi!",
    "frontierHasNowMerged": "Frontier sayfası şimdi ile birleşti",
    "thisMeansManaging": "Bu, belirteçleri tek bir yerde uygun bir şekilde yönetebileceğiniz anlamına gelir!",
    "commitmentToDecentralization": "Merkeziyetsizleşme ve erişilebilirlik taahhüdü ile, doğrulanmamış belirteçleri işleme seçeneği hala mevcut.",
    "settingIsNowEnabled": "Ayar şimdi etkinleştirildi.",
    "youMayDisable": "Bu ayarı istediğiniz zaman ayarlar modülünde devre dışı bırakabilirsiniz.",
    "openSettings": "Ayarları Aç",
    "proceed": "Devam et"
  },
  "lockToken": {
    "amountToBond": "Bağlanacak miktar",
    "availableToken": "Kullanılabilir",
    "bondingRequirement": "{numDays} gün bağlama gereksinimi",
    "buttonBond": "Bağla",
    "buttonBondStake": "Bağla & Stake Et",
    "buttonNext": "Sonraki",
    "selectPeriod": "Çözülme süresini seçin",
    "superfluidStake": "Superfluid stake",
    "title": "LP Hisselerini Bağla",
    "titleInPool": "Hisseleri {poolId} havuzuna kilitleyin"
  },
  "menu": {
    "assets": "Varlıklar",
    "help": "Destek",
    "info": "Bilgi",
    "pools": "Havuzlar",
    "stake": "Stake",
    "store": "Uygulamalar",
    "swap": "Takas",
    "vote": "Oy Kullan",
    "featureRequests": "Özellik talepleri"
  },
  "notifi": {
    "saveChanges": "Değişiklikleri Kaydet",
    "unsupportedHistoryTitle": "Desteklenmeyen Bildirim",
    "unsupportedHistoryMessage": "Hoop! Birşeyler yanlış gitti. Lütfen bize bildirin",
    "getStartedHistoryTitle1": "Başlamak için jeton satın alın",
    "getStartedHistoryMessage1": "Ticarete başlamak için OSMO'yu edinin",
    "getStartedHistoryTitle2": "Ticarete nasıl başlanır?",
    "getStartedHistoryMessage2": "Bu hızlı eğitim dakikalar içinde işlem yapmanızı sağlayacak",
    "getStartedHistoryTitle3": "Nasıl para yatırılır",
    "getStartedHistoryMessage3": "Osmosis'e nasıl para yatıracağınızı öğrenin",
    "signupDummyHistoryTitle1": "Başlamak için jeton satın alın",
    "signupDummyHistoryMessage1": "Ticarete başlamak için OSMO'yu edinin",
    "signupDummyHistoryTitle2": "Varlıklar nasıl yatırılır",
    "signupDummyHistoryMessage2": "Osmosis'e nasıl para aktarılacağını öğrenin",
    "signupDummyHistoryTitle3": "Ticarete nasıl başlanır",
    "signupDummyHistoryMessage3": "Bu hızlı eğitim dakikalar içinde işlem yapmanızı sağlayacak",
    "outboundTransferHistoryTitle": "Ozmoz Giden Transfer",
    "outboundTransferHistoryMessage": "Miktar",
    "poolExitedHistoryTitle": "Osmoz Havuzundan Çıkıldı",
    "poolExitedHistoryMessage": "havuz kimliği",
    "poolJoinedHistoryTitle": "Osmoz Havuzuna Katıldı",
    "poolJoinedHistoryMessage": "Jeton",
    "swapHistoryTitle": "Ozmoz Takas Onaylandı",
    "swapHistoryMessage": "takas edildi",
    "emptyHistoryTitle": "Başlık yok",
    "emptyHistoryMessage": "Mesaj yok",
    "assetReceivedHistoryTitle": "Alınan Varlık",
    "assetReceivedHistoryMessage": "Miktar",
    "positionOutOfRangeHistoryTitle": "Pozisyon Menzil Dışında",
    "positionOutOfRangeHistoryMessage": "LP konumunuz menzil dışında",
    "signupPageTitle": "Bildirimler artık kullanılabilir.",
    "signupPageMessage": "Yeni belirteç listelerinden kritik konum durumlarına kadar önemli bir güncellemeyi bir daha asla kaçırmayın.",
    "signupPageButton": "Bildirimleri Etkinleştir",
    "loadMore": "Daha fazla yükle",
    "unsavedChangeModalInfo": "Kaydedilmemiş değişiklikleriniz mevcut. Arzu eder misiniz",
    "discardButton": "Değişiklikleri gözardı et",
    "clearAllHistory": "Hepsini temizle"
  },
  "pool": {
    "24hrTradingVolume": "24s İşlem hacmi",
    "7davg": "(7g ort)",
    "amountDaysUnbonding": "{numDays} gün ayrılma",
    "amountDaysUnbonding_plural": "{numDays} gün sonra çözülecek",
    "APR": "APR",
    "available": "Mevcut",
    "bonded": "Bağlı",
    "bondLiquidity": "Likiditeyi bağla",
    "bondLiquidityCaption": "Daha yüksek APR kazanmak için hisselerinizi daha uzun süre kilitleyin.",
    "bondLiquidityUnavailable": "Likiditeyi bağla (kullanım dışı)",
    "bondShares": "Hisseleri bağla",
    "bondSuperfluidLiquidityCaption": "Maksimum kazanç için Superfluid seçin.",
    "checkBackForBondingRewards": "Bağlanma ödülleri için tekrar kontrol edin",
    "collapseDetails": "Detayları gizle",
    "commission": "komisyon",
    "currentDailyEarn": "Şu anda kazanıyorsunuz",
    "dailyEarnAmount": "{amount} / gün",
    "day": "gün",
    "delegated": "delege edilen",
    "details": "Detaylar",
    "earnMore": "Bağlayarak {amount} daha fazla kazanın",
    "earnSwapFees": "Takastan komisyon kazanın",
    "earnSwapFeesCaption": "Tokenlerinizi hisseye dönüştürün ve her takasta kazanın.",
    "from": "kimden",
    "incentives": "Teşvikler",
    "learnMore": "Daha fazla öğren",
    "level": "Seviye {level}",
    "liquidity": "Havuzdaki likidite",
    "numDaysRemaining": "{numDays} gün kaldı",
    "putAssetsToWork": "Varlıklarınız sizin için çalışsın.",
    "putAssetsToWorkCaption": "Heyecan verici APR'lerden yararlanmak için varlıklarınızı bu havuza ekleyin. Bağlama süreniz ne kadar uzun olursa, o kadar çok kazanırsınız.",
    "rewardDistribution": "Tüm likidite sağlayıcılarına dağıtılan ödüller",
    "sharesAmount": "{shares} hisse",
    "sharesAvailableIn": "sonra kullanılabilir",
    "showDetails": "Detayları göster",
    "stableswapEnabled": "Stableswap",
    "superfluidEarnMore": "Superfluid'e geçin, {rate} daha fazla kazanın.",
    "superfluidEnabled": "Superfluid",
    "superfluidStaking": "Superfluid Stake",
    "swap": "Tokenleri Takas Et",
    "spreadFactor": "Yayılma Faktörü",
    "swapFee": "Takas ücreti",
    "swapFees": "takas ücretleri",
    "title": "Havuz #{id}",
    "unbond": "Çöz",
    "unbonding": "çözülüyor",
    "undelegating": "delegasyonu bozulan",
    "yourStats": "Havuz bakiyeniz",
    "onlyInRangePositions": "Yalnızca menzil içindeki konumlar için"
  },
  "pools": {
    "allPools": {
      "search": "Havuzlarda ara",
      "sort": {
        "APRIncentivized": "APR",
        "fees": "Ücretler (7G)",
        "liquidity": "Likidite",
        "poolName": "Havuz Adı/Numarası",
        "volume24h": "Hacim (24S)"
      },
      "title": "Tüm Havuzlar"
    },
    "APR": "APR",
    "bonded": "Bağlı",
    "createPool": {
      "amount": "Miktar",
      "available": "Mevcut",
      "buttonAddToken": "Yeni token ekle",
      "buttonCreate": "Havuz Oluştur",
      "buttonNext": "Sonraki",
      "infoCaption": "Osmosis topluluk havuzuna transfer edilir",
      "infoMessage": "Havuz Oluşturma Ücreti",
      "scalingFactorController": "Ölçeklendirme faktörü denetleyicisini ayarla (isteğe bağlı)",
      "stablePool": "Ahır havuzu",
      "step": {
        "one": {
          "stable": "Adım {step} / {nbStep} - Ölçeklendirme faktörlerini ayarlayın",
          "weighted": "Adım {step} / {nbStep} - Token oranlarını ayarlayın"
        },
        "three": "Adım {step} / {nbStep} - Havuz oranını ve token miktarını onaylayın",
        "two": "Adım {step} / {nbStep} - Eklenecek miktarı girin"
      },
      "swapFee": "Takas Ücreti Belirle",
      "title": "Yeni Havuz Oluştur",
      "token": "Token",
      "undersandCost": "Yeni havuz oluşturmanın, {POOL_CREATION_FEE} 'ya mâl olacağını anlıyorum.",
      "weightedPool": "Ağırlıklı havuz"
    },
    "externalIncentivized": {
      "TVL": "TVL"
    },
    "TVL": "TVL",
    "myLiquidity": "Likiditem",
    "myPools": "Havuzlarım",
    "poolId": "Havuz #{id}",
    "priceOsmo": "OSMO Fiyatı",
    "rewardDistribution": "Ödül dağıtımına kalan süre"
  },
  "profile": {
    "balance": "denklemek",
    "modalTitle": "Profil",
    "viewAllAssets": "Tüm varlıkları görüntüle",
    "wallet": "Cüzdan"
  },
  "removeLiquidity": {
    "sharesAmount": "{shares} hisseler",
    "title": "Likiditeyi Kaldır",
    "titleInPool": "{poolId} havuzundan Likiditeyi Kaldır"
  },
  "requestRejected": "Talep reddedildi",
  "settings": {
    "filterDust": "Toz Filtresi",
    "selectLanguage": "Dil Seçin",
    "titleUnverifiedAssets": "Doğrulanmamış Varlıklar",
    "unverifiedAssets": "Doğrulanmamış varlıkları havuzlarda ve takas da göster",
    "title": "Genel Ayarlar",
    "titleHideDust": "olan havuzları gizle < {fiatSymbol}0.01",
    "titleLanguage": "Dil"
  },
  "stake": {
    "available": "Mevcut",
    "MAX": "MAKS",
    "validatorHeader": "Stake ekibi",
    "edit": "Düzenle",
    "stake": "OSMO yatır",
    "unstake": "OSMO çek",
    "estimatedEarnings": "Tahmini kazançlar",
    "unbondingInProgress": "Çekme işlemi devam ediyor",
    "amount": "Miktar",
    "availableIn": "Burada mevcut",
    "day": "gün",
    "month": "ay",
    "dashboard": "Kontrol Paneli",
    "dashboardStakedOsmo": "kazıklı OSMO",
    "rewardsTitle": "Alınmamış ödüller",
    "stakeBalanceTitle": "Toplam yatırılmış bakiye",
    "viewAll": "Hepsini gör",
    "collectRewards": "Ödülleri topla",
    "investRewards": "Topla ve yeniden yatır",
    "learn": "Daha fazla bilgi",
    "alertTitleBeginning": "Kazan",
    "alertTitleEnd": "APR",
    "alertSubtitle": "OSMO'nuzu yatırarak",
    "mainCardButtonText": "Yatır",
    "mainCardButtonUnstakeText": "Çek",
    "unbondingHeader": "Bağ çözme süresi",
    "unbondingSubtext": "Bu süre sona erdikten sonra varlıklar sekmesi altında OSMO'nuza erişebilirsiniz",
    "unbondingPeriodTooltip": "Kilitli tokenler blockchain için istikrarı artırır. Tokenlerinizi çektiğinizde, belirtilen bağ çözme süresinden sonra kullanılabilir olacaklardır.",
    "estimatedEarningsTooltip": "Bu kazançlar, değişkene tabi olan mevcut staking APR'a dayanarak hesaplanmıştır.",
    "collectRewardsTooltip": "Alınmamış tüm ödüllerinizi toplayın. Bu tokenler Osmosis'te hemen size sunulacaktır.",
    "collectRewardsTooltipDisabled": "Ödülleriniz toplamak için çok düşük, lütfen gaz maliyetlerini karşılamak için daha fazla ödülünüz olduğunda tekrar deneyin.",
    "collectAndReinvestTooltip": "Alınmamış kazançlarınızı tek tıklamayla toplayın ve otomatik olarak yeniden yatırın. Bileşik faiz, varlıklarınızla daha fazla kazanmanın harika bir yoludur.",
    "isAPRTooHighTooltip": "Bu doğrulayıcı olağandışı yüksek bir komisyon alıyor. Farklı bir doğrulayıcı seçmeyi düşünün.",
    "isVotingPowerTooHighTooltip": "Bu, yüksek oy gücüne sahip ilk 10 doğrulayıcıdan biridir. Desantralizasyonu teşvik etmek için farklı bir doğrulayıcı seçmeyi düşünün.",
    "learnMore": {
      "getStarted": "Staking'e başla",
      "step1": {
        "title": "Staking nedir?",
        "bodyText": "Osmosis, tüm işlemleri doğrulamak ve güvence altına almak için 'Stake Kanıtı' adlı bir mekanizma kullanır. OSMO'nuzu yatırdığınızda, blockchain onu çalıştırır ve siz pasif olarak varlıklarınızdan kazanç elde edersiniz."
      },
      "step2": {
        "title": "Doğrulayıcılar",
        "bodyText": "Staking yaparken, tokenlerinizi bir doğrulayıcı ekibine emanet edersiniz. Doğrulayıcılar, gelen işlemleri işlerler ve yeni basılmış tokenlerin bir kısmıyla ödüllendirilirler. Bu kazançları sizinle paylaşırlar."
      },
      "step3": {
        "title": "Doğrulayıcıları seçme",
        "bodyText": "Ekibinizi oluştururken, seçtiğiniz doğrulayıcı sayısı ne kadar fazla ve oy güçleri ne kadar düşük olursa, desantralizasyonu o kadar çok teşvik edersiniz. Olağandışı yüksek komisyon alan doğrulayıcılara dikkat edin."
      },
      "step4": {
        "title": "Bağ çözme süreleri",
        "bodyText": "Yatırılan tokenler 14 gün boyunca kilitlenir. İstediğiniz zaman stake'yi çekebilirsiniz, ancak tokenlerinizin tekrar kullanılabilir olması için bu süreyi beklemeniz gerekecektir."
      },
      "step5": {
        "title": "Staking'e başla",
        "bodyText": "Başlamak için sadece stake ekibinizi oluşturun. Bu sadece bir kez yapılmalıdır, ancak istenirse gelecekte düzenlenebilir. Sonra, staking için kripto miktarını seçebilir ve kazanmaya başlayabilirsiniz. Günlük ödüllerinizi toplamayı unutmayın."
      }
    },
    "validatorSquad": {
      "title": "Doğrulayıcı Takımı",
      "description": "Delege etmek istediğiniz doğrulayıcıları seçin. Tamamlandığında, staking'e devam edin. Doğrulayıcı setinizi istediğiniz zaman düzenleyebilirsiniz.",
      "searchPlaceholder": "Bir doğrulayıcı ara",
      "button": "Takımı Ayarla",
      "button2": "Takımı Ayarla ve Stake Yap",
      "noResults": "Sonuç bulunamadı",
      "column": {
        "validator": "Doğrulayıcı",
        "myStake": "Benim Stake'im",
        "votingPower": "Oy Gücü",
        "commission": "Komisyon"
      }
    },
    "validatorNextStep": {
      "newUser": {
        "title": "Burada yeni gibi görünüyorsunuz",
        "description": "Staking yapmaya başlamak için bir doğrulayıcı ekibi seçin. Doğrulayıcıların ne olduğundan emin değil misiniz?",
        "learnMore": "Staking'in nasıl çalıştığını öğrenmek için buraya tıklayın",
        "button": "Devam etmek için stake ekibi oluştur"
      },
      "existingUser": {
        "title": "Daha önce stake yaptığınızı görüyoruz",
        "description": "Cüzdan adresinizle ilişkilendirilmiş mevcut bir stake ekibi tespit ettik. Osmosis'ta aynı doğrulayıcıları tutmak ister misiniz?",
        "buttonKeep": "Mevcut Doğrulayıcıları Tut",
        "buttonSelect": "Yeni Doğrulayıcılar Seç"
      }
    },
    "days": "günler"
  },
  "superfluidValidator": {
    "bondedAmount": "Bağlı Miktar",
    "buttonBond": "Bağla & Stake Et",
    "choose": "Superfluid validatörünüzü seçin",
    "columns": {
      "commission": "Komisyon",
      "validator": "Validatör"
    },
    "estimation": "Takribi Superfluid Delegasyon",
    "estimationInfo": "Bu delegasyonun değeri dalgalanabilir ve takribi olarak havuzdaki OSMO miktarına göre hesaplanır.",
    "estimationMobile": "Takribi Delegasyon",
    "search": "İsimle ara",
    "title": "Superfluid Validatör Seç",
    "titleMobile": "Validatör Seç"
  },
  "swap": {
    "autoRouter": "Güzergah",
    "autoRouterToggle": {
      "hide": "Saklamak",
      "show": "Göstermek"
    },
    "available": "Mevcut",
    "button": "Takas",
    "buttonError": "Yine de takası gerçekleştir",
    "expectedOutput": "Elde Edilmesi Beklenen Miktar",
    "fee": "Takas Ücreti ({fee})",
    "HALF": "YARISI",
    "MAX": "MAKS.",
    "minimumSlippage": "Slipaj dahil elde edilecek minimum ({slippage})",
    "pool": "Havuz #{id}",
    "priceImpact": "Fiyata Etki",
    "routerTooltipFee": "Ücret",
    "routerTooltipSpreadFactor": "Yayılma Faktörü",
    "settings": {
      "slippage": "Slipaj toleransı",
      "slippageInfo": "Fiyatta belirttiğiniz yüzdenin üzerinde artış olursa işleminiz iptal olacaktır.",
      "title": "İşlem Ayarları"
    },
    "title": "Takas",
    "promo": {
      "newOpportunity": "Kazanmak için yeni fırsat",
      "discoverSuperchargedPools": "Süper Şarjlı Havuzları Keşfedin"
    }
  },
  "walletSelect": {
    "connectionInProgress": "Cüzdan bağlantısı zaten devam ediyor. Durumu kontrol etmek için lütfen eklentinizi açın.",
    "somethingWentWrong": "Bir şeyler yanlış gitti",
    "isNotInstalled": "{walletName} yüklü değil",
    "maybeInstalled": "{walletName} cihazınızda yüklü ise, lütfen bu sayfayı yenileyin veya tarayıcı talimatlarını izleyin.",
    "downloadLinkNotProvided": "İndirme bağlantısı sağlanmadı. Arama yapmayı veya geliştirici ekibiyle danışmayı deneyin.",
    "installWallet": "{walletName} Yükle",
    "requestRejected": "İstek Reddedildi",
    "connectionDenied": "Bağlantı izni reddedildi.",
    "reconnect": "Tekrar Bağlan",
    "connectingWallet": "Cüzdan Bağlanıyor",
    "approveWalletConnect": "Mobil cihazınızda {walletName} bağlantı isteğini onaylayın.",
    "openExtension": "{walletName} tarayıcı eklentisini açarak cüzdanınızı bağlayın.",
    "initializingWallet": "Cüzdan İstemcisi Başlatılıyor",
    "clickToRefresh": "Yenilemek için tıklayın.",
    "qrCodeExpired": "QR Kodu Süresi Doldu",
    "qrCodeError": "QR Kodu Hatası",
    "refresh": "Yenile",
    "connectWith": "Bağlan",
    "tapThe": "Tıkla",
    "button": "Düğme",
    "topRightButton": "{wallet} uygulamanızın sağ üst köşesinde. Aşağıdaki QR kodunu tarayın ve bağlanın.",
    "dontHaveThisWallet": "Bu cüzdanınız yok mu?",
    "get": "Al",
    "scanThis": "İndirmek için bunu telefonunuzda tarayın",
    "mobileWallets": "Mobil Cüzdanlar",
    "installedWallets": "Yüklü Cüzdanlar",
    "otherWallets": "Diğer Cüzdanlar",
    "step1Title": "Cüzdanlar nedir?",
    "step1Content": "Cüzdanlar, OSMO ve ATOM gibi tüm dijital varlıklarınıza gönderme, alma ve erişme işlemleri için kullanılır.",
    "step2Title": "Hesap yok. Şifre yok.",
    "step2Content": "Cüzdanınızı birçok farklı platforma giriş yapmak için kullanın. Benzersiz hesaplar veya şifreler yok.",
    "step3Title": "Anahtarlarınız, fonlarınız.",
    "step3Content": "Osmosis'de, yalnızca siz varlıklarınızı hareket ettirebilirsiniz. Büyük güç, büyük sorumluluk getirir.",
    "step4Title": "Başlamak için bir cüzdan oluşturun",
    "step4Content": "İlk cüzdanınızı ayarlayın ve oturum açın! Varlık gönderin, alın veya satın alın."
  },
  "swapFailed": "Takas başarısız. Likidite yetersiz olabilir. Slipaj oranında değişiklik yapmayı deneyin.",
  "transactionBroadcasting": "İşlem Gerçekleştiriliyor",
  "transactionFailed": "İşlem Başarısız",
  "transactionSuccessful": "İşlem Başarılı",
  "unknownError": "Bilinmeyen hata",
  "viewExplorer": "gezginde görüntüle",
  "waitingForTransaction": "İşlemin bloğa eklenmesi bekleniyor",
  "highPoolInflationWarning": "Yüksek APR'ler enflasyonist ödüllerden kaynaklanabilir. Dikkatli ilerleyin.",
  "upgrades": {
    "title": "Mevcut yükseltmeler",
    "detected": "Aşağıda listelenen varlıklar veya pozisyonlar için yükseltmeler tespit ettik.",
    "positionUpgrade": "Pozisyon Yükseltme",
    "superchargedLiquidity": "Aşırı Yüklenmiş Likidite",
    "newSuperchargedPool": "Bu yeni havuz, daha yüksek kazanç potansiyeli ve en yüksek tahmini APR ile birlikte gelir.",
    "upgrade": "Güncelleme",
    "pool": "HAVUZ",
    "new": "YENİ",
    "current": "AKIM",
    "success": "Yükseltme başarısı!",
    "clickHereToView": "Görmek için buraya tıkla",
    "foundHere": "Yükseltmeler burada bulunabilir",
    "availableHereCaption": "Mevcut yükseltmeler burada görüntülenebilir. İstediğiniz zaman yükseltmeyi seçebilirsiniz."
  },
  "seo": {
    "404": {
      "title": "404 Sayfa Bulunamadı",
      "description": "Aradığınız sayfa mevcut değil."
    },
    "500": {
      "title": "500 - Dahili sunucu hatası",
      "description": "Dahili bir sunucu hatası oluştu."
    },
    "default": {
      "title": "Ozmoz Bölgesinde Ticaret",
      "description": "Önde gelen merkezi olmayan Cosmos borsasında değiş tokuş yapın, kazanın ve geliştirin - En büyük zincirler arası DEX"
    },
    "apps": {
      "title": "Ozmoz Uygulama Mağazası",
      "description": "Ticaret sadece ilk adımdır. Varlıklarınızı çalıştırın ve kaldıraç, kasalar ve daha fazlasıyla çok daha fazlasını başarın"
    },
    "assets": {
      "title": "Osmoz Varlıkları",
      "description": "Önde gelen merkezi olmayan Cosmos borsası Osmosis'te bulunan tüm varlıklara göz atın"
    },
    "bootstrap": {
      "title": "Ozmoz Önyükleme",
      "description": "Önde gelen merkezi olmayan Cosmos borsası Osmosis'te Likidite Önyükleme Havuzları"
    },
    "disclaimer": {
      "title": "Ozmoz Sorumluluk Reddi",
      "description": "Önde gelen merkezi olmayan Cosmos borsası Osmosis için sorumluluk reddi beyanını ve gizlilik politikasını okuyun"
    },
    "pool": {
      "title": "Havuz #"
    },
    "pools": {
      "title": "Osmoz Havuzları",
      "description": "Önde gelen merkezi olmayan Cosmos borsası Osmosis'teki likidite havuzlarını keşfedin"
    }
  }
}<|MERGE_RESOLUTION|>--- conflicted
+++ resolved
@@ -21,10 +21,7 @@
   "addConcentratedLiquidity": {
     "step1Title": "1. Adım: Bir strateji seçin",
     "step2Title": "2. Adım: Likidite Ekleyin",
-<<<<<<< HEAD
     "step2TitleManaged": "Adım 2: Sağlayıcıyı Seçin",
-=======
->>>>>>> 39b9ca6d
     "managed": "Yönetilen",
     "managedDescription": "Konumunuzu yönetmesi için sağlayıcılarımızdan birini kaydedin. Tamamen uygulamalı bir deneyim.",
     "manual": "Manuel",
