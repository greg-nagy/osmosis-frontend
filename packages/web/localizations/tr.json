{
  "app": {
    "banner": {
      "title": "Tüm izin gerektirmeyen varlıkları görüntülüyorsunuz",
      "linkText": "Tüm izin gerektirmeyen varlıkları görüntülüyorsunuz. <link>Ana uygulamaya dönmek için burayı tıklayın</link>."
    }
  },
  "swap": {
    "title": "Takas",
    "settings": {
      "title": "İşlem Ayarları",
      "slippage": "Slipaj toleransı",
      "slippageInfo": "Fiyatta belirttiğiniz yüzdenin üzerinde artış olursa işleminiz iptal olacaktır."
    },
    "available": "Mevcut",
    "MAX": "MAKS.",
    "HALF": "YARISI",
    "button": "Takas",
    "buttonError": "Yine de takası gerçekleştir",
    "priceImpact": "Fiyata Etki",
    "fee": "Takas Ücreti ({fee})",
    "expectedOutput": "Elde Edilmesi Beklenen Miktar",
    "minimumSlippage": "Slipaj dahil elde edilecek minimum ({slippage})",
    "error": {
      "findCurrency": "Para birimi bulunamadı {currency}"
    }
  },
  "pools": {
    "title": "Aktif Havuzlar",
    "poolId": "Havuz #{id}",
    "priceOsmo": "OSMO Fiyatı",
    "rewardDistribution": "Ödül dağıtımına kalan süre",
    "myPools": "Havuzlarım",
    "APR": "APR",
    "available": "Mevcut",
    "liquidity": "Havuzdaki Likidite",
    "bonded": "Bağlı",
    "incentivized": "Teşvikli",
    "all": "Tüm Havuzlar",
    "allTab": "Tüm",
    "superfluid": {
      "title": "Superfluid Havuzlar",
      "tab": "Superfluid",
      "APR": "APR",
      "liquidity": "Havuzdaki Likidite",
      "fees7D": "Ücretler (7G)"
    },
    "allPools": {
      "title": "Tüm Havuzlar",
      "myLiquidity": "likiditem",
      "TVL": "TVL",
      "APR": "APR",
      "APRIncentivized": "7g Hac.",
      "search": "Havuzlarda ara",
      "displayLowLiquidity": "{value}dan az likiditesi olan havuzları göster",
      "sort": {
        "poolName": "Havuz Adı",
        "liquidity": "Likidite",
        "volume24h": "Hacim (24S)",
        "fees": "Ücretler (7G)",
        "APRIncentivized": "APR",
        "APR": "Likiditem",
        "poolId": "Havuz ID"
      }
    },
    "externalIncentivized": {
      "title": "Dış Teşvikler",
      "TVL": "TVL",
      "APR": "APR",
      "search": "Sembolle ara",
      "sort": {
        "poolName": "Havuz Adı",
        "liquidity": "Likidite",
        "APR": "APR",
        "epochs": "Kalan Devir",
        "myLiquidity": "Likiditem"
      }
    },
    "createPool": {
      "title": "Yeni Havuz Oluştur",
      "button": "Yeni Havuz Oluştur",
      "weightedPool": "Ağırlıklı havuz",
      "stablePool": "Ahır havuzu",
      "step": {
        "one": {
          "weighted": "Adım {step} / {nbStep} - Token oranlarını ayarlayın",
          "stable": "Adım {step} / {nbStep} - Ölçeklendirme faktörlerini ayarlayın"
        },
        "two": "Adım {step} / {nbStep} - Eklenecek miktarı girin",
        "three": "Adım {step} / {nbStep} - Havuz oranını ve token miktarını onaylayın"
      },
      "infoMessage": "Havuz Oluşturma Ücreti",
      "infoCaption": "Osmosis topluluk havuzuna transfer edilir",
      "buttonCreate": "Havuz Oluştur",
      "buttonNext": "Sonraki",
      "buttonBack": "Önceki",
      "buttonAddToken": "Yeni token ekle",
      "available": "Mevcut",
      "amount": "Miktar",
      "token": "Token",
      "swapFee": "Takas Ücreti Belirle",
      "scalingFactorController": "Ölçeklendirme faktörü denetleyicisini ayarla (isteğe bağlı)",
      "undersandCost": "Yeni havuz oluşturmanın, {POOL_CREATION_FEE} 'ya mâl olacağını anlıyorum.",
      "interestedCreate": "Yeni bir havuz oluşturmak mı istiyorsunuz?",
      "startProcess": "İşlemi başlatmak için buraya tıklayın"
    }
  },
  "pool": {
    "title": "Havuz #{id}",
    "swap": "Tokenleri Takas Et",
    "superfluidEnabled": "Superfluid staking etkin",
    "stableswapEnabled": "Stableswap etkin",
    "24hrTradingVolume": "24s İşlem hacmi",
    "liquidity": "Havuzdaki likidite",
    "swapFee": "Takas ücreti",
    "yourStats": "Havuz bakiyeniz",
    "sharesAmount": "{shares} hisse",
    "currentDailyEarn": "Şu anda kazanıyorsunuz",
    "earnMore": "Bağlayarak {amount} daha fazla kazanın",
    "day": "gün",
    "dailyEarnAmount": "{amount}/gün",
    "putAssetsToWork": "Varlıklarınız sizin için çalışsın.",
    "putAssetsToWorkCaption": "Heyecan verici APR'lerden yararlanmak için varlıklarınızı bu havuza ekleyin. Bağlama süreniz ne kadar uzun olursa, o kadar çok kazanırsınız.",
    "learnMore": "Daha fazla öğren",
    "level": "Seviye {level}",
    "earnSwapFees": "Takastan komisyon kazanın",
    "earnSwapFeesCaption": "Tokenlerinizi hisseye dönüştürün ve her takasta kazanın.",
    "APR": "APR",
    "bondLiquidity": "Likiditeyi bağla",
    "bondLiquidityUnavailable": "Likiditeyi bağla (kullanım dışı)",
    "checkBackForBondingRewards": "Bağlanma ödülleri için tekrar kontrol edin",
    "bondLiquidityCaption": "Daha yüksek APR kazanmak için hisselerinizi daha uzun süre kilitleyin.",
    "bondSuperfluidLiquidityCaption": "Maksimum kazanç için Superfluid seçin.",
    "bondShares": "Hisseleri bağla",
    "amountDaysUnbonding": "{numDays} gün sonra çözülecek",
<<<<<<< HEAD
    "available": "Mevcut",
=======
    "unbonded": "Bağlanmamış",
>>>>>>> 6744f810
    "unbond": "Çöz",
    "bonded": "Bağlı",
    "showDetails": "Detayları göster",
    "collapseDetails": "Detayları gizle",
    "sharesAvailableIn": "sonra kullanılabilir",
    "unbonding": "çözülüyor",
    "superfluidEarnMore": "Superfluid'e geçin, {rate} daha fazla kazanın.",
    "incentives": "Teşvikler",
    "details": "Detaylar",
    "rewardDistribution": "Tüm likidite sağlayıcılarına dağıtılan ödüller",
    "superfluidStaking": "Superfluid Stake",
    "delegated": "delege edilen",
    "undelegating": "delegasyonu bozulan",
    "commission": "komisyon",
    "numDaysRemaining": "{numDays} gün kaldı",
    "from": "kimden",
    "swapFees": "takas ücretleri",
    "7davg": "(7g ort)"
  },
  "removeLiquidity": {
    "title": "Likiditeyi Kaldır",
    "titleInPool": "{poolId} havuzundan Likiditeyi Kaldır",
    "sharesAmount": "{shares} hisseler"
  },
  "addLiquidity": {
    "title": "Likidite Ekle",
    "titleInPool": "{poolId} havuzuna likidite ekle",
    "allAssets": "Tüm varlıklar",
    "singleAsset": "Tek varlık",
    "available": "Kullanılabilir",
    "autoswapCaption": "Tek bir varlıkla likidite eklemek için otomatik takası kullanın.",
    "stablecoinWarning": "{mechanism} destekli bir stabilcoin olan {denom}'a likidite ekliyorsunuz."
  },
  "lockToken": {
    "title": "LP Hisselerini Bağla",
    "titleInPool": "Hisseleri {poolId} havuzuna kilitleyin",
    "selectPeriod": "Çözülme süresini seçin",
    "availableToken": "Kullanılabilir",
    "amountToBond": "Bağlanacak miktar",
    "superfluidStake": "Superfluid stake",
    "bondingRequirement": "{numDays} gün bağlama gereksinimi",
    "buttonNext": "Sonraki",
    "buttonBond": "Bağla",
    "buttonBondStake": "Bağla & Stake Et"
  },
  "superfluidValidator": {
    "title": "Superfluid Validatör Seç",
    "titleMobile": "Validatör Seç",
    "choose": "Superfluid validatörünüzü seçin",
    "search": "İsimle ara",
    "bondedAmount": "Bağlı Miktar",
    "estimation": "Takribi Superfluid Delegasyon",
    "estimationMobile": "Takribi Delegasyon",
    "estimationInfo": "Bu delegasyonun değeri dalgalanabilir ve takribi olarak havuzdaki OSMO miktarına göre hesaplanır.",
    "buttonBond": "Bağla & Stake Et",
    "columns": {
      "validator": "Validatör",
      "commission": "Komisyon"
    }
  },
  "assets": {
    "totalAssets": "Toplam",
    "unbondedAssets": "Bağlı Olmayan",
    "bondedAssets": "Bağlı",
    "stakedAssets": "Stake Edilmiş OSMO",
    "myPools": "Havuzlarım",
    "transferAssetSelect": {
      "deposit": "Yatır",
      "withdraw": "Çek",
      "network": "Ağ",
      "buttonNext": "Sonraki"
    },
    "poolCards": {
      "APR": "APR",
      "FeeAPY": "APY ücreti",
      "liquidity": "Havuz Likiditesi",
      "bonded": "Bağlı",
      "myLiquidity": "Likiditem"
    },
    "ibcTransfer": {
      "titleWithdraw": "{coinDenom} Çek",
      "titleDeposit": "{coinDenom} Yatır",
      "channelCongested": "Kanal çağrıldı",
      "channelCongestedWithdraw": "Çek (Kanal çağrıldı)",
      "channelCongestedDeposit": "Yatır (Kanal çağrıldı)",
      "channelBlocked": "Kanal engellendi",
      "selectAmount": "Miktar Seç",
      "estimatedTime": "Takribi Süre",
      "waitTime": "20 saniye",
      "copied": "Kopyalandı!",
      "IBCTransfer": "IBC Transferi",
      "from": "Çıkış:",
      "to": "Varış:",
      "warningLossFunds": "Uyarı: Merkezi borsa adresine çekim yapmak, varlıkların kaybına sebep olur.",
      "buttonEnter": "Onay",
      "checkboxVerify": "Borsa adresine göndermediğimi doğruluyorum.",
      "buttonEdit": "Düzenle",
      "amoutWithdraw": "Çekilecek Miktar",
      "amoutDeposit": "Yatırılacak Miktar",
      "availableBalance": "Kullanılabilir bakiye:",
      "MAX": "MAKS"
    },
    "transfer": {
      "titleWithdraw": "{coinDenom} Çek",
      "titleDeposit": "{coinDenom} Yatır",
      "warnDepositAddressDifferent": "Uyarı: {address} te seçtiğiniz adres, son yatırdığınız adresten farklı.",
      "from": "Ağından",
      "to": "Ağına",
      "via": "vasıtasıyla",
      "loading": "Yükleniyor",
      "availableOn": "{network} ağında mevcut",
      "availableMobile": "Kullanılabilir",
      "transferFee": "İşlem Ücreti",
      "errors": {
        "reconnectWallet": "{walletName} tekrar bağlan",
        "wrongNetworkInWallet": "{walletName} cüzdanda ağ hatası",
        "insufficientFee": "Yetersiz Ücret",
        "insufficientBal": "Yetersiz Bakiye"
      },
      "wrapNativeLink": "{platformName} üzerinde {fromDenom} dan {fromDenom} a çevir.",
      "waitTime": "{minutes} dakika"
    },
    "selectAssetSource": {
      "titleWithdraw": "Adrese çek",
      "titleDeposit": "Adresten yatır",
      "next": "Sonraki",
      "installWallet": "{walletName} yükle"
    },
    "table": {
      "depositButton": "Yatır",
      "withdrawButton": "Çek",
      "search": "Sembole göre filtrele",
      "title": "Varlıklar",
      "hideZero": "Sıfır bakiyeyi gizle",
      "buyOsmo": "Al",
      "preTransfer": {
        "deposit": "Yatır",
        "withdraw": "Çek",
        "currentBal": "Mevcut Bakiye"
      },
      "columns": {
        "assetChain": "Varlık / Ağ",
        "balance": "Bakiye",
        "transfer": "Transfer",
        "deposit": "Yatır",
        "withdraw": "Çek"
      },
      "sort": {
        "symbol": "Sembol",
        "network": "Ağ",
        "balance": "Bakiye"
      }
    },
    "historyTable": {
      "title": "Transfer Geçmişi",
      "pending": "Beklemede",
      "success": "Başarılı",
      "refunded": "İade Edildi",
      "pendingRefunded": "Başarısız: İade sürecinde",
      "colums": {
        "transactionHash": "İşlem ID",
        "type": "Tip",
        "amount": "Miktar",
        "status": "Durum",
        "deposit": "Yatır",
        "withdraw": "Çek"
      }
    }
  },
  "components": {
    "show": {
      "more": "Daha fazla göster",
      "less": "Daha az göster"
    },
    "table": {
      "poolId": "Havuz #{id}"
    },
    "sort": {
      "SORT": "SIRALA",
      "SORTMobile": "SIRALA",
      "mobileMenu": "Sırala"
    },
    "MAX": "MAKS",
    "searchTokens": "Arama",
    "selectToken": {
      "title": "Bir belirteç seçin"
    }
  },
  "menu": {
    "swap": "Takas",
    "pools": "Havuzlar",
    "assets": "Varlıklar",
    "stake": "Stake",
    "vote": "Oy Kullan",
    "info": "Bilgi",
    "signOut": "Bağlantıyı Kes",
    "help": "Destek Ekibinden Yardım İste",
    "learnMoreFrontier": "<name>Osmosis Frontier</name><br/>Hakkında<br2/>Daha Fazla Bilgi"
  },
  "settings": {
    "title": "Ayarlar",
    "titleLanguage": "Dil",
    "titleShowDust": "Havuzlar/varlıkları göster < {fiatSymbol}0.01"
  },
  "404": {
    "title": "Bulunamadı"
  },
  "500": {
    "title": "Sunucu hatası"
  },
  "errors": {
    "emptyAmount": "Miktar boş",
    "invalidNumberAmount": "Geçersiz rakam",
    "zeroAmount": "Miktar sıfır",
    "negativeAmount": "Miktar negatif",
    "insufficientAmount": "Yetersiz miktar",
    "negativeSwapFee": "Takas ücreti negatif",
    "highSwapFee": "Takas ücreti çok yüksek",
    "invalidSwapFee": "Takas ücreti geçersiz",
    "invalidScalingFactorControllerAddress": "Geçersiz ölçeklendirme faktörü denetleyici adresi",
    "minAssetsCount": "En az {num} varlık gerekli",
    "maxAssetsCount": "En fazla {num} varlık olabilir",
    "negativePercentage": "Yüzde pozitif olmalı",
    "scalingFactorTooLow": "Ölçeklendirme faktörü çok düşük",
    "percentageSum": "Yüzdeler toplamı 100'e eşit değil",
    "depositNoBalance": "Yatıracak varlığınız yok",
    "negativeSlippage": "Slipaj negatif olamaz",
    "invalidSlippage": "Geçersiz slipaj",
    "noSendCurrency": "Gönderilecek varlık seçilmedi",
    "insufficientBal": "Yetersiz bakiye",
    "notInitialized": "Başlatılmadı",
    "calculatingShareOutAmount": "Miktar hesaplamasında sorun",
    "noAvailableShares": "Kullanılabilir {denom} hissesi yok",
    "generic": "Hata"
  },
  "connectWallet": "Cüzdanı bağla",
  "keplr": {
    "install": "Keplr Yükle",
    "wallet": "Keplr Cüzdanı",
    "extension": "Keplr Tarayıcı Uzantısı",
    "walletConnect": "WalletConnect",
    "mobile": "Keplr Mobil"
  },
  "connectDisclaimer": "Cüzdanı bağlayarak, Osmosis'i okuyup anladığınızı kabul etmiş olursunuz.",
  "protocolDisclaimer": "Protokol Sorumluluk Reddi",
  "Transaction Failed": "İşlem Başarısız",
  "Transaction Successful": "İşlem Başarılı",
  "Transaction Broadcasting": "İşlem Gerçekleştiriliyor",
  "Swap failed. Liquidity may not be sufficient. Try adjusting the allowed slippage.": "Takas başarısız. Likidite yetersiz olabilir. Slipaj oranında değişiklik yapmayı deneyin.",
  "Waiting for transaction to be included in the block": "İşlemin bloğa eklenmesi bekleniyor",
  "view explorer": "gezginde görüntüle",
  "Unknown error": "Bilinmeyen hata",
  "Request rejected": "Talep reddedildi",
  "Amount is empty": "Miktar alanı boş",
  "Insufficient amount": "Yetersiz miktar",
  "Amount is zero": "Miktar sıfır",
  "Minimum of 2 assets required": "En az 2 varlık gerekli"
}<|MERGE_RESOLUTION|>--- conflicted
+++ resolved
@@ -133,11 +133,7 @@
     "bondSuperfluidLiquidityCaption": "Maksimum kazanç için Superfluid seçin.",
     "bondShares": "Hisseleri bağla",
     "amountDaysUnbonding": "{numDays} gün sonra çözülecek",
-<<<<<<< HEAD
     "available": "Mevcut",
-=======
-    "unbonded": "Bağlanmamış",
->>>>>>> 6744f810
     "unbond": "Çöz",
     "bonded": "Bağlı",
     "showDetails": "Detayları göster",
