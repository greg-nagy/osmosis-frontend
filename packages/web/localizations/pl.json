--- conflicted
+++ resolved
@@ -21,10 +21,7 @@
   "addConcentratedLiquidity": {
     "step1Title": "Krok 1: Wybierz strategię",
     "step2Title": "Krok 2: Dodaj płynność",
-<<<<<<< HEAD
     "step2TitleManaged": "Krok 2: Wybierz dostawcę",
-=======
->>>>>>> 39b9ca6d
     "managed": "Zarządzany",
     "managedDescription": "Zaangażuj jednego z naszych dostawców do zarządzania Twoim stanowiskiem. Całkowicie wolne doświadczenie.",
     "manual": "podręcznik",
