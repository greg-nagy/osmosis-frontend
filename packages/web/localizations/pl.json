{
  "404": {
    "title": "Nie znaleziono"
  },
  "500": {
    "title": "Błąd serwera"
  },
  "addLiquidity": {
    "allAssets": "Wszystkie tokeny",
    "autoswapCaption": "Użyj autowymiany, żeby dodać płynność jednym tokenem.",
    "available": "Dostępne",
    "scalingFactor": "współczynnik skalowania",
    "scalingFactorController": "kontroler",
    "scalingFactorControllerWarning_first": "Kontroler współczynnika skalowania jest włączony.",
    "scalingFactorControllerWarning_second": "może dostosować",
    "scalingFactorControllerWarning_third": "Aby utrzymać kołek. Obecny współczynnik skalowania jest",
    "scalingFactorInformation": "Czynnik ten pozwala na dostosowanie krzywej do przewidywalnych zmian cen, takich jak wartość przypadająca na płynny token.",
    "singleAsset": "Jeden token",
    "stablecoinWarning": "Dodajesz płynność do {denom}, stablecoina {mechanism} zabezpieczeniem.",
    "title": "Dodaj Płynność",
    "titleInPool": "Dodaj płynność do puli {poolId}"
  },
  "app": {
    "banner": {
      "backToOsmosis": "Powrót do Osmosis",
      "externalLink": "Teraz opuszczasz aplikację Osmosis, aby pójść do",
      "externalLinkDisclaimer": "Klikając na link, potwierdzasz, że przeczytałeś i rozumiesz, że Osmosis nie gwarantuje jakości usług dla stron zewnętrznych, które mogą mieć inne warunki korzystania z usług.",
      "externalLinkModalTitle": "Opuszczanie Osmosis",
      "goToSite": "Przejdź do strony",
      "linkText": "Kliknij tutaj, aby wrócić do głównej aplikacji",
      "title": "Przeglądasz środki nie wymagające uprawnień."
    }
  },
  "assets": {
    "bondedAssets": "Związane",
    "historyTable": {
      "colums": {
        "amount": "Ilość",
        "deposit": "Wpłata",
        "status": "Status",
        "transactionHash": "Hasz Transakcji",
        "type": "Typ",
        "withdraw": "Wypłata"
      },
      "errors": {
        "insufficientFee": "Niewystarczająca opłata"
      },
      "failed": "Przegrany",
      "failedWithReason": "Przegrany: {reason}",
      "pending": "Oczekujące",
      "pendingRefunded": "Błąd: Oczekiwanie na zwrot",
      "refunded": "Zwrócone",
      "success": "Udane",
      "title": "Historia Transferów"
    },
    "ibcTransfer": {
      "amoutDeposit": "Ilość Do Wpłaty",
      "amoutWithdraw": "Ilość Do Wypłaty",
      "availableBalance": "Dostępna ilość:",
      "buttonEdit": "Edytuj",
      "buttonEnter": "Ok",
      "channelBlocked": "Kanał zablokowany",
      "channelCongested": "Kanał zmyślony",
      "channelCongestedDeposit": "Wpłać (Kanał zmyślony)",
      "channelCongestedWithdraw": "Wypłać (Kanał zmyślony)",
      "checkboxVerify": "Potwierdzam, że nie wysyłam na adres giełdy.",
      "copied": "Skopiowane!",
      "estimatedTime": "Szacowany Czas",
      "from": "od",
      "IBCTransfer": "Transfer IBC",
      "MAX": "MAKSIMUM",
      "selectAmount": "Wybierz Ilość",
      "titleDeposit": "Wpłać {coinDenom}",
      "titleWithdraw": "Wypłać {coinDenom}",
      "to": "do",
      "waitTime": "20 sekund",
      "warningLossFunds": "Uwaga: Wypłata na adres giełdy spowoduje utratę środków."
    },
    "myPools": "Moje Pule",
    "poolCards": {
      "APR": "APR",
      "bonded": "Związane",
      "FeeAPY": "APY z Prowizji",
      "liquidity": "Moja płynność"
    },
    "selectAssetSource": {
      "installWallet": "Zainstaluj {walletName}",
      "next": "Dalej",
      "titleDeposit": "Wpłać z",
      "titleWithdraw": "Wypłać do"
    },
    "stakedAssets": "Stakowane OSMO",
    "table": {
      "columns": {
        "assetChain": "Token / Sieć",
        "balance": "Saldo",
        "deposit": "Wpłać",
        "transfer": "Transfer",
        "withdraw": "Wypłać"
      },
      "depositButton": "Wpłać",
      "hideZero": "Ukryj puste salda",
      "preTransfer": {
        "currentBal": "Aktualne Saldo",
        "deposit": "Wpłać",
        "withdraw": "Wypłać"
      },
      "search": "Szukaj",
      "sort": {
        "balance": "Saldo",
        "network": "Sieć",
        "symbol": "Symbol"
      },
      "title": "Wszystkie aktywa",
      "withdrawButton": "Wypłać"
    },
    "totalAssets": "Aktywa ogółem",
    "transfer": {
      "availableMobile": "Dostępne",
      "availableOn": "Dostępne na {network}",
      "errors": {
        "insufficientBal": "Niewystarczająca Ilość Środków",
        "insufficientFee": "Niewystarczająca Prowizja",
        "reconnectWallet": "Połącz ponownie {walletName}",
        "wrongNetworkInWallet": "Nieprawidłowa sieć w {walletName}"
      },
      "from": "Od",
      "loading": "Ładowanie",
      "titleDeposit": "Wpłać {coinDenom}",
      "titleWithdraw": "Wypłać {coinDenom}",
      "to": "Do",
      "transferFee": "Prowizja za Transfer",
      "useWrappedDeposit": "Wpłać {wrapDenom} na Satellite",
      "useWrappedWithdraw": "Wypłać {wrapDenom} z Satellite",
      "via": "przez",
      "waitTime": "{minutes} minut",
      "warnDepositAddressDifferent": "Uwaga: wybrane konto w {address} różni się od konta, na które ostatnio wpłacałeś/aś."
    },
    "transferAssetSelect": {
      "buttonNext": "Dalej",
      "deposit": "Wpłać",
      "network": "Sieć",
      "withdraw": "Wypłać"
    },
    "unbondedAssets": "Rozwiązane"
  },
  "buyTokens": "Kup tokeny",
  "components": {
    "fiatOnrampSelection": {
      "chooseOnramp": "Wybierz rampę Fiat",
      "kadoSubtitle": "Obsługuje USDC",
      "transakSubtitle": "Obsługuje OSMO"
    },
    "incentive": {
      "mobileTitle": "Motywacja",
      "title": "Typy motywacji"
    },
    "MAX": "MAKSIMUM",
    "pool": {
      "mobileTitle": "Basen",
      "title": "Typy basenów"
    },
    "searchTokens": "Szukaj",
    "selectToken": {
      "title": "Wybierz token"
    },
    "show": {
      "less": "Zobacz mniej",
      "more": "Zobacz więcej"
    },
    "sort": {
      "mobileMenu": "Sortuj według",
      "SORT": "SORTUJ WEDŁUG",
      "SORTMobile": "SORTUJ"
    },
    "table": {
      "poolId": "Pula #{id}"
    }
  },
  "connectDisclaimer": "Podłączając portfel, potwierdzasz, że przeczytałeś i zrozumiałeś Osmosis",
  "connectWallet": "Połącz portfel",
  "errors": {
    "calculatingShareOutAmount": "Problem z obliczeniem wartości",
    "depositNoBalance": "Nie masz środków do wpłaty",
    "emptyAmount": "Ilość jest pusta",
    "generic": "Błąd",
    "highSwapFee": "Prowizja wymiany zbyt wysoka",
    "insufficientAmount": "Niewystarczające saldo",
    "insufficientBal": "Niewystarczająca ilość środków",
    "insufficientLiquidity": "Niewystarczająca płynność",
    "invalidNumberAmount": "Nieprawidłowy format liczby",
    "invalidScalingFactorControllerAddress": "Nieprawidłowy adres kontrolera współczynnika skalowania",
    "invalidSlippage": "Niepoprawna wartość odchylenia",
    "invalidSwapFee": "Prowizja wymiany nieprawidłowa",
    "maxAssetsCount": "Dozwolone maksymalnie {num} środków",
    "minAssetsCount": "Wymagane minimum {num} środków",
    "negativeAmount": "Ilość jest ujemna",
    "negativePercentage": "Procent musi być dodatni",
    "negativeSlippage": "Wartość odchylenia nie może być ujemne",
    "negativeSwapFee": "Prowizja wymiany jest ujemna",
    "noAvailableShares": "Nie ma dostępnych {denom} aktyw",
    "noRoute": "Brak trasy dla tej transakcji",
    "noSendCurrency": "Nie ustawiona waluta do wysłania",
    "notInitialized": "Nie zinicjalizowane",
<<<<<<< HEAD
    "calculatingShareOutAmount": "Problem z obliczeniem wartości",
    "noAvailableShares": "Nie ma dostępnych {denom} aktyw",
    "generic": "Błąd"
  },
  "connectWallet": "Połącz portfel",
  "walletSelect": {
    "somethingWentWrong": "Coś poszło nie tak",
    "changeWallet": "Zmień portfel",
    "isNotInstalled": "{walletName} nie jest zainstalowany",
    "maybeInstalled": "Jeśli {walletName} jest zainstalowany na Twoim urządzeniu, odśwież tę stronę lub postępuj zgodnie z instrukcjami przeglądarki.",
    "downloadLinkNotProvided": "Nie podano linku do pobrania. Spróbuj poszukać go lub skonsultować się z zespołem programistów.",
    "installWallet": "Zainstaluj {walletName}",
    "requestRejected": "Żądanie odrzucone",
    "connectionDenied": "Odmowa połączenia.",
    "reconnect": "Połącz ponownie",
    "connectingWallet": "Łączenie z portfelem",
    "approveWalletConnect": "Zatwierdź żądanie połączenia {walletName} na swoim urządzeniu mobilnym.",
    "openExtension": "Otwórz rozszerzenie przeglądarkowe {walletName}, aby połączyć swój portfel.",
    "initializingWallet": "Inicjowanie klienta portfela",
    "clickToRefresh": "Kliknij, aby odświeżyć.",
    "qrCodeExpired": "Kod QR wygasł",
    "qrCodeError": "Błąd kodu QR",
    "openAppToScan": "Otwórz aplikację {walletName}, aby zeskanować",
    "refresh": "Odśwież"
  },
  "buyTokens": "Kup tokeny",
  "profile": {
    "modalTitle": "Profil",
    "balance": "Balansować",
    "wallet": "Portfel",
    "viewAllAssets": "Ver todos os recursos"
=======
    "percentageSum": "Suma procentów nie jest równa 100",
    "scalingFactorTooLow": "Zbyt niski współczynnik skalowania",
    "zeroAmount": "Ilość jest zerowa"
>>>>>>> cb7ae908
  },
  "keplr": {
    "extension": "Keplr Rozszerzenie Przeglądarki",
    "install": "Zainstaluj Keplr",
    "mobile": "Keplr Mobilny",
    "wallet": "Keplr Portfel",
    "walletConnect": "WalletConnect"
  },
  "lockToken": {
    "amountToBond": "Ilość do związania",
    "availableToken": "Dostępne",
    "bondingRequirement": "wymagane {numDays}-dniowe związanie",
    "buttonBond": "Zwiąż",
    "buttonBondStake": "Zwiąż i Stakuj",
    "buttonNext": "Dalej",
    "selectPeriod": "Wybierz okres rozwiązywania",
    "superfluidStake": "Superpłynne stakowanie",
    "title": "Zwiąż Aktywa Płynności",
    "titleInPool": "Zablokuj aktywa w puli {poolId}"
  },
  "menu": {
    "assets": "Środki",
    "help": "Wsparcie",
    "info": "Statystyki",
    "pools": "Pule",
    "signOut": "Rozłącz",
    "stake": "Stakuj",
    "swap": "Wymień",
    "vote": "Głosuj"
  },
  "pool": {
    "24hrTradingVolume": "24h Wolumen wymian",
    "7davg": "(7d śr.)",
    "amountDaysUnbonding": "{numDays} dzień rozłączenia",
    "amountDaysUnbonding_plural": "{numDays} dni rozwiązywania",
    "APR": "APR",
    "available": "Do dyspozycji",
    "bonded": "Związane",
    "bondLiquidity": "Zwiąż płynność",
    "bondLiquidityCaption": "Zablokuj swoje aktywa na dłuższy okres, żeby zdobywać wyższy APR.",
    "bondLiquidityUnavailable": "Zwiąż płynność (niedostępne)",
    "bondShares": "Zwiąż Aktywa",
    "bondSuperfluidLiquidityCaption": "Maksymalizuj zyski używając superpłynnośći.",
    "checkBackForBondingRewards": "Sprawdź ponownie po nagrody za wiązanie",
    "collapseDetails": "Ukryj szczegóły",
    "commission": "prowizja",
    "currentDailyEarn": "Aktualnie zarabiasz",
    "dailyEarnAmount": "{amount} / dzień",
    "day": "dzień",
    "delegated": "delegowane",
    "details": "Szczegóły",
    "earnMore": "Zarabiaj {amount} więcej dzięki łączeniu",
    "earnSwapFees": "Zdobywaj prowizje z wymian",
    "earnSwapFeesCaption": "Przekształć swoje tokeny w aktywa i zarabiaj na każdej wymianie.",
    "from": "od",
    "incentives": "Premie",
    "learnMore": "Dowiedz się więcej",
    "level": "Poziom {level}",
    "liquidity": "Płynność puli",
    "numDaysRemaining": "Pozostały {numDays} dni",
    "putAssetsToWork": "Zarabiaj dzięki swoim środkom",
    "putAssetsToWorkCaption": "Dodaj swoje środki do tej puli, żeby odblokować ekscytujące APR. Im dłuższy okres związania, tym wyższe zarobki.",
    "rewardDistribution": "Nagrody przekazywane wszystkim udostępniającym płynność",
    "sharesAmount": "{shares} aktyw",
    "sharesAvailableIn": "doatępne za",
    "showDetails": "Pokaż szczegóły",
    "stableswapEnabled": "Stabilna zamiana włączona",
    "superfluidEarnMore": "Zarabiaj {rate} więcej. Użyj superpłynności",
    "superfluidEnabled": "Dostępne superpłynne stakowanie",
    "superfluidStaking": "Superpłynne stakowanie",
    "swap": "Wymień Tokeny",
    "swapFee": "Prowizja wymiany",
    "swapFees": "prowizje wymiany",
    "title": "Pula #{id}",
    "unbond": "Odwiąż",
    "unbonding": "rozwiązywane",
    "undelegating": "oddelegowywane",
    "yourStats": "Twoje saldo puli"
  },
  "pools": {
    "all": "Wszystkie Pule",
    "allPools": {
      "APR": "APR",
      "APRIncentivized": "7d Wol.",
      "displayLowLiquidity": "Pokaż pule < {value}",
      "myLiquidity": "moja płynność",
      "search": "Wyszukaj pulę",
      "sort": {
        "APR": "Moja Płynność",
        "APRIncentivized": "APR",
        "fees": "Prowizje (7D)",
        "liquidity": "Płynność",
        "poolId": "ID Puli",
        "poolName": "Nazwa/numer puli",
        "volume24h": "Wolumen (24H)"
      },
      "title": "Wszystkie Pule",
      "TVL": "TVL"
    },
    "allTab": "Wszystkie",
    "APR": "APR",
    "available": "Dostępne",
    "bonded": "Związane",
    "createPool": {
      "amount": "Ilość",
      "available": "Dostępne",
      "button": "Stwórz nową pulę",
      "buttonAddToken": "Dodaj nowy token",
      "buttonBack": "Cofnij",
      "buttonCreate": "Stwórz Pulę",
      "buttonNext": "Dalej",
      "infoCaption": "Przeniesione do Puli Społecznośći Osmosis",
      "infoMessage": "Prowizja Tworzenia Puli",
      "interestedCreate": "Zainteresowany tworzeniem nowej puli?",
      "scalingFactorController": "Ustaw regulator współczynnika skalowania (opcjonalnie)",
      "stablePool": "Stabilny basen",
      "startProcess": "Kliknij tutaj, żeby zacząć proces",
      "step": {
        "one": {
          "stable": "Krok {step} / {nbStep} - Ustaw współczynniki skalowania",
          "weighted": "Krok {step} / {nbStep} - Ustaw proporcje tokenów"
        },
        "three": "Krok {step} / {nbStep} - Potwierdź proporcje puli i ilość tokenów",
        "two": "Krok {step} / {nbStep} - Wpisz ilość do dodania"
      },
      "swapFee": "Ustaw Prowizję Wymiany",
      "title": "Stwórz nową pulę",
      "token": "Token",
      "undersandCost": "Rozumiem, że stworzenie nowej puli będzie kosztować {POOL_CREATION_FEE}.",
      "weightedPool": "Basen ważony"
    },
    "externalIncentivized": {
      "APR": "APR",
      "search": "Wyszukaj po symbolu",
      "sort": {
        "APR": "APR",
        "epochs": "Pozostało Epok",
        "liquidity": "Płynność",
        "myLiquidity": "Moja Płynność",
        "poolName": "Nazwa/numer puli"
      },
      "title": "Baseny motywowane zewnętrznie",
      "TVL": "TVL"
    },
    "incentivized": "Premiowane",
    "liquidity": "Płynność",
    "myLiquidity": "Moja płynność",
    "myPools": "Moje Pule",
    "poolId": "Pula #{id}",
    "priceOsmo": "Cena OSMO",
    "rewardDistribution": "Dystrybucja nagród za",
    "superfluid": {
      "APR": "APR",
      "fees7D": "Prowizje (7D)",
      "liquidity": "Płynność",
      "tab": "Superpłynne",
      "title": "Superpłynne Pule"
    },
    "title": "Aktywne pule"
  },
  "profile": {
    "balance": "Balansować",
    "modalTitle": "Profil",
    "viewAllAssets": "Ver todos os recursos",
    "wallet": "Portfel"
  },
  "protocolDisclaimer": "Zastrzeżenie Protokołu",
  "removeLiquidity": {
    "sharesAmount": "{shares} aktyw",
    "title": "Usuń Płynność",
    "titleInPool": "Usuń płynność z puli {poolId}"
  },
  "requestRejected": "Żądanie odrzucone",
  "settings": {
    "filterDust": "Filtruj kurz",
    "selectLanguage": "Wybierz język",
    "title": "Ustawienia ogólne",
    "titleHideDust": "Ukryj pule z < {fiatSymbol}0.01",
    "titleLanguage": "Język"
  },
  "stablecoinTypes": {
    "collateralized": "zabezpieczone"
  },
  "superfluidValidator": {
    "bondedAmount": "Związana ilość",
    "buttonBond": "Zwiąż i Stakuj",
    "choose": "Wybierz swojego walidatora do superpłynności",
    "columns": {
      "commission": "Prowizja",
      "validator": "Walidator"
    },
    "estimation": "Szacowana Superpłynna Delegacja",
    "estimationInfo": "Wartość tej delegacji zmienia się i jest szacowana na podstawie ilości OSMO w puli.",
    "estimationMobile": "Szac. Delegacja",
    "search": "Wyszukaj po nazwie",
    "title": "Wybierz Walidatora do Superpłynności",
    "titleMobile": "Wybierz Walidatora"
  },
  "swap": {
    "autoRouter": "Trasa",
    "autoRouterToggle": {
      "hide": "Esconder",
      "show": "Mostrar"
    },
    "available": "Dostępne",
    "button": "Wymień",
    "buttonError": "Wymień mimo to",
    "error": {
      "findCurrency": "Nie udało się znaleźć waluty {currency}"
    },
    "expectedOutput": "Spodziewana wartość",
    "fee": "Prowizja ({fee})",
    "HALF": "POŁOWA",
    "MAX": "MAKSIMUM",
    "minimumSlippage": "Minimalna wartość uwzględniając odchylenie ({slippage})",
    "pool": "Pula #{id}",
    "priceImpact": "Wpływ na cenę",
    "routerTooltipFee": "Opłata",
    "settings": {
      "slippage": "Tolerowane odchylenie",
      "slippageInfo": "Twoja transakcja zostanie cofnięta jeśli cena zmieni się na niekorzyść o więcej niż podany procent.",
      "title": "Ustawienia Transakcji"
    },
    "title": "Wymień"
  },
  "swapFailed": "Wymiana nie udała się. Płynność może być niewystarczająca. Spróbuj dostosować dozwolone odchylenie.",
  "transactionBroadcasting": "Nadawanie Transakcji",
  "transactionFailed": "Transakcja Nieudana",
  "transactionSuccessful": "Transakcja Udana",
  "unknownError": "Nieznany błąd",
  "viewExplorer": "zobacz eksplorer",
  "waitingForTransaction": "Oczekiwanie na dołączenie transakcji do bloku"
}<|MERGE_RESOLUTION|>--- conflicted
+++ resolved
@@ -202,43 +202,9 @@
     "noRoute": "Brak trasy dla tej transakcji",
     "noSendCurrency": "Nie ustawiona waluta do wysłania",
     "notInitialized": "Nie zinicjalizowane",
-<<<<<<< HEAD
-    "calculatingShareOutAmount": "Problem z obliczeniem wartości",
-    "noAvailableShares": "Nie ma dostępnych {denom} aktyw",
-    "generic": "Błąd"
-  },
-  "connectWallet": "Połącz portfel",
-  "walletSelect": {
-    "somethingWentWrong": "Coś poszło nie tak",
-    "changeWallet": "Zmień portfel",
-    "isNotInstalled": "{walletName} nie jest zainstalowany",
-    "maybeInstalled": "Jeśli {walletName} jest zainstalowany na Twoim urządzeniu, odśwież tę stronę lub postępuj zgodnie z instrukcjami przeglądarki.",
-    "downloadLinkNotProvided": "Nie podano linku do pobrania. Spróbuj poszukać go lub skonsultować się z zespołem programistów.",
-    "installWallet": "Zainstaluj {walletName}",
-    "requestRejected": "Żądanie odrzucone",
-    "connectionDenied": "Odmowa połączenia.",
-    "reconnect": "Połącz ponownie",
-    "connectingWallet": "Łączenie z portfelem",
-    "approveWalletConnect": "Zatwierdź żądanie połączenia {walletName} na swoim urządzeniu mobilnym.",
-    "openExtension": "Otwórz rozszerzenie przeglądarkowe {walletName}, aby połączyć swój portfel.",
-    "initializingWallet": "Inicjowanie klienta portfela",
-    "clickToRefresh": "Kliknij, aby odświeżyć.",
-    "qrCodeExpired": "Kod QR wygasł",
-    "qrCodeError": "Błąd kodu QR",
-    "openAppToScan": "Otwórz aplikację {walletName}, aby zeskanować",
-    "refresh": "Odśwież"
-  },
-  "buyTokens": "Kup tokeny",
-  "profile": {
-    "modalTitle": "Profil",
-    "balance": "Balansować",
-    "wallet": "Portfel",
-    "viewAllAssets": "Ver todos os recursos"
-=======
     "percentageSum": "Suma procentów nie jest równa 100",
     "scalingFactorTooLow": "Zbyt niski współczynnik skalowania",
     "zeroAmount": "Ilość jest zerowa"
->>>>>>> cb7ae908
   },
   "keplr": {
     "extension": "Keplr Rozszerzenie Przeglądarki",
@@ -464,6 +430,26 @@
     },
     "title": "Wymień"
   },
+  "walletSelect": {
+    "somethingWentWrong": "Coś poszło nie tak",
+    "changeWallet": "Zmień portfel",
+    "isNotInstalled": "{walletName} nie jest zainstalowany",
+    "maybeInstalled": "Jeśli {walletName} jest zainstalowany na Twoim urządzeniu, odśwież tę stronę lub postępuj zgodnie z instrukcjami przeglądarki.",
+    "downloadLinkNotProvided": "Nie podano linku do pobrania. Spróbuj poszukać go lub skonsultować się z zespołem programistów.",
+    "installWallet": "Zainstaluj {walletName}",
+    "requestRejected": "Żądanie odrzucone",
+    "connectionDenied": "Odmowa połączenia.",
+    "reconnect": "Połącz ponownie",
+    "connectingWallet": "Łączenie z portfelem",
+    "approveWalletConnect": "Zatwierdź żądanie połączenia {walletName} na swoim urządzeniu mobilnym.",
+    "openExtension": "Otwórz rozszerzenie przeglądarkowe {walletName}, aby połączyć swój portfel.",
+    "initializingWallet": "Inicjowanie klienta portfela",
+    "clickToRefresh": "Kliknij, aby odświeżyć.",
+    "qrCodeExpired": "Kod QR wygasł",
+    "qrCodeError": "Błąd kodu QR",
+    "openAppToScan": "Otwórz aplikację {walletName}, aby zeskanować",
+    "refresh": "Odśwież"
+  },
   "swapFailed": "Wymiana nie udała się. Płynność może być niewystarczająca. Spróbuj dostosować dozwolone odchylenie.",
   "transactionBroadcasting": "Nadawanie Transakcji",
   "transactionFailed": "Transakcja Nieudana",
