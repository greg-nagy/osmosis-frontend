--- conflicted
+++ resolved
@@ -437,12 +437,9 @@
   "unknownError": "خطای نا شناس",
   "viewExplorer": "مشاهده جزئیات تراکنش",
   "waitingForTransaction": "صبر کنید تا یک تراکنش در بلاک قرار بگیرد",
-<<<<<<< HEAD
   "highInflationWarning": "نرخ سود سالانه بالا ممکن است ناشی از پاداش‌های تورمی باشد. با احتیاط ادامه دهید."
-=======
   "streamswap": {
     "description": "لانچر اینترچین در اینجاست. اولین کسی باشید که پروژه‌های جدید را بوت استرپ می‌کند. بررسی کنید",
     "link": "Streamswap."
   }
->>>>>>> 5ae85447
 }