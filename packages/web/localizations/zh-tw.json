--- conflicted
+++ resolved
@@ -443,12 +443,9 @@
   "unknownError": "未知錯誤",
   "viewExplorer": "使用區塊瀏覽器查看",
   "waitingForTransaction": "正等待交易被加入到區塊中",
-<<<<<<< HEAD
   "highInflationWarning": "高APR可能源自通脹性獎勵。請謹慎操作。"
-=======
   "streamswap": {
     "description": "跨鏈啟動台已經來了。成為第一個引導新專案的人。探索",
     "link": "Streamswap。"
   }
->>>>>>> 5ae85447
 }