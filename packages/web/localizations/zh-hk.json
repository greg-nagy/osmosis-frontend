--- conflicted
+++ resolved
@@ -398,7 +398,6 @@
     "generic": "錯誤"
   },
   "connectWallet": "連接錢包",
-<<<<<<< HEAD
   "walletSelect": {
     "somethingWentWrong": "出現問題",
     "changeWallet": "更換錢包",
@@ -419,9 +418,7 @@
     "openAppToScan": "打開 {walletName} 應用程序掃描",
     "refresh": "刷新"
   },
-=======
   "buyTokens": "購買代幣",
->>>>>>> 531e3e4a
   "profile": {
     "modalTitle": "轮廓",
     "balance": "结余",
