--- conflicted
+++ resolved
@@ -202,43 +202,9 @@
     "noRoute": "Sem rota para esta troca",
     "noSendCurrency": "Moeda para envio não configurada",
     "notInitialized": "Não Inicializado",
-<<<<<<< HEAD
-    "calculatingShareOutAmount": "Problema ao calcular o valor",
-    "noAvailableShares": "Não está disponivel {denom} participações",
-    "generic": "Erro"
-  },
-  "connectWallet": "Conectar carteira",
-  "walletSelect": {
-    "somethingWentWrong": "Algo deu errado",
-    "changeWallet": "Trocar carteira",
-    "isNotInstalled": "{walletName} não está instalado",
-    "maybeInstalled": "Se {walletName} estiver instalado em seu dispositivo, atualize esta página ou siga as instruções do navegador.",
-    "downloadLinkNotProvided": "Link de download não fornecido. Tente pesquisar ou consultar a equipe de desenvolvimento.",
-    "installWallet": "Instalar {walletName}",
-    "requestRejected": "Solicitação rejeitada",
-    "connectionDenied": "Permissão de conexão negada.",
-    "reconnect": "Reconectar",
-    "connectingWallet": "Conectando carteira",
-    "approveWalletConnect": "Aprovar solicitação de conexão {walletName} em seu dispositivo móvel.",
-    "openExtension": "Abra a extensão do navegador {walletName} para conectar sua carteira.",
-    "initializingWallet": "Inicializando cliente de carteira",
-    "clickToRefresh": "Clique para atualizar.",
-    "qrCodeExpired": "Código QR expirado",
-    "qrCodeError": "Erro de código QR",
-    "openAppToScan": "Abra o aplicativo {walletName} para digitalizar",
-    "refresh": "Atualizar"
-  },
-  "buyTokens": "Comprar tokens",
-  "profile": {
-    "modalTitle": "Perfil",
-    "balance": "Saldo",
-    "wallet": "Carteira",
-    "viewAllAssets": "Ver todos os ativos"
-=======
     "percentageSum": "A soma das porcentagens não é 100",
     "scalingFactorTooLow": "Fator de escalonamento muito baixo",
     "zeroAmount": "Quantia é zero"
->>>>>>> cb7ae908
   },
   "keplr": {
     "extension": "Extensão de Browser Keplr",
@@ -464,6 +430,26 @@
     },
     "title": "Trocar"
   },
+  "walletSelect": {
+    "somethingWentWrong": "Algo deu errado",
+    "changeWallet": "Trocar carteira",
+    "isNotInstalled": "{walletName} não está instalado",
+    "maybeInstalled": "Se {walletName} estiver instalado em seu dispositivo, atualize esta página ou siga as instruções do navegador.",
+    "downloadLinkNotProvided": "Link de download não fornecido. Tente pesquisar ou consultar a equipe de desenvolvimento.",
+    "installWallet": "Instalar {walletName}",
+    "requestRejected": "Solicitação rejeitada",
+    "connectionDenied": "Permissão de conexão negada.",
+    "reconnect": "Reconectar",
+    "connectingWallet": "Conectando carteira",
+    "approveWalletConnect": "Aprovar solicitação de conexão {walletName} em seu dispositivo móvel.",
+    "openExtension": "Abra a extensão do navegador {walletName} para conectar sua carteira.",
+    "initializingWallet": "Inicializando cliente de carteira",
+    "clickToRefresh": "Clique para atualizar.",
+    "qrCodeExpired": "Código QR expirado",
+    "qrCodeError": "Erro de código QR",
+    "openAppToScan": "Abra o aplicativo {walletName} para digitalizar",
+    "refresh": "Atualizar"
+  },
   "swapFailed": "Troca falhou. Liquidez pode não ser o suficiente. Tente ajustar o spread permitido.",
   "transactionBroadcasting": "Transmitindo Transação",
   "transactionFailed": "Transação falhou",
