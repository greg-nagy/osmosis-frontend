{
  "404": {
    "title": "Not found"
  },
  "500": {
    "title": "Server error"
  },
  "addLiquidity": {
    "allAssets": "All assets",
    "autoswapCaption": "Use autoswap to add liquidity with a single asset.",
    "available": "Available",
    "scalingFactor": "scaling factor",
    "scalingFactorController": "controller",
    "scalingFactorControllerWarning_first": "The scaling factor controller is enabled. The",
    "scalingFactorControllerWarning_second": "can adjust the",
    "scalingFactorControllerWarning_third": "to maintain the peg. The current scaling factor is",
    "scalingFactorInformation": "This factor allows the curve to adjust to predictable price changes, such as the value accruing to a liquid staking token.",
    "singleAsset": "Single asset",
    "stablecoinWarning": "You are adding liquidity to {denom}, a {mechanism}-backed stablecoin.",
    "title": "Add Liquidity",
    "titleInPool": "Add liquidity to pool #{poolId}"
  },
  "app": {
    "banner": {
      "backToOsmosis": "Back to Osmosis",
      "externalLink": "You are now leaving the Osmosis app to go to",
      "externalLinkDisclaimer": "By clicking the link, you acknowledge that you have read and understand that Osmosis makes no guarantees of quality of service for external pages which may have a different ToS.",
      "externalLinkModalTitle": "Leaving Osmosis",
      "goToSite": "Go to Site",
      "linkText": "Click here to return to the main app",
      "title": "You're viewing all permissionless assets."
    }
  },
  "assets": {
    "bondedAssets": "Bonded",
    "historyTable": {
      "colums": {
        "amount": "Amount",
        "deposit": "Deposit",
        "status": "Status",
        "transactionHash": "Transaction Hash",
        "type": "Type",
        "withdraw": "Withdraw"
      },
      "errors": {
        "insufficientFee": "Insufficient Fee"
      },
      "failed": "Failed",
      "failedWithReason": "Failed: {reason}",
      "pending": "Pending",
      "pendingRefunded": "Failed: Pending refund",
      "refunded": "Refunded",
      "success": "Success",
      "title": "Transfer History"
    },
    "ibcTransfer": {
      "amoutDeposit": "Amount To Deposit",
      "amoutWithdraw": "Amount To Withdraw",
      "availableBalance": "Available balance:",
      "buttonEdit": "Edit",
      "buttonEnter": "Enter",
      "channelBlocked": "Channel blocked",
      "channelCongested": "Channel congested",
      "channelCongestedDeposit": "Deposit (Channel congested)",
      "channelCongestedWithdraw": "Withdraw (Channel congested)",
      "checkboxVerify": "I verify I am not sending to an exchange address.",
      "copied": "Copied!",
      "estimatedTime": "Estimated Time",
      "from": "from",
      "IBCTransfer": "IBC Transfer",
      "MAX": "MAX",
      "selectAmount": "Select Amount",
      "titleDeposit": "Deposit {coinDenom}",
      "titleWithdraw": "Withdraw {coinDenom}",
      "to": "to",
      "waitTime": "20 seconds",
      "warningLossFunds": "Warning: Withdrawing to central exchange address will result in loss of funds."
    },
    "myPools": "My Pools",
    "poolCards": {
      "APR": "APR",
      "bonded": "Bonded",
      "FeeAPY": "Fee APY",
      "liquidity": "My Liquidity"
    },
    "selectAssetSource": {
      "installWallet": "Install {walletName}",
      "next": "Next",
      "titleDeposit": "Deposit from",
      "titleWithdraw": "Withdraw to"
    },
    "stakedAssets": "Staked OSMO",
    "table": {
      "columns": {
        "assetChain": "Asset / Chain",
        "balance": "Balance",
        "deposit": "Deposit",
        "transfer": "Transfer",
        "withdraw": "Withdraw"
      },
      "depositButton": "Deposit",
      "hideZero": "Hide zero balances",
      "preTransfer": {
        "currentBal": "Current Balance",
        "deposit": "Deposit",
        "withdraw": "Withdraw"
      },
      "search": "Search",
      "sort": {
        "balance": "Balance",
        "network": "Network",
        "symbol": "Symbol"
      },
      "title": "All Assets",
      "withdrawButton": "Withdraw"
    },
    "totalAssets": "Total assets",
    "transfer": {
      "availableMobile": "Available",
      "availableOn": "Available on {network}",
      "errors": {
        "insufficientBal": "Insufficient Balance",
        "insufficientFee": "Insufficient Fee",
        "reconnectWallet": "Reconnect {walletName}",
        "wrongNetworkInWallet": "Wrong network in {walletName}"
      },
      "from": "From",
      "loading": "Loading",
      "titleDeposit": "Deposit {coinDenom}",
      "titleWithdraw": "Withdraw {coinDenom}",
      "to": "To",
      "transferFee": "Transfer Fee",
      "useWrappedDeposit": "Deposit {wrapDenom} with Satellite",
      "useWrappedWithdraw": "Withdraw {wrapDenom} with Satellite",
      "via": "via",
      "waitTime": "{minutes} minutes",
      "warnDepositAddressDifferent": "Warning: the selected account in {address} differs from the account you last deposited with."
    },
    "transferAssetSelect": {
      "buttonNext": "Next",
      "deposit": "Deposit",
      "network": "Network",
      "withdraw": "Withdraw"
    },
    "unbondedAssets": "Unbonded"
  },
  "buyTokens": "Buy tokens",
  "components": {
    "fiatOnrampSelection": {
      "chooseOnramp": "Choose Fiat Onramp",
      "kadoSubtitle": "Supports USDC",
      "transakSubtitle": "Supports OSMO"
    },
    "incentive": {
      "mobileTitle": "Incentive",
      "title": "Incentive types"
    },
    "MAX": "MAX",
    "pool": {
      "mobileTitle": "Pool",
      "title": "Pool types"
    },
    "searchTokens": "Search",
    "selectToken": {
      "title": "Select a token"
    },
    "show": {
      "less": "View less",
      "more": "View more"
    },
    "sort": {
      "mobileMenu": "Sort by",
      "SORT": "Sort by",
      "SORTMobile": "Sort"
    },
    "table": {
      "poolId": "Pool #{id}"
    }
  },
  "connectDisclaimer": "By connecting a wallet, you acknowledge that you have read and understand the Osmosis",
  "connectWallet": "Connect wallet",
  "errors": {
    "calculatingShareOutAmount": "Problem calculating out amount",
    "depositNoBalance": "You have no assets to deposit",
    "emptyAmount": "Amount is empty",
    "generic": "Error",
    "highSwapFee": "Swap fee too high",
    "insufficientAmount": "Insufficient amount",
    "insufficientBal": "Insufficient balance",
    "insufficientLiquidity": "Insufficient liquidity",
    "invalidNumberAmount": "Invalid form of number",
    "invalidScalingFactorControllerAddress": "Invalid scaling factor controller address",
    "invalidSlippage": "Invalid slippage",
    "invalidSwapFee": "Swap fee is invalid",
    "maxAssetsCount": "Maximum of {num} assets allowed",
    "minAssetsCount": "Minimum of {num} assets required",
    "negativeAmount": "Amount is negative",
    "negativePercentage": "Percentage must be positive",
    "negativeSlippage": "Slippage cannot be negative",
    "negativeSwapFee": "Swap fee is negative",
    "noAvailableShares": "No available {denom} shares",
    "noRoute": "No route for this trade",
    "noSendCurrency": "Currency to send not set",
    "notInitialized": "Not initialized",
<<<<<<< HEAD
    "calculatingShareOutAmount": "Problem calculating out amount",
    "noAvailableShares": "No available {denom} shares",
    "generic": "Error"
  },
  "connectWallet": "Connect wallet",
  "walletSelect": {
    "somethingWentWrong": "Something Went Wrong",
    "changeWallet": "Change Wallet",
    "isNotInstalled": "{walletName} is not installed",
    "maybeInstalled": "If {walletName} is installed on your device, please refresh this page or follow the browser instructions.",
    "downloadLinkNotProvided": "Download link not provided. Try searching it or consulting the developer team.",
    "installWallet": "Install {walletName}",
    "requestRejected": "Request Rejected",
    "connectionDenied": "Connection permission denied.",
    "reconnect": "Reconnect",
    "connectingWallet": "Connecting Wallet",
    "approveWalletConnect": "Approve {walletName} connection request on your mobile.",
    "openExtension": "Open the {walletName} browser extension to connect your wallet.",
    "initializingWallet": "Initializing Wallet Client",
    "clickToRefresh": "Click to refresh.",
    "qrCodeExpired": "QR Code Expired",
    "qrCodeError": "QR Code Error",
    "openAppToScan": "Open {walletName} App to Scan",
    "refresh": "Refresh"
  },
  "buyTokens": "Buy tokens",
  "profile": {
    "modalTitle": "Profile",
    "balance": "Balance",
    "wallet": "Wallet",
    "viewAllAssets": "View all assets"
=======
    "percentageSum": "Sum of percentages is not 100",
    "scalingFactorTooLow": "Scaling factor too low",
    "zeroAmount": "Amount is zero"
>>>>>>> cb7ae908
  },
  "keplr": {
    "extension": "Keplr Browser Extension",
    "install": "Install Keplr",
    "mobile": "Keplr Mobile",
    "wallet": "Keplr Wallet",
    "walletConnect": "WalletConnect"
  },
  "lockToken": {
    "amountToBond": "Amount to bond",
    "availableToken": "Available",
    "bondingRequirement": "{numDays} day bonding requirement",
    "buttonBond": "Bond",
    "buttonBondStake": "Bond & Stake",
    "buttonNext": "Next",
    "selectPeriod": "Select unbonding period",
    "superfluidStake": "Superfluid staking",
    "title": "Bond LP Shares",
    "titleInPool": "Lock shares in pool #{poolId}"
  },
  "menu": {
    "assets": "Assets",
    "help": "Support",
    "info": "Stats",
    "pools": "Pools",
    "signOut": "Disconnect",
    "stake": "Stake",
    "swap": "Swap",
    "vote": "Vote"
  },
  "pool": {
    "24hrTradingVolume": "24h Trading volume",
    "7davg": "(7d avg)",
    "amountDaysUnbonding": "{numDays} day unbonding",
    "amountDaysUnbonding_plural": "{numDays} days unbonding",
    "APR": "APR",
    "available": "Available",
    "bonded": "Bonded",
    "bondLiquidity": "Bond liquidity",
    "bondLiquidityCaption": "Lock up your shares for longer durations to earn higher APRs.",
    "bondLiquidityUnavailable": "Bond liquidity (unavailable)",
    "bondShares": "Bond Shares",
    "bondSuperfluidLiquidityCaption": "Go superfluid for maximum rewards.",
    "checkBackForBondingRewards": "Check back for bonding rewards",
    "collapseDetails": "Hide pool composition",
    "commission": "commission",
    "currentDailyEarn": "You're currently earning",
    "dailyEarnAmount": "{amount} / day",
    "day": "day",
    "delegated": "delegated",
    "details": "Details",
    "earnMore": "Earn {amount} more by bonding",
    "earnSwapFees": "Earn swap fees",
    "earnSwapFeesCaption": "Convert your tokens into shares and earn on every swap.",
    "from": "from",
    "incentives": "Incentives",
    "learnMore": "Learn more",
    "level": "Level {level}",
    "liquidity": "Pool liquidity",
    "numDaysRemaining": "{numDays} days remaining",
    "putAssetsToWork": "Put your assets to work.",
    "putAssetsToWorkCaption": "Add your assets to this pool to unlock APRs. The longer your unbonding period, the more you make.",
    "rewardDistribution": "Rewards distributed to all liquidity providers",
    "sharesAmount": "{shares} shares",
    "sharesAvailableIn": "available in",
    "showDetails": "Show pool composition",
    "stableswapEnabled": "Stableswap enabled",
    "superfluidEarnMore": "Earn {rate} more. Go superfluid",
    "superfluidEnabled": "Superfluid staking enabled",
    "superfluidStaking": "Superfluid Staking",
    "swap": "Trade Pair",
    "swapFee": "Swap fee",
    "swapFees": "swap fees",
    "title": "Pool #{id}",
    "unbond": "Unbond",
    "unbonding": "unbonding",
    "undelegating": "undelegating",
    "yourStats": "Your pool balance"
  },
  "pools": {
    "all": "All Pools",
    "allPools": {
      "APR": "APR",
      "APRIncentivized": "7d Vol.",
      "displayLowLiquidity": "Show pools < {value}",
      "myLiquidity": "my liquidity",
      "search": "Search pools",
      "sort": {
        "APR": "My Liquidity",
        "APRIncentivized": "APR",
        "fees": "Fees (7D)",
        "liquidity": "Liquidity",
        "poolId": "Pool ID",
        "poolName": "Pool Name/Number",
        "volume24h": "Volume (24H)"
      },
      "title": "Discover Pools",
      "TVL": "TVL"
    },
    "allTab": "All",
    "APR": "APR",
    "available": "Available",
    "bonded": "Bonded",
    "createPool": {
      "amount": "Amount",
      "available": "Available",
      "button": "Create New Pool",
      "buttonAddToken": "Add new token",
      "buttonBack": "Previous",
      "buttonCreate": "Create Pool",
      "buttonNext": "Next",
      "infoCaption": "Transferred to the Osmosis community pool",
      "infoMessage": "Pool Creation Fee",
      "interestedCreate": "Interested in creating a new pool?",
      "scalingFactorController": "Set scaling factor controller (optional)",
      "stablePool": "Stable pool",
      "startProcess": "Click here to start the process",
      "step": {
        "one": {
          "stable": "Step {step} / {nbStep} - Set scaling factors",
          "weighted": "Step {step} / {nbStep} - Set token ratios"
        },
        "three": "Step {step} / {nbStep} - Confirm pool ratio and token amount",
        "two": "Step {step} / {nbStep} - Input amount to add"
      },
      "swapFee": "Set Swap Fee",
      "title": "Create New Pool",
      "token": "Token",
      "undersandCost": "I understand that creating a new pool will cost {POOL_CREATION_FEE}.",
      "weightedPool": "Weighted pool"
    },
    "externalIncentivized": {
      "APR": "APR",
      "search": "Search by symbol",
      "sort": {
        "APR": "APR",
        "epochs": "Epochs Remaining",
        "liquidity": "Liquidity",
        "myLiquidity": "My Liquidity",
        "poolName": "Pool Name/Number"
      },
      "title": "Externally Incentivized Pools",
      "TVL": "TVL"
    },
    "incentivized": "Incentivized",
    "liquidity": "Liquidity",
    "myLiquidity": "My Liquidity",
    "myPools": "My Pools",
    "poolId": "Pool #{id}",
    "priceOsmo": "OSMO Price",
    "rewardDistribution": "Reward distribution in",
    "superfluid": {
      "APR": "APR",
      "fees7D": "Fees (7D)",
      "liquidity": "Liquidity",
      "tab": "Superfluid",
      "title": "Superfluid Pools"
    },
    "title": "Active Pools"
  },
  "profile": {
    "balance": "Balance",
    "modalTitle": "Profile",
    "viewAllAssets": "View all assets",
    "wallet": "Wallet"
  },
  "protocolDisclaimer": "Protocol Disclaimer",
  "removeLiquidity": {
    "sharesAmount": "{shares} shares",
    "title": "Remove Liquidity",
    "titleInPool": "Remove liquidity from pool #{poolId}"
  },
  "requestRejected": "Request rejected",
  "settings": {
    "filterDust": "Filter Dust",
    "selectLanguage": "Select language",
    "title": "Global settings",
    "titleHideDust": "Hide pools with < {fiatSymbol}0.01",
    "titleLanguage": "Language"
  },
  "stablecoinTypes": {
    "collateralized": "collateralized"
  },
  "superfluidValidator": {
    "bondedAmount": "Bonded Amount",
    "buttonBond": "Bond & Stake",
    "choose": "Choose your superfluid validator",
    "columns": {
      "commission": "Commission",
      "validator": "Validator"
    },
    "estimation": "Estimated Superfluid Delegation",
    "estimationInfo": "The value of this delegation fluctuates and is estimated based on the amount of OSMO in the pool.",
    "estimationMobile": "Est. Delegation",
    "search": "Search by name",
    "title": "Select Superfluid Validator",
    "titleMobile": "Select Validator"
  },
  "swap": {
    "autoRouter": "Route",
    "autoRouterToggle": {
      "hide": "Hide",
      "show": "Show"
    },
    "available": "Available",
    "button": "Swap",
    "buttonError": "Swap anyway",
    "error": {
      "findCurrency": "Failed to find currency {currency}"
    },
    "expectedOutput": "Expected Output",
    "fee": "Swap Fee ({fee})",
    "HALF": "HALF",
    "MAX": "MAX",
    "minimumSlippage": "Minimum received after slippage ({slippage})",
    "pool": "Pool #{id}",
    "priceImpact": "Price Impact",
    "routerTooltipFee": "Fee",
    "settings": {
      "slippage": "Slippage tolerance",
      "slippageInfo": "Your transaction will revert if the price changes unfavorably by more than this percentage.",
      "title": "Transaction settings"
    },
    "title": "Swap"
  },
  "swapFailed": "Swap failed. Liquidity may not be sufficient. Try adjusting the allowed slippage.",
  "transactionBroadcasting": "Transaction Broadcasting",
  "transactionFailed": "Transaction Failed",
  "transactionSuccessful": "Transaction Successful",
  "unknownError": "Unknown error",
  "viewExplorer": "View explorer",
  "waitingForTransaction": "Waiting for transaction to be included in the block"
}<|MERGE_RESOLUTION|>--- conflicted
+++ resolved
@@ -202,43 +202,9 @@
     "noRoute": "No route for this trade",
     "noSendCurrency": "Currency to send not set",
     "notInitialized": "Not initialized",
-<<<<<<< HEAD
-    "calculatingShareOutAmount": "Problem calculating out amount",
-    "noAvailableShares": "No available {denom} shares",
-    "generic": "Error"
-  },
-  "connectWallet": "Connect wallet",
-  "walletSelect": {
-    "somethingWentWrong": "Something Went Wrong",
-    "changeWallet": "Change Wallet",
-    "isNotInstalled": "{walletName} is not installed",
-    "maybeInstalled": "If {walletName} is installed on your device, please refresh this page or follow the browser instructions.",
-    "downloadLinkNotProvided": "Download link not provided. Try searching it or consulting the developer team.",
-    "installWallet": "Install {walletName}",
-    "requestRejected": "Request Rejected",
-    "connectionDenied": "Connection permission denied.",
-    "reconnect": "Reconnect",
-    "connectingWallet": "Connecting Wallet",
-    "approveWalletConnect": "Approve {walletName} connection request on your mobile.",
-    "openExtension": "Open the {walletName} browser extension to connect your wallet.",
-    "initializingWallet": "Initializing Wallet Client",
-    "clickToRefresh": "Click to refresh.",
-    "qrCodeExpired": "QR Code Expired",
-    "qrCodeError": "QR Code Error",
-    "openAppToScan": "Open {walletName} App to Scan",
-    "refresh": "Refresh"
-  },
-  "buyTokens": "Buy tokens",
-  "profile": {
-    "modalTitle": "Profile",
-    "balance": "Balance",
-    "wallet": "Wallet",
-    "viewAllAssets": "View all assets"
-=======
     "percentageSum": "Sum of percentages is not 100",
     "scalingFactorTooLow": "Scaling factor too low",
     "zeroAmount": "Amount is zero"
->>>>>>> cb7ae908
   },
   "keplr": {
     "extension": "Keplr Browser Extension",
@@ -464,6 +430,26 @@
     },
     "title": "Swap"
   },
+  "walletSelect": {
+    "somethingWentWrong": "Something Went Wrong",
+    "changeWallet": "Change Wallet",
+    "isNotInstalled": "{walletName} is not installed",
+    "maybeInstalled": "If {walletName} is installed on your device, please refresh this page or follow the browser instructions.",
+    "downloadLinkNotProvided": "Download link not provided. Try searching it or consulting the developer team.",
+    "installWallet": "Install {walletName}",
+    "requestRejected": "Request Rejected",
+    "connectionDenied": "Connection permission denied.",
+    "reconnect": "Reconnect",
+    "connectingWallet": "Connecting Wallet",
+    "approveWalletConnect": "Approve {walletName} connection request on your mobile.",
+    "openExtension": "Open the {walletName} browser extension to connect your wallet.",
+    "initializingWallet": "Initializing Wallet Client",
+    "clickToRefresh": "Click to refresh.",
+    "qrCodeExpired": "QR Code Expired",
+    "qrCodeError": "QR Code Error",
+    "openAppToScan": "Open {walletName} App to Scan",
+    "refresh": "Refresh"
+  },
   "swapFailed": "Swap failed. Liquidity may not be sufficient. Try adjusting the allowed slippage.",
   "transactionBroadcasting": "Transaction Broadcasting",
   "transactionFailed": "Transaction Failed",
