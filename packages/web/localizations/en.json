--- conflicted
+++ resolved
@@ -279,16 +279,13 @@
     "percentageSum": "Sum of percentages is not 100",
     "scalingFactorTooLow": "Scaling factor too low",
     "zeroAmount": "Amount is zero",
-<<<<<<< HEAD
+    "invalidRange": "Invalid price range",
+    "notAvailable": "Not available",
     "fallbackText1": "An error occurred",
     "fallbackText2": "Please submit a",
     "fallbackBugReport": "bug report",
     "fallbackText3": "or get",
     "fallbackSupport": "support"
-=======
-    "invalidRange": "Invalid price range",
-    "notAvailable": "Not available"
->>>>>>> c3f775d8
   },
   "keplr": {
     "extension": "Keplr Browser Extension",
