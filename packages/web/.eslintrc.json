{
  "extends": ["next/core-web-vitals", "prettier"],
<<<<<<< HEAD
  "plugins": ["unicorn", "import"],
  "rules": {
    "unicorn/filename-case": [
      "error",
      {
        "case": "kebabCase"
      }
    ],
    "import/no-extraneous-dependencies": [
      "error",
      {
        "devDependencies": ["**/*.spec.ts", "**/*.spec.js"]
      }
    ],
    "import/no-default-export": "error"
=======
  "rules": {
    "@next/next/no-img-element": "off"
>>>>>>> e7876905
  }
}<|MERGE_RESOLUTION|>--- conflicted
+++ resolved
@@ -1,6 +1,5 @@
 {
   "extends": ["next/core-web-vitals", "prettier"],
-<<<<<<< HEAD
   "plugins": ["unicorn", "import"],
   "rules": {
     "unicorn/filename-case": [
@@ -15,10 +14,6 @@
         "devDependencies": ["**/*.spec.ts", "**/*.spec.js"]
       }
     ],
-    "import/no-default-export": "error"
-=======
-  "rules": {
     "@next/next/no-img-element": "off"
->>>>>>> e7876905
   }
 }