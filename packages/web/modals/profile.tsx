--- conflicted
+++ resolved
@@ -43,11 +43,7 @@
   useWindowSize,
 } from "../hooks";
 import { useStore } from "../stores";
-<<<<<<< HEAD
-import { coinFormatter, priceFormatter } from "../utils/formatter";
-=======
 import { formatPretty } from "../utils/formatter";
->>>>>>> 31dc8e4f
 import { formatICNSName, getShortAddress } from "../utils/string";
 import { ModalBase, ModalBaseProps } from "./base";
 import { FiatRampsModal } from "./fiat-ramps";
