import { FunctionComponent, useState, useMemo } from "react";
import { observer } from "mobx-react-lite";
import { Staking } from "@keplr-wallet/stores";
import { CoinPretty, RatePretty } from "@keplr-wallet/unit";
import { ModalBase, ModalBaseProps } from "./base";
import { useStore } from "../stores";
import { SearchBox } from "../components/input";
import { Button } from "../components/buttons";
import { Table } from "../components/table";
import { ValidatorInfoCell } from "../components/table/cells/";
import { InfoTooltip } from "../components/tooltip";
import { useFilteredData, useSortedData } from "../hooks/data";
import { useWindowSize } from "../hooks/window";
import { useTranslation } from "react-multi-lang";

interface Props extends ModalBaseProps {
  availableBondAmount: CoinPretty;
  onSelectValidator: (address: string) => void;
}

export const SuperfluidValidatorModal: FunctionComponent<Props> = observer(
  (props) => {
    const { availableBondAmount, onSelectValidator } = props;
<<<<<<< HEAD
=======
    const t = useTranslation();
>>>>>>> d75a0b5b
    const { chainStore, queriesStore, accountStore } = useStore();
    const { isMobile } = useWindowSize();

    const { chainId } = chainStore.osmosis;
    const account = accountStore.getAccount(chainId);
    const queries = queriesStore.get(chainId);
    const queryValidators = queries.cosmos.queryValidators.getQueryStatus(
      Staking.BondStatus.Bonded
    );

    const activeValidators = queryValidators.validators;
    const userValidatorDelegations =
      queries.cosmos.queryDelegations.getQueryBech32Address(
        account.bech32Address
      ).delegations;
    const isSendingMsg = account.txTypeInProgress !== "";

    // vals from 0..<1 used to initially & randomly sort validators in `isDelegated` key
    const randomSortVals = useMemo(
      () => activeValidators.map(() => Math.random()),
      [activeValidators]
    );

    // get minimum info for display, mark validators users are delegated to
    const activeDelegatedValidators: {
      address: string;
      validatorName?: string;
      validatorImgSrc?: string;
      validatorCommission: RatePretty;
      isDelegated: number;
    }[] = activeValidators.map(
      ({ operator_address, description, commission }, index) => {
        const validatorImg =
          queryValidators.getValidatorThumbnail(operator_address);
        return {
          address: operator_address,
          validatorName: description.moniker,
          validatorImgSrc: validatorImg === "" ? undefined : validatorImg,
          validatorCommission: new RatePretty(commission.commission_rates.rate),
          isDelegated: userValidatorDelegations.some(
            ({ delegation }) =>
              delegation.validator_address === operator_address
          )
            ? 1 // = new Dec(1)
            : randomSortVals[index], // = new Dec(0..<1)
        };
      }
    );

    const [
      sortKey,
      setSortKey,
      sortDirection,
      _,
      toggleSortDirection,
      sortedData,
    ] = useSortedData(activeDelegatedValidators, "isDelegated", "descending");
    const [query, setQuery, searchedValidators] = useFilteredData(sortedData, [
      "validatorName",
      "validatorCommission",
      "isDelegated",
    ]);
    const [selectedValidatorAddress, setSelectedValidatorAddress] = useState<
      string | null
    >(null);

    return (
      <ModalBase {...props}>
        <div className="flex flex-col gap-2.5 mt-8">
          <div className="flex md:flex-col gap-2.5 mb-1 items-center place-content-between">
            <span className="subtitle2 mr-auto">
              {t("pool.superfluidValidator.choose")}
            </span>
            <SearchBox
              className={isMobile ? "!rounded !w-full h-11" : undefined}
              currentValue={query}
              onInput={setQuery}
              placeholder={t("pool.superfluidValidator.search")}
            />
          </div>
          <div className="overflow-y-scroll overflow-x-clip h-72">
            <Table
              className="w-full"
              tHeadClassName="sticky top-0"
              headerTrClassName="body2 text-wireframes-grey !h-11"
              columnDefs={[
                {
                  display: t("pool.superfluidValidator.columns.validator"),
                  className: isMobile ? "caption" : undefined,
                  sort:
                    sortKey === "validatorName"
                      ? {
                          onClickHeader: toggleSortDirection,
                          currentDirection: sortDirection,
                        }
                      : { onClickHeader: () => setSortKey("validatorName") },
                  displayCell: ValidatorInfoCell,
                },
                {
                  display: t("pool.superfluidValidator.columns.commission"),
                  className: `text-right ${isMobile ? "caption" : undefined}`,
                  sort:
                    sortKey === "validatorCommission"
                      ? {
                          onClickHeader: toggleSortDirection,
                          currentDirection: sortDirection,
                        }
                      : {
                          onClickHeader: () =>
                            setSortKey("validatorCommission"),
                        },
                },
              ]}
              rowDefs={searchedValidators.map(({ address, isDelegated }) => ({
                makeClass: () =>
                  `!h-fit ${
                    address === selectedValidatorAddress
                      ? "bg-selected-validator border border-[#E13CBD]"
                      : isDelegated === 1
                      ? "bg-cardInner"
                      : "bg-surface"
                  }`,
                makeHoverClass: () => "bg-card",
                onClick: () => setSelectedValidatorAddress(address),
              }))}
              data={searchedValidators.map(
                ({ validatorName, validatorImgSrc, validatorCommission }) => [
                  { value: validatorName, imgSrc: validatorImgSrc },
                  { value: validatorCommission.toString() },
                ]
              )}
            />
          </div>
          <div className="flex flex-col md:gap-2 gap-4 py-3 px-5 rounded-xl border border-white-faint bg-card">
            <div className="flex items-center place-content-between">
              <span className="md:caption subtitle1">
                {t("pool.superfluidValidator.bondedAmount")}
              </span>
              <span className="md:caption body1 text-white-mid">
                {availableBondAmount.trim(true).toString()}
              </span>
            </div>
            <div className="flex items-center place-content-between">
              <span className="md:caption subtitle1">
                {isMobile
                  ? t("pool.superfluidValidator.estimationMobile")
                  : t("pool.superfluidValidator.estimation")}
              </span>
              <span className="md:caption flex items-center body1 text-white-mid">
                ~
                {queries.osmosis?.querySuperfluidOsmoEquivalent
                  .calculateOsmoEquivalent(availableBondAmount)
                  .maxDecimals(3)
                  .trim(true)
                  .toString() ?? "0"}
                <InfoTooltip
                  className="ml-1"
                  content={t("pool.superfluidValidator.estimationInfo")}
                />
              </span>
            </div>
          </div>
          <Button
            className="h-14 md:w-full w-96 mt-3 mx-auto"
            size="lg"
            disabled={selectedValidatorAddress === null || isSendingMsg}
            loading={isSendingMsg}
            onClick={() => {
              if (selectedValidatorAddress !== null) {
                onSelectValidator(selectedValidatorAddress);
              }
            }}
          >
            {t("pool.superfluidValidator.buttonBond")}
          </Button>
        </div>
      </ModalBase>
    );
  }
);<|MERGE_RESOLUTION|>--- conflicted
+++ resolved
@@ -21,10 +21,7 @@
 export const SuperfluidValidatorModal: FunctionComponent<Props> = observer(
   (props) => {
     const { availableBondAmount, onSelectValidator } = props;
-<<<<<<< HEAD
-=======
     const t = useTranslation();
->>>>>>> d75a0b5b
     const { chainStore, queriesStore, accountStore } = useStore();
     const { isMobile } = useWindowSize();
 
