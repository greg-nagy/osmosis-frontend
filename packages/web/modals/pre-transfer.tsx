import { FunctionComponent } from "react";
import { CoinPretty } from "@keplr-wallet/unit";
import { ModalBase, ModalBaseProps } from "./base";
import { Button } from "../components/buttons";
import { TokenSelect } from "../components/control";
import { Info } from "../components/alert";
import Image from "next/image";
import { useWindowSize } from "../hooks";
import classNames from "classnames";
import { UNSTABLE_MSG } from "../config";
import { useStore } from "../stores";
import { useTranslation } from "react-multi-lang";
import { observer } from "mobx-react-lite";

/** MOBILE: Pre transfer to select whether to deposit/withdraw */
export const PreTransferModal: FunctionComponent<
  ModalBaseProps & {
    selectedToken: CoinPretty;
    tokens: CoinPretty[];
    externalDepositUrl?: string;
    externalWithdrawUrl?: string;
    isUnstable?: boolean;
    onSelectToken: (coinDenom: string) => void;
    onWithdraw: () => void;
    onDeposit: () => void;
  }
> = observer((props) => {
  const {
    selectedToken,
    tokens,
    externalDepositUrl,
    externalWithdrawUrl,
    isUnstable,
    onSelectToken,
    onWithdraw,
    onDeposit,
  } = props;
  const { priceStore } = useStore();
  const { isMobile } = useWindowSize();
  const t = useTranslation();

  const tokenValue = priceStore.calculatePrice(
    selectedToken,
    priceStore.defaultVsCurrency
  );

  return (
    <ModalBase
      {...props}
      title={
        <TokenSelect
          selectedTokenDenom={selectedToken.denom}
          tokens={tokens}
          onSelect={(coinDenom) => onSelectToken(coinDenom)}
          sortByBalances
        />
      }
    >
      <div className="flex flex-col gap-7 pt-5">
        <div className="flex flex-col gap-2 px-5 items-left">
          <span className="caption text-osmoverse-400">
            {t("assets.table.preTransfer.currentBal")}
          </span>
          <h6>{selectedToken.trim(true).toString()}</h6>
          {tokenValue && (
            <span className="subtitle2 text-osmoverse-400">
              {tokenValue?.toString()}
            </span>
          )}
        </div>
        {isUnstable && <Info message={UNSTABLE_MSG} isMobile={isMobile} />}
        <div className="flex place-content-between gap-3 py-2">
          {externalWithdrawUrl ? (
            <a
              className={classNames(
<<<<<<< HEAD
                "flex w-full gap-1 h-10 text-button font-button justify-center items-center rounded-lg bg-wosmongton-200",
=======
                "flex w-full gap-1 text-button font-button h-10 justify-center items-center rounded-lg bg-wosmongton-200/30 border border-wosmongton-200",
>>>>>>> 5568871e
                { "opacity-30": isUnstable }
              )}
              href={externalWithdrawUrl}
              rel="noreferrer"
              target="_blank"
              style={
                isUnstable
                  ? { pointerEvents: "none", cursor: "default" }
                  : undefined
              }
            >
<<<<<<< HEAD
              {t("assets.table.preTransfer.deposit")}
=======
              {t("assets.table.preTransfer.withdraw")}
>>>>>>> 5568871e
              <Image
                alt="external transfer link"
                src="/icons/external-link-white.svg"
                height={8}
                width={8}
              />
            </a>
          ) : (
            <Button
              className="w-full h-10"
              mode="secondary"
              disabled={isUnstable}
              onClick={onWithdraw}
            >
<<<<<<< HEAD
              {t("assets.table.preTransfer.deposit")}
=======
              {t("assets.table.preTransfer.withdraw")}
>>>>>>> 5568871e
            </Button>
          )}
          {externalDepositUrl ? (
            <a
              className={classNames(
<<<<<<< HEAD
                "flex w-full gap-1 text-button font-button h-10 justify-center items-center rounded-lg bg-wosmongton-200/30 border border-wosmongton-200",
=======
                "flex w-full gap-1 h-10 text-button font-button justify-center items-center rounded-lg bg-wosmongton-200",
>>>>>>> 5568871e
                { "opacity-30": isUnstable }
              )}
              href={externalDepositUrl}
              rel="noreferrer"
              target="_blank"
              style={
                isUnstable
                  ? { pointerEvents: "none", cursor: "default" }
                  : undefined
              }
            >
<<<<<<< HEAD
              {t("assets.table.preTransfer.withdraw")}
=======
              {t("assets.table.preTransfer.deposit")}
>>>>>>> 5568871e
              <Image
                alt="external transfer link"
                src="/icons/external-link-white.svg"
                height={8}
                width={8}
              />
            </a>
          ) : (
            <Button
<<<<<<< HEAD
              className="w-full h-10 bg-wosmongton-200/30"
=======
              className="w-full h-10"
>>>>>>> 5568871e
              disabled={isUnstable}
              onClick={onDeposit}
            >
<<<<<<< HEAD
              {t("assets.table.preTransfer.withdraw")}
=======
              {t("assets.table.preTransfer.deposit")}
>>>>>>> 5568871e
            </Button>
          )}
        </div>
      </div>
    </ModalBase>
  );
});<|MERGE_RESOLUTION|>--- conflicted
+++ resolved
@@ -73,11 +73,7 @@
           {externalWithdrawUrl ? (
             <a
               className={classNames(
-<<<<<<< HEAD
-                "flex w-full gap-1 h-10 text-button font-button justify-center items-center rounded-lg bg-wosmongton-200",
-=======
                 "flex w-full gap-1 text-button font-button h-10 justify-center items-center rounded-lg bg-wosmongton-200/30 border border-wosmongton-200",
->>>>>>> 5568871e
                 { "opacity-30": isUnstable }
               )}
               href={externalWithdrawUrl}
@@ -89,11 +85,7 @@
                   : undefined
               }
             >
-<<<<<<< HEAD
-              {t("assets.table.preTransfer.deposit")}
-=======
               {t("assets.table.preTransfer.withdraw")}
->>>>>>> 5568871e
               <Image
                 alt="external transfer link"
                 src="/icons/external-link-white.svg"
@@ -108,21 +100,13 @@
               disabled={isUnstable}
               onClick={onWithdraw}
             >
-<<<<<<< HEAD
-              {t("assets.table.preTransfer.deposit")}
-=======
               {t("assets.table.preTransfer.withdraw")}
->>>>>>> 5568871e
             </Button>
           )}
           {externalDepositUrl ? (
             <a
               className={classNames(
-<<<<<<< HEAD
-                "flex w-full gap-1 text-button font-button h-10 justify-center items-center rounded-lg bg-wosmongton-200/30 border border-wosmongton-200",
-=======
                 "flex w-full gap-1 h-10 text-button font-button justify-center items-center rounded-lg bg-wosmongton-200",
->>>>>>> 5568871e
                 { "opacity-30": isUnstable }
               )}
               href={externalDepositUrl}
@@ -134,11 +118,7 @@
                   : undefined
               }
             >
-<<<<<<< HEAD
-              {t("assets.table.preTransfer.withdraw")}
-=======
               {t("assets.table.preTransfer.deposit")}
->>>>>>> 5568871e
               <Image
                 alt="external transfer link"
                 src="/icons/external-link-white.svg"
@@ -148,19 +128,11 @@
             </a>
           ) : (
             <Button
-<<<<<<< HEAD
-              className="w-full h-10 bg-wosmongton-200/30"
-=======
               className="w-full h-10"
->>>>>>> 5568871e
               disabled={isUnstable}
               onClick={onDeposit}
             >
-<<<<<<< HEAD
-              {t("assets.table.preTransfer.withdraw")}
-=======
               {t("assets.table.preTransfer.deposit")}
->>>>>>> 5568871e
             </Button>
           )}
         </div>
