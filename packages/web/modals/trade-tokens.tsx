import { FunctionComponent } from "react";
import { ModalBase, ModalBaseProps } from "./base";
import { TradeClipboard } from "../components/trade-clipboard";
import { Pool } from "@osmosis-labs/pools";

interface Props extends ModalBaseProps {
  pools: Pool[];
}

export const TradeTokens: FunctionComponent<Props> = (props) => {
  return (
    <ModalBase {...props} hideCloseButton className="!p-0 !w-fit">
      <TradeClipboard
<<<<<<< HEAD
        // containerClassName="w-full"
=======
>>>>>>> 5568871e
        pools={props.pools}
        isInModal
        onRequestModalClose={props.onRequestClose}
      />
    </ModalBase>
  );
};<|MERGE_RESOLUTION|>--- conflicted
+++ resolved
@@ -11,10 +11,6 @@
   return (
     <ModalBase {...props} hideCloseButton className="!p-0 !w-fit">
       <TradeClipboard
-<<<<<<< HEAD
-        // containerClassName="w-full"
-=======
->>>>>>> 5568871e
         pools={props.pools}
         isInModal
         onRequestModalClose={props.onRequestClose}
