<<<<<<< HEAD
import { ObservableQueryPool } from "@osmosis-labs/stores";
import { FunctionComponent } from "react";

=======
import { Pool } from "@osmosis-labs/pools";
import { FunctionComponent } from "react";

import { useConnectWalletModalRedirect } from "~/hooks";

>>>>>>> 33a0726d
import { TradeClipboard } from "../components/trade-clipboard";
import { ModalBase, ModalBaseProps } from "./base";

interface Props extends ModalBaseProps {
  pools: ObservableQueryPool[];
}

export const TradeTokens: FunctionComponent<Props> = (props) => {
  const { showModalBase, accountActionButton, walletConnected } =
    useConnectWalletModalRedirect({}, props.onRequestClose);

  return (
    <ModalBase
      {...props}
      isOpen={showModalBase && props.isOpen}
      hideCloseButton
      className="!w-fit !p-0"
    >
      <TradeClipboard
        pools={props.pools}
        isInModal
        onRequestModalClose={props.onRequestClose}
        swapButton={!walletConnected ? accountActionButton : undefined}
      />
    </ModalBase>
  );
};<|MERGE_RESOLUTION|>--- conflicted
+++ resolved
@@ -1,14 +1,8 @@
-<<<<<<< HEAD
 import { ObservableQueryPool } from "@osmosis-labs/stores";
-import { FunctionComponent } from "react";
-
-=======
-import { Pool } from "@osmosis-labs/pools";
 import { FunctionComponent } from "react";
 
 import { useConnectWalletModalRedirect } from "~/hooks";
 
->>>>>>> 33a0726d
 import { TradeClipboard } from "../components/trade-clipboard";
 import { ModalBase, ModalBaseProps } from "./base";
 
