import Image from "next/image";
import { FunctionComponent, useState } from "react";
import { observer } from "mobx-react-lite";
import { Duration } from "dayjs/plugin/duration";
import classNames from "classnames";
import { RatePretty, CoinPretty } from "@keplr-wallet/unit";
import { ObservableAmountConfig } from "@osmosis-labs/stores";
import { Button } from "../components/buttons";
import { InputBox } from "../components/input";
import { Error } from "../components/alert";
import { CheckBox } from "../components/control";
import { ModalBase, ModalBaseProps } from "./base";
import { MobileProps } from "../components/types";

export const LockTokensModal: FunctionComponent<
  ModalBaseProps & {
    gauges: {
      id: string;
      duration: Duration;
      apr: RatePretty;
      superfluidApr?: RatePretty;
    }[];
    amountConfig: ObservableAmountConfig;
    availableToken?: CoinPretty;
    /** `electSuperfluid` is left undefined if it is irrelevant- if the user has already opted into superfluid in the past. */
    onLockToken: (gaugeId: string, electSuperfluid?: boolean) => void;
    /* Used to label the main button as "Next" to choose validator or "Bond" to reuse chosen sfs validator.
       If `true`, "Superfluid Stake" checkbox will not be shown since user has already opted in. */
    hasSuperfluidValidator?: boolean;
<<<<<<< HEAD
  } & MobileProps
=======
    isSendingMsg?: boolean;
  }
>>>>>>> 8ae16236
> = observer((props) => {
  const {
    gauges,
    amountConfig: config,
    availableToken,
    onLockToken,
    hasSuperfluidValidator,
<<<<<<< HEAD
    isMobile = false,
=======
    isSendingMsg,
>>>>>>> 8ae16236
  } = props;

  const [selectedGaugeIndex, setSelectedGaugeIndex] = useState<number | null>(
    null
  );
  const [electSuperfluid, setElectSuperfluid] = useState(true);

  return (
    <ModalBase {...props}>
      <div className="flex flex-col gap-8 pt-8">
        <div className="flex flex-col gap-2.5">
          <span className="subitle1">Unbonding period</span>
          <div className="flex md:flex-col gap-4">
            {gauges.map(({ id, duration, apr, superfluidApr }, index) => (
              <LockupItem
                key={id}
                duration={duration.humanize()}
                isSelected={index === selectedGaugeIndex}
                onSelect={() => setSelectedGaugeIndex(index)}
                apr={apr.maxDecimals(2).trim(true).toString()}
                superfluidApr={superfluidApr
                  ?.maxDecimals(0)
                  .trim(true)
                  .toString()}
                isMobile={isMobile}
              />
            ))}
          </div>
        </div>
        {!hasSuperfluidValidator && (
          <div className="flex gap-2 ml-auto">
            <CheckBox
              className="mr-2 after:!bg-transparent after:!border-2 after:!border-white-full"
              isOn={electSuperfluid}
              onToggle={() => setElectSuperfluid(!electSuperfluid)}
            >
              Superfluid Stake
            </CheckBox>
            <Image
              alt=""
              src={"/icons/superfluid-osmo.svg"}
              height={22}
              width={22}
            />
          </div>
        )}
        <div className="flex flex-col gap-2 md:border-0 border border-white-faint md:rounded-0 rounded-2xl md:p-px p-4">
          <span className="subtitle1">Amount To Bond</span>
          {availableToken && (
            <div className="flex gap-1 caption">
              <span>Available LP Token</span>
              <span className="text-primary-50">
                {availableToken.trim(true).toString()}
              </span>
            </div>
          )}
          <InputBox
            type="number"
            currentValue={config.amount}
            onInput={(value) => config.setAmount(value)}
            placeholder=""
            labelButtons={[
              {
                label: "MAX",
                onClick: () => config.setFraction(1),
                className: "!my-auto !h-6 !bg-primary-200 !caption",
              },
            ]}
          />
        </div>
        {config.error?.message !== undefined && (
          <Error className="mx-auto" message={config.error?.message ?? ""} />
        )}
        <Button
          className="h-14 md:w-full w-96 mt-3 mx-auto"
          size="lg"
          disabled={
            config.error !== undefined ||
            selectedGaugeIndex === null ||
            isSendingMsg
          }
          loading={isSendingMsg}
          onClick={() => {
            const gauge = gauges.find(
              (_, index) => index === selectedGaugeIndex
            );
            if (gauge) {
              onLockToken(
                gauge.id,
                hasSuperfluidValidator ? undefined : electSuperfluid
              );
            }
          }}
        >
          {electSuperfluid && !hasSuperfluidValidator ? "Next" : "Bond"}
        </Button>
      </div>
    </ModalBase>
  );
});

const LockupItem: FunctionComponent<
  {
    duration: string;
    isSelected: boolean;
    onSelect: () => void;
    apr: string;
    superfluidApr?: string;
  } & MobileProps
> = ({
  duration,
  isSelected,
  onSelect,
  apr,
  superfluidApr,
  isMobile = false,
}) => (
  <div
    onClick={onSelect}
    className={classNames(
      {
        "shadow-elevation-08dp": isSelected,
      },
      "rounded-2xl px-0.25 py-0.25 w-full cursor-pointer",
      superfluidApr
        ? "bg-superfluid"
        : isSelected
        ? "bg-enabledGold bg-opacity-30"
        : "bg-white-faint hover:opacity-75"
    )}
  >
    <div
      className={classNames(
        "flex items-center rounded-2xlinset bg-surface h-full px-5 md:py-3.5 py-5 px-4",
        {
          "bg-superfluid-20": superfluidApr && isSelected,
        }
      )}
    >
      <figure
        className={classNames(
          "rounded-full w-4 h-4 mr-5 md:mr-4 flex-shrink-0",
          isSelected
            ? "border-secondary-200 border-4 bg-white-high"
            : "border-iconDefault border"
        )}
      />
      <div className="flex w-full place-content-between items-center items-left flex-col md:flex-row items-baseline">
        <div className="flex gap-1.5 items-center md:mx-1 mx-auto">
          {isMobile ? (
            <span className="subtitle1">{duration}</span>
          ) : (
            <h5>{duration}</h5>
          )}
          <div className="flex items-center w-[25px]">
            {superfluidApr && (
              <Image
                alt=""
                src={"/icons/superfluid-osmo.svg"}
                height={22}
                width={22}
              />
            )}
          </div>
        </div>
        <div className="flex items-center md:text-right text-center md:mx-0 mx-auto gap-2">
          <p className="subtitle2 md:m-0 mt-1 text-secondary-200 md:text-sm text-base">
            {`${apr}${superfluidApr ? `+ ${superfluidApr}` : ""}`}
          </p>
        </div>
      </div>
    </div>
  </div>
);<|MERGE_RESOLUTION|>--- conflicted
+++ resolved
@@ -27,12 +27,8 @@
     /* Used to label the main button as "Next" to choose validator or "Bond" to reuse chosen sfs validator.
        If `true`, "Superfluid Stake" checkbox will not be shown since user has already opted in. */
     hasSuperfluidValidator?: boolean;
-<<<<<<< HEAD
+    isSendingMsg?: boolean;
   } & MobileProps
-=======
-    isSendingMsg?: boolean;
-  }
->>>>>>> 8ae16236
 > = observer((props) => {
   const {
     gauges,
@@ -40,11 +36,8 @@
     availableToken,
     onLockToken,
     hasSuperfluidValidator,
-<<<<<<< HEAD
+    isSendingMsg,
     isMobile = false,
-=======
-    isSendingMsg,
->>>>>>> 8ae16236
   } = props;
 
   const [selectedGaugeIndex, setSelectedGaugeIndex] = useState<number | null>(
