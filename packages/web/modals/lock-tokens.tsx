--- conflicted
+++ resolved
@@ -2,15 +2,11 @@
 import { observer } from "mobx-react-lite";
 import classNames from "classnames";
 import { AmountConfig } from "@keplr-wallet/hooks";
-<<<<<<< HEAD
 import { Duration } from "dayjs/plugin/duration";
-=======
->>>>>>> d75a0b5b
 import { useStore } from "../stores";
 import { InputBox } from "../components/input";
 import { CheckBox } from "../components/control";
 import { ModalBase, ModalBaseProps } from "./base";
-<<<<<<< HEAD
 import {
   useConnectWalletModalRedirect,
   useBondLiquidityConfig,
@@ -18,28 +14,18 @@
   useSuperfluidPoolConfig,
 } from "../hooks";
 import { ExternalIncentiveGaugeAllowList } from "../config";
-=======
-import { MobileProps } from "../components/types";
-import {
-  useConnectWalletModalRedirect,
-  usePoolGauges,
-  usePoolDetailConfig,
-  useSuperfluidPoolConfig,
-  useWindowSize,
-} from "../hooks";
 import { useTranslation } from "react-multi-lang";
->>>>>>> d75a0b5b
 
 export const LockTokensModal: FunctionComponent<
   {
     poolId: string;
     amountConfig: AmountConfig;
     /** `electSuperfluid` is left undefined if it is irrelevant- if the user has already opted into superfluid in the past. */
-<<<<<<< HEAD
     onLockToken: (duration: Duration, electSuperfluid?: boolean) => void;
   } & ModalBaseProps
 > = observer((props) => {
   const { poolId, amountConfig: config, onLockToken } = props;
+  const t = useTranslation();
 
   const { chainStore, accountStore, queriesStore } = useStore();
 
@@ -61,42 +47,6 @@
   const availableToken = queryOsmosis.queryGammPoolShare.getAvailableGammShare(
     bech32Address,
     poolId
-=======
-    onLockToken: (gaugeId: string, electSuperfluid?: boolean) => void;
-  } & ModalBaseProps
-> = observer((props) => {
-  const { poolId, amountConfig: config, onLockToken } = props;
-  const t = useTranslation();
-
-  const { chainStore, accountStore, queriesStore } = useStore();
-  const { isMobile } = useWindowSize();
-
-  const { chainId } = chainStore.osmosis;
-  const queryOsmosis = queriesStore.get(chainId).osmosis!;
-  const account = accountStore.getAccount(chainId);
-  const { bech32Address } = account;
-
-  const { allAggregatedGauges } = usePoolGauges(poolId);
-
-  // initialize pool data stores once root pool store is loaded
-  const { poolDetailConfig } = usePoolDetailConfig(poolId);
-  const { superfluidPoolConfig } = useSuperfluidPoolConfig(poolDetailConfig);
-
-  const availableToken = queryOsmosis.queryGammPoolShare.getAvailableGammShare(
-    bech32Address,
-    poolId
-  );
-  const isSendingMsg = account.txTypeInProgress !== "";
-  const hasSuperfluidValidator =
-    superfluidPoolConfig?.superfluid?.delegations &&
-    superfluidPoolConfig.superfluid.delegations.length > 0;
-
-  const isSuperfluid = allAggregatedGauges.some(
-    (gauge) => gauge.superfluidApr !== undefined
-  );
-  const [selectedGaugeIndex, setSelectedGaugeIndex] = useState<number | null>(
-    null
->>>>>>> d75a0b5b
   );
   const isSendingMsg = account.txTypeInProgress !== "";
   const hasSuperfluidValidator =
@@ -105,17 +55,12 @@
   const superfluidApr =
     bondableDurations[bondableDurations.length - 1]?.superfluid?.apr;
 
-<<<<<<< HEAD
   // component state
   const [selectedDurationIndex, setSelectedDurationIndex] = useState<
     number | null
   >(null);
   const highestDurationSelected =
     selectedDurationIndex === bondableDurations.length - 1;
-=======
-  const highestGaugeSelected =
-    selectedGaugeIndex === allAggregatedGauges.length - 1;
->>>>>>> d75a0b5b
   const [electSuperfluid, setElectSuperfluid] = useState(true);
 
   const selectedApr = selectedDurationIndex
@@ -131,17 +76,10 @@
         selectedDurationIndex === null ||
         isSendingMsg,
       onClick: () => {
-<<<<<<< HEAD
         const bondableDuration = bondableDurations.find(
           (_, index) => index === selectedDurationIndex
         );
         if (bondableDuration) {
-=======
-        const gauge = allAggregatedGauges.find(
-          (_, index) => index === selectedGaugeIndex
-        );
-        if (gauge) {
->>>>>>> d75a0b5b
           onLockToken(
             bondableDuration.duration,
             // Allow superfluid only for the highest gauge index.
@@ -156,31 +94,20 @@
         }
       },
       children:
-<<<<<<< HEAD
         config.error?.message ||
         (electSuperfluid && !hasSuperfluidValidator && highestDurationSelected
-          ? "Next"
+          ? t("pool.lockToken.buttonNext")
           : superfluidInEffect
           ? "Bond & Stake"
-          : "Bond" || undefined),
-=======
-        electSuperfluid && !hasSuperfluidValidator && highestGaugeSelected
-          ? t("pool.lockToken.buttonNext")
-          : t("pool.lockToken.buttonBond") || undefined,
->>>>>>> d75a0b5b
+          : t("pool.lockToken.buttonBond") || undefined),
     },
     props.onRequestClose
   );
 
   // auto select the gauge if there's one
   useEffect(() => {
-<<<<<<< HEAD
     if (bondableDurations.length === 1) setSelectedDurationIndex(0);
   }, [bondableDurations]);
-=======
-    if (allAggregatedGauges.length === 1) setSelectedGaugeIndex(0);
-  }, [allAggregatedGauges]);
->>>>>>> d75a0b5b
 
   return (
     <ModalBase
@@ -188,10 +115,9 @@
       {...props}
       isOpen={props.isOpen && showModalBase}
     >
-<<<<<<< HEAD
       <div className="flex flex-col gap-8">
         <span className="subtitle1 text-center">
-          Select an unbonding period
+          {t("pool.lockToken.unbondingPeriod")}
         </span>
         <h2 className="text-center">
           <span
@@ -211,34 +137,6 @@
               apr={aggregateApr?.maxDecimals(2).trim(true).toString()}
             />
           ))}
-=======
-      <div className="flex flex-col gap-8 pt-8">
-        <div className="flex flex-col gap-2.5">
-          <span className="subitle1">
-            {t("pool.lockToken.unbondingPeriod")}
-            {allAggregatedGauges.length > 3 && !isMobile
-              ? ` (${allAggregatedGauges.length})`
-              : null}
-          </span>
-          <div className="flex md:flex-col gap-4 overflow-x-auto">
-            {allAggregatedGauges.map(
-              ({ id, duration, apr, superfluidApr }, index) => (
-                <LockupItem
-                  key={id}
-                  duration={duration.humanize()}
-                  isSelected={index === selectedGaugeIndex}
-                  onSelect={() => setSelectedGaugeIndex(index)}
-                  apr={apr?.maxDecimals(2).trim(true).toString()}
-                  superfluidApr={superfluidApr
-                    ?.maxDecimals(0)
-                    .trim(true)
-                    .toString()}
-                  isMobile={isMobile}
-                />
-              )
-            )}
-          </div>
->>>>>>> d75a0b5b
         </div>
         {superfluidPoolConfig?.isSuperfluid && (
           <CheckBox
@@ -255,7 +153,6 @@
                   !highestDurationSelected || hasSuperfluidValidator,
               })}
             >
-<<<<<<< HEAD
               <h6>
                 Superfluid Stake{" "}
                 {superfluidApr && `(+${superfluidApr.maxDecimals(0)} APR)`}
@@ -266,26 +163,6 @@
                   requirement
                 </span>
               )}
-=======
-              {t("pool.lockToken.superfluidStake")}
-            </CheckBox>
-            <Image
-              alt=""
-              src={"/icons/superfluid-osmo.svg"}
-              height={22}
-              width={22}
-            />
-          </div>
-        )}
-        <div className="flex flex-col gap-2 md:border-0 border border-white-faint md:rounded-0 rounded-2xl md:p-px p-4">
-          <span className="subtitle1">{t("pool.lockToken.amountToBond")}</span>
-          {availableToken && (
-            <div className="flex gap-1 caption">
-              <span>{t("pool.lockToken.availableToken")}</span>
-              <span className="text-primary-50">
-                {availableToken.trim(true).toString()}
-              </span>
->>>>>>> d75a0b5b
             </div>
           </CheckBox>
         )}
@@ -309,29 +186,9 @@
             currentValue={config.amount}
             onInput={(value) => config.setAmount(value)}
             placeholder=""
-<<<<<<< HEAD
             rightEntry
           />
         </div>
-=======
-            labelButtons={[
-              {
-                label: t("pool.lockToken.inputMax"),
-                onClick: () => config.toggleIsMax(),
-                className: "!my-auto !h-6 !bg-primary-200 !caption",
-              },
-            ]}
-          />
-        </div>
-        {config.error?.message !== undefined && (
-          <Error
-            className="mx-auto"
-            message={
-              config.error?.message ? t(`errors.${config.error.message}`) : ""
-            }
-          />
-        )}
->>>>>>> d75a0b5b
         {accountActionButton}
       </div>
     </ModalBase>
