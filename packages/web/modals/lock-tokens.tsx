--- conflicted
+++ resolved
@@ -21,16 +21,12 @@
     }[];
     amountConfig: ObservableAmountConfig;
     availableToken?: CoinPretty;
-<<<<<<< HEAD
-    onLockToken: (gaugeId: string) => void;
-    isSendingMsg?: boolean;
-=======
     /** `electSuperfluid` is left undefined if it is irrelevant- if the user has already opted into superfluid in the past. */
     onLockToken: (gaugeId: string, electSuperfluid?: boolean) => void;
     /* Used to label the main button as "Next" to choose validator or "Bond" to reuse chosen sfs validator.
        If `true`, "Superfluid Stake" checkbox will not be shown since user has already opted in. */
     hasSuperfluidValidator?: boolean;
->>>>>>> db8f6498
+    isSendingMsg?: boolean;
   }
 > = observer((props) => {
   const {
@@ -38,12 +34,10 @@
     amountConfig: config,
     availableToken,
     onLockToken,
-<<<<<<< HEAD
+    hasSuperfluidValidator,
     isSendingMsg,
-=======
-    hasSuperfluidValidator,
->>>>>>> db8f6498
   } = props;
+
   const [selectedGaugeIndex, setSelectedGaugeIndex] = useState<number | null>(
     null
   );
@@ -117,12 +111,12 @@
         <Button
           className="h-14 w-96 mt-3 mx-auto"
           size="lg"
-<<<<<<< HEAD
-          disabled={config.error !== undefined || isSendingMsg}
+          disabled={
+            config.error !== undefined ||
+            selectedGaugeIndex === null ||
+            isSendingMsg
+          }
           loading={isSendingMsg}
-=======
-          disabled={config.error !== undefined || selectedGaugeIndex === null}
->>>>>>> db8f6498
           onClick={() => {
             const gauge = gauges.find(
               (_, index) => index === selectedGaugeIndex
