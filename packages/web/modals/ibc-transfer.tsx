--- conflicted
+++ resolved
@@ -178,24 +178,7 @@
               inputClassName="text-right"
               style="no-border"
               currentValue={amountConfig.amount}
-<<<<<<< HEAD
-              onInput={(value) => {
-                // TODO: make input use "number" type after merging: https://github.com/osmosis-labs/osmosis-frontend/pull/339
-                const floatVal = parseFloat(value);
-                if (!isNaN(floatVal)) {
-                  let newVal = floatVal.toString();
-                  // parseFloat removes trailing "."
-                  if (value[value.length - 1] === ".") {
-                    newVal = newVal + ".";
-                  }
-                  amountConfig.setAmount(value);
-                } else if (value === "") {
-                  amountConfig.setAmount("");
-                }
-              }}
-=======
               onInput={(value) => amountConfig.setAmount(value)}
->>>>>>> db8f6498
               labelButtons={[
                 {
                   label: "MAX",
