--- conflicted
+++ resolved
@@ -1,10 +1,6 @@
 {
   "name": "@osmosis-labs/web",
-<<<<<<< HEAD
-  "version": "1.0.0",
-=======
   "version": "2.0.0",
->>>>>>> 2e76d471
   "private": true,
   "scripts": {
     "dev": "next dev",
@@ -27,13 +23,8 @@
     "@keplr-wallet/unit": "^0.10.4",
     "@keplr-wallet/wc-client": "^0.10.4",
     "@next/bundle-analyzer": "^12.1.6",
-<<<<<<< HEAD
-    "@osmosis-labs/pools": "^1.0.0",
-    "@osmosis-labs/stores": "^1.0.0",
-=======
     "@osmosis-labs/pools": "^2.0.0",
     "@osmosis-labs/stores": "^2.0.0",
->>>>>>> 2e76d471
     "@socialgouv/matomo-next": "^1.3.0",
     "@tippyjs/react": "^4.2.6",
     "@walletconnect/browser-utils": "^1.7.0",
