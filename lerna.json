--- conflicted
+++ resolved
@@ -1,9 +1,5 @@
 {
-<<<<<<< HEAD
-  "version": "1.0.0",
-=======
   "version": "2.0.0",
->>>>>>> 2e76d471
   "useWorkspaces": true,
   "npmClient": "yarn",
   "packages": [
