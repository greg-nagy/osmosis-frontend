import { CoinGeckoPriceStore, getKeplrFromWindow, IBCCurrencyRegsitrar, QueriesStore } from '@keplr-wallet/stores';
import { AccountStore } from '@keplr-wallet/stores';
import { DenomHelper, IndexedDBKVStore } from '@keplr-wallet/common';
import { ChainStore } from './chain';
import { AppCurrency, ChainInfo } from '@keplr-wallet/types';
import { EmbedChainInfos, IBCAssetInfos } from '../config';
import { QueriesWithCosmosAndOsmosis } from './osmosis/query';
import { AccountWithCosmosAndOsmosis } from './osmosis/account';
import { LayoutStore } from './layout';
import { GammSwapManager } from './osmosis/swap';
import { LPCurrencyRegistrar } from './osmosis/currency-registrar';
import { ChainInfoInner } from '@keplr-wallet/stores';
import { PoolIntermediatePriceStore } from './price';

export class RootStore {
	public readonly chainStore: ChainStore;
	public readonly accountStore: AccountStore<AccountWithCosmosAndOsmosis>;
	public readonly queriesStore: QueriesStore<QueriesWithCosmosAndOsmosis>;
	public readonly priceStore: PoolIntermediatePriceStore;

	public readonly swapManager: GammSwapManager;

	protected readonly lpCurrencyRegistrar: LPCurrencyRegistrar;
	protected readonly ibcCurrencyRegistrar: IBCCurrencyRegsitrar<ChainInfo>;

	public readonly layoutStore: LayoutStore;

	constructor() {
		this.chainStore = new ChainStore(EmbedChainInfos, EmbedChainInfos[0].chainId);

		this.queriesStore = new QueriesStore(
			new IndexedDBKVStore('store_web_queries'),
			this.chainStore,
			getKeplrFromWindow,
			QueriesWithCosmosAndOsmosis
		);

		this.accountStore = new AccountStore(window, AccountWithCosmosAndOsmosis, this.chainStore, this.queriesStore, {
			defaultOpts: {
				prefetching: false,
				suggestChain: true,
				autoInit: false,
				getKeplr: getKeplrFromWindow,
			},
			chainOpts: this.chainStore.chainInfos.map((chainInfo: ChainInfo) => {
				return {
					chainId: chainInfo.chainId,
				};
			}),
		});

		this.priceStore = new PoolIntermediatePriceStore(
			new IndexedDBKVStore('store_web_prices'),
			{
				usd: {
					currency: 'usd',
					symbol: '$',
					maxDecimals: 2,
					locale: 'en-US',
				},
			},
			this.queriesStore.get(EmbedChainInfos[0].chainId).osmosis.queryGammPools,
			[
				{
					alternativeCoinId: 'pool:uosmo',
					poolId: '4',
					spotPriceSourceDenom: 'uosmo',
					spotPriceDestDenom: DenomHelper.ibcDenom([{ portId: 'transfer', channelId: 'channel-0' }], 'uatom'),
					destCoinId: 'cosmos',
				},
			]
		);

		this.swapManager = new GammSwapManager([
			{
				poolId: '1',
				currencies: [
					{
						coinMinimalDenom: 'uosmo',
						coinDenom: 'OSMO',
						coinDecimals: 6,
					},
					{
						coinMinimalDenom: DenomHelper.ibcDenom([{ portId: 'transfer', channelId: 'channel-0' }], 'uatom'),
						coinDenom: 'ATOM',
						coinDecimals: 6,
						coinGeckoId: 'cosmos',
					},
				],
			},
			{
<<<<<<< HEAD
				poolId: '10',
				currencies: [
					{
						coinMinimalDenom: 'uosmo',
						coinDenom: 'OSMO',
						coinDecimals: 6,
					},
					{
						coinMinimalDenom: 'poopcoin',
						coinDenom: 'POOP',
						coinDecimals: 6,
					},
				],
=======
				poolId: '1',
				coinMinimalDenom: 'uion',
				coinDenom: 'ION',
				coinDecimals: 6,
>>>>>>> a9e48be5
			},
		]);

		this.lpCurrencyRegistrar = new LPCurrencyRegistrar(this.chainStore);
		this.ibcCurrencyRegistrar = new IBCCurrencyRegsitrar<ChainInfo>(
			this.chainStore,
			this.accountStore,
			this.queriesStore,
			(
				denomTrace: {
					denom: string;
					paths: {
						portId: string;
						channelId: string;
					}[];
				},
				originChainInfo: ChainInfoInner | undefined,
				counterpartyChainInfo: ChainInfoInner | undefined,
				originCurrency: AppCurrency | undefined
			) => {
				const firstPath = denomTrace.paths[0];

				// If the IBC Currency's channel is known.
				// Don't show the channel info on the coin denom.
				const knownAssetInfo = IBCAssetInfos.find(info => info.sourceChannelId === firstPath.channelId);
				if (knownAssetInfo && knownAssetInfo.coinMinimalDenom === denomTrace.denom) {
					return originCurrency ? originCurrency.coinDenom : denomTrace.denom;
				}

				return `${originCurrency ? originCurrency.coinDenom : denomTrace.denom} (${
					denomTrace.paths.length > 0 ? denomTrace.paths[0].channelId : 'Unknown'
				})`;
			}
		);

		this.layoutStore = new LayoutStore();
	}
}

export function createRootStore() {
	return new RootStore();
}<|MERGE_RESOLUTION|>--- conflicted
+++ resolved
@@ -73,7 +73,22 @@
 
 		this.swapManager = new GammSwapManager([
 			{
-				poolId: '1',
+				poolId: '3',
+				currencies: [
+					{
+						coinMinimalDenom: 'uosmo',
+						coinDenom: 'OSMO',
+						coinDecimals: 6,
+					},
+					{
+						coinMinimalDenom: 'uion',
+						coinDenom: 'ION',
+						coinDecimals: 6,
+					},
+				],
+			},
+			{
+				poolId: '5',
 				currencies: [
 					{
 						coinMinimalDenom: 'uosmo',
@@ -84,31 +99,13 @@
 						coinMinimalDenom: DenomHelper.ibcDenom([{ portId: 'transfer', channelId: 'channel-0' }], 'uatom'),
 						coinDenom: 'ATOM',
 						coinDecimals: 6,
-						coinGeckoId: 'cosmos',
-					},
-				],
-			},
-			{
-<<<<<<< HEAD
-				poolId: '10',
-				currencies: [
-					{
-						coinMinimalDenom: 'uosmo',
-						coinDenom: 'OSMO',
-						coinDecimals: 6,
 					},
 					{
-						coinMinimalDenom: 'poopcoin',
-						coinDenom: 'POOP',
+						coinMinimalDenom: DenomHelper.ibcDenom([{ portId: 'transfer', channelId: 'channel-1' }], 'uiris'),
+						coinDenom: 'IRIS',
 						coinDecimals: 6,
 					},
 				],
-=======
-				poolId: '1',
-				coinMinimalDenom: 'uion',
-				coinDenom: 'ION',
-				coinDecimals: 6,
->>>>>>> a9e48be5
 			},
 		]);
 
