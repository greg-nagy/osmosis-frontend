import { IBCCurrencyRegsitrar, QueriesStore } from '@keplr-wallet/stores';
import { AccountStore } from '@keplr-wallet/stores';
import { DenomHelper, IndexedDBKVStore, LocalKVStore } from '@keplr-wallet/common';
import { ChainInfoWithExplorer, ChainStore } from './chain';
import { AppCurrency, ChainInfo, Keplr } from '@keplr-wallet/types';
import { EmbedChainInfos, IBCAssetInfos } from '../config';
import { QueriesWithCosmosAndOsmosis } from './osmosis/query';
import { AccountWithCosmosAndOsmosis } from './osmosis/account';
import { LayoutStore } from './layout';
import { GammSwapManager } from './osmosis/swap';
import { LPCurrencyRegistrar } from './osmosis/currency-registrar';
import { ChainInfoInner } from '@keplr-wallet/stores';
import { PoolIntermediatePriceStore } from './price';
import { IBCTransferHistoryStore } from './ibc-history';
import { displayToast, TToastType } from '../components/common/toasts';
import { isSlippageError } from '../utils/tx';
import { prettifyTxError } from 'src/stores/prettify-tx-error';
import { KeplrWalletConnectV1 } from '@keplr-wallet/wc-client';
import { ConnectWalletManager } from 'src/dialogs/connect-wallet';

export class RootStore {
	public readonly chainStore: ChainStore;
	public readonly accountStore: AccountStore<AccountWithCosmosAndOsmosis>;
	public readonly queriesStore: QueriesStore<QueriesWithCosmosAndOsmosis>;
	public readonly priceStore: PoolIntermediatePriceStore;

	public readonly ibcTransferHistoryStore: IBCTransferHistoryStore;

	public readonly swapManager: GammSwapManager;
	public readonly connectWalletManager: ConnectWalletManager;

	protected readonly lpCurrencyRegistrar: LPCurrencyRegistrar<ChainInfoWithExplorer>;
	protected readonly ibcCurrencyRegistrar: IBCCurrencyRegsitrar<ChainInfoWithExplorer>;

	public readonly layoutStore: LayoutStore;

	constructor() {
		this.chainStore = new ChainStore(EmbedChainInfos, EmbedChainInfos[0].chainId);
		this.connectWalletManager = new ConnectWalletManager(this.chainStore);

		this.queriesStore = new QueriesStore(
			new IndexedDBKVStore('store_web_queries'),
			this.chainStore,
			this.connectWalletManager.getKeplr,
			QueriesWithCosmosAndOsmosis
		);

		this.accountStore = new AccountStore<AccountWithCosmosAndOsmosis>(
			window,
			AccountWithCosmosAndOsmosis,
			this.chainStore,
			this.queriesStore,
			{
				defaultOpts: {
					prefetching: false,
					suggestChain: true,
					autoInit: false,
					getKeplr: this.connectWalletManager.getKeplr,
					suggestChainFn: async (keplr, chainInfo) => {
						if (keplr.mode === 'mobile-web') {
							// Can't suggest the chain on mobile web.
							return;
						}

						if (keplr instanceof KeplrWalletConnectV1) {
							// Can't suggest the chain using wallet connect.
							return;
						}

						// Fetching the price from the pool's spot price is slightly hacky.
						// It is set on the custom coin gecko id start with "pool:"
						// and custom price store calculates the spot price from the pool
						// and calculates the actual price with multiplying the known price from the coingecko of the other currency.
						// But, this logic is not supported on the Keplr extension,
						// so, delivering this custom coingecko id doesn't work on the Keplr extension.
						const copied = JSON.parse(JSON.stringify(chainInfo.raw)) as ChainInfo;
						if (copied.stakeCurrency.coinGeckoId?.startsWith('pool:')) {
							// eslint-disable-next-line @typescript-eslint/ban-ts-comment
							// @ts-ignore
							delete copied.stakeCurrency.coinGeckoId;
						}
						for (const currency of copied.currencies) {
							if (currency.coinGeckoId?.startsWith('pool:')) {
								// eslint-disable-next-line @typescript-eslint/ban-ts-comment
								// @ts-ignore
								delete currency.coinGeckoId;
							}
						}
						for (const currency of copied.feeCurrencies) {
							if (currency.coinGeckoId?.startsWith('pool:')) {
								// eslint-disable-next-line @typescript-eslint/ban-ts-comment
								// @ts-ignore
								delete currency.coinGeckoId;
							}
						}

						await keplr.experimentalSuggestChain(copied);
					},
				},
				chainOpts: this.chainStore.chainInfos.map(chainInfo => {
					return {
						chainId: chainInfo.chainId,
						msgOpts: { ibcTransfer: { gas: 130000 } },
						preTxEvents: {
							onBroadcastFailed: (e?: Error) => {
								let message: string = 'Unknown error';
								if (e instanceof Error) {
									message = e.message;
								} else if (typeof e === 'string') {
									message = e;
								}

								try {
									message = prettifyTxError(message, chainInfo.currencies);
								} catch (e) {
									console.log(e);
								}

								displayToast(TToastType.TX_FAILED, {
									message,
								});
							},
							onBroadcasted: (txHash: Uint8Array) => {
								displayToast(TToastType.TX_BROADCASTING);
							},
							onFulfill: (tx: any) => {
								if (tx.code) {
									let message: string = tx.log;

									if (isSlippageError(tx)) {
										message = 'Swap failed. Liquidity may not be sufficient. Try adjusting the allowed slippage.';
									} else {
										try {
											message = prettifyTxError(message, chainInfo.currencies);
										} catch (e) {
											console.log(e);
										}
									}

									displayToast(TToastType.TX_FAILED, { message });
								} else {
									displayToast(TToastType.TX_SUCCESSFUL, {
										customLink: chainInfo.raw.explorerUrlToTx.replace('{txHash}', tx.hash.toUpperCase()),
									});
								}
							},
						},
					};
				}),
			}
		);
		this.connectWalletManager.setAccountStore(this.accountStore);

		this.priceStore = new PoolIntermediatePriceStore(
			EmbedChainInfos[0].chainId,
			this.chainStore,
			new IndexedDBKVStore('store_web_prices'),
			{
				usd: {
					currency: 'usd',
					symbol: '$',
					maxDecimals: 2,
					locale: 'en-US',
				},
			},
			'usd',
			this.queriesStore.get(EmbedChainInfos[0].chainId).osmosis.queryGammPools,
			[
				{
					alternativeCoinId: 'pool:uosmo',
					poolId: '1',
					spotPriceSourceDenom: 'uosmo',
					spotPriceDestDenom: DenomHelper.ibcDenom([{ portId: 'transfer', channelId: 'channel-0' }], 'uatom'),
					destCoinId: 'cosmos',
				},
				{
					alternativeCoinId: 'pool:uion',
					poolId: '2',
					spotPriceSourceDenom: 'uion',
					spotPriceDestDenom: 'uosmo',
					destCoinId: 'pool:uosmo',
				},
				{
					alternativeCoinId: 'pool:uregen',
					poolId: '21',
					spotPriceSourceDenom: DenomHelper.ibcDenom([{ portId: 'transfer', channelId: 'channel-8' }], 'uregen'),
					spotPriceDestDenom: DenomHelper.ibcDenom([{ portId: 'transfer', channelId: 'channel-0' }], 'uatom'),
					destCoinId: 'cosmos',
				},
				{
					alternativeCoinId: 'pool:ujuno',
					poolId: '498',
					spotPriceSourceDenom: DenomHelper.ibcDenom([{ portId: 'transfer', channelId: 'channel-42' }], 'ujuno'),
					spotPriceDestDenom: DenomHelper.ibcDenom([{ portId: 'transfer', channelId: 'channel-0' }], 'uatom'),
					destCoinId: 'cosmos',
				},
				{
					alternativeCoinId: 'pool:utick',
					poolId: '547',
					spotPriceSourceDenom: DenomHelper.ibcDenom([{ portId: 'transfer', channelId: 'channel-39' }], 'utick'),
					spotPriceDestDenom: DenomHelper.ibcDenom([{ portId: 'transfer', channelId: 'channel-0' }], 'uatom'),
					destCoinId: 'cosmos',
				},
				{
					alternativeCoinId: 'pool:uixo',
					poolId: '558',
					spotPriceSourceDenom: DenomHelper.ibcDenom([{ portId: 'transfer', channelId: 'channel-38' }], 'uixo'),
					spotPriceDestDenom: DenomHelper.ibcDenom([{ portId: 'transfer', channelId: 'channel-0' }], 'uatom'),
					destCoinId: 'cosmos',
				},
				{
					alternativeCoinId: 'pool:ubtsg',
					poolId: '574',
					spotPriceSourceDenom: DenomHelper.ibcDenom([{ portId: 'transfer', channelId: 'channel-73' }], 'ubtsg'),
					spotPriceDestDenom: DenomHelper.ibcDenom([{ portId: 'transfer', channelId: 'channel-0' }], 'uatom'),
					destCoinId: 'cosmos',
				},
				{
					alternativeCoinId: 'pool:uxki',
					poolId: '577',
					spotPriceSourceDenom: DenomHelper.ibcDenom([{ portId: 'transfer', channelId: 'channel-77' }], 'uxki'),
					spotPriceDestDenom: 'uosmo',
					destCoinId: 'pool:uosmo',
				},
				{
					alternativeCoinId: 'pool:ustars',
					poolId: '604',
					spotPriceSourceDenom: DenomHelper.ibcDenom([{ portId: 'transfer', channelId: 'channel-75' }], 'ustars'),
					spotPriceDestDenom: 'uosmo',
					destCoinId: 'osmosis',
				},
				{
					alternativeCoinId: 'pool:uhuahua',
					poolId: '606',
					spotPriceSourceDenom: DenomHelper.ibcDenom([{ portId: 'transfer', channelId: 'channel-113' }], 'uhuahua'),
					spotPriceDestDenom: DenomHelper.ibcDenom([{ portId: 'transfer', channelId: 'channel-0' }], 'uatom'),
					destCoinId: 'cosmos',
				},
				{
					alternativeCoinId: 'pool:ulum',
					poolId: '608',
					spotPriceSourceDenom: DenomHelper.ibcDenom([{ portId: 'transfer', channelId: 'channel-115' }], 'ulum'),
					spotPriceDestDenom: 'uosmo',
					destCoinId: 'osmosis',
				},
				{
					alternativeCoinId: 'pool:udsm',
					poolId: '618',
					spotPriceSourceDenom: DenomHelper.ibcDenom([{ portId: 'transfer', channelId: 'channel-135' }], 'udsm'),
					spotPriceDestDenom: DenomHelper.ibcDenom([{ portId: 'transfer', channelId: 'channel-0' }], 'uatom'),
					destCoinId: 'cosmos',
				},
				{
					alternativeCoinId: 'pool:udig',
					poolId: '621',
					spotPriceSourceDenom: DenomHelper.ibcDenom([{ portId: 'transfer', channelId: 'channel-128' }], 'udig'),
					spotPriceDestDenom: 'uosmo',
					destCoinId: 'osmosis',
				},
				{
					alternativeCoinId: 'pool:ugraviton',
					poolId: '625',
					spotPriceSourceDenom: DenomHelper.ibcDenom([{ portId: 'transfer', channelId: 'channel-144' }], 'ugraviton'),
					spotPriceDestDenom: 'uosmo',
					destCoinId: 'osmosis',
				},
				{
					alternativeCoinId: 'pool:usomm',
					poolId: '627',
					spotPriceSourceDenom: DenomHelper.ibcDenom([{ portId: 'transfer', channelId: 'channel-165' }], 'usomm'),
					spotPriceDestDenom: 'uosmo',
					destCoinId: 'osmosis',
				},
				{
					alternativeCoinId: 'pool:udarc',
					poolId: '637',
					spotPriceSourceDenom: DenomHelper.ibcDenom([{ portId: 'transfer', channelId: 'channel-171' }], 'udarc'),
					spotPriceDestDenom: 'uosmo',
					destCoinId: 'osmosis',
				},
				{
					alternativeCoinId: 'pool:neta',
					poolId: '631',
					spotPriceSourceDenom: DenomHelper.ibcDenom(
						[{ portId: 'transfer', channelId: 'channel-169' }],
						'cw20:juno168ctmpyppk90d34p3jjy658zf5a5l3w8wk35wht6ccqj4mr0yv8s4j5awr'
					),
					spotPriceDestDenom: 'uosmo',
					destCoinId: 'osmosis',
				},
				{
					alternativeCoinId: 'pool:marble',
					poolId: '649',
					spotPriceSourceDenom: DenomHelper.ibcDenom(
						[{ portId: 'transfer', channelId: 'channel-169' }],
						'cw20:juno1g2g7ucurum66d42g8k5twk34yegdq8c82858gz0tq2fc75zy7khssgnhjl'
					),
					spotPriceDestDenom: 'uosmo',
					destCoinId: 'osmosis',
				},
				{
					alternativeCoinId: 'pool:uumee',
					poolId: '641',
					spotPriceSourceDenom: DenomHelper.ibcDenom([{ portId: 'transfer', channelId: 'channel-184' }], 'uumee'),
					spotPriceDestDenom: 'uosmo',
					destCoinId: 'osmosis',
				},
				{
					alternativeCoinId: 'pool:pstake',
					poolId: '648',
					spotPriceSourceDenom: DenomHelper.ibcDenom(
						[
							{ portId: 'transfer', channelId: 'channel-4' },
							{ portId: 'transfer', channelId: 'channel-38' },
						],
						'gravity0xfB5c6815cA3AC72Ce9F5006869AE67f18bF77006'
					),
					spotPriceDestDenom: 'uosmo',
					destCoinId: 'osmosis',
				},
				{
<<<<<<< HEAD
					alternativeCoinId: 'pool:hope',
					poolId: '653',
					spotPriceSourceDenom: DenomHelper.ibcDenom(
						[{ portId: 'transfer', channelId: 'channel-169' }],
						'cw20:juno1re3x67ppxap48ygndmrc7har2cnc7tcxtm9nplcas4v0gc3wnmvs3s807z'
					),
					spotPriceDestDenom: 'uosmo',
					destCoinId: 'osmosis',
=======
					alternativeCoinId: 'pool:crbrus',
					poolId: '658',
					spotPriceSourceDenom: DenomHelper.ibcDenom([{ portId: 'transfer', channelId: 'channel-212' }], 'ucrbrus'),
					spotPriceDestDenom: DenomHelper.ibcDenom([{ portId: 'transfer', channelId: 'channel-113' }], 'uhuahua'),
					destCoinId: 'chihuahua-token',
>>>>>>> ca1ffbb1
				},
			]
		);

		this.ibcTransferHistoryStore = new IBCTransferHistoryStore(
			new IndexedDBKVStore('ibc_transfer_history'),
			this.chainStore
		);

		this.swapManager = new GammSwapManager([
			{
				poolId: '1',
				currencies: [
					{
						coinMinimalDenom: DenomHelper.ibcDenom([{ portId: 'transfer', channelId: 'channel-0' }], 'uatom'),
						coinDenom: 'ATOM',
						coinDecimals: 6,
					},
					{
						coinMinimalDenom: 'uosmo',
						coinDenom: 'OSMO',
						coinDecimals: 6,
					},
				],
			},
			{
				poolId: '2',
				currencies: [
					{
						coinMinimalDenom: 'uosmo',
						coinDenom: 'OSMO',
						coinDecimals: 6,
					},
					{
						coinMinimalDenom: 'uion',
						coinDenom: 'ION',
						coinDecimals: 6,
					},
				],
			},
			{
				poolId: '3',
				currencies: [
					{
						coinMinimalDenom: 'uosmo',
						coinDenom: 'OSMO',
						coinDecimals: 6,
					},
					{
						coinMinimalDenom: DenomHelper.ibcDenom([{ portId: 'transfer', channelId: 'channel-1' }], 'uakt'),
						coinDenom: 'AKT',
						coinDecimals: 6,
					},
				],
			},
			{
				poolId: '4',
				currencies: [
					{
						coinMinimalDenom: DenomHelper.ibcDenom([{ portId: 'transfer', channelId: 'channel-0' }], 'uatom'),
						coinDenom: 'ATOM',
						coinDecimals: 6,
					},
					{
						coinMinimalDenom: DenomHelper.ibcDenom([{ portId: 'transfer', channelId: 'channel-1' }], 'uakt'),
						coinDenom: 'AKT',
						coinDecimals: 6,
					},
				],
			},
			{
				poolId: '5',
				currencies: [
					{
						coinMinimalDenom: 'uosmo',
						coinDenom: 'OSMO',
						coinDecimals: 6,
					},
					{
						coinMinimalDenom: DenomHelper.ibcDenom([{ portId: 'transfer', channelId: 'channel-2' }], 'udvpn'),
						coinDenom: 'DVPN',
						coinDecimals: 6,
					},
				],
			},
			{
				poolId: '6',
				currencies: [
					{
						coinMinimalDenom: DenomHelper.ibcDenom([{ portId: 'transfer', channelId: 'channel-0' }], 'uatom'),
						coinDenom: 'ATOM',
						coinDecimals: 6,
					},
					{
						coinMinimalDenom: DenomHelper.ibcDenom([{ portId: 'transfer', channelId: 'channel-2' }], 'udvpn'),
						coinDenom: 'DVPN',
						coinDecimals: 6,
					},
				],
			},
			{
				poolId: '7',
				currencies: [
					{
						coinMinimalDenom: 'uosmo',
						coinDenom: 'OSMO',
						coinDecimals: 6,
					},
					{
						coinMinimalDenom: DenomHelper.ibcDenom([{ portId: 'transfer', channelId: 'channel-6' }], 'uiris'),
						coinDenom: 'IRIS',
						coinDecimals: 6,
					},
				],
			},
			{
				poolId: '8',
				currencies: [
					{
						coinMinimalDenom: DenomHelper.ibcDenom([{ portId: 'transfer', channelId: 'channel-0' }], 'uatom'),
						coinDenom: 'ATOM',
						coinDecimals: 6,
					},
					{
						coinMinimalDenom: DenomHelper.ibcDenom([{ portId: 'transfer', channelId: 'channel-6' }], 'uiris'),
						coinDenom: 'IRIS',
						coinDecimals: 6,
					},
				],
			},
			{
				poolId: '9',
				currencies: [
					{
						coinMinimalDenom: 'uosmo',
						coinDenom: 'OSMO',
						coinDecimals: 6,
					},
					{
						coinMinimalDenom: DenomHelper.ibcDenom([{ portId: 'transfer', channelId: 'channel-5' }], 'basecro'),
						coinDenom: 'CRO',
						coinDecimals: 8,
					},
				],
			},
			{
				poolId: '10',
				currencies: [
					{
						coinMinimalDenom: DenomHelper.ibcDenom([{ portId: 'transfer', channelId: 'channel-0' }], 'uatom'),
						coinDenom: 'ATOM',
						coinDecimals: 6,
					},
					{
						coinMinimalDenom: DenomHelper.ibcDenom([{ portId: 'transfer', channelId: 'channel-5' }], 'basecro'),
						coinDenom: 'CRO',
						coinDecimals: 8,
					},
				],
			},
			{
				poolId: '13',
				currencies: [
					{
						coinMinimalDenom: DenomHelper.ibcDenom([{ portId: 'transfer', channelId: 'channel-0' }], 'uatom'),
						coinDenom: 'ATOM',
						coinDecimals: 6,
					},
					{
						coinMinimalDenom: DenomHelper.ibcDenom([{ portId: 'transfer', channelId: 'channel-4' }], 'uxprt'),
						coinDenom: 'XPRT',
						coinDecimals: 6,
					},
				],
			},
			{
				poolId: '15',
				currencies: [
					{
						coinMinimalDenom: 'uosmo',
						coinDenom: 'OSMO',
						coinDecimals: 6,
					},
					{
						coinMinimalDenom: DenomHelper.ibcDenom([{ portId: 'transfer', channelId: 'channel-4' }], 'uxprt'),
						coinDenom: 'XPRT',
						coinDecimals: 6,
					},
				],
			},
			{
				poolId: '22',
				currencies: [
					{
						coinMinimalDenom: DenomHelper.ibcDenom([{ portId: 'transfer', channelId: 'channel-0' }], 'uatom'),
						coinDenom: 'ATOM',
						coinDecimals: 6,
					},
					{
						coinMinimalDenom: DenomHelper.ibcDenom([{ portId: 'transfer', channelId: 'channel-8' }], 'uregen'),
						coinDenom: 'REGEN',
						coinDecimals: 6,
					},
				],
			},
			{
				poolId: '42',
				currencies: [
					{
						coinMinimalDenom: 'uosmo',
						coinDenom: 'OSMO',
						coinDecimals: 6,
					},
					{
						coinMinimalDenom: DenomHelper.ibcDenom([{ portId: 'transfer', channelId: 'channel-8' }], 'uregen'),
						coinDenom: 'REGEN',
						coinDecimals: 6,
					},
				],
			},
			{
				poolId: '183',
				currencies: [
					{
						coinMinimalDenom: DenomHelper.ibcDenom([{ portId: 'transfer', channelId: 'channel-0' }], 'uatom'),
						coinDenom: 'ATOM',
						coinDecimals: 6,
					},
					{
						coinMinimalDenom: DenomHelper.ibcDenom([{ portId: 'transfer', channelId: 'channel-15' }], 'uiov'),
						coinDenom: 'IOV',
						coinDecimals: 6,
					},
				],
			},
			{
				poolId: '197',
				currencies: [
					{
						coinMinimalDenom: 'uosmo',
						coinDenom: 'OSMO',
						coinDecimals: 6,
					},
					{
						coinMinimalDenom: DenomHelper.ibcDenom([{ portId: 'transfer', channelId: 'channel-15' }], 'uiov'),
						coinDenom: 'IOV',
						coinDecimals: 6,
					},
				],
			},
			{
				poolId: '461',
				currencies: [
					{
						coinMinimalDenom: DenomHelper.ibcDenom([{ portId: 'transfer', channelId: 'channel-37' }], 'ungm'),
						coinDenom: 'NGM',
						coinDecimals: 6,
					},
					{
						coinMinimalDenom: DenomHelper.ibcDenom([{ portId: 'transfer', channelId: 'channel-37' }], 'eeur'),
						coinDenom: 'EEUR',
						coinDecimals: 6,
					},
				],
			},
			{
				poolId: '463',
				currencies: [
					{
						coinMinimalDenom: 'uosmo',
						coinDenom: 'OSMO',
						coinDecimals: 6,
					},
					{
						coinMinimalDenom: DenomHelper.ibcDenom([{ portId: 'transfer', channelId: 'channel-37' }], 'ungm'),
						coinDenom: 'NGM',
						coinDecimals: 6,
					},
				],
			},
			{
				poolId: '481',
				currencies: [
					{
						coinMinimalDenom: 'uosmo',
						coinDenom: 'OSMO',
						coinDecimals: 6,
					},
					{
						coinMinimalDenom: DenomHelper.ibcDenom([{ portId: 'transfer', channelId: 'channel-37' }], 'eeur'),
						coinDenom: 'EEUR',
						coinDecimals: 6,
					},
				],
			},
			{
				poolId: '482',
				currencies: [
					{
						coinMinimalDenom: DenomHelper.ibcDenom([{ portId: 'transfer', channelId: 'channel-0' }], 'uatom'),
						coinDenom: 'ATOM',
						coinDecimals: 6,
					},
					{
						coinMinimalDenom: DenomHelper.ibcDenom([{ portId: 'transfer', channelId: 'channel-37' }], 'eeur'),
						coinDenom: 'EEUR',
						coinDecimals: 6,
					},
				],
			},
			{
				poolId: '497',
				currencies: [
					{
						coinMinimalDenom: DenomHelper.ibcDenom([{ portId: 'transfer', channelId: 'channel-42' }], 'ujuno'),
						coinDenom: 'JUNO',
						coinDecimals: 6,
					},
					{
						coinMinimalDenom: 'uosmo',
						coinDenom: 'OSMO',
						coinDecimals: 6,
					},
				],
			},
			{
				poolId: '498',
				currencies: [
					{
						coinMinimalDenom: DenomHelper.ibcDenom([{ portId: 'transfer', channelId: 'channel-42' }], 'ujuno'),
						coinDenom: 'JUNO',
						coinDecimals: 6,
					},
					{
						coinMinimalDenom: DenomHelper.ibcDenom([{ portId: 'transfer', channelId: 'channel-0' }], 'uatom'),
						coinDenom: 'ATOM',
						coinDecimals: 6,
					},
				],
			},
			{
				poolId: '547',
				currencies: [
					{
						coinMinimalDenom: DenomHelper.ibcDenom([{ portId: 'transfer', channelId: 'channel-39' }], 'utick'),
						coinDenom: 'TICK',
						coinDecimals: 6,
					},
					{
						coinMinimalDenom: DenomHelper.ibcDenom([{ portId: 'transfer', channelId: 'channel-0' }], 'uatom'),
						coinDenom: 'ATOM',
						coinDecimals: 6,
					},
				],
			},
			{
				poolId: '553',
				currencies: [
					{
						coinMinimalDenom: DenomHelper.ibcDenom([{ portId: 'transfer', channelId: 'channel-53' }], 'nanolike'),
						coinDenom: 'LIKE',
						coinDecimals: 9,
					},
					{
						coinMinimalDenom: 'uosmo',
						coinDenom: 'OSMO',
						coinDecimals: 6,
					},
				],
			},
			{
				poolId: '557',
				currencies: [
					{
						coinMinimalDenom: DenomHelper.ibcDenom([{ portId: 'transfer', channelId: 'channel-38' }], 'uixo'),
						coinDenom: 'IXO',
						coinDecimals: 6,
					},
					{
						coinMinimalDenom: 'uosmo',
						coinDenom: 'OSMO',
						coinDecimals: 6,
					},
				],
			},
			{
				poolId: '558',
				currencies: [
					{
						coinMinimalDenom: DenomHelper.ibcDenom([{ portId: 'transfer', channelId: 'channel-38' }], 'uixo'),
						coinDenom: 'IXO',
						coinDecimals: 6,
					},
					{
						coinMinimalDenom: DenomHelper.ibcDenom([{ portId: 'transfer', channelId: 'channel-0' }], 'uatom'),
						coinDenom: 'ATOM',
						coinDecimals: 6,
					},
				],
			},
			{
				poolId: '560',
				currencies: [
					{
						coinMinimalDenom: DenomHelper.ibcDenom([{ portId: 'transfer', channelId: 'channel-72' }], 'uusd'),
						coinDenom: 'UST',
						coinDecimals: 6,
					},
					{
						coinMinimalDenom: 'uosmo',
						coinDenom: 'OSMO',
						coinDecimals: 6,
					},
				],
			},
			{
				poolId: '561',
				currencies: [
					{
						coinMinimalDenom: DenomHelper.ibcDenom([{ portId: 'transfer', channelId: 'channel-72' }], 'uluna'),
						coinDenom: 'LUNA',
						coinDecimals: 6,
					},
					{
						coinMinimalDenom: 'uosmo',
						coinDenom: 'OSMO',
						coinDecimals: 6,
					},
				],
			},
			{
				poolId: '565',
				currencies: [
					{
						coinMinimalDenom: DenomHelper.ibcDenom([{ portId: 'transfer', channelId: 'channel-72' }], 'uluna'),
						coinDenom: 'LUNA',
						coinDecimals: 6,
					},
					{
						coinMinimalDenom: DenomHelper.ibcDenom([{ portId: 'transfer', channelId: 'channel-0' }], 'uatom'),
						coinDenom: 'ATOM',
						coinDecimals: 6,
					},
				],
			},
			{
				poolId: '571',
				currencies: [
					{
						coinMinimalDenom: DenomHelper.ibcDenom([{ portId: 'transfer', channelId: 'channel-51' }], 'ubcna'),
						coinDenom: 'BCNA',
						coinDecimals: 6,
					},
					{
						coinMinimalDenom: 'uosmo',
						coinDenom: 'OSMO',
						coinDecimals: 6,
					},
				],
			},
			{
				poolId: '572',
				currencies: [
					{
						coinMinimalDenom: DenomHelper.ibcDenom([{ portId: 'transfer', channelId: 'channel-51' }], 'ubcna'),
						coinDenom: 'BCNA',
						coinDecimals: 6,
					},
					{
						coinMinimalDenom: DenomHelper.ibcDenom([{ portId: 'transfer', channelId: 'channel-0' }], 'uatom'),
						coinDenom: 'ATOM',
						coinDecimals: 6,
					},
				],
			},
			{
				poolId: '573',
				currencies: [
					{
						coinMinimalDenom: DenomHelper.ibcDenom([{ portId: 'transfer', channelId: 'channel-73' }], 'ubtsg'),
						coinDenom: 'BTSG',
						coinDecimals: 6,
					},
					{
						coinMinimalDenom: 'uosmo',
						coinDenom: 'OSMO',
						coinDecimals: 6,
					},
				],
			},
			{
				poolId: '574',
				currencies: [
					{
						coinMinimalDenom: DenomHelper.ibcDenom([{ portId: 'transfer', channelId: 'channel-73' }], 'ubtsg'),
						coinDenom: 'BTSG',
						coinDecimals: 6,
					},
					{
						coinMinimalDenom: DenomHelper.ibcDenom([{ portId: 'transfer', channelId: 'channel-0' }], 'uatom'),
						coinDenom: 'ATOM',
						coinDecimals: 6,
					},
				],
			},
			{
				poolId: '577',
				currencies: [
					{
						coinMinimalDenom: DenomHelper.ibcDenom([{ portId: 'transfer', channelId: 'channel-77' }], 'uxki'),
						coinDenom: 'XKI',
						coinDecimals: 6,
					},
					{
						coinMinimalDenom: 'uosmo',
						coinDenom: 'OSMO',
						coinDecimals: 6,
					},
				],
			},
			{
				poolId: '578',
				currencies: [
					{
						coinMinimalDenom: DenomHelper.ibcDenom([{ portId: 'transfer', channelId: 'channel-77' }], 'uxki'),
						coinDenom: 'XKI',
						coinDecimals: 6,
					},
					{
						coinMinimalDenom: DenomHelper.ibcDenom([{ portId: 'transfer', channelId: 'channel-72' }], 'uusd'),
						coinDenom: 'UST',
						coinDecimals: 6,
					},
				],
			},
			{
				poolId: '582',
				currencies: [
					{
						coinMinimalDenom: DenomHelper.ibcDenom([{ portId: 'transfer', channelId: 'channel-72' }], 'ukrw'),
						coinDenom: 'KRT',
						coinDecimals: 6,
					},
					{
						coinMinimalDenom: DenomHelper.ibcDenom([{ portId: 'transfer', channelId: 'channel-72' }], 'uusd'),
						coinDenom: 'UST',
						coinDecimals: 6,
					},
				],
			},
			{
				poolId: '584',
				currencies: [
					{
						coinMinimalDenom: DenomHelper.ibcDenom([{ portId: 'transfer', channelId: 'channel-88' }], 'uscrt'),
						coinDenom: 'SCRT',
						coinDecimals: 6,
					},
					{
						coinMinimalDenom: 'uosmo',
						coinDenom: 'OSMO',
						coinDecimals: 6,
					},
				],
			},
			{
				poolId: '585',
				currencies: [
					{
						coinMinimalDenom: DenomHelper.ibcDenom([{ portId: 'transfer', channelId: 'channel-88' }], 'uscrt'),
						coinDenom: 'SCRT',
						coinDecimals: 6,
					},
					{
						coinMinimalDenom: DenomHelper.ibcDenom([{ portId: 'transfer', channelId: 'channel-0' }], 'uatom'),
						coinDenom: 'ATOM',
						coinDecimals: 6,
					},
				],
			},
			{
				poolId: '586',
				currencies: [
					{
						coinMinimalDenom: DenomHelper.ibcDenom([{ portId: 'transfer', channelId: 'channel-82' }], 'umed'),
						coinDenom: 'MED',
						coinDecimals: 6,
					},
					{
						coinMinimalDenom: 'uosmo',
						coinDenom: 'OSMO',
						coinDecimals: 6,
					},
				],
			},
			{
				poolId: '587',
				currencies: [
					{
						coinMinimalDenom: DenomHelper.ibcDenom([{ portId: 'transfer', channelId: 'channel-82' }], 'umed'),
						coinDenom: 'MED',
						coinDecimals: 6,
					},
					{
						coinMinimalDenom: DenomHelper.ibcDenom([{ portId: 'transfer', channelId: 'channel-0' }], 'uatom'),
						coinDenom: 'ATOM',
						coinDecimals: 6,
					},
				],
			},
			{
				poolId: '596',
				currencies: [
					{
						coinMinimalDenom: DenomHelper.ibcDenom([{ portId: 'transfer', channelId: 'channel-95' }], 'boot'),
						coinDenom: 'BOOT',
						coinDecimals: 0,
					},
					{
						coinMinimalDenom: DenomHelper.ibcDenom([{ portId: 'transfer', channelId: 'channel-0' }], 'uatom'),
						coinDenom: 'ATOM',
						coinDecimals: 6,
					},
				],
			},
			{
				poolId: '597',
				currencies: [
					{
						coinMinimalDenom: DenomHelper.ibcDenom([{ portId: 'transfer', channelId: 'channel-95' }], 'boot'),
						coinDenom: 'BOOT',
						coinDecimals: 0,
					},
					{
						coinMinimalDenom: 'uosmo',
						coinDenom: 'OSMO',
						coinDecimals: 6,
					},
				],
			},
			{
				poolId: '600',
				currencies: [
					{
						coinMinimalDenom: DenomHelper.ibcDenom([{ portId: 'transfer', channelId: 'channel-87' }], 'ucmdx'),
						coinDenom: 'CMDX',
						coinDecimals: 6,
					},
					{
						coinMinimalDenom: DenomHelper.ibcDenom([{ portId: 'transfer', channelId: 'channel-0' }], 'uatom'),
						coinDenom: 'ATOM',
						coinDecimals: 6,
					},
				],
			},
			{
				poolId: '601',
				currencies: [
					{
						coinMinimalDenom: DenomHelper.ibcDenom([{ portId: 'transfer', channelId: 'channel-87' }], 'ucmdx'),
						coinDenom: 'CMDX',
						coinDecimals: 6,
					},
					{
						coinMinimalDenom: 'uosmo',
						coinDenom: 'OSMO',
						coinDecimals: 6,
					},
				],
			},
			{
				poolId: '602',
				currencies: [
					{
						coinMinimalDenom: DenomHelper.ibcDenom([{ portId: 'transfer', channelId: 'channel-108' }], 'ncheq'),
						coinDenom: 'CHEQ',
						coinDecimals: 9,
					},
					{
						coinMinimalDenom: 'uosmo',
						coinDenom: 'OSMO',
						coinDecimals: 6,
					},
				],
			},
			{
				poolId: '604',
				currencies: [
					{
						coinMinimalDenom: DenomHelper.ibcDenom([{ portId: 'transfer', channelId: 'channel-75' }], 'ustars'),
						coinDenom: 'STARS',
						coinDecimals: 6,
					},
					{
						coinMinimalDenom: 'uosmo',
						coinDenom: 'OSMO',
						coinDecimals: 6,
					},
				],
			},
			{
				poolId: '605',
				currencies: [
					{
						coinMinimalDenom: DenomHelper.ibcDenom([{ portId: 'transfer', channelId: 'channel-113' }], 'uhuahua'),
						coinDenom: 'HUAHUA',
						coinDecimals: 6,
					},
					{
						coinMinimalDenom: 'uosmo',
						coinDenom: 'OSMO',
						coinDecimals: 6,
					},
				],
			},
			{
				poolId: '606',
				currencies: [
					{
						coinMinimalDenom: DenomHelper.ibcDenom([{ portId: 'transfer', channelId: 'channel-113' }], 'uhuahua'),
						coinDenom: 'HUAHUA',
						coinDecimals: 6,
					},
					{
						coinMinimalDenom: DenomHelper.ibcDenom([{ portId: 'transfer', channelId: 'channel-0' }], 'uatom'),
						coinDenom: 'ATOM',
						coinDecimals: 6,
					},
				],
			},
			{
				poolId: '608',
				currencies: [
					{
						coinMinimalDenom: DenomHelper.ibcDenom([{ portId: 'transfer', channelId: 'channel-115' }], 'ulum'),
						coinDenom: 'LUM',
						coinDecimals: 6,
					},
					{
						coinMinimalDenom: 'uosmo',
						coinDenom: 'OSMO',
						coinDecimals: 6,
					},
				],
			},
			{
				poolId: '611',
				currencies: [
					{
						coinMinimalDenom: DenomHelper.ibcDenom([{ portId: 'transfer', channelId: 'channel-75' }], 'ustars'),
						coinDenom: 'STARS',
						coinDecimals: 6,
					},
					{
						coinMinimalDenom: DenomHelper.ibcDenom([{ portId: 'transfer', channelId: 'channel-0' }], 'uatom'),
						coinDenom: 'ATOM',
						coinDecimals: 6,
					},
				],
			},
			{
				poolId: '613',
				currencies: [
					{
						coinMinimalDenom: DenomHelper.ibcDenom([{ portId: 'transfer', channelId: 'channel-124' }], 'uvdl'),
						coinDenom: 'VDL',
						coinDecimals: 6,
					},
					{
						coinMinimalDenom: 'uosmo',
						coinDenom: 'OSMO',
						coinDecimals: 6,
					},
				],
			},
			{
				poolId: '617',
				currencies: [
					{
						coinMinimalDenom: DenomHelper.ibcDenom([{ portId: 'transfer', channelId: 'channel-108' }], 'ncheq'),
						coinDenom: 'CHEQ',
						coinDecimals: 9,
					},
					{
						coinMinimalDenom: DenomHelper.ibcDenom([{ portId: 'transfer', channelId: 'channel-0' }], 'uatom'),
						coinDenom: 'ATOM',
						coinDecimals: 6,
					},
				],
			},
			{
				poolId: '618',
				currencies: [
					{
						coinMinimalDenom: DenomHelper.ibcDenom([{ portId: 'transfer', channelId: 'channel-135' }], 'udsm'),
						coinDenom: 'DSM',
						coinDecimals: 6,
					},
					{
						coinMinimalDenom: DenomHelper.ibcDenom([{ portId: 'transfer', channelId: 'channel-0' }], 'uatom'),
						coinDenom: 'ATOM',
						coinDecimals: 6,
					},
				],
			},
			{
				poolId: '619',
				currencies: [
					{
						coinMinimalDenom: DenomHelper.ibcDenom([{ portId: 'transfer', channelId: 'channel-135' }], 'udsm'),
						coinDenom: 'DSM',
						coinDecimals: 6,
					},
					{
						coinMinimalDenom: 'uosmo',
						coinDenom: 'OSMO',
						coinDecimals: 6,
					},
				],
			},
			{
				poolId: '621',
				currencies: [
					{
						coinMinimalDenom: DenomHelper.ibcDenom([{ portId: 'transfer', channelId: 'channel-128' }], 'udig'),
						coinDenom: 'DIG',
						coinDecimals: 6,
					},
					{
						coinMinimalDenom: 'uosmo',
						coinDenom: 'OSMO',
						coinDecimals: 6,
					},
				],
			},
			{
				poolId: '625',
				currencies: [
					{
						coinMinimalDenom: DenomHelper.ibcDenom([{ portId: 'transfer', channelId: 'channel-144' }], 'ugraviton'),
						coinDenom: 'GRAV',
						coinDecimals: 6,
					},
					{
						coinMinimalDenom: 'uosmo',
						coinDenom: 'OSMO',
						coinDecimals: 6,
					},
				],
			},
			{
				poolId: '627',
				currencies: [
					{
						coinMinimalDenom: DenomHelper.ibcDenom([{ portId: 'transfer', channelId: 'channel-165' }], 'usomm'),
						coinDenom: 'SOMM',
						coinDecimals: 6,
					},
					{
						coinMinimalDenom: 'uosmo',
						coinDenom: 'OSMO',
						coinDecimals: 6,
					},
				],
			},
			{
				poolId: '629',
				currencies: [
					{
						coinMinimalDenom: DenomHelper.ibcDenom([{ portId: 'transfer', channelId: 'channel-47' }], 'rowan'),
						coinDenom: 'ROWAN',
						coinDecimals: 18,
					},
					{
						coinMinimalDenom: 'uosmo',
						coinDenom: 'OSMO',
						coinDecimals: 6,
					},
				],
			},
			{
				poolId: '626',
				currencies: [
					{
						coinMinimalDenom: DenomHelper.ibcDenom([{ portId: 'transfer', channelId: 'channel-148' }], 'uband'),
						coinDenom: 'BAND',
						coinDecimals: 6,
					},
					{
						coinMinimalDenom: 'uosmo',
						coinDenom: 'OSMO',
						coinDecimals: 6,
					},
				],
			},
			{
				poolId: '637',
				currencies: [
					{
						coinMinimalDenom: DenomHelper.ibcDenom([{ portId: 'transfer', channelId: 'channel-171' }], 'udarc'),
						coinDenom: 'DARC',
						coinDecimals: 6,
					},
					{
						coinMinimalDenom: 'uosmo',
						coinDenom: 'OSMO',
						coinDecimals: 6,
					},
				],
			},
			{
				poolId: '631',
				currencies: [
					{
						coinMinimalDenom: DenomHelper.ibcDenom(
							[{ portId: 'transfer', channelId: 'channel-169' }],
							'cw20:juno168ctmpyppk90d34p3jjy658zf5a5l3w8wk35wht6ccqj4mr0yv8s4j5awr'
						),
						coinDenom: 'NETA',
						coinDecimals: 6,
					},
					{
						coinMinimalDenom: 'uosmo',
						coinDenom: 'OSMO',
						coinDecimals: 6,
					},
				],
			},
			{
				poolId: '641',
				currencies: [
					{
						coinMinimalDenom: DenomHelper.ibcDenom([{ portId: 'transfer', channelId: 'channel-184' }], 'uumee'),
						coinDenom: 'UMEE',
						coinDecimals: 6,
					},
					{
						coinMinimalDenom: 'uosmo',
						coinDenom: 'OSMO',
						coinDecimals: 6,
					},
				],
			},
			{
				poolId: '642',
				currencies: [
					{
						coinMinimalDenom: DenomHelper.ibcDenom([{ portId: 'transfer', channelId: 'channel-184' }], 'uumee'),
						coinDenom: 'UMEE',
						coinDecimals: 6,
					},
					{
						coinMinimalDenom: DenomHelper.ibcDenom([{ portId: 'transfer', channelId: 'channel-72' }], 'uusd'),
						coinDenom: 'UST',
						coinDecimals: 6,
					},
				],
			},
			{
				poolId: '644',
				currencies: [
					{
						coinMinimalDenom: DenomHelper.ibcDenom([{ portId: 'transfer', channelId: 'channel-181' }], 'udec'),
						coinDenom: 'DEC',
						coinDecimals: 6,
					},
					{
						coinMinimalDenom: 'uosmo',
						coinDenom: 'OSMO',
						coinDecimals: 6,
					},
				],
			},
			{
				poolId: '648',
				currencies: [
					{
						coinMinimalDenom: DenomHelper.ibcDenom(
							[
								{ portId: 'transfer', channelId: 'channel-4' },
								{ portId: 'transfer', channelId: 'channel-38' },
							],
							'gravity0xfB5c6815cA3AC72Ce9F5006869AE67f18bF77006'
						),
						coinDenom: 'PSTAKE',
						coinDecimals: 18,
					},
					{
						coinMinimalDenom: 'uosmo',
						coinDenom: 'OSMO',
						coinDecimals: 6,
					},
				],
			},
			{
				poolId: '649',
				currencies: [
					{
						coinMinimalDenom: DenomHelper.ibcDenom(
							[{ portId: 'transfer', channelId: 'channel-169' }],
							'cw20:juno1g2g7ucurum66d42g8k5twk34yegdq8c82858gz0tq2fc75zy7khssgnhjl'
						),
						coinDenom: 'MARBLE',
						coinDecimals: 3,
					},
					{
						coinMinimalDenom: 'uosmo',
						coinDenom: 'OSMO',
						coinDecimals: 6,
					},
				],
			},
			{
				poolId: '651',
				currencies: [
					{
						coinMinimalDenom: DenomHelper.ibcDenom([{ portId: 'transfer', channelId: 'channel-188' }], 'swth'),
						coinDenom: 'SWTH',
						coinDecimals: 8,
					},
					{
						coinMinimalDenom: 'uosmo',
						coinDenom: 'OSMO',
						coinDecimals: 6,
					},
				],
			},
<<<<<<< HEAD
  		{
				poolId: '653',
				currencies: [
					{
						coinMinimalDenom: DenomHelper.ibcDenom(
							[{ portId: 'transfer', channelId: 'channel-169' }],
							'cw20:juno1re3x67ppxap48ygndmrc7har2cnc7tcxtm9nplcas4v0gc3wnmvs3s807z'
						),
						coinDenom: 'HOPE',
						coinDecimals: 6,
					},
					{
						coinMinimalDenom: 'uosmo',
						coinDenom: 'OSMO',
						coinDecimals: 6,
					},
				],
			},
		]);
=======
      {
				poolId: '658',
				currencies: [
					{
						coinMinimalDenom: DenomHelper.ibcDenom([{ portId: 'transfer', channelId: 'channel-212' }], 'ucrbrus'),
						coinDenom: 'CRBRUS',
						coinDecimals: 6,
					},
					{
						coinMinimalDenom: DenomHelper.ibcDenom([{ portId: 'transfer', channelId: 'channel-113' }], 'uhuahua'),
						coinDenom: 'HUAHUA',
            coinDecimals: 6,
					},
				],
			},
    ]);
>>>>>>> ca1ffbb1

		this.lpCurrencyRegistrar = new LPCurrencyRegistrar(this.chainStore);
		this.ibcCurrencyRegistrar = new IBCCurrencyRegsitrar<ChainInfoWithExplorer>(
			new LocalKVStore('store_ibc_currency_registrar'),
			3 * 24 * 3600 * 1000, // 3 days
			this.chainStore,
			this.accountStore,
			this.queriesStore,
			this.queriesStore,
			(
				denomTrace: {
					denom: string;
					paths: {
						portId: string;
						channelId: string;
					}[];
				},
				originChainInfo: ChainInfoInner | undefined,
				counterpartyChainInfo: ChainInfoInner | undefined,
				originCurrency: AppCurrency | undefined
			) => {
				const firstPath = denomTrace.paths[0];

				// If the IBC Currency's channel is known,
				// Don't show the channel info on the coin denom.
				const knownAssetInfo = IBCAssetInfos.filter(info => info.sourceChannelId === firstPath.channelId).find(
					info => info.coinMinimalDenom === denomTrace.denom
				);
				if (knownAssetInfo) {
					return originCurrency ? originCurrency.coinDenom : denomTrace.denom;
				}

				return `${originCurrency ? originCurrency.coinDenom : denomTrace.denom} (${
					denomTrace.paths.length > 0 ? denomTrace.paths[0].channelId : 'Unknown'
				})`;
			}
		);

		this.layoutStore = new LayoutStore();
	}
}

export function createRootStore() {
	return new RootStore();
}<|MERGE_RESOLUTION|>--- conflicted
+++ resolved
@@ -319,8 +319,14 @@
 					destCoinId: 'osmosis',
 				},
 				{
-<<<<<<< HEAD
-					alternativeCoinId: 'pool:hope',
+					alternativeCoinId: 'pool:crbrus',
+					poolId: '658',
+					spotPriceSourceDenom: DenomHelper.ibcDenom([{ portId: 'transfer', channelId: 'channel-212' }], 'ucrbrus'),
+					spotPriceDestDenom: DenomHelper.ibcDenom([{ portId: 'transfer', channelId: 'channel-113' }], 'uhuahua'),
+					destCoinId: 'chihuahua-token',
+				},
+        {
+          alternativeCoinId: 'pool:hope',
 					poolId: '653',
 					spotPriceSourceDenom: DenomHelper.ibcDenom(
 						[{ portId: 'transfer', channelId: 'channel-169' }],
@@ -328,14 +334,7 @@
 					),
 					spotPriceDestDenom: 'uosmo',
 					destCoinId: 'osmosis',
-=======
-					alternativeCoinId: 'pool:crbrus',
-					poolId: '658',
-					spotPriceSourceDenom: DenomHelper.ibcDenom([{ portId: 'transfer', channelId: 'channel-212' }], 'ucrbrus'),
-					spotPriceDestDenom: DenomHelper.ibcDenom([{ portId: 'transfer', channelId: 'channel-113' }], 'uhuahua'),
-					destCoinId: 'chihuahua-token',
->>>>>>> ca1ffbb1
-				},
+        },
 			]
 		);
 
@@ -1362,8 +1361,22 @@
 					},
 				],
 			},
-<<<<<<< HEAD
-  		{
+      {
+				poolId: '658',
+				currencies: [
+					{
+						coinMinimalDenom: DenomHelper.ibcDenom([{ portId: 'transfer', channelId: 'channel-212' }], 'ucrbrus'),
+						coinDenom: 'CRBRUS',
+						coinDecimals: 6,
+					},
+					{
+						coinMinimalDenom: DenomHelper.ibcDenom([{ portId: 'transfer', channelId: 'channel-113' }], 'uhuahua'),
+						coinDenom: 'HUAHUA',
+            coinDecimals: 6,
+					},
+				],
+			},
+      {
 				poolId: '653',
 				currencies: [
 					{
@@ -1381,25 +1394,7 @@
 					},
 				],
 			},
-		]);
-=======
-      {
-				poolId: '658',
-				currencies: [
-					{
-						coinMinimalDenom: DenomHelper.ibcDenom([{ portId: 'transfer', channelId: 'channel-212' }], 'ucrbrus'),
-						coinDenom: 'CRBRUS',
-						coinDecimals: 6,
-					},
-					{
-						coinMinimalDenom: DenomHelper.ibcDenom([{ portId: 'transfer', channelId: 'channel-113' }], 'uhuahua'),
-						coinDenom: 'HUAHUA',
-            coinDecimals: 6,
-					},
-				],
-			},
     ]);
->>>>>>> ca1ffbb1
 
 		this.lpCurrencyRegistrar = new LPCurrencyRegistrar(this.chainStore);
 		this.ibcCurrencyRegistrar = new IBCCurrencyRegsitrar<ChainInfoWithExplorer>(
