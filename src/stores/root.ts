--- conflicted
+++ resolved
@@ -1330,18 +1330,6 @@
 				],
 			},
 			{
-<<<<<<< HEAD
-				poolId: '658',
-				currencies: [
-					{
-						coinMinimalDenom: DenomHelper.ibcDenom([{ portId: 'transfer', channelId: 'channel-212' }], 'ucrbrus'),
-						coinDenom: 'CRBRUS',
-						coinDecimals: 6,
-					},
-					{
-						coinMinimalDenom: DenomHelper.ibcDenom([{ portId: 'transfer', channelId: 'channel-113' }], 'uhuahua'),
-						coinDenom: 'HUAHUA',
-=======
 				poolId: '651',
 				currencies: [
 					{
@@ -1352,12 +1340,26 @@
 					{
 						coinMinimalDenom: 'uosmo',
 						coinDenom: 'OSMO',
->>>>>>> bf3dd826
-						coinDecimals: 6,
-					},
-				],
-			},
-		]);
+						coinDecimals: 6,
+					},
+				],
+			},
+      {
+				poolId: '658',
+				currencies: [
+					{
+						coinMinimalDenom: DenomHelper.ibcDenom([{ portId: 'transfer', channelId: 'channel-212' }], 'ucrbrus'),
+						coinDenom: 'CRBRUS',
+						coinDecimals: 6,
+					},
+					{
+						coinMinimalDenom: DenomHelper.ibcDenom([{ portId: 'transfer', channelId: 'channel-113' }], 'uhuahua'),
+						coinDenom: 'HUAHUA',
+            coinDecimals: 6,
+					},
+				],
+			},
+    ]);
 
 		this.lpCurrencyRegistrar = new LPCurrencyRegistrar(this.chainStore);
 		this.ibcCurrencyRegistrar = new IBCCurrencyRegsitrar<ChainInfoWithExplorer>(
