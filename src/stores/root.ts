--- conflicted
+++ resolved
@@ -1360,32 +1360,33 @@
 				],
 			},
 			{
-<<<<<<< HEAD
-				poolId: '678',
-				currencies: [
-					{
-						coinMinimalDenom: DenomHelper.ibcDenom([{ portId: 'transfer', channelId: 'channel-208' }], 'uusdc'),
-						coinDenom: 'USDC',
-						coinDecimals: 6,
-					},
-					{
-=======
 				poolId: '681',
 				currencies: [
 					{
->>>>>>> 9d81907a
-						coinMinimalDenom: 'uosmo',
-						coinDenom: 'OSMO',
-						coinDecimals: 6,
-					},
-<<<<<<< HEAD
-=======
+						coinMinimalDenom: 'uosmo',
+						coinDenom: 'OSMO',
+						coinDecimals: 6,
+					},
 					{
 						coinMinimalDenom: DenomHelper.ibcDenom([{ portId: 'transfer', channelId: 'channel-229' }], 'afet'),
 						coinDenom: 'FET',
 						coinDecimals: 18,
 					},
->>>>>>> 9d81907a
+        ],
+      },
+      {
+				poolId: '678',
+				currencies: [
+					{
+						coinMinimalDenom: DenomHelper.ibcDenom([{ portId: 'transfer', channelId: 'channel-208' }], 'uusdc'),
+						coinDenom: 'USDC',
+						coinDecimals: 6,
+					},
+					{
+						coinMinimalDenom: 'uosmo',
+						coinDenom: 'OSMO',
+						coinDecimals: 6,
+					},
 				],
 			},
 		]);
