--- conflicted
+++ resolved
@@ -1,7 +1,5 @@
 import { CoinPretty } from '@keplr-wallet/unit';
 
-<<<<<<< HEAD
-=======
 export type SuperfluidParams = {
 	params: {
 		// Dec
@@ -19,7 +17,6 @@
 	};
 };
 
->>>>>>> 54adf2fd
 export type SuperfluidAllAssets = {
 	assets: [
 		{
@@ -30,7 +27,6 @@
 };
 
 export type SuperfluidDelegationRecordsResponse = {
-<<<<<<< HEAD
 	delegator_address: string;
 	validator_address: string;
 	delegation_amount: {
@@ -56,8 +52,6 @@
 };
 
 export type SuperfluidUndelegationRecordsResponse = {
-=======
->>>>>>> 54adf2fd
 	delegator_address: string;
 	validator_address: string;
 	delegation_amount: {
@@ -66,11 +60,7 @@
 	};
 };
 
-<<<<<<< HEAD
 export type SuperfluidUndelegationsResponse = {
-=======
-export type SuperfluidDelegationsResponse = {
->>>>>>> 54adf2fd
 	superfluid_delegation_records: SuperfluidDelegationRecordsResponse[];
 	total_delegated_coins: [
 		{
@@ -80,11 +70,7 @@
 	];
 };
 
-<<<<<<< HEAD
 export type SuperfluidUndelegation = {
-=======
-export type SuperfluidDelegation = {
->>>>>>> 54adf2fd
 	delegator_address: string;
 	validator_address: string;
 	amount: CoinPretty;
