import { computed, flow, makeObservable, observable, toJS } from 'mobx';
import { KVStore, toGenerator } from '@keplr-wallet/common';
import { TxTracer } from '../../tx';
import { ChainGetter } from '@keplr-wallet/stores';
import { AppCurrency } from '@keplr-wallet/types';
import { computedFn, keepAlive } from 'mobx-utils';
import { ChainIdHelper } from '@keplr-wallet/cosmos';
import { Buffer } from 'buffer/';
import dayjs from 'dayjs';
import Axios, { AxiosInstance, AxiosRequestConfig } from 'axios';

export interface UncommitedHistory {
	// Hex encoded.
	readonly txHash: string;
	readonly sourceChainId: string;
	readonly destChainId: string;
	readonly recipient: string;
	readonly amount: {
		currency: AppCurrency;
		amount: string;
	};
	readonly sender: string;
	readonly createdAt: string;
}

export type IBCTransferHistoryStatus = 'pending' | 'complete' | 'timeout' | 'refunded';

export interface IBCTransferHistory {
	// Hex encoded.
	readonly txHash: string;
	readonly sourceChainId: string;
	readonly sourceChannelId: string;
	readonly destChainId: string;
	readonly destChannelId: string;
	readonly sequence: string;
	readonly sender: string;
	readonly recipient: string;
	readonly amount: {
		currency: AppCurrency;
		amount: string;
	};
	status: IBCTransferHistoryStatus;
	// timeoutHeight should be formed as the `{chain_version}-{block_height}`
	readonly timeoutHeight?: string;
	readonly timeoutTimestamp?: string;
	readonly createdAt: string;
}

export class PollingStatusSubscription {
	protected readonly rpcInstance: AxiosInstance;

	protected _subscriptionCount: number = 0;

	protected _handlers: ((data: any) => void)[] = [];

	constructor(protected readonly rpc: string, protected readonly rpcConfig?: AxiosRequestConfig) {
		this.rpcInstance = Axios.create({
			...{
				baseURL: rpc,
			},
			...rpcConfig,
		});
	}

	get subscriptionCount(): number {
		return this._subscriptionCount;
	}

	/**
	 * @param handler
	 * @return unsubscriber
	 */
	subscribe(handler: (data: any) => void): () => void {
		this._handlers.push(handler);

		this.increaseSubscriptionCount();

		return () => {
			this._handlers = this._handlers.filter(h => h !== handler);
			this.decreaseSubscriptionCount();
		};
	}

	protected async startSubscription() {
		while (this._subscriptionCount > 0) {
			await new Promise(resolve => {
				// 7.5 sec.
				setTimeout(resolve, 7500);
			});

			try {
				const response = await this.rpcInstance.get('/status');
				if (response.status === 200) {
					this._handlers.forEach(handler => handler(response.data));
				}
			} catch (e) {
				console.log(`Failed to fetch /status: ${e?.toString()}`);
			}
		}
	}

	protected increaseSubscriptionCount() {
		this._subscriptionCount++;

		if (this._subscriptionCount === 1) {
			// No need to await
			this.startSubscription();
		}
	}

	protected decreaseSubscriptionCount() {
		this._subscriptionCount--;
	}
}

export class IBCTransferHistoryStore {
	/*
	 * The tx takes more time to be commited after the tx broadcasted.
	 * So, users could exit the site after tx broadcasting but before the tx actually commited.
	 * Because this store manages tx history locally, it is not enough to assume that the users should wait to tx committed.
	 * So, when the tx broadcasted, save these pending(will committed expectedly) txs seperately.
	 * This umcommited history would be added `onBroadcasted` event, and it can be replaced with actual `IBCTransferHistory` on `onFulfill` event, if the user waits the tx commited.
	 * So, it will not track the tx when it is added.
	 * Alternatively, when restoring this store (user enters this site), try to track the tx by the tx hash, and replace to the `IBCTransferHistory` if the tx committed.
	 */
	@observable.shallow
	protected _uncommitedHistories: UncommitedHistory[] = [];

	@observable
	protected _histories: IBCTransferHistory[] = [];

	protected onHistoryChangedHandlers: ((history: IBCTransferHistory) => void)[] = [];

	// Key is chain id.
	// No need to be observable
	protected blockSubscriberMap: Map<string, PollingStatusSubscription> = new Map();

	constructor(protected readonly kvStore: KVStore, protected readonly chainGetter: ChainGetter) {
		makeObservable(this);

		this.restore();

		keepAlive(this, 'historyMapByTxHash');
	}

	addHistoryChangedHandler(handler: (history: IBCTransferHistory) => void) {
		this.onHistoryChangedHandlers.push(handler);
	}

	get histories(): IBCTransferHistory[] {
		return this._histories;
	}

	getHistoriesByAccount = computedFn((address: string): IBCTransferHistory[] => {
		return this.histories
			.filter(history => history.sender === address || history.recipient === address)
			.sort((history1, history2) => {
				// Sort by created time.
				return new Date(history1.createdAt) > new Date(history2.createdAt) ? -1 : 1;
			});
	});

	getUncommitedHistoriesByAccount = computedFn((address: string): UncommitedHistory[] => {
		return this._uncommitedHistories
			.filter(history => history.sender === address || history.recipient === address)
			.sort((history1, history2) => {
				// Sort by created time.
				return new Date(history1.createdAt) > new Date(history2.createdAt) ? -1 : 1;
			});
	});

	getHistoriesAndUncommitedHistoriesByAccount = computedFn((address: string): (
		| IBCTransferHistory
		| UncommitedHistory
	)[] => {
		return this._uncommitedHistories
			.concat(this.histories)
			.filter(history => history.sender === address || history.recipient === address)
			.sort((history1, history2) => {
				// Sort by created time.
				return new Date(history1.createdAt) > new Date(history2.createdAt) ? -1 : 1;
			});
	});

<<<<<<< HEAD
	protected getBlockSubscriber(chainId: string): TxTracer {
		let osmoWss = (this.chainGetter.getChain(chainId).chainName === "Osmosis") ? "https://testnet-wsrpc.osmosis.zone" : this.chainGetter.getChain(chainId).rpc;
		if (!this.blockSubscriberMap.has(chainId)) {
			this.blockSubscriberMap.set(chainId, new TxTracer(osmoWss, '/websocket'));
=======
	protected getBlockSubscriber(chainId: string): PollingStatusSubscription {
		if (!this.blockSubscriberMap.has(chainId)) {
			const chainInfo = this.chainGetter.getChain(chainId);
			this.blockSubscriberMap.set(chainId, new PollingStatusSubscription(chainInfo.rpc, chainInfo.rpcConfig));
>>>>>>> 7e9c7214
		}

		return this.blockSubscriberMap.get(chainId)!;
	}

	// timeoutHeight should be formed as the `{chain_version}-{block_height}`
	protected traceTimeoutHeight(
		statusSubscriber: PollingStatusSubscription,
		timeoutHeight: string
	): {
		unsubscriber: () => void;
		promise: Promise<void>;
	} {
		const chainVersion = parseInt(timeoutHeight.split('-')[0]);
		const timeoutBlockHeight = parseInt(timeoutHeight.split('-')[1]);

		let resolver: (value: PromiseLike<void> | void) => void;
		const promise = new Promise<void>(resolve => {
			resolver = resolve;
		});
		const unsubscriber = statusSubscriber.subscribe(data => {
			const chainId = data?.result?.node_info?.network;
			if (chainId && ChainIdHelper.parse(chainId).version > chainVersion) {
				resolver();
				return;
			}
			const blockHeight = data?.result?.sync_info?.latest_block_height;
			if (blockHeight && parseInt(blockHeight) > timeoutBlockHeight) {
				resolver();
				return;
			}
		});

		return {
			unsubscriber,
			promise,
		};
	}

	protected traceTimeoutTimestamp(
		statusSubscriber: PollingStatusSubscription,
		timeoutTimestamp: string
	): {
		unsubscriber: () => void;
		promise: Promise<void>;
	} {
		let resolver: (value: PromiseLike<void> | void) => void;
		const promise = new Promise<void>(resolve => {
			resolver = resolve;
		});
		const unsubscriber = statusSubscriber.subscribe(data => {
			const blockTime = data?.result?.sync_info?.latest_block_time;
			if (blockTime && new Date(blockTime).getTime() > Math.floor(parseInt(timeoutTimestamp) / 1000000)) {
				resolver();
				return;
			}
		});

		return {
			unsubscriber,
			promise,
		};
	}

	async traceHistroyStatus(
		history: Pick<
			IBCTransferHistory,
			| 'sourceChainId'
			| 'sourceChannelId'
			| 'destChainId'
			| 'destChannelId'
			| 'sequence'
			| 'timeoutHeight'
			| 'timeoutTimestamp'
			| 'status'
		>
	): Promise<IBCTransferHistoryStatus> {
		if (history.status === 'complete' || history.status === 'refunded') {
			return history.status;
		}

		if (history.status === 'timeout') {
			// If the packet is timeouted, wait until the packet timeout sent to the source chain.
			let osmoWss = (this.chainGetter.getChain(history.sourceChainId).chainName === "Osmosis") ? "https://testnet-wsrpc.osmosis.zone" : this.chainGetter.getChain(history.sourceChainId).rpc;
			const txTracer = new TxTracer(osmoWss, '/websocket');
			await txTracer.traceTx({
				'timeout_packet.packet_src_channel': history.sourceChannelId,
				'timeout_packet.packet_sequence': history.sequence,
			});

			txTracer.close();
			return 'refunded';
		}

		const blockSubscriber = this.getBlockSubscriber(history.destChainId);

		let timeoutUnsubscriber: (() => void) | undefined;

		const promises: Promise<any>[] = [];

		if (history.timeoutHeight && !history.timeoutHeight.endsWith('-0')) {
			promises.push(
				(async () => {
					const { promise, unsubscriber } = this.traceTimeoutHeight(blockSubscriber, history.timeoutHeight!);
					timeoutUnsubscriber = unsubscriber;
					await promise;

					// Even though the block is reached to the timeout height,
					// the receiving packet event could be delivered before the block timeout if the network connection is unstable.
					// This it not the chain issue itself, jsut the issue from the frontend, it it impossible to ensure the network status entirely.
					// To reduce this problem, just wait 10 second more even if the block is reached to the timeout height.
					await new Promise(resolve => {
						setTimeout(resolve, 10000);
					});
				})()
			);
		} else if (history.timeoutTimestamp && history.timeoutTimestamp !== '0') {
			promises.push(
				(async () => {
					const { promise, unsubscriber } = this.traceTimeoutTimestamp(blockSubscriber, history.timeoutTimestamp!);
					timeoutUnsubscriber = unsubscriber;
					await promise;

					// Even though the block is reached to the timeout height,
					// the receiving packet event could be delivered before the block timeout if the network connection is unstable.
					// This it not the chain issue itself, jsut the issue from the frontend, it it impossible to ensure the network status entirely.
					// To reduce this problem, just wait 10 second more even if the block is reached to the timeout height.
					await new Promise(resolve => {
						setTimeout(resolve, 10000);
					});
				})()
			);
		}
		let osmoWss = (this.chainGetter.getChain(history.sourceChainId).chainName === "Osmosis") ? "https://testnet-wsrpc.osmosis.zone" : this.chainGetter.getChain(history.sourceChainId).rpc;
		const txTracer = new TxTracer(osmoWss, '/websocket');
		promises.push(
			txTracer.traceTx({
				// Should use the dst channel. B
				// Because src channel is agnostic to the counterparty chain's channel sequence,
				// it can be duplicated on the counterparty chain.
				'recv_packet.packet_dst_channel': history.destChannelId,
				'recv_packet.packet_sequence': history.sequence,
			})
		);

		const result = await Promise.race(promises);

		if (timeoutUnsubscriber) {
			timeoutUnsubscriber();
		}
		txTracer.close();

		// If the TxTracer finds the packet received tx before the timeout height, the raced promise would return the tx itself.
		// But, if the timeout is faster than the packet received, the raced promise would return undefined because the `traceTimeoutHeight` method returns nothing.
		if (result) {
			return 'complete';
		}

		return 'timeout';
	}

	@flow
	*pushUncommitedHistore(history: Omit<UncommitedHistory, 'createdAt'>) {
		this._uncommitedHistories.push({
			...history,
			createdAt: new Date().toString(),
		});

		yield this.save();
	}

	@flow
	*pushPendingHistory(history: Omit<IBCTransferHistory, 'createdAt' | 'status'>) {
		this._uncommitedHistories = this._uncommitedHistories.filter(uncommited => uncommited.txHash !== history.txHash);

		this._histories.push({
			...history,
			status: 'pending',
			createdAt: new Date().toString(),
		});

		yield this.save();

		// Don't need to await (yield)
		this.tryUpdateHistoryStatus(history.txHash);
	}

	@flow
	protected *pushPendingHistoryWithCreatedAt(history: Omit<IBCTransferHistory, 'status'>) {
		this._uncommitedHistories = this._uncommitedHistories.filter(uncommited => uncommited.txHash !== history.txHash);

		this._histories.push({
			...history,
			status: 'pending',
		});

		yield this.save();

		// Don't need to await (yield)
		this.tryUpdateHistoryStatus(history.txHash);
	}

	@flow
	protected *traceUncommitedHistoryAndUpgradeToPendingHistory(txHash: string) {
		const uncommited = this._uncommitedHistories.find(uncommited => uncommited.txHash === txHash);
		if (uncommited) {
			let osmoWss = (this.chainGetter.getChain(uncommited.sourceChainId).chainName === "Osmosis") ? "https://testnet-wsrpc.osmosis.zone" : this.chainGetter.getChain(uncommited.sourceChainId).rpc;
			const txTracer = new TxTracer(osmoWss, '/websocket');
			const result = yield* toGenerator(txTracer.traceTx(Buffer.from(uncommited.txHash, 'hex')));
			txTracer.close();

			const tx = result?.tx_result ?? result;

			const events = tx?.events as { type: string; attributes: { key: string; value: string }[] }[] | undefined;
			if (tx && !tx.code && events) {
				if (events) {
					for (const event of events) {
						if (event.type === 'send_packet') {
							const attributes = event.attributes;
							const sourceChannelAttr = attributes.find(
								attr => attr.key === Buffer.from('packet_src_channel').toString('base64')
							);
							const sourceChannel = sourceChannelAttr
								? Buffer.from(sourceChannelAttr.value, 'base64').toString()
								: undefined;
							const destChannelAttr = attributes.find(
								attr => attr.key === Buffer.from('packet_dst_channel').toString('base64')
							);
							const destChannel = destChannelAttr ? Buffer.from(destChannelAttr.value, 'base64').toString() : undefined;
							const sequenceAttr = attributes.find(
								attr => attr.key === Buffer.from('packet_sequence').toString('base64')
							);
							const sequence = sequenceAttr ? Buffer.from(sequenceAttr.value, 'base64').toString() : undefined;
							const timeoutHeightAttr = attributes.find(
								attr => attr.key === Buffer.from('packet_timeout_height').toString('base64')
							);
							const timeoutHeight = timeoutHeightAttr
								? Buffer.from(timeoutHeightAttr.value, 'base64').toString()
								: undefined;
							const timeoutTimestampAttr = attributes.find(
								attr => attr.key === Buffer.from('packet_timeout_timestamp').toString('base64')
							);
							const timeoutTimestamp = timeoutTimestampAttr
								? Buffer.from(timeoutTimestampAttr.value, 'base64').toString()
								: undefined;

							if (sourceChannel && destChannel && sequence) {
								this.pushPendingHistoryWithCreatedAt({
									txHash: uncommited.txHash,
									sourceChainId: uncommited.sourceChainId,
									sourceChannelId: sourceChannel,
									destChainId: uncommited.destChainId,
									destChannelId: destChannel,
									sequence,
									sender: uncommited.sender,
									recipient: uncommited.recipient,
									amount: uncommited.amount,
									timeoutHeight,
									timeoutTimestamp,
									createdAt: uncommited.createdAt,
								});
							}
						}
					}
				}
			}

			// This method could be executed several at the same time,
			// So you should find the index right before removing.
			const index = this._uncommitedHistories.findIndex(uncommited => uncommited.txHash === txHash);
			this._uncommitedHistories.splice(index, 1);
			yield this.save();
		}
	}

	@flow
	*tryUpdateHistoryStatus(txHash: string) {
		if (!this.historyMapByTxHash.has(txHash)) {
			return;
		}

		const history = this.historyMapByTxHash.get(txHash)!;
		const status = yield* toGenerator(this.traceHistroyStatus(history));
		if (history.status !== status) {
			history.status = status;

			for (const handler of this.onHistoryChangedHandlers) {
				handler(history);
			}

			yield this.save();

			if (history.status === 'timeout') {
				// If the transfer packet is timeouted, try to wait the refunded.
				this.tryUpdateHistoryStatus(txHash);
			}
		}
	}

	@computed
	protected get historyMapByTxHash(): Map<string, IBCTransferHistory> {
		const map: Map<string, IBCTransferHistory> = new Map();

		for (const history of this._histories) {
			map.set(history.txHash, history);
		}

		return map;
	}

	@flow
	protected *restore() {
		const uncommitedHistories = yield* toGenerator(this.kvStore.get<UncommitedHistory[]>('uncommited_histories'));
		if (uncommitedHistories) {
			this._uncommitedHistories = uncommitedHistories;

			for (const uncommited of this._uncommitedHistories) {
				// Don't need to await (yield) this loop.
				this.traceUncommitedHistoryAndUpgradeToPendingHistory(uncommited.txHash);
			}
		} else {
			this._uncommitedHistories = [];
		}

		const histories = yield* toGenerator(this.kvStore.get<IBCTransferHistory[]>('histories'));
		if (histories) {
			this._histories = histories;

			for (const history of this._histories) {
				// Don't need to await (yield) this loop.
				this.tryUpdateHistoryStatus(history.txHash);
			}
		} else {
			this._histories = [];
		}

		yield this.trimObsoleteHistory();
	}

	@flow
	protected *trimObsoleteHistory() {
		// Only manages the histories less than 3 days old
		const beforeUncommitedLength = this._uncommitedHistories.length;
		this._uncommitedHistories = this._uncommitedHistories.filter(uncommited =>
			dayjs(new Date(uncommited.createdAt))
				.add(
					dayjs.duration({
						days: 3,
					})
				)
				.isAfter(new Date())
		);

		const beforeLength = this._histories.length;
		this._histories = this._histories.filter(uncommited =>
			dayjs(new Date(uncommited.createdAt))
				.add(
					dayjs.duration({
						days: 3,
					})
				)
				.isAfter(new Date())
		);

		if (this._uncommitedHistories.length !== beforeUncommitedLength || this._histories.length !== beforeLength) {
			yield this.save();
		}
	}

	protected async save() {
		await this.kvStore.set('histories', toJS(this._histories));
		await this.kvStore.set('uncommited_histories', toJS(this._uncommitedHistories));
	}
}<|MERGE_RESOLUTION|>--- conflicted
+++ resolved
@@ -182,17 +182,13 @@
 			});
 	});
 
-<<<<<<< HEAD
 	protected getBlockSubscriber(chainId: string): TxTracer {
-		let osmoWss = (this.chainGetter.getChain(chainId).chainName === "Osmosis") ? "https://testnet-wsrpc.osmosis.zone" : this.chainGetter.getChain(chainId).rpc;
+		const osmoWss =
+			this.chainGetter.getChain(chainId).chainName === 'Osmosis'
+				? 'https://testnet-wsrpc.osmosis.zone'
+				: this.chainGetter.getChain(chainId).rpc;
 		if (!this.blockSubscriberMap.has(chainId)) {
 			this.blockSubscriberMap.set(chainId, new TxTracer(osmoWss, '/websocket'));
-=======
-	protected getBlockSubscriber(chainId: string): PollingStatusSubscription {
-		if (!this.blockSubscriberMap.has(chainId)) {
-			const chainInfo = this.chainGetter.getChain(chainId);
-			this.blockSubscriberMap.set(chainId, new PollingStatusSubscription(chainInfo.rpc, chainInfo.rpcConfig));
->>>>>>> 7e9c7214
 		}
 
 		return this.blockSubscriberMap.get(chainId)!;
@@ -276,7 +272,10 @@
 
 		if (history.status === 'timeout') {
 			// If the packet is timeouted, wait until the packet timeout sent to the source chain.
-			let osmoWss = (this.chainGetter.getChain(history.sourceChainId).chainName === "Osmosis") ? "https://testnet-wsrpc.osmosis.zone" : this.chainGetter.getChain(history.sourceChainId).rpc;
+			const osmoWss =
+				this.chainGetter.getChain(history.sourceChainId).chainName === 'Osmosis'
+					? 'https://testnet-wsrpc.osmosis.zone'
+					: this.chainGetter.getChain(history.sourceChainId).rpc;
 			const txTracer = new TxTracer(osmoWss, '/websocket');
 			await txTracer.traceTx({
 				'timeout_packet.packet_src_channel': history.sourceChannelId,
@@ -326,7 +325,10 @@
 				})()
 			);
 		}
-		let osmoWss = (this.chainGetter.getChain(history.sourceChainId).chainName === "Osmosis") ? "https://testnet-wsrpc.osmosis.zone" : this.chainGetter.getChain(history.sourceChainId).rpc;
+		const osmoWss =
+			this.chainGetter.getChain(history.sourceChainId).chainName === 'Osmosis'
+				? 'https://testnet-wsrpc.osmosis.zone'
+				: this.chainGetter.getChain(history.sourceChainId).rpc;
 		const txTracer = new TxTracer(osmoWss, '/websocket');
 		promises.push(
 			txTracer.traceTx({
@@ -399,7 +401,10 @@
 	protected *traceUncommitedHistoryAndUpgradeToPendingHistory(txHash: string) {
 		const uncommited = this._uncommitedHistories.find(uncommited => uncommited.txHash === txHash);
 		if (uncommited) {
-			let osmoWss = (this.chainGetter.getChain(uncommited.sourceChainId).chainName === "Osmosis") ? "https://testnet-wsrpc.osmosis.zone" : this.chainGetter.getChain(uncommited.sourceChainId).rpc;
+			const osmoWss =
+				this.chainGetter.getChain(uncommited.sourceChainId).chainName === 'Osmosis'
+					? 'https://testnet-wsrpc.osmosis.zone'
+					: this.chainGetter.getChain(uncommited.sourceChainId).rpc;
 			const txTracer = new TxTracer(osmoWss, '/websocket');
 			const result = yield* toGenerator(txTracer.traceTx(Buffer.from(uncommited.txHash, 'hex')));
 			txTracer.close();
