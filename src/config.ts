import { Bech32Address } from '@keplr-wallet/cosmos';
import { ChainInfoWithExplorer } from './stores/chain';
import { DenomHelper } from '@keplr-wallet/common';
import { Int } from '@keplr-wallet/unit';

export const HideCreateNewPool: boolean = false;
export const HideLBPPoolFromPage: boolean = false;
export const HidePoolFromPage: {
	[poolId: string]: boolean | undefined;
} = {
	/*
	'16': window.location.hostname.startsWith('app.'),
	 */
};

export const LockupAbledPoolIds: {
	[poolId: string]: boolean | undefined;
} = {
	'1': true,
	'2': true,
	'3': true,
	'4': true,
	'5': true,
	'6': true,
	'7': true,
	'8': true,
	'9': true,
	'10': true,
	'13': true,
	'15': true,
	'461': true,
	'482': true,
	'497': true,
	'498': true,
	'548': true,
	'557': true,
	'558': true,
	'571': true,
	'572': true,
};

export const PromotedLBPPoolIds: {
	poolId: string;
	name: string;
	baseDenom: string;
	destDenom: string;
}[] = [
	/*
		{
			poolId: '21',
			name: 'Regen Network',
			baseDenom: DenomHelper.ibcDenom([{ portId: 'transfer', channelId: 'channel-8' }], 'uregen'),
			destDenom: DenomHelper.ibcDenom([{ portId: 'transfer', channelId: 'channel-0' }], 'uatom'),
		},
		 */
];
export const HideAddLiquidityPoolIds: {
	[poolId: string]: boolean;
} = {
	/*
	'21': window.location.hostname.startsWith('app.'),
	 */
};
export const PreferHeaderShowTokenPricePoolIds: {
	[poolId: string]:
		| {
				baseDenom: string;
		  }
		| undefined;
} = {
	/*
	'21': {
		baseDenom: DenomHelper.ibcDenom([{ portId: 'transfer', channelId: 'channel-8' }], 'uregen'),
	},
	 */
};
export const ExtraGaugeInPool: {
	[poolId: string]:
		| {
				gaugeId: string;
				denom: string;
				extraRewardAmount?: Int;
		  }
		| {
				gaugeId: string;
				denom: string;
				extraRewardAmount?: Int;
		  }[];
} = {
	'461': [
		{
			gaugeId: '1774',
			denom: 'ibc/1DC495FCEFDA068A3820F903EDBD78B942FBD204D7E93D3BA2B432E9669D1A59',
		},
		{
			gaugeId: '1775',
			denom: 'ibc/1DC495FCEFDA068A3820F903EDBD78B942FBD204D7E93D3BA2B432E9669D1A59',
		},
		{
			gaugeId: '1776',
			denom: 'ibc/1DC495FCEFDA068A3820F903EDBD78B942FBD204D7E93D3BA2B432E9669D1A59',
		},
	],
	'482': [
		{
			gaugeId: '1771',
			denom: 'ibc/1DC495FCEFDA068A3820F903EDBD78B942FBD204D7E93D3BA2B432E9669D1A59',
		},
		{
			gaugeId: '1772',
			denom: 'ibc/1DC495FCEFDA068A3820F903EDBD78B942FBD204D7E93D3BA2B432E9669D1A59',
		},
		{
			gaugeId: '1773',
			denom: 'ibc/1DC495FCEFDA068A3820F903EDBD78B942FBD204D7E93D3BA2B432E9669D1A59',
		},
	],
	'497': [
		{
			gaugeId: '1679',
			denom: 'ibc/46B44899322F3CD854D2D46DEEF881958467CDD4B3B10086DA49296BBED94BED',
		},
		{
			gaugeId: '1680',
			denom: 'ibc/46B44899322F3CD854D2D46DEEF881958467CDD4B3B10086DA49296BBED94BED',
		},
		{
			gaugeId: '1681',
			denom: 'ibc/46B44899322F3CD854D2D46DEEF881958467CDD4B3B10086DA49296BBED94BED',
		},
	],
	'498': [
		{
			gaugeId: '1682',
			denom: 'ibc/46B44899322F3CD854D2D46DEEF881958467CDD4B3B10086DA49296BBED94BED',
		},
		{
			gaugeId: '1683',
			denom: 'ibc/46B44899322F3CD854D2D46DEEF881958467CDD4B3B10086DA49296BBED94BED',
		},
		{
			gaugeId: '1684',
			denom: 'ibc/46B44899322F3CD854D2D46DEEF881958467CDD4B3B10086DA49296BBED94BED',
		},
	],
	'548': [
		{
			gaugeId: '1676',
			denom: 'ibc/1DC495FCEFDA068A3820F903EDBD78B942FBD204D7E93D3BA2B432E9669D1A59',
		},
		{
			gaugeId: '1677',
			denom: 'ibc/1DC495FCEFDA068A3820F903EDBD78B942FBD204D7E93D3BA2B432E9669D1A59',
		},
		{
			gaugeId: '1678',
			denom: 'ibc/1DC495FCEFDA068A3820F903EDBD78B942FBD204D7E93D3BA2B432E9669D1A59',
		},
	],
	'557': [
		{
			gaugeId: '1736',
			denom: 'ibc/F3FF7A84A73B62921538642F9797C423D2B4C4ACB3C7FCFFCE7F12AA69909C4B',
		},
	],
	'558': [
		{
			gaugeId: '1737',
			denom: 'ibc/F3FF7A84A73B62921538642F9797C423D2B4C4ACB3C7FCFFCE7F12AA69909C4B',
		},
	],
	'560': [
		{
			gaugeId: '1790',
			denom: 'ibc/0EF15DF2F02480ADE0BB6E85D9EBB5DAEA2836D3860E9F97F9AADE4F57A31AA0',
		},
		{
			gaugeId: '1792',
			denom: 'ibc/0EF15DF2F02480ADE0BB6E85D9EBB5DAEA2836D3860E9F97F9AADE4F57A31AA0',
		},
		{
			gaugeId: '1793',
			denom: 'ibc/0EF15DF2F02480ADE0BB6E85D9EBB5DAEA2836D3860E9F97F9AADE4F57A31AA0',
		},
	],
	'562': [
		{
			gaugeId: '1789',
			denom: 'ibc/0EF15DF2F02480ADE0BB6E85D9EBB5DAEA2836D3860E9F97F9AADE4F57A31AA0',
		},
		{
			gaugeId: '1791',
			denom: 'ibc/0EF15DF2F02480ADE0BB6E85D9EBB5DAEA2836D3860E9F97F9AADE4F57A31AA0',
		},
		{
			gaugeId: '1794',
			denom: 'ibc/0EF15DF2F02480ADE0BB6E85D9EBB5DAEA2836D3860E9F97F9AADE4F57A31AA0',
		},
	],
	'571': [
		{
			gaugeId: '1759',
			denom: 'ibc/D805F1DA50D31B96E4282C1D4181EDDFB1A44A598BFF5666F4B43E4B8BEA95A5',
		},
		{
			gaugeId: '1760',
			denom: 'ibc/D805F1DA50D31B96E4282C1D4181EDDFB1A44A598BFF5666F4B43E4B8BEA95A5',
		},
		{
			gaugeId: '1761',
			denom: 'ibc/D805F1DA50D31B96E4282C1D4181EDDFB1A44A598BFF5666F4B43E4B8BEA95A5',
		},
	],
	'572': [
		{
			gaugeId: '1762',
			denom: 'ibc/D805F1DA50D31B96E4282C1D4181EDDFB1A44A598BFF5666F4B43E4B8BEA95A5',
		},
		{
			gaugeId: '1763',
			denom: 'ibc/D805F1DA50D31B96E4282C1D4181EDDFB1A44A598BFF5666F4B43E4B8BEA95A5',
		},
		{
			gaugeId: '1764',
			denom: 'ibc/D805F1DA50D31B96E4282C1D4181EDDFB1A44A598BFF5666F4B43E4B8BEA95A5',
		},
	],
};

export const PoolsPerPage = 10;
export const RewardEpochIdentifier = 'day';

/**
 * Determine the channel info per the chain.
 * Guide users to use the same channel for convenience.
 */
export const IBCAssetInfos: {
	counterpartyChainId: string;
	// Souce channel id based on the Osmosis chain
	sourceChannelId: string;
	// Destination channel id from Osmosis chain
	destChannelId: string;
	coinMinimalDenom: string;
}[] = [
	{
		counterpartyChainId: 'cosmoshub-4',
		sourceChannelId: 'channel-0',
		destChannelId: 'channel-141',
		coinMinimalDenom: 'uatom',
	},
	{
		counterpartyChainId: 'columbus-5',
		sourceChannelId: 'channel-72',
		destChannelId: 'channel-1',
		coinMinimalDenom: 'uusd',
	},
	{
		counterpartyChainId: 'columbus-5',
		sourceChannelId: 'channel-72',
		destChannelId: 'channel-1',
		coinMinimalDenom: 'uluna',
	},
	{
		counterpartyChainId: 'akashnet-2',
		sourceChannelId: 'channel-1',
		destChannelId: 'channel-9',
		coinMinimalDenom: 'uakt',
	},
	{
		counterpartyChainId: 'regen-1',
		sourceChannelId: 'channel-8',
		destChannelId: 'channel-1',
		coinMinimalDenom: 'uregen',
	},
	{
		counterpartyChainId: 'sentinelhub-2',
		sourceChannelId: 'channel-2',
		destChannelId: 'channel-0',
		coinMinimalDenom: 'udvpn',
	},
	{
		counterpartyChainId: 'core-1',
		sourceChannelId: 'channel-4',
		destChannelId: 'channel-6',
		coinMinimalDenom: 'uxprt',
	},
	{
		counterpartyChainId: 'irishub-1',
		sourceChannelId: 'channel-6',
		destChannelId: 'channel-3',
		coinMinimalDenom: 'uiris',
	},
	{
		counterpartyChainId: 'crypto-org-chain-mainnet-1',
		sourceChannelId: 'channel-5',
		destChannelId: 'channel-10',
		coinMinimalDenom: 'basecro',
	},
	{
		counterpartyChainId: 'iov-mainnet-ibc',
		sourceChannelId: 'channel-15',
		destChannelId: 'channel-2',
		coinMinimalDenom: 'uiov',
	},
	{
		counterpartyChainId: 'emoney-3',
		sourceChannelId: 'channel-37',
		destChannelId: 'channel-0',
		coinMinimalDenom: 'ungm',
	},
	{
		counterpartyChainId: 'emoney-3',
		sourceChannelId: 'channel-37',
		destChannelId: 'channel-0',
		coinMinimalDenom: 'eeur',
	},
	{
		counterpartyChainId: 'juno-1',
		sourceChannelId: 'channel-42',
		destChannelId: 'channel-0',
		coinMinimalDenom: 'ujuno',
	},
	{
		counterpartyChainId: 'microtick-1',
		sourceChannelId: 'channel-39',
		destChannelId: 'channel-16',
		coinMinimalDenom: 'utick',
	},
	{
		counterpartyChainId: 'likecoin-mainnet-2',
		sourceChannelId: 'channel-53',
		destChannelId: 'channel-3',
		coinMinimalDenom: 'nanolike',
	},
	{
		counterpartyChainId: 'impacthub-3',
		sourceChannelId: 'channel-38',
		destChannelId: 'channel-4',
		coinMinimalDenom: 'uixo',
	},
	{
<<<<<<< HEAD
		counterpartyChainId: 'columbus-5',
		sourceChannelId: 'channel-72',
		destChannelId: 'channel-1',
		coinMinimalDenom: 'uluna',
	},
	{
		counterpartyChainId: 'columbus-5',
		sourceChannelId: 'channel-72',
		destChannelId: 'channel-1',
		coinMinimalDenom: 'uusd',
	},
	{
		counterpartyChainId: 'columbus-5',
		sourceChannelId: 'channel-72',
		destChannelId: 'channel-1',
		coinMinimalDenom: 'ukrw',
	},
	{
=======
>>>>>>> be077c0c
		counterpartyChainId: 'bitcanna-1',
		sourceChannelId: 'channel-51',
		destChannelId: 'channel-1',
		coinMinimalDenom: 'ubcna',
	},
	{
		counterpartyChainId: 'bitsong-2b',
		sourceChannelId: 'channel-73',
		destChannelId: 'channel-0',
		coinMinimalDenom: 'ubtsg',
	},
	{
		counterpartyChainId: 'kichain-2',
		sourceChannelId: 'channel-77',
		destChannelId: 'channel-0',
		coinMinimalDenom: 'uxki',
	},
];

export const EmbedChainInfos: ChainInfoWithExplorer[] = [
	{
		rpc: 'https://rpc-osmosis.keplr.app',
		rest: 'https://lcd-osmosis.keplr.app',
		chainId: 'osmosis-1',
		chainName: 'Osmosis',
		stakeCurrency: {
			coinDenom: 'OSMO',
			coinMinimalDenom: 'uosmo',
			coinDecimals: 6,
			coinGeckoId: 'osmosis',
			coinImageUrl: window.location.origin + '/public/assets/tokens/osmosis.svg',
		},
		bip44: {
			coinType: 118,
		},
		bech32Config: Bech32Address.defaultBech32Config('osmo'),
		currencies: [
			{
				coinDenom: 'OSMO',
				coinMinimalDenom: 'uosmo',
				coinDecimals: 6,
				coinGeckoId: 'osmosis',
				coinImageUrl: window.location.origin + '/public/assets/tokens/osmosis.svg',
			},
			{
				coinDenom: 'ION',
				coinMinimalDenom: 'uion',
				coinDecimals: 6,
				coinGeckoId: 'ion',
				coinImageUrl: window.location.origin + '/public/assets/tokens/ion.png',
			},
		],
		feeCurrencies: [
			{
				coinDenom: 'OSMO',
				coinMinimalDenom: 'uosmo',
				coinDecimals: 6,
				coinGeckoId: 'osmosis',
				coinImageUrl: window.location.origin + '/public/assets/tokens/osmosis.svg',
			},
		],
		features: ['stargate', 'ibc-transfer'],
		explorerUrlToTx: 'https://www.mintscan.io/osmosis/txs/{txHash}',
	},
	{
		rpc: 'https://rpc-cosmoshub.keplr.app',
		rest: 'https://lcd-cosmoshub.keplr.app',
		chainId: 'cosmoshub-4',
		chainName: 'Cosmos Hub',
		stakeCurrency: {
			coinDenom: 'ATOM',
			coinMinimalDenom: 'uatom',
			coinDecimals: 6,
			coinGeckoId: 'cosmos',
			coinImageUrl: window.location.origin + '/public/assets/tokens/cosmos.svg',
		},
		bip44: {
			coinType: 118,
		},
		bech32Config: Bech32Address.defaultBech32Config('cosmos'),
		currencies: [
			{
				coinDenom: 'ATOM',
				coinMinimalDenom: 'uatom',
				coinDecimals: 6,
				coinGeckoId: 'cosmos',
				coinImageUrl: window.location.origin + '/public/assets/tokens/cosmos.svg',
			},
		],
		feeCurrencies: [
			{
				coinDenom: 'ATOM',
				coinMinimalDenom: 'uatom',
				coinDecimals: 6,
				coinGeckoId: 'cosmos',
				coinImageUrl: window.location.origin + '/public/assets/tokens/cosmos.svg',
			},
		],
		coinType: 118,
		features: ['stargate', 'ibc-transfer'],
		explorerUrlToTx: 'https://www.mintscan.io/cosmos/txs/{txHash}',
	},
	{
		rpc: 'https://rpc-columbus.keplr.app',
		rest: 'https://lcd-columbus.keplr.app',
		chainId: 'columbus-5',
		chainName: 'Terra',
		stakeCurrency: {
			coinDenom: 'LUNA',
			coinMinimalDenom: 'uluna',
			coinDecimals: 6,
			coinGeckoId: 'terra-luna',
			coinImageUrl: window.location.origin + '/public/assets/tokens/luna.png',
		},
		bip44: {
			coinType: 330,
		},
		bech32Config: Bech32Address.defaultBech32Config('terra'),
		currencies: [
			{
				coinDenom: 'LUNA',
				coinMinimalDenom: 'uluna',
				coinDecimals: 6,
				coinGeckoId: 'terra-luna',
				coinImageUrl: window.location.origin + '/public/assets/tokens/luna.png',
			},
			{
				coinDenom: 'UST',
				coinMinimalDenom: 'uusd',
				coinDecimals: 6,
				coinGeckoId: 'terrausd',
				coinImageUrl: window.location.origin + '/public/assets/tokens/ust.png',
			},
		],
		feeCurrencies: [
			{
				coinDenom: 'LUNA',
				coinMinimalDenom: 'uluna',
				coinDecimals: 6,
				coinGeckoId: 'terra-luna',
				coinImageUrl: window.location.origin + '/public/assets/tokens/luna.png',
			},
			{
				coinDenom: 'UST',
				coinMinimalDenom: 'uusd',
				coinDecimals: 6,
				coinGeckoId: 'terrausd',
				coinImageUrl: window.location.origin + '/public/assets/tokens/ust.png',
			},
		],
		gasPriceStep: {
			low: 0.015,
			average: 0.015,
			high: 0.015,
		},
		features: ['stargate', 'ibc-transfer', 'no-legacy-stdTx'],
		explorerUrlToTx: 'https://finder.terra.money/columbus-5/tx/{txHash}',
	},
	{
		rpc: 'https://rpc-akash.keplr.app',
		rest: 'https://lcd-akash.keplr.app',
		chainId: 'akashnet-2',
		chainName: 'Akash',
		stakeCurrency: {
			coinDenom: 'AKT',
			coinMinimalDenom: 'uakt',
			coinDecimals: 6,
			coinGeckoId: 'akash-network',
			coinImageUrl: window.location.origin + '/public/assets/tokens/akt.svg',
		},
		bip44: {
			coinType: 118,
		},
		bech32Config: Bech32Address.defaultBech32Config('akash'),
		currencies: [
			{
				coinDenom: 'AKT',
				coinMinimalDenom: 'uakt',
				coinDecimals: 6,
				coinGeckoId: 'akash-network',
				coinImageUrl: window.location.origin + '/public/assets/tokens/akt.svg',
			},
		],
		feeCurrencies: [
			{
				coinDenom: 'AKT',
				coinMinimalDenom: 'uakt',
				coinDecimals: 6,
				coinGeckoId: 'akash-network',
				coinImageUrl: window.location.origin + '/public/assets/tokens/akt.svg',
			},
		],
		coinType: 118,
		features: ['stargate', 'ibc-transfer'],
		explorerUrlToTx: 'https://www.mintscan.io/akash/txs/{txHash}',
	},
	{
		rpc: 'https://rpc-regen.keplr.app',
		rest: 'https://lcd-regen.keplr.app',
		chainId: 'regen-1',
		chainName: 'Regen Network',
		stakeCurrency: {
			coinDenom: 'REGEN',
			coinMinimalDenom: 'uregen',
			coinDecimals: 6,
			coinImageUrl: window.location.origin + '/public/assets/tokens/regen.png',
			coinGeckoId: 'regen',
		},
		bip44: { coinType: 118 },
		bech32Config: Bech32Address.defaultBech32Config('regen'),
		currencies: [
			{
				coinDenom: 'REGEN',
				coinMinimalDenom: 'uregen',
				coinDecimals: 6,
				coinImageUrl: window.location.origin + '/public/assets/tokens/regen.png',
				coinGeckoId: 'regen',
			},
		],
		feeCurrencies: [
			{
				coinDenom: 'REGEN',
				coinMinimalDenom: 'uregen',
				coinDecimals: 6,
				coinImageUrl: window.location.origin + '/public/assets/tokens/regen.png',
				coinGeckoId: 'regen',
			},
		],
		features: ['stargate', 'ibc-transfer'],
		explorerUrlToTx: 'https://regen.aneka.io/txs/{txHash}',
	},
	{
		rpc: 'https://rpc-sentinel.keplr.app',
		rest: 'https://lcd-sentinel.keplr.app',
		chainId: 'sentinelhub-2',
		chainName: 'Sentinel',
		stakeCurrency: {
			coinDenom: 'DVPN',
			coinMinimalDenom: 'udvpn',
			coinDecimals: 6,
			coinGeckoId: 'sentinel',
			coinImageUrl: window.location.origin + '/public/assets/tokens/dvpn.png',
		},
		bip44: { coinType: 118 },
		bech32Config: Bech32Address.defaultBech32Config('sent'),
		currencies: [
			{
				coinDenom: 'DVPN',
				coinMinimalDenom: 'udvpn',
				coinDecimals: 6,
				coinGeckoId: 'sentinel',
				coinImageUrl: window.location.origin + '/public/assets/tokens/dvpn.png',
			},
		],
		feeCurrencies: [
			{
				coinDenom: 'DVPN',
				coinMinimalDenom: 'udvpn',
				coinDecimals: 6,
				coinGeckoId: 'sentinel',
				coinImageUrl: window.location.origin + '/public/assets/tokens/dvpn.png',
			},
		],
		explorerUrlToTx: 'https://www.mintscan.io/sentinel/txs/{txHash}',
		features: ['stargate', 'ibc-transfer'],
	},
	{
		rpc: 'https://rpc-persistence.keplr.app',
		rest: 'https://lcd-persistence.keplr.app',
		chainId: 'core-1',
		chainName: 'Persistence',
		stakeCurrency: {
			coinDenom: 'XPRT',
			coinMinimalDenom: 'uxprt',
			coinDecimals: 6,
			coinGeckoId: 'persistence',
			coinImageUrl: window.location.origin + '/public/assets/tokens/xprt.png',
		},
		bip44: {
			coinType: 750,
		},
		bech32Config: Bech32Address.defaultBech32Config('persistence'),
		currencies: [
			{
				coinDenom: 'XPRT',
				coinMinimalDenom: 'uxprt',
				coinDecimals: 6,
				coinGeckoId: 'persistence',
				coinImageUrl: window.location.origin + '/public/assets/tokens/xprt.png',
			},
		],
		feeCurrencies: [
			{
				coinDenom: 'XPRT',
				coinMinimalDenom: 'uxprt',
				coinDecimals: 6,
				coinGeckoId: 'persistence',
				coinImageUrl: window.location.origin + '/public/assets/tokens/xprt.png',
			},
		],
		features: ['stargate', 'ibc-transfer'],
		explorerUrlToTx: 'https://www.mintscan.io/persistence/txs/{txHash}',
	},
	{
		rpc: 'https://rpc-iris.keplr.app',
		rest: 'https://lcd-iris.keplr.app',
		chainId: 'irishub-1',
		chainName: 'IRISnet',
		stakeCurrency: {
			coinDenom: 'IRIS',
			coinMinimalDenom: 'uiris',
			coinDecimals: 6,
			coinGeckoId: 'iris-network',
			coinImageUrl: window.location.origin + '/public/assets/tokens/iris.svg',
		},
		bip44: {
			coinType: 118,
		},
		bech32Config: Bech32Address.defaultBech32Config('iaa'),
		currencies: [
			{
				coinDenom: 'IRIS',
				coinMinimalDenom: 'uiris',
				coinDecimals: 6,
				coinGeckoId: 'iris-network',
				coinImageUrl: window.location.origin + '/public/assets/tokens/iris.svg',
			},
		],
		feeCurrencies: [
			{
				coinDenom: 'IRIS',
				coinMinimalDenom: 'uiris',
				coinDecimals: 6,
				coinGeckoId: 'iris-network',
				coinImageUrl: window.location.origin + '/public/assets/tokens/iris.svg',
			},
		],
		features: ['stargate', 'ibc-transfer', 'no-legacy-stdTx'],
		explorerUrlToTx: 'https://www.mintscan.io/iris/txs/{txHash}',
	},
	{
		rpc: 'https://rpc-crypto-org.keplr.app/',
		rest: 'https://lcd-crypto-org.keplr.app/',
		chainId: 'crypto-org-chain-mainnet-1',
		chainName: 'Crypto.org',
		stakeCurrency: {
			coinDenom: 'CRO',
			coinMinimalDenom: 'basecro',
			coinDecimals: 8,
			coinGeckoId: 'crypto-com-chain',
			coinImageUrl: window.location.origin + '/public/assets/tokens/cro.png',
		},
		bip44: {
			coinType: 394,
		},
		bech32Config: Bech32Address.defaultBech32Config('cro'),
		currencies: [
			{
				coinDenom: 'CRO',
				coinMinimalDenom: 'basecro',
				coinDecimals: 8,
				coinGeckoId: 'crypto-com-chain',
				coinImageUrl: window.location.origin + '/public/assets/tokens/cro.png',
			},
		],
		feeCurrencies: [
			{
				coinDenom: 'CRO',
				coinMinimalDenom: 'basecro',
				coinDecimals: 8,
				coinGeckoId: 'crypto-com-chain',
				coinImageUrl: window.location.origin + '/public/assets/tokens/cro.png',
			},
		],
		features: ['stargate', 'ibc-transfer'],
		explorerUrlToTx: 'https://www.mintscan.io/crypto-org/txs/{txHash}',
	},
	{
		rpc: 'https://rpc-iov.keplr.app',
		rest: 'https://lcd-iov.keplr.app',
		chainId: 'iov-mainnet-ibc',
		chainName: 'Starname',
		stakeCurrency: {
			coinDenom: 'IOV',
			coinMinimalDenom: 'uiov',
			coinDecimals: 6,
			coinGeckoId: 'starname',
			coinImageUrl: window.location.origin + '/public/assets/tokens/iov.png',
		},
		bip44: {
			coinType: 234,
		},
		bech32Config: Bech32Address.defaultBech32Config('star'),
		currencies: [
			{
				coinDenom: 'IOV',
				coinMinimalDenom: 'uiov',
				coinDecimals: 6,
				coinGeckoId: 'starname',
				coinImageUrl: window.location.origin + '/public/assets/tokens/iov.png',
			},
		],
		feeCurrencies: [
			{
				coinDenom: 'IOV',
				coinMinimalDenom: 'uiov',
				coinDecimals: 6,
				coinGeckoId: 'starname',
				coinImageUrl: window.location.origin + '/public/assets/tokens/iov.png',
			},
		],
		features: ['stargate', 'ibc-transfer'],
		explorerUrlToTx: 'https://www.mintscan.io/starname/txs/{txHash}',
	},
	{
		rpc: 'https://rpc-emoney.keplr.app',
		rest: 'https://lcd-emoney.keplr.app',
		chainId: 'emoney-3',
		chainName: 'e-Money',
		stakeCurrency: {
			coinDenom: 'NGM',
			coinMinimalDenom: 'ungm',
			coinDecimals: 6,
			coinGeckoId: 'e-money',
			coinImageUrl: window.location.origin + '/public/assets/tokens/ngm.png',
		},
		bip44: {
			coinType: 118,
		},
		bech32Config: Bech32Address.defaultBech32Config('emoney'),
		currencies: [
			{
				coinDenom: 'NGM',
				coinMinimalDenom: 'ungm',
				coinDecimals: 6,
				coinGeckoId: 'e-money',
				coinImageUrl: window.location.origin + '/public/assets/tokens/ngm.png',
			},
			{
				coinDenom: 'EEUR',
				coinMinimalDenom: 'eeur',
				coinDecimals: 6,
				coinGeckoId: 'e-money-eur',
				coinImageUrl: window.location.origin + '/public/assets/tokens/ngm.png',
			},
		],
		feeCurrencies: [
			{
				coinDenom: 'NGM',
				coinMinimalDenom: 'ungm',
				coinDecimals: 6,
				coinGeckoId: 'e-money',
				coinImageUrl: window.location.origin + '/public/assets/tokens/ngm.png',
			},
		],
		gasPriceStep: {
			low: 1,
			average: 1,
			high: 1,
		},
		features: ['stargate', 'ibc-transfer'],
		explorerUrlToTx: 'https://emoney.bigdipper.live/transactions/{txHash}',
	},
	{
		rpc: 'https://rpc-juno.itastakers.com',
		rest: 'https://lcd-juno.itastakers.com',
		chainId: 'juno-1',
		chainName: 'Juno',
		stakeCurrency: {
			coinDenom: 'JUNO',
			coinMinimalDenom: 'ujuno',
			coinDecimals: 6,
			coinGeckoId: 'juno-network',
			coinImageUrl: window.location.origin + '/public/assets/tokens/juno.svg',
		},
		bip44: {
			coinType: 118,
		},
		bech32Config: Bech32Address.defaultBech32Config('juno'),
		currencies: [
			{
				coinDenom: 'JUNO',
				coinMinimalDenom: 'ujuno',
				coinDecimals: 6,
				coinGeckoId: 'juno-network',
				coinImageUrl: window.location.origin + '/public/assets/tokens/juno.svg',
			},
		],
		feeCurrencies: [
			{
				coinDenom: 'JUNO',
				coinMinimalDenom: 'ujuno',
				coinDecimals: 6,
				coinGeckoId: 'juno-network',
				coinImageUrl: window.location.origin + '/public/assets/tokens/juno.svg',
			},
		],
		features: ['stargate', 'ibc-transfer'],
		explorerUrlToTx: 'https://www.mintscan.io/juno/txs/{txHash}',
	},
	{
		rpc: 'https://rpc-microtick.keplr.app',
		rest: 'https://lcd-microtick.keplr.app',
		chainId: 'microtick-1',
		chainName: 'Microtick',
		stakeCurrency: {
			coinDenom: 'TICK',
			coinMinimalDenom: 'utick',
			coinDecimals: 6,
			coinGeckoId: 'pool:utick',
			coinImageUrl: window.location.origin + '/public/assets/tokens/tick.svg',
		},
		bip44: {
			coinType: 118,
		},
		bech32Config: Bech32Address.defaultBech32Config('micro'),
		currencies: [
			{
				coinDenom: 'TICK',
				coinMinimalDenom: 'utick',
				coinDecimals: 6,
				coinGeckoId: 'pool:utick',
				coinImageUrl: window.location.origin + '/public/assets/tokens/tick.svg',
			},
		],
		feeCurrencies: [
			{
				coinDenom: 'TICK',
				coinMinimalDenom: 'utick',
				coinDecimals: 6,
				coinGeckoId: 'pool:utick',
				coinImageUrl: window.location.origin + '/public/assets/tokens/tick.svg',
			},
		],
		features: ['stargate', 'ibc-transfer'],
		explorerUrlToTx: 'https://explorer.microtick.zone/transactions/{txHash}',
	},
	{
		rpc: 'https://mainnet-node.like.co/rpc',
		rest: 'https://mainnet-node.like.co',
		chainId: 'likecoin-mainnet-2',
		chainName: 'Likecoin',
		stakeCurrency: {
			coinDenom: 'LIKE',
			coinMinimalDenom: 'nanolike',
			coinDecimals: 9,
			coinGeckoId: 'likecoin',
			coinImageUrl: window.location.origin + '/public/assets/tokens/likecoin.svg',
		},
		bip44: {
			coinType: 118,
		},
		bech32Config: Bech32Address.defaultBech32Config('cosmos'),
		currencies: [
			{
				coinDenom: 'LIKE',
				coinMinimalDenom: 'nanolike',
				coinDecimals: 9,
				coinGeckoId: 'likecoin',
				coinImageUrl: window.location.origin + '/public/assets/tokens/likecoin.svg',
			},
		],
		feeCurrencies: [
			{
				coinDenom: 'LIKE',
				coinMinimalDenom: 'nanolike',
				coinDecimals: 9,
				coinGeckoId: 'likecoin',
				coinImageUrl: window.location.origin + '/public/assets/tokens/likecoin.svg',
			},
		],
		features: ['stargate', 'ibc-transfer'],
		explorerUrlToTx: 'https://likecoin.bigdipper.live/transactions/{txHash}',
	},
	{
		rpc: 'https://rpc-impacthub.keplr.app',
		rest: 'https://lcd-impacthub.keplr.app',
		chainId: 'impacthub-3',
		chainName: 'IXO',
		stakeCurrency: {
			coinDenom: 'IXO',
			coinMinimalDenom: 'uixo',
			coinDecimals: 6,
			coinGeckoId: 'pool:uixo',
			coinImageUrl: window.location.origin + '/public/assets/tokens/ixo.svg',
		},
		bip44: {
			coinType: 118,
		},
		bech32Config: Bech32Address.defaultBech32Config('ixo'),
		currencies: [
			{
				coinDenom: 'IXO',
				coinMinimalDenom: 'uixo',
				coinDecimals: 6,
				coinGeckoId: 'pool:uixo',
				coinImageUrl: window.location.origin + '/public/assets/tokens/ixo.png',
			},
		],
		feeCurrencies: [
			{
				coinDenom: 'IXO',
				coinMinimalDenom: 'uixo',
				coinDecimals: 6,
				coinGeckoId: 'pool:uixo',
				coinImageUrl: window.location.origin + '/public/assets/tokens/ixo.png',
			},
		],
		features: ['stargate', 'ibc-transfer'],
		explorerUrlToTx: 'https://blockscan.ixo.world/transactions/{txHash}',
	},
	{
<<<<<<< HEAD
		rpc: 'https://rpc-columbus.keplr.app',
		rest: 'https://lcd-columbus.keplr.app',
		chainId: 'columbus-5',
		chainName: 'Terra',
		stakeCurrency: {
			coinDenom: 'LUNA',
			coinMinimalDenom: 'uluna',
			coinDecimals: 6,
			coinGeckoId: 'terra-luna',
			coinImageUrl: window.location.origin + '/public/assets/tokens/luna.png',
		},
		bip44: {
			coinType: 330,
		},
		bech32Config: Bech32Address.defaultBech32Config('terra'),
		currencies: [
			{
				coinDenom: 'LUNA',
				coinMinimalDenom: 'uluna',
				coinDecimals: 6,
				coinGeckoId: 'terra-luna',
				coinImageUrl: window.location.origin + '/public/assets/tokens/luna.png',
			},
			{
				coinDenom: 'UST',
				coinMinimalDenom: 'uusd',
				coinDecimals: 6,
				coinGeckoId: 'terrausd',
				coinImageUrl: window.location.origin + '/public/assets/tokens/ust.png',
			},
			{
				coinDenom: 'KRT',
				coinMinimalDenom: 'ukrw',
				coinDecimals: 6,
				coinGeckoId: 'terrakrw',
				coinImageUrl: window.location.origin + '/public/assets/tokens/krt.png',
			},
		],
		feeCurrencies: [
			{
				coinDenom: 'LUNA',
				coinMinimalDenom: 'uluna',
				coinDecimals: 6,
				coinGeckoId: 'terra-luna',
				coinImageUrl: window.location.origin + '/public/assets/tokens/luna.png',
			},
			{
				coinDenom: 'UST',
				coinMinimalDenom: 'uusd',
				coinDecimals: 6,
				coinGeckoId: 'terrausd',
				coinImageUrl: window.location.origin + '/public/assets/tokens/ust.png',
			},
			{
				coinDenom: 'KRT',
				coinMinimalDenom: 'ukrw',
				coinDecimals: 6,
				coinGeckoId: 'terrakrw',
				coinImageUrl: window.location.origin + '/public/assets/tokens/krt.png',
			},
		],
		gasPriceStep: {
			low: 0.015,
			average: 0.015,
			high: 0.015,
		},
		features: ['stargate', 'ibc-transfer', 'no-legacy-stdTx'],
		explorerUrlToTx: 'https://finder.terra.money/columbus-5/tx/{txHash}',
	},
	{
=======
>>>>>>> be077c0c
		rpc: 'https://rpc.bitcanna.io',
		rest: 'https://lcd.bitcanna.io',
		chainId: 'bitcanna-1',
		chainName: 'BitCanna',
		stakeCurrency: {
			coinDenom: 'BCNA',
			coinMinimalDenom: 'ubcna',
			coinDecimals: 6,
			coinGeckoId: 'bitcanna',
			coinImageUrl: window.location.origin + '/public/assets/tokens/bcna.svg',
		},
		bip44: {
			coinType: 118,
		},
		bech32Config: Bech32Address.defaultBech32Config('bcna'),
		currencies: [
			{
				coinDenom: 'BCNA',
				coinMinimalDenom: 'ubcna',
				coinDecimals: 6,
				coinGeckoId: 'bitcanna',
				coinImageUrl: window.location.origin + '/public/assets/tokens/bcna.svg',
			},
		],
		feeCurrencies: [
			{
				coinDenom: 'BCNA',
				coinMinimalDenom: 'ubcna',
				coinDecimals: 6,
				coinGeckoId: 'bitcanna',
				coinImageUrl: window.location.origin + '/public/assets/tokens/bcna.svg',
			},
		],
		features: ['stargate', 'ibc-transfer', 'no-legacy-stdTx'],
		explorerUrlToTx: 'https://www.mintscan.io/bitcanna/txs/{txHash}',
	},
	{
		rpc: 'https://rpc.explorebitsong.com',
		rest: 'https://lcd.explorebitsong.com',
		chainId: 'bitsong-2b',
		chainName: 'BitSong',
		stakeCurrency: {
			coinDenom: 'BTSG',
			coinMinimalDenom: 'ubtsg',
			coinDecimals: 6,
			coinGeckoId: 'pool:ubtsg',
			coinImageUrl: window.location.origin + '/public/assets/tokens/btsg.svg',
		},
		bip44: {
			coinType: 639,
		},
		bech32Config: Bech32Address.defaultBech32Config('bitsong'),
		currencies: [
			{
				coinDenom: 'BTSG',
				coinMinimalDenom: 'ubtsg',
				coinDecimals: 6,
				coinGeckoId: 'pool:ubtsg',
				coinImageUrl: window.location.origin + '/public/assets/tokens/btsg.svg',
			},
		],
		feeCurrencies: [
			{
				coinDenom: 'BTSG',
				coinMinimalDenom: 'ubtsg',
				coinDecimals: 6,
				coinGeckoId: 'pool:ubtsg',
				coinImageUrl: window.location.origin + '/public/assets/tokens/btsg.svg',
			},
		],
		features: ['stargate', 'ibc-transfer'],
		explorerUrlToTx: 'https://explorebitsong.com/transactions/{txHash}',
	},
	{
		rpc: 'https://rpc-mainnet.blockchain.ki',
		rest: 'https://api-mainnet.blockchain.ki',
		chainId: 'kichain-2',
		chainName: 'Ki',
		stakeCurrency: {
			coinDenom: 'XKI',
			coinMinimalDenom: 'uxki',
			coinDecimals: 6,
			coinGeckoId: 'pool:uxki',
			coinImageUrl: window.location.origin + '/public/assets/tokens/ki.svg',
		},
		bip44: {
			coinType: 118,
		},
		bech32Config: Bech32Address.defaultBech32Config('ki'),
		currencies: [
			{
				coinDenom: 'XKI',
				coinMinimalDenom: 'uxki',
				coinDecimals: 6,
				coinGeckoId: 'pool:uxki',
				coinImageUrl: window.location.origin + '/public/assets/tokens/ki.svg',
			},
		],
		feeCurrencies: [
			{
				coinDenom: 'XKI',
				coinMinimalDenom: 'uxki',
				coinDecimals: 6,
				coinGeckoId: 'pool:uxki',
				coinImageUrl: window.location.origin + '/public/assets/tokens/ki.svg',
			},
		],
		features: ['stargate', 'ibc-transfer'],
		explorerUrlToTx: 'https://www.mintscan.io/ki-chain/txs/{txHash}',
	},
];<|MERGE_RESOLUTION|>--- conflicted
+++ resolved
@@ -261,6 +261,12 @@
 		coinMinimalDenom: 'uluna',
 	},
 	{
+		counterpartyChainId: 'columbus-5',
+		sourceChannelId: 'channel-72',
+		destChannelId: 'channel-1',
+		coinMinimalDenom: 'ukrw',
+	},
+	{
 		counterpartyChainId: 'akashnet-2',
 		sourceChannelId: 'channel-1',
 		destChannelId: 'channel-9',
@@ -339,27 +345,6 @@
 		coinMinimalDenom: 'uixo',
 	},
 	{
-<<<<<<< HEAD
-		counterpartyChainId: 'columbus-5',
-		sourceChannelId: 'channel-72',
-		destChannelId: 'channel-1',
-		coinMinimalDenom: 'uluna',
-	},
-	{
-		counterpartyChainId: 'columbus-5',
-		sourceChannelId: 'channel-72',
-		destChannelId: 'channel-1',
-		coinMinimalDenom: 'uusd',
-	},
-	{
-		counterpartyChainId: 'columbus-5',
-		sourceChannelId: 'channel-72',
-		destChannelId: 'channel-1',
-		coinMinimalDenom: 'ukrw',
-	},
-	{
-=======
->>>>>>> be077c0c
 		counterpartyChainId: 'bitcanna-1',
 		sourceChannelId: 'channel-51',
 		destChannelId: 'channel-1',
@@ -492,6 +477,13 @@
 				coinDecimals: 6,
 				coinGeckoId: 'terrausd',
 				coinImageUrl: window.location.origin + '/public/assets/tokens/ust.png',
+			},
+			{
+				coinDenom: 'KRT',
+				coinMinimalDenom: 'ukrw',
+				coinDecimals: 6,
+				coinGeckoId: 'terrakrw',
+				coinImageUrl: window.location.origin + '/public/assets/tokens/krt.png',
 			},
 		],
 		feeCurrencies: [
@@ -972,79 +964,6 @@
 		explorerUrlToTx: 'https://blockscan.ixo.world/transactions/{txHash}',
 	},
 	{
-<<<<<<< HEAD
-		rpc: 'https://rpc-columbus.keplr.app',
-		rest: 'https://lcd-columbus.keplr.app',
-		chainId: 'columbus-5',
-		chainName: 'Terra',
-		stakeCurrency: {
-			coinDenom: 'LUNA',
-			coinMinimalDenom: 'uluna',
-			coinDecimals: 6,
-			coinGeckoId: 'terra-luna',
-			coinImageUrl: window.location.origin + '/public/assets/tokens/luna.png',
-		},
-		bip44: {
-			coinType: 330,
-		},
-		bech32Config: Bech32Address.defaultBech32Config('terra'),
-		currencies: [
-			{
-				coinDenom: 'LUNA',
-				coinMinimalDenom: 'uluna',
-				coinDecimals: 6,
-				coinGeckoId: 'terra-luna',
-				coinImageUrl: window.location.origin + '/public/assets/tokens/luna.png',
-			},
-			{
-				coinDenom: 'UST',
-				coinMinimalDenom: 'uusd',
-				coinDecimals: 6,
-				coinGeckoId: 'terrausd',
-				coinImageUrl: window.location.origin + '/public/assets/tokens/ust.png',
-			},
-			{
-				coinDenom: 'KRT',
-				coinMinimalDenom: 'ukrw',
-				coinDecimals: 6,
-				coinGeckoId: 'terrakrw',
-				coinImageUrl: window.location.origin + '/public/assets/tokens/krt.png',
-			},
-		],
-		feeCurrencies: [
-			{
-				coinDenom: 'LUNA',
-				coinMinimalDenom: 'uluna',
-				coinDecimals: 6,
-				coinGeckoId: 'terra-luna',
-				coinImageUrl: window.location.origin + '/public/assets/tokens/luna.png',
-			},
-			{
-				coinDenom: 'UST',
-				coinMinimalDenom: 'uusd',
-				coinDecimals: 6,
-				coinGeckoId: 'terrausd',
-				coinImageUrl: window.location.origin + '/public/assets/tokens/ust.png',
-			},
-			{
-				coinDenom: 'KRT',
-				coinMinimalDenom: 'ukrw',
-				coinDecimals: 6,
-				coinGeckoId: 'terrakrw',
-				coinImageUrl: window.location.origin + '/public/assets/tokens/krt.png',
-			},
-		],
-		gasPriceStep: {
-			low: 0.015,
-			average: 0.015,
-			high: 0.015,
-		},
-		features: ['stargate', 'ibc-transfer', 'no-legacy-stdTx'],
-		explorerUrlToTx: 'https://finder.terra.money/columbus-5/tx/{txHash}',
-	},
-	{
-=======
->>>>>>> be077c0c
 		rpc: 'https://rpc.bitcanna.io',
 		rest: 'https://lcd.bitcanna.io',
 		chainId: 'bitcanna-1',
