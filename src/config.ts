--- conflicted
+++ resolved
@@ -573,18 +573,17 @@
 		coinMinimalDenom: 'ustars',
 	},
 	{
-<<<<<<< HEAD
 		counterpartyChainId: 'chihuahua-1',
 		sourceChannelId: 'channel-113',
 		destChannelId: 'channel-7',
 		coinMinimalDenom: 'uhuahua',
-=======
+	},
+	{
 		counterpartyChainId: 'lum-network-1',
 		sourceChannelId: 'channel-115',
 		destChannelId: 'channel-3',
 		coinMinimalDenom: 'ulum',
 		isUnstable: true, // Until Dec. 24 17:00 UTC
->>>>>>> 4f527eba
 	},
 ];
 
@@ -1532,7 +1531,6 @@
 		explorerUrlToTx: 'https://www.mintscan.io/stargaze/txs/{txHash}',
 	},
 	{
-<<<<<<< HEAD
 		rpc: 'https://rpc.chihuahua.wtf',
 		rest: 'https://api.chihuahua.wtf',
 		chainId: 'chihuahua-1',
@@ -1543,7 +1541,38 @@
 			coinDecimals: 6,
 			// coinGeckoId: 'pool:uhuahua',
 			coinImageUrl: window.location.origin + '/public/assets/tokens/huahua.png',
-=======
+		},
+		bip44: {
+			coinType: 118,
+		},
+		bech32Config: Bech32Address.defaultBech32Config('chihuahua'),
+		currencies: [
+			{
+				coinDenom: 'HUAHUA',
+				coinMinimalDenom: 'uhuahua',
+				coinDecimals: 6,
+				// coinGeckoId: 'pool:uhuahua',
+				coinImageUrl: window.location.origin + '/public/assets/tokens/huahua.png',
+			},
+		],
+		feeCurrencies: [
+			{
+				coinDenom: 'HUAHUA',
+				coinMinimalDenom: 'uhuahua',
+				coinDecimals: 6,
+				// coinGeckoId: 'pool:uhuahua',
+				coinImageUrl: window.location.origin + '/public/assets/tokens/huahua.png',
+			},
+		],
+		gasPriceStep: {
+			low: 0.025,
+			average: 0.03,
+			high: 0.035,
+		},
+		features: ['stargate', 'ibc-transfer', 'no-legacy-stdTx'],
+		explorerUrlToTx: 'https://ping.pub/chihuahua/tx/{txHash}',
+	},
+	{
 		rpc: 'https://node0.mainnet.lum.network/rpc',
 		rest: 'https://node0.mainnet.lum.network/rest',
 		chainId: 'lum-network-1',
@@ -1552,62 +1581,33 @@
 			coinDenom: 'LUM',
 			coinMinimalDenom: 'ulum',
 			coinDecimals: 6,
-			coinGeckoId: 'lum-network',
+			coinGeckoId: 'pool:ulum',
 			coinImageUrl: window.location.origin + '/public/assets/tokens/lum.svg',
->>>>>>> 4f527eba
 		},
 		bip44: {
 			coinType: 118,
 		},
-<<<<<<< HEAD
-		bech32Config: Bech32Address.defaultBech32Config('chihuahua'),
-		currencies: [
-			{
-				coinDenom: 'HUAHUA',
-				coinMinimalDenom: 'uhuahua',
-				coinDecimals: 6,
-				// coinGeckoId: 'pool:uhuahua',
-				coinImageUrl: window.location.origin + '/public/assets/tokens/huahua.png',
-=======
 		bech32Config: Bech32Address.defaultBech32Config('lum'),
 		currencies: [
 			{
 				coinDenom: 'LUM',
 				coinMinimalDenom: 'ulum',
 				coinDecimals: 6,
-				coinGeckoId: 'lum-network',
+				coinGeckoId: 'pool:ulum',
 				coinImageUrl: window.location.origin + '/public/assets/tokens/lum.svg',
->>>>>>> 4f527eba
-			},
-		],
-		feeCurrencies: [
-			{
-<<<<<<< HEAD
-				coinDenom: 'HUAHUA',
-				coinMinimalDenom: 'uhuahua',
-				coinDecimals: 6,
-				// coinGeckoId: 'pool:uhuahua',
-				coinImageUrl: window.location.origin + '/public/assets/tokens/huahua.png',
-			},
-		],
-		gasPriceStep: {
-			low: 0.025,
-			average: 0.03,
-			high: 0.035,
-		},
-		features: ['stargate', 'ibc-transfer', 'no-legacy-stdTx'],
-		explorerUrlToTx: 'https://ping.pub/chihuahua/tx/{txHash}',
-=======
+			},
+		],
+		feeCurrencies: [
+			{
 				coinDenom: 'LUM',
 				coinMinimalDenom: 'ulum',
 				coinDecimals: 6,
-				coinGeckoId: 'lum-network',
+				coinGeckoId: 'pool:ulum',
 				coinImageUrl: window.location.origin + '/public/assets/tokens/lum.svg',
 			},
 		],
 		coinType: 118,
 		features: ['stargate', 'ibc-transfer', 'no-legacy-stdTx', 'ibc-go'],
 		explorerUrlToTx: 'https://www.mintscan.io/lum/txs/{txHash}',
->>>>>>> 4f527eba
 	},
 ];