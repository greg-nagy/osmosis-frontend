--- conflicted
+++ resolved
@@ -62,12 +62,9 @@
 	'619': true,
 	'621': true,
 	'629': true,
-<<<<<<< HEAD
-=======
 	'637': true,
 	'638': true,
 	'641': true,
->>>>>>> b72db4ca
 };
 
 export const PromotedLBPPoolIds: {
@@ -473,19 +470,11 @@
 	],
 	'602': [
 		{
-<<<<<<< HEAD
-			gaugeId: '2041',
-			denom: 'ibc/7A08C6F11EF0F59EB841B9F788A87EC9F2361C7D9703157EC13D940DC53031FA',
-		},
-		{
-			gaugeId: '2042',
-=======
 			gaugeId: '2127',
 			denom: 'ibc/7A08C6F11EF0F59EB841B9F788A87EC9F2361C7D9703157EC13D940DC53031FA',
 		},
 		{
 			gaugeId: '2128',
->>>>>>> b72db4ca
 			denom: 'ibc/7A08C6F11EF0F59EB841B9F788A87EC9F2361C7D9703157EC13D940DC53031FA',
 		},
 	],
@@ -567,19 +556,11 @@
 	],
 	'617': [
 		{
-<<<<<<< HEAD
-			gaugeId: '2039',
-			denom: 'ibc/7A08C6F11EF0F59EB841B9F788A87EC9F2361C7D9703157EC13D940DC53031FA',
-		},
-		{
-			gaugeId: '2040',
-=======
 			gaugeId: '2125',
 			denom: 'ibc/7A08C6F11EF0F59EB841B9F788A87EC9F2361C7D9703157EC13D940DC53031FA',
 		},
 		{
 			gaugeId: '2126',
->>>>>>> b72db4ca
 			denom: 'ibc/7A08C6F11EF0F59EB841B9F788A87EC9F2361C7D9703157EC13D940DC53031FA',
 		},
 	],
@@ -615,22 +596,12 @@
 		{
 			gaugeId: '2020',
 			denom: 'ibc/307E5C96C8F60D1CBEE269A9A86C0834E1DB06F2B3788AE4F716EDB97A48B97D',
-<<<<<<< HEAD
-=======
 		},
 	],
 	'629': [
 		{
 			gaugeId: '2067',
 			denom: 'ibc/8318FD63C42203D16DDCAF49FE10E8590669B3219A3E87676AC9DA50722687FB',
->>>>>>> b72db4ca
-		},
-	],
-	'629': [
-		{
-<<<<<<< HEAD
-			gaugeId: '2067',
-			denom: 'ibc/8318FD63C42203D16DDCAF49FE10E8590669B3219A3E87676AC9DA50722687FB',
 		},
 		{
 			gaugeId: '2068',
@@ -639,13 +610,6 @@
 		{
 			gaugeId: '2069',
 			denom: 'ibc/8318FD63C42203D16DDCAF49FE10E8590669B3219A3E87676AC9DA50722687FB',
-=======
-			gaugeId: '2068',
-			denom: 'ibc/8318FD63C42203D16DDCAF49FE10E8590669B3219A3E87676AC9DA50722687FB',
-		},
-		{
-			gaugeId: '2069',
-			denom: 'ibc/8318FD63C42203D16DDCAF49FE10E8590669B3219A3E87676AC9DA50722687FB',
 		},
 	],
 	'637': [
@@ -688,7 +652,6 @@
 		{
 			gaugeId: '2131',
 			denom: 'ibc/67795E528DF67C5606FC20F824EA39A6EF55BA133F4DC79C90A8C47A0901E17C',
->>>>>>> b72db4ca
 		},
 	],
 };
@@ -784,10 +747,7 @@
 		destChannelId: 'channel-6',
 		coinMinimalDenom: 'ibc/A6E3AF63B3C906416A9AF7A556C59EA4BD50E617EFFE6299B99700CCB780E444',
 		ibcTransferPathDenom: 'transfer/channel-38/gravity0xfB5c6815cA3AC72Ce9F5006869AE67f18bF77006',
-<<<<<<< HEAD
-=======
 		isUnstable: true,
->>>>>>> b72db4ca
 	},
 	{
 		counterpartyChainId: 'columbus-5',
@@ -963,15 +923,12 @@
 		destChannelId: 'channel-1',
 		coinMinimalDenom: 'udec',
 	},
-<<<<<<< HEAD
 	{
 		counterpartyChainId: 'shentu-2.2',
 		sourceChannelId: 'channel-146',
 		destChannelId: 'channel-8',
 		coinMinimalDenom: 'uctk',
 	},
-=======
->>>>>>> b72db4ca
 ];
 
 export const EmbedChainInfos: ChainInfoWithExplorer[] = [
@@ -1366,11 +1323,7 @@
 				coinDenom: 'PSTAKE',
 				coinMinimalDenom: 'ibc/A6E3AF63B3C906416A9AF7A556C59EA4BD50E617EFFE6299B99700CCB780E444',
 				coinDecimals: 18,
-<<<<<<< HEAD
-				coinGeckoId: 'pool:pstake',
-=======
 				coinGeckoId: 'pstake-finance',
->>>>>>> b72db4ca
 				coinImageUrl: window.location.origin + '/public/assets/tokens/pstake.png',
 			},
 		],
@@ -2217,10 +2170,7 @@
 			coinDecimals: 6,
 			coinGeckoId: 'pool:usomm',
 			coinImageUrl: window.location.origin + '/public/assets/tokens/somm.png',
-<<<<<<< HEAD
-=======
-		},
->>>>>>> b72db4ca
+		},
 		bip44: {
 			coinType: 118,
 		},
@@ -2422,11 +2372,7 @@
 				coinDenom: 'PSTAKE',
 				coinMinimalDenom: 'gravity0xfB5c6815cA3AC72Ce9F5006869AE67f18bF77006',
 				coinDecimals: 18,
-<<<<<<< HEAD
-				// coinGeckoId: 'pstake',
-=======
 				coinGeckoId: 'pstake-finance',
->>>>>>> b72db4ca
 				coinImageUrl: window.location.origin + '/public/assets/tokens/pstake.png',
 			},
 		],
@@ -2447,11 +2393,7 @@
 		features: ['stargate', 'ibc-transfer', 'no-legacy-stdTx', 'ibc-go'],
 		explorerUrlToTx: 'https://www.mintscan.io/gravity-bridge/txs/{txHash}',
 	},
-<<<<<<< HEAD
-  	{
-=======
-	{
->>>>>>> b72db4ca
+	{
 		rpc: 'https://poseidon.mainnet.decentr.xyz',
 		rest: 'https://rest.mainnet.decentr.xyz',
 		chainId: 'mainnet-3',
@@ -2488,7 +2430,6 @@
 		features: ['stargate', 'ibc-transfer', 'no-legacy-stdTx'],
 		explorerUrlToTx: 'https://explorer.decentr.net/transactions/{txHash}?networkId=mainnet',
 	},
-<<<<<<< HEAD
 	{
 		rpc: 'https://shenturpc.certikpowered.info',
 		rest: 'https://azuredragon.noopsbycertik.com',
@@ -2526,6 +2467,4 @@
 		features: ['stargate', 'ibc-transfer', 'no-legacy-stdTx', 'ibc-go'],
 		explorerUrlToTx: 'https://www.mintscan.io/certik/txs/{txHash}',
 	},
-=======
->>>>>>> b72db4ca
 ];