--- conflicted
+++ resolved
@@ -2520,7 +2520,6 @@
 		features: ['stargate', 'ibc-transfer', 'no-legacy-stdTx', 'ibc-go'],
 		explorerUrlToTx: 'https://skynetexplorers.com/Cerberus/tx/{txHash}',
 	},
-<<<<<<< HEAD
 	{
 		rpc: 'https://rpc-axelar.keplr.app',
 		rest: 'https://lcd-axelar.keplr.app',
@@ -2563,6 +2562,4 @@
 		features: ['stargate', 'ibc-transfer', 'no-legacy-stdTx', 'ibc-go'],
 		explorerUrlToTx: 'https://axelarscan.io/tx/{txHash}',
 	},
-=======
->>>>>>> 7df5b323
 ];