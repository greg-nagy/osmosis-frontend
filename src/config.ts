import { Bech32Address } from '@keplr-wallet/cosmos';
import { ChainInfoWithExplorer } from './stores/chain';
import { DenomHelper } from '@keplr-wallet/common';
import { Int } from '@keplr-wallet/unit';

export const HideCreateNewPool: boolean = false;
export const HideLBPPoolFromPage: boolean = false;
export const HidePoolFromPage: {
	[poolId: string]: boolean | undefined;
} = {
	/*
	'16': window.location.hostname.startsWith('app.'),
	 */
};

export const LockupAbledPoolIds: {
	[poolId: string]: boolean | undefined;
} = {
	'1': true,
	'2': true,
	'3': true,
	'4': true,
	'5': true,
	'6': true,
	'7': true,
	'8': true,
	'9': true,
	'10': true,
	'13': true,
	'15': true,
	'461': true,
	'482': true,
	'497': true,
	'498': true,
	'548': true,
	'553': true,
	'555': true,
	'557': true,
	'558': true,
	'571': true,
	'572': true,
	'573': true,
	'574': true,
	'577': true,
	'578': true,
	'579': true,
	'584': true,
	'585': true,
	'586': true,
	'587': true,
	'592': true,
	'600': true,
	'601': true,
	'602': true,
	'604': true,
	'611': true,
	'612': true,
	'613': true,
	'617': true,
	'618': true,
	'619': true,
	'621': true,
	'629': true,
	'637': true,
	'638': true,
	'641': true,
	'642': true,
	'643': true,
	'648': true,
	'651': true,
	'662': true,
<<<<<<< HEAD
  '678': true,
=======
	'681': true,
>>>>>>> 9d81907a
};

export const PromotedLBPPoolIds: {
	poolId: string;
	name: string;
	baseDenom: string;
}[] = [];

export const HideAddLiquidityPoolIds: {
	[poolId: string]: boolean;
} = {
	/*
	'21': window.location.hostname.startsWith('app.'),
	 */
};
export const PreferHeaderShowTokenPricePoolIds: {
	[poolId: string]:
		| {
				baseDenom: string;
		  }
		| undefined;
} = {
	/*
	'21': {
		baseDenom: DenomHelper.ibcDenom([{ portId: 'transfer', channelId: 'channel-8' }], 'uregen'),
	},
	 */
};
export const ExtraGaugeInPool: {
	[poolId: string]:
		| {
				gaugeId: string;
				denom: string;
				extraRewardAmount?: Int;
		  }
		| {
				gaugeId: string;
				denom: string;
				extraRewardAmount?: Int;
		  }[];
} = {
	'3': [
		{
			gaugeId: '3178',
			denom: 'ibc/1480B8FD20AD5FCAE81EA87584D269547DD4D436843C1D20F15E00EB64743EF4',
		},
	],
	'461': [
		{
			gaugeId: '1774',
			denom: 'ibc/1DC495FCEFDA068A3820F903EDBD78B942FBD204D7E93D3BA2B432E9669D1A59',
		},
		{
			gaugeId: '1775',
			denom: 'ibc/1DC495FCEFDA068A3820F903EDBD78B942FBD204D7E93D3BA2B432E9669D1A59',
		},
		{
			gaugeId: '1776',
			denom: 'ibc/1DC495FCEFDA068A3820F903EDBD78B942FBD204D7E93D3BA2B432E9669D1A59',
		},
	],
	'482': [
		{
			gaugeId: '1771',
			denom: 'ibc/1DC495FCEFDA068A3820F903EDBD78B942FBD204D7E93D3BA2B432E9669D1A59',
		},
		{
			gaugeId: '1772',
			denom: 'ibc/1DC495FCEFDA068A3820F903EDBD78B942FBD204D7E93D3BA2B432E9669D1A59',
		},
		{
			gaugeId: '1773',
			denom: 'ibc/1DC495FCEFDA068A3820F903EDBD78B942FBD204D7E93D3BA2B432E9669D1A59',
		},
	],
	'497': [
		{
			gaugeId: '1679',
			denom: 'ibc/46B44899322F3CD854D2D46DEEF881958467CDD4B3B10086DA49296BBED94BED',
		},
		{
			gaugeId: '1680',
			denom: 'ibc/46B44899322F3CD854D2D46DEEF881958467CDD4B3B10086DA49296BBED94BED',
		},
		{
			gaugeId: '1681',
			denom: 'ibc/46B44899322F3CD854D2D46DEEF881958467CDD4B3B10086DA49296BBED94BED',
		},
	],
	'498': [
		{
			gaugeId: '1682',
			denom: 'ibc/46B44899322F3CD854D2D46DEEF881958467CDD4B3B10086DA49296BBED94BED',
		},
		{
			gaugeId: '1683',
			denom: 'ibc/46B44899322F3CD854D2D46DEEF881958467CDD4B3B10086DA49296BBED94BED',
		},
		{
			gaugeId: '1684',
			denom: 'ibc/46B44899322F3CD854D2D46DEEF881958467CDD4B3B10086DA49296BBED94BED',
		},
	],
	'548': [
		{
			gaugeId: '1676',
			denom: 'ibc/1DC495FCEFDA068A3820F903EDBD78B942FBD204D7E93D3BA2B432E9669D1A59',
		},
		{
			gaugeId: '1677',
			denom: 'ibc/1DC495FCEFDA068A3820F903EDBD78B942FBD204D7E93D3BA2B432E9669D1A59',
		},
		{
			gaugeId: '1678',
			denom: 'ibc/1DC495FCEFDA068A3820F903EDBD78B942FBD204D7E93D3BA2B432E9669D1A59',
		},
	],
	'553': [
		{
			gaugeId: '2257',
			denom: 'ibc/9989AD6CCA39D1131523DB0617B50F6442081162294B4795E26746292467B525',
		},
		{
			gaugeId: '2256',
			denom: 'ibc/9989AD6CCA39D1131523DB0617B50F6442081162294B4795E26746292467B525',
		},
		{
			gaugeId: '2255',
			denom: 'ibc/9989AD6CCA39D1131523DB0617B50F6442081162294B4795E26746292467B525',
		},
	],
	'555': [
		{
			gaugeId: '2254',
			denom: 'ibc/9989AD6CCA39D1131523DB0617B50F6442081162294B4795E26746292467B525',
		},
		{
			gaugeId: '2253',
			denom: 'ibc/9989AD6CCA39D1131523DB0617B50F6442081162294B4795E26746292467B525',
		},
		{
			gaugeId: '2252',
			denom: 'ibc/9989AD6CCA39D1131523DB0617B50F6442081162294B4795E26746292467B525',
		},
	],
	'557': [
		{
			gaugeId: '1736',
			denom: 'ibc/F3FF7A84A73B62921538642F9797C423D2B4C4ACB3C7FCFFCE7F12AA69909C4B',
		},
	],
	'558': [
		{
			gaugeId: '1737',
			denom: 'ibc/F3FF7A84A73B62921538642F9797C423D2B4C4ACB3C7FCFFCE7F12AA69909C4B',
		},
	],
	'560': [
		{
			gaugeId: '1948',
			denom: 'ibc/0EF15DF2F02480ADE0BB6E85D9EBB5DAEA2836D3860E9F97F9AADE4F57A31AA0',
		},
		{
			gaugeId: '1949',
			denom: 'ibc/0EF15DF2F02480ADE0BB6E85D9EBB5DAEA2836D3860E9F97F9AADE4F57A31AA0',
		},
		{
			gaugeId: '1950',
			denom: 'ibc/0EF15DF2F02480ADE0BB6E85D9EBB5DAEA2836D3860E9F97F9AADE4F57A31AA0',
		},
	],
	'562': [
		{
			gaugeId: '1951',
			denom: 'ibc/0EF15DF2F02480ADE0BB6E85D9EBB5DAEA2836D3860E9F97F9AADE4F57A31AA0',
		},
		{
			gaugeId: '1952',
			denom: 'ibc/0EF15DF2F02480ADE0BB6E85D9EBB5DAEA2836D3860E9F97F9AADE4F57A31AA0',
		},
		{
			gaugeId: '1953',
			denom: 'ibc/0EF15DF2F02480ADE0BB6E85D9EBB5DAEA2836D3860E9F97F9AADE4F57A31AA0',
		},
	],
	'571': [
		{
			gaugeId: '1759',
			denom: 'ibc/D805F1DA50D31B96E4282C1D4181EDDFB1A44A598BFF5666F4B43E4B8BEA95A5',
		},
		{
			gaugeId: '1760',
			denom: 'ibc/D805F1DA50D31B96E4282C1D4181EDDFB1A44A598BFF5666F4B43E4B8BEA95A5',
		},
		{
			gaugeId: '1761',
			denom: 'ibc/D805F1DA50D31B96E4282C1D4181EDDFB1A44A598BFF5666F4B43E4B8BEA95A5',
		},
	],
	'572': [
		{
			gaugeId: '1762',
			denom: 'ibc/D805F1DA50D31B96E4282C1D4181EDDFB1A44A598BFF5666F4B43E4B8BEA95A5',
		},
		{
			gaugeId: '1763',
			denom: 'ibc/D805F1DA50D31B96E4282C1D4181EDDFB1A44A598BFF5666F4B43E4B8BEA95A5',
		},
		{
			gaugeId: '1764',
			denom: 'ibc/D805F1DA50D31B96E4282C1D4181EDDFB1A44A598BFF5666F4B43E4B8BEA95A5',
		},
	],
	'573': [
		{
			gaugeId: '2582',
			denom: 'ibc/4E5444C35610CC76FC94E7F7886B93121175C28262DDFDDE6F84E82BF2425452',
		},
		{
			gaugeId: '2583',
			denom: 'ibc/4E5444C35610CC76FC94E7F7886B93121175C28262DDFDDE6F84E82BF2425452',
		},
		{
			gaugeId: '2584',
			denom: 'ibc/4E5444C35610CC76FC94E7F7886B93121175C28262DDFDDE6F84E82BF2425452',
		},
	],
	'574': [
		{
			gaugeId: '2585',
			denom: 'ibc/4E5444C35610CC76FC94E7F7886B93121175C28262DDFDDE6F84E82BF2425452',
		},
		{
			gaugeId: '2586',
			denom: 'ibc/4E5444C35610CC76FC94E7F7886B93121175C28262DDFDDE6F84E82BF2425452',
		},
		{
			gaugeId: '2587',
			denom: 'ibc/4E5444C35610CC76FC94E7F7886B93121175C28262DDFDDE6F84E82BF2425452',
		},
	],
	'577': [
		{
			gaugeId: '2088',
			denom: 'ibc/B547DC9B897E7C3AA5B824696110B8E3D2C31E3ED3F02FF363DCBAD82457E07E',
		},
		{
			gaugeId: '2089',
			denom: 'ibc/B547DC9B897E7C3AA5B824696110B8E3D2C31E3ED3F02FF363DCBAD82457E07E',
		},
		{
			gaugeId: '2090',
			denom: 'ibc/B547DC9B897E7C3AA5B824696110B8E3D2C31E3ED3F02FF363DCBAD82457E07E',
		},
	],
	'578': [
		{
			gaugeId: '2091',
			denom: 'ibc/B547DC9B897E7C3AA5B824696110B8E3D2C31E3ED3F02FF363DCBAD82457E07E',
		},
		{
			gaugeId: '2092',
			denom: 'ibc/B547DC9B897E7C3AA5B824696110B8E3D2C31E3ED3F02FF363DCBAD82457E07E',
		},
		{
			gaugeId: '2093',
			denom: 'ibc/B547DC9B897E7C3AA5B824696110B8E3D2C31E3ED3F02FF363DCBAD82457E07E',
		},
	],
	'584': [
		{
			gaugeId: '1861',
			denom: 'ibc/0954E1C28EB7AF5B72D24F3BC2B47BBB2FDF91BDDFD57B74B99E133AED40972A',
		},
		{
			gaugeId: '1862',
			denom: 'ibc/0954E1C28EB7AF5B72D24F3BC2B47BBB2FDF91BDDFD57B74B99E133AED40972A',
		},
		{
			gaugeId: '1863',
			denom: 'ibc/0954E1C28EB7AF5B72D24F3BC2B47BBB2FDF91BDDFD57B74B99E133AED40972A',
		},
	],
	'585': [
		{
			gaugeId: '1864',
			denom: 'ibc/0954E1C28EB7AF5B72D24F3BC2B47BBB2FDF91BDDFD57B74B99E133AED40972A',
		},
		{
			gaugeId: '1865',
			denom: 'ibc/0954E1C28EB7AF5B72D24F3BC2B47BBB2FDF91BDDFD57B74B99E133AED40972A',
		},
		{
			gaugeId: '1866',
			denom: 'ibc/0954E1C28EB7AF5B72D24F3BC2B47BBB2FDF91BDDFD57B74B99E133AED40972A',
		},
	],
	'586': [
		{
			gaugeId: '1885',
			denom: 'ibc/3BCCC93AD5DF58D11A6F8A05FA8BC801CBA0BA61A981F57E91B8B598BF8061CB',
		},
		{
			gaugeId: '1886',
			denom: 'ibc/3BCCC93AD5DF58D11A6F8A05FA8BC801CBA0BA61A981F57E91B8B598BF8061CB',
		},
		{
			gaugeId: '1887',
			denom: 'ibc/3BCCC93AD5DF58D11A6F8A05FA8BC801CBA0BA61A981F57E91B8B598BF8061CB',
		},
	],
	'587': [
		{
			gaugeId: '1888',
			denom: 'ibc/3BCCC93AD5DF58D11A6F8A05FA8BC801CBA0BA61A981F57E91B8B598BF8061CB',
		},
		{
			gaugeId: '1889',
			denom: 'ibc/3BCCC93AD5DF58D11A6F8A05FA8BC801CBA0BA61A981F57E91B8B598BF8061CB',
		},
		{
			gaugeId: '1890',
			denom: 'ibc/3BCCC93AD5DF58D11A6F8A05FA8BC801CBA0BA61A981F57E91B8B598BF8061CB',
		},
	],
	'592': [
		{
			gaugeId: '2588',
			denom: 'ibc/4E5444C35610CC76FC94E7F7886B93121175C28262DDFDDE6F84E82BF2425452',
		},
		{
			gaugeId: '2589',
			denom: 'ibc/4E5444C35610CC76FC94E7F7886B93121175C28262DDFDDE6F84E82BF2425452',
		},
		{
			gaugeId: '2590',
			denom: 'ibc/4E5444C35610CC76FC94E7F7886B93121175C28262DDFDDE6F84E82BF2425452',
		},
	],
	'600': [
		{
			gaugeId: '2278',
			denom: 'ibc/EA3E1640F9B1532AB129A571203A0B9F789A7F14BB66E350DCBFA18E1A1931F0',
		},
		{
			gaugeId: '2279',
			denom: 'ibc/EA3E1640F9B1532AB129A571203A0B9F789A7F14BB66E350DCBFA18E1A1931F0',
		},
	],
	'601': [
		{
			gaugeId: '2276',
			denom: 'ibc/EA3E1640F9B1532AB129A571203A0B9F789A7F14BB66E350DCBFA18E1A1931F0',
		},
		{
			gaugeId: '2277',
			denom: 'ibc/EA3E1640F9B1532AB129A571203A0B9F789A7F14BB66E350DCBFA18E1A1931F0',
		},
	],
	'5': [
		{
			gaugeId: '1900',
			denom: 'ibc/9712DBB13B9631EDFA9BF61B55F1B2D290B2ADB67E3A4EB3A875F3B6081B3B84',
		},
		{
			gaugeId: '1901',
			denom: 'ibc/9712DBB13B9631EDFA9BF61B55F1B2D290B2ADB67E3A4EB3A875F3B6081B3B84',
		},
		{
			gaugeId: '1902',
			denom: 'ibc/9712DBB13B9631EDFA9BF61B55F1B2D290B2ADB67E3A4EB3A875F3B6081B3B84',
		},
	],
	'6': [
		{
			gaugeId: '1903',
			denom: 'ibc/9712DBB13B9631EDFA9BF61B55F1B2D290B2ADB67E3A4EB3A875F3B6081B3B84',
		},
		{
			gaugeId: '1904',
			denom: 'ibc/9712DBB13B9631EDFA9BF61B55F1B2D290B2ADB67E3A4EB3A875F3B6081B3B84',
		},
		{
			gaugeId: '1905',
			denom: 'ibc/9712DBB13B9631EDFA9BF61B55F1B2D290B2ADB67E3A4EB3A875F3B6081B3B84',
		},
	],
	'602': [
		{
			gaugeId: '2127',
			denom: 'ibc/7A08C6F11EF0F59EB841B9F788A87EC9F2361C7D9703157EC13D940DC53031FA',
		},
		{
			gaugeId: '2128',
			denom: 'ibc/7A08C6F11EF0F59EB841B9F788A87EC9F2361C7D9703157EC13D940DC53031FA',
		},
	],
	'604': [
		{
			gaugeId: '2912',
			denom: 'ibc/987C17B11ABC2B20019178ACE62929FE9840202CE79498E29FE8E5CB02B7C0A4',
		},
	],
	'605': [
		{
			gaugeId: '1960',
			denom: 'ibc/B9E0A1A524E98BB407D3CED8720EFEFD186002F90C1B1B7964811DD0CCC12228',
		},
		{
			gaugeId: '1961',
			denom: 'ibc/B9E0A1A524E98BB407D3CED8720EFEFD186002F90C1B1B7964811DD0CCC12228',
		},
		{
			gaugeId: '1962',
			denom: 'ibc/B9E0A1A524E98BB407D3CED8720EFEFD186002F90C1B1B7964811DD0CCC12228',
		},
	],
	'606': [
		{
			gaugeId: '1963',
			denom: 'ibc/B9E0A1A524E98BB407D3CED8720EFEFD186002F90C1B1B7964811DD0CCC12228',
		},
		{
			gaugeId: '1964',
			denom: 'ibc/B9E0A1A524E98BB407D3CED8720EFEFD186002F90C1B1B7964811DD0CCC12228',
		},
		{
			gaugeId: '1965',
			denom: 'ibc/B9E0A1A524E98BB407D3CED8720EFEFD186002F90C1B1B7964811DD0CCC12228',
		},
	],
	'611': [
		{
			gaugeId: '2913',
			denom: 'ibc/987C17B11ABC2B20019178ACE62929FE9840202CE79498E29FE8E5CB02B7C0A4',
		},
	],
	'612': [
		{
			gaugeId: '2109',
			denom: 'ibc/A0CC0CF735BFB30E730C70019D4218A1244FF383503FF7579C9201AB93CA9293',
		},
	],
	'613': [
		{
			gaugeId: '3193',
			denom: 'ibc/E7B35499CFBEB0FF5778127ABA4FB2C4B79A6B8D3D831D4379C4048C238796BD',
		},
		{
			gaugeId: '3194',
			denom: 'ibc/E7B35499CFBEB0FF5778127ABA4FB2C4B79A6B8D3D831D4379C4048C238796BD',
		},
		{
			gaugeId: '3195',
			denom: 'ibc/E7B35499CFBEB0FF5778127ABA4FB2C4B79A6B8D3D831D4379C4048C238796BD',
		},
	],
	'617': [
		{
			gaugeId: '2125',
			denom: 'ibc/7A08C6F11EF0F59EB841B9F788A87EC9F2361C7D9703157EC13D940DC53031FA',
		},
		{
			gaugeId: '2126',
			denom: 'ibc/7A08C6F11EF0F59EB841B9F788A87EC9F2361C7D9703157EC13D940DC53031FA',
		},
	],
	'618': [
		{
			gaugeId: '2004',
			denom: 'ibc/EA4C0A9F72E2CEDF10D0E7A9A6A22954DB3444910DB5BE980DF59B05A46DAD1C',
		},
		{
			gaugeId: '2005',
			denom: 'ibc/EA4C0A9F72E2CEDF10D0E7A9A6A22954DB3444910DB5BE980DF59B05A46DAD1C',
		},
		{
			gaugeId: '2006',
			denom: 'ibc/EA4C0A9F72E2CEDF10D0E7A9A6A22954DB3444910DB5BE980DF59B05A46DAD1C',
		},
	],
	'619': [
		{
			gaugeId: '2007',
			denom: 'ibc/EA4C0A9F72E2CEDF10D0E7A9A6A22954DB3444910DB5BE980DF59B05A46DAD1C',
		},
		{
			gaugeId: '2008',
			denom: 'ibc/EA4C0A9F72E2CEDF10D0E7A9A6A22954DB3444910DB5BE980DF59B05A46DAD1C',
		},
		{
			gaugeId: '2009',
			denom: 'ibc/EA4C0A9F72E2CEDF10D0E7A9A6A22954DB3444910DB5BE980DF59B05A46DAD1C',
		},
	],
	'621': [
		{
			gaugeId: '2020',
			denom: 'ibc/307E5C96C8F60D1CBEE269A9A86C0834E1DB06F2B3788AE4F716EDB97A48B97D',
		},
	],
	'625': [
		{
			gaugeId: '3327',
			denom: 'ibc/E97634A40119F1898989C2A23224ED83FDD0A57EA46B3A094E287288D1672B44',
		},
		{
			gaugeId: '3328',
			denom: 'ibc/E97634A40119F1898989C2A23224ED83FDD0A57EA46B3A094E287288D1672B44',
		},
	],
	'629': [
		{
			gaugeId: '2067',
			denom: 'ibc/8318FD63C42203D16DDCAF49FE10E8590669B3219A3E87676AC9DA50722687FB',
		},
		{
			gaugeId: '2068',
			denom: 'ibc/8318FD63C42203D16DDCAF49FE10E8590669B3219A3E87676AC9DA50722687FB',
		},
		{
			gaugeId: '2069',
			denom: 'ibc/8318FD63C42203D16DDCAF49FE10E8590669B3219A3E87676AC9DA50722687FB',
		},
	],
	'637': [
		{
			gaugeId: '2258',
			denom: 'ibc/346786EA82F41FE55FAD14BF69AD8BA9B36985406E43F3CB23E6C45A285A9593',
		},
		{
			gaugeId: '2259',
			denom: 'ibc/346786EA82F41FE55FAD14BF69AD8BA9B36985406E43F3CB23E6C45A285A9593',
		},
		{
			gaugeId: '2260',
			denom: 'ibc/346786EA82F41FE55FAD14BF69AD8BA9B36985406E43F3CB23E6C45A285A9593',
		},
	],
	'638': [
		{
			gaugeId: '2261',
			denom: 'ibc/346786EA82F41FE55FAD14BF69AD8BA9B36985406E43F3CB23E6C45A285A9593',
		},
		{
			gaugeId: '2262',
			denom: 'ibc/346786EA82F41FE55FAD14BF69AD8BA9B36985406E43F3CB23E6C45A285A9593',
		},
		{
			gaugeId: '2263',
			denom: 'ibc/346786EA82F41FE55FAD14BF69AD8BA9B36985406E43F3CB23E6C45A285A9593',
		},
	],
	'641': [
		{
			gaugeId: '2925',
			denom: 'ibc/67795E528DF67C5606FC20F824EA39A6EF55BA133F4DC79C90A8C47A0901E17C',
		},
		{
			gaugeId: '2926',
			denom: 'ibc/67795E528DF67C5606FC20F824EA39A6EF55BA133F4DC79C90A8C47A0901E17C',
		},
		{
			gaugeId: '2927',
			denom: 'ibc/67795E528DF67C5606FC20F824EA39A6EF55BA133F4DC79C90A8C47A0901E17C',
		},
	],
	'642': [
		{
			gaugeId: '2269',
			denom: 'ibc/67795E528DF67C5606FC20F824EA39A6EF55BA133F4DC79C90A8C47A0901E17C',
		},
		{
			gaugeId: '2270',
			denom: 'ibc/67795E528DF67C5606FC20F824EA39A6EF55BA133F4DC79C90A8C47A0901E17C',
		},
		{
			gaugeId: '2271',
			denom: 'ibc/67795E528DF67C5606FC20F824EA39A6EF55BA133F4DC79C90A8C47A0901E17C',
		},
	],
	'643': [
		{
			gaugeId: '2928',
			denom: 'ibc/67795E528DF67C5606FC20F824EA39A6EF55BA133F4DC79C90A8C47A0901E17C',
		},
		{
			gaugeId: '2929',
			denom: 'ibc/67795E528DF67C5606FC20F824EA39A6EF55BA133F4DC79C90A8C47A0901E17C',
		},
		{
			gaugeId: '2930',
			denom: 'ibc/67795E528DF67C5606FC20F824EA39A6EF55BA133F4DC79C90A8C47A0901E17C',
		},
	],
	'648': [
		{
			gaugeId: '2939',
			denom: 'ibc/8061A06D3BD4D52C4A28FFECF7150D370393AF0BA661C3776C54FF32836C3961',
		},
	],
	'651': [
		{
			gaugeId: '2547',
			denom: 'ibc/8FEFAE6AECF6E2A255585617F781F35A8D5709A545A804482A261C0C9548A9D3',
		},
		{
			gaugeId: '2548',
			denom: 'ibc/8FEFAE6AECF6E2A255585617F781F35A8D5709A545A804482A261C0C9548A9D3',
		},
		{
			gaugeId: '2549',
			denom: 'ibc/8FEFAE6AECF6E2A255585617F781F35A8D5709A545A804482A261C0C9548A9D3',
		},
	],
	'662': [
		{
			gaugeId: '2591',
			denom: 'ibc/41999DF04D9441DAC0DF5D8291DF4333FBCBA810FFD63FDCE34FDF41EF37B6F7',
		},
		{
			gaugeId: '2592',
			denom: 'ibc/41999DF04D9441DAC0DF5D8291DF4333FBCBA810FFD63FDCE34FDF41EF37B6F7',
		},
		{
			gaugeId: '2593',
			denom: 'ibc/41999DF04D9441DAC0DF5D8291DF4333FBCBA810FFD63FDCE34FDF41EF37B6F7',
		},
  '678': [
		{
			gaugeId: '3013',
			denom: 'uosmo',
    },
	],
};

export const PoolsPerPage = 10;
export const RewardEpochIdentifier = 'day';

/**
 * Determine the channel info per the chain.
 * Guide users to use the same channel for convenience.
 */
export const IBCAssetInfos: {
	counterpartyChainId: string;
	// Souce channel id based on the Osmosis chain
	sourceChannelId: string;
	// Destination channel id from Osmosis chain
	destChannelId: string;
	coinMinimalDenom: string;
	// In some reasons, ibc channel is in unstable status.
	// Disable the deposit, withdraw button and show the tooltip.
	isUnstable?: boolean;

	// If the asset is from ics20-cw20
	ics20ContractAddress?: string;

	// If the asset is from ics20-cw20
	ibcTransferPathDenom?: string;

	// If the asset requires a custom deposit external link
	depositUrlOverride?: string;

	// If the asset requires a custom withdrawal external link
	withdrawUrlOverride?: string;
}[] = [
	{
		counterpartyChainId: 'columbus-5',
		sourceChannelId: 'channel-72',
		destChannelId: 'channel-1',
		coinMinimalDenom: 'uusd',
	},
	{
		counterpartyChainId: 'axelar-dojo-1',
		sourceChannelId: 'channel-208',
		destChannelId: 'channel-3',
		coinMinimalDenom: 'uusdc',
		depositUrlOverride: 'https://satellite.money/?source=ethereum&destination=osmosis&token=usdc',
		withdrawUrlOverride: 'https://satellite.money/?source=osmosis&destination=ethereum&token=usdc',
	},
	{
		counterpartyChainId: 'cosmoshub-4',
		sourceChannelId: 'channel-0',
		destChannelId: 'channel-141',
		coinMinimalDenom: 'uatom',
	},
	{
		counterpartyChainId: 'columbus-5',
		sourceChannelId: 'channel-72',
		destChannelId: 'channel-1',
		coinMinimalDenom: 'uluna',
	},
	{
		counterpartyChainId: 'crypto-org-chain-mainnet-1',
		sourceChannelId: 'channel-5',
		destChannelId: 'channel-10',
		coinMinimalDenom: 'basecro',
	},
	{
		counterpartyChainId: 'secret-4',
		sourceChannelId: 'channel-88',
		destChannelId: 'channel-1',
		coinMinimalDenom: 'uscrt',
	},
	{
		counterpartyChainId: 'juno-1',
		sourceChannelId: 'channel-42',
		destChannelId: 'channel-0',
		coinMinimalDenom: 'ujuno',
	},
	{
		counterpartyChainId: 'juno-1',
		sourceChannelId: 'channel-169',
		destChannelId: 'channel-47',
		coinMinimalDenom: 'cw20:juno168ctmpyppk90d34p3jjy658zf5a5l3w8wk35wht6ccqj4mr0yv8s4j5awr',
		ics20ContractAddress: 'juno1v4887y83d6g28puzvt8cl0f3cdhd3y6y9mpysnsp3k8krdm7l6jqgm0rkn',
	},
	{
		counterpartyChainId: 'stargaze-1',
		sourceChannelId: 'channel-75',
		destChannelId: 'channel-0',
		coinMinimalDenom: 'ustars',
	},
	{
		counterpartyChainId: 'chihuahua-1',
		sourceChannelId: 'channel-113',
		destChannelId: 'channel-7',
		coinMinimalDenom: 'uhuahua',
	},
	{
		counterpartyChainId: 'core-1',
		sourceChannelId: 'channel-4',
		destChannelId: 'channel-6',
		coinMinimalDenom: 'uxprt',
	},
	{
		counterpartyChainId: 'core-1',
		sourceChannelId: 'channel-4',
		destChannelId: 'channel-6',
		coinMinimalDenom: 'ibc/A6E3AF63B3C906416A9AF7A556C59EA4BD50E617EFFE6299B99700CCB780E444',
		ibcTransferPathDenom: 'transfer/channel-38/gravity0xfB5c6815cA3AC72Ce9F5006869AE67f18bF77006',
	},
	{
		counterpartyChainId: 'akashnet-2',
		sourceChannelId: 'channel-1',
		destChannelId: 'channel-9',
		coinMinimalDenom: 'uakt',
	},
	{
		counterpartyChainId: 'regen-1',
		sourceChannelId: 'channel-8',
		destChannelId: 'channel-1',
		coinMinimalDenom: 'uregen',
	},
	{
		counterpartyChainId: 'sentinelhub-2',
		sourceChannelId: 'channel-2',
		destChannelId: 'channel-0',
		coinMinimalDenom: 'udvpn',
	},
	{
		counterpartyChainId: 'irishub-1',
		sourceChannelId: 'channel-6',
		destChannelId: 'channel-3',
		coinMinimalDenom: 'uiris',
	},
	{
		counterpartyChainId: 'iov-mainnet-ibc',
		sourceChannelId: 'channel-15',
		destChannelId: 'channel-2',
		coinMinimalDenom: 'uiov',
	},
	{
		counterpartyChainId: 'emoney-3',
		sourceChannelId: 'channel-37',
		destChannelId: 'channel-0',
		coinMinimalDenom: 'ungm',
	},
	{
		counterpartyChainId: 'emoney-3',
		sourceChannelId: 'channel-37',
		destChannelId: 'channel-0',
		coinMinimalDenom: 'eeur',
	},
	{
		counterpartyChainId: 'likecoin-mainnet-2',
		sourceChannelId: 'channel-53',
		destChannelId: 'channel-3',
		coinMinimalDenom: 'nanolike',
	},
	{
		counterpartyChainId: 'impacthub-3',
		sourceChannelId: 'channel-38',
		destChannelId: 'channel-4',
		coinMinimalDenom: 'uixo',
	},
	{
		counterpartyChainId: 'bitcanna-1',
		sourceChannelId: 'channel-51',
		destChannelId: 'channel-1',
		coinMinimalDenom: 'ubcna',
	},
	{
		counterpartyChainId: 'bitsong-2b',
		sourceChannelId: 'channel-73',
		destChannelId: 'channel-0',
		coinMinimalDenom: 'ubtsg',
	},
	{
		counterpartyChainId: 'kichain-2',
		sourceChannelId: 'channel-77',
		destChannelId: 'channel-0',
		coinMinimalDenom: 'uxki',
	},
	{
		counterpartyChainId: 'panacea-3',
		sourceChannelId: 'channel-82',
		destChannelId: 'channel-1',
		coinMinimalDenom: 'umed',
	},
	{
		counterpartyChainId: 'bostrom',
		sourceChannelId: 'channel-95',
		destChannelId: 'channel-2',
		coinMinimalDenom: 'boot',
	},
	{
		counterpartyChainId: 'comdex-1',
		sourceChannelId: 'channel-87',
		destChannelId: 'channel-1',
		coinMinimalDenom: 'ucmdx',
	},
	{
		counterpartyChainId: 'cheqd-mainnet-1',
		sourceChannelId: 'channel-108',
		destChannelId: 'channel-0',
		coinMinimalDenom: 'ncheq',
	},
	{
		counterpartyChainId: 'lum-network-1',
		sourceChannelId: 'channel-115',
		destChannelId: 'channel-3',
		coinMinimalDenom: 'ulum',
	},
	{
		counterpartyChainId: 'vidulum-1',
		sourceChannelId: 'channel-124',
		destChannelId: 'channel-0',
		coinMinimalDenom: 'uvdl',
	},
	{
		counterpartyChainId: 'desmos-mainnet',
		sourceChannelId: 'channel-135',
		destChannelId: 'channel-2',
		coinMinimalDenom: 'udsm',
	},
	{
		counterpartyChainId: 'dig-1',
		sourceChannelId: 'channel-128',
		destChannelId: 'channel-1',
		coinMinimalDenom: 'udig',
	},
	{
		counterpartyChainId: 'sommelier-3',
		sourceChannelId: 'channel-165',
		destChannelId: 'channel-0',
		coinMinimalDenom: 'usomm',
	},
	{
		counterpartyChainId: 'sifchain-1',
		sourceChannelId: 'channel-47',
		destChannelId: 'channel-17',
		coinMinimalDenom: 'rowan',
	},
	{
		counterpartyChainId: 'laozi-mainnet',
		sourceChannelId: 'channel-148',
		destChannelId: 'channel-83',
		coinMinimalDenom: 'uband',
	},
	{
		counterpartyChainId: 'darchub',
		sourceChannelId: 'channel-171',
		destChannelId: 'channel-0',
		coinMinimalDenom: 'udarc',
	},
	{
		counterpartyChainId: 'umee-1',
		sourceChannelId: 'channel-184',
		destChannelId: 'channel-0',
		coinMinimalDenom: 'uumee',
	},
	{
		counterpartyChainId: 'gravity-bridge-3',
		sourceChannelId: 'channel-144',
		destChannelId: 'channel-10',
		coinMinimalDenom: 'ugraviton',
	},
	{
		counterpartyChainId: 'mainnet-3',
		sourceChannelId: 'channel-181',
		destChannelId: 'channel-1',
		coinMinimalDenom: 'udec',
	},
	{
		counterpartyChainId: 'juno-1',
		sourceChannelId: 'channel-169',
		destChannelId: 'channel-47',
		coinMinimalDenom: 'cw20:juno1g2g7ucurum66d42g8k5twk34yegdq8c82858gz0tq2fc75zy7khssgnhjl',
		ics20ContractAddress: 'juno1v4887y83d6g28puzvt8cl0f3cdhd3y6y9mpysnsp3k8krdm7l6jqgm0rkn',
	},
	{
		counterpartyChainId: 'carbon-1',
		sourceChannelId: 'channel-188',
		destChannelId: 'channel-0',
		coinMinimalDenom: 'swth',
	},
	{
		counterpartyChainId: 'cerberus-chain-1',
		sourceChannelId: 'channel-212',
		destChannelId: 'channel-1',
		coinMinimalDenom: 'ucrbrus',
	},
	{
		counterpartyChainId: 'fetchhub-4',
		sourceChannelId: 'channel-229',
		destChannelId: 'channel-10',
		coinMinimalDenom: 'afet',
	},
];

export const EmbedChainInfos: ChainInfoWithExplorer[] = [
	process.env['LOCALNET'] === 'true'
		? {
				rpc: 'http://localhost:26657',
				rest: 'http://localhost:1317',
				chainId: 'localnet-1',
				chainName: 'Osmosis',
				stakeCurrency: {
					coinDenom: 'OSMO',
					coinMinimalDenom: 'uosmo',
					coinDecimals: 6,
					coinGeckoId: 'osmosis',
					coinImageUrl: window.location.origin + '/public/assets/tokens/osmo.svg',
				},
				bip44: {
					coinType: 118,
				},
				bech32Config: Bech32Address.defaultBech32Config('osmo'),
				currencies: [
					{
						coinDenom: 'OSMO',
						coinMinimalDenom: 'uosmo',
						coinDecimals: 6,
						coinGeckoId: 'osmosis',
						coinImageUrl: window.location.origin + '/public/assets/tokens/osmo.svg',
					},
					{
						coinDenom: 'ION',
						coinMinimalDenom: 'uion',
						coinDecimals: 6,
						coinGeckoId: 'ion',
						coinImageUrl: window.location.origin + '/public/assets/tokens/ion.png',
					},
					{
						coinDenom: 'ATOM',
						coinMinimalDenom: 'uatom',
						coinDecimals: 6,
						coinGeckoId: 'cosmos',
						coinImageUrl: window.location.origin + '/public/assets/tokens/atom.svg',
					},
					{
						coinDenom: 'FOO',
						coinMinimalDenom: 'ufoo',
						coinDecimals: 6,
					},
					{
						coinDenom: 'BAR',
						coinMinimalDenom: 'ubar',
						coinDecimals: 6,
					},
				],
				feeCurrencies: [
					{
						coinDenom: 'OSMO',
						coinMinimalDenom: 'uosmo',
						coinDecimals: 6,
						coinGeckoId: 'osmosis',
						coinImageUrl: window.location.origin + '/public/assets/tokens/osmo.svg',
					},
				],
				gasPriceStep: {
					low: 0,
					average: 0,
					high: 0.025,
				},
				features: ['stargate', 'ibc-transfer', 'no-legacy-stdTx', 'ibc-go'],
				explorerUrlToTx: 'https://www.mintscan.io/osmosis/txs/{txHash}',
		  }
		: {
				rpc: 'https://rpc-osmosis.keplr.app',
				rest: 'https://lcd-osmosis.keplr.app',
				chainId: 'osmosis-1',
				chainName: 'Osmosis',
				stakeCurrency: {
					coinDenom: 'OSMO',
					coinMinimalDenom: 'uosmo',
					coinDecimals: 6,
					coinGeckoId: 'osmosis',
					coinImageUrl: window.location.origin + '/public/assets/tokens/osmo.svg',
				},
				bip44: {
					coinType: 118,
				},
				bech32Config: Bech32Address.defaultBech32Config('osmo'),
				currencies: [
					{
						coinDenom: 'OSMO',
						coinMinimalDenom: 'uosmo',
						coinDecimals: 6,
						coinGeckoId: 'osmosis',
						coinImageUrl: window.location.origin + '/public/assets/tokens/osmo.svg',
					},
					{
						coinDenom: 'ION',
						coinMinimalDenom: 'uion',
						coinDecimals: 6,
						coinGeckoId: 'ion',
						coinImageUrl: window.location.origin + '/public/assets/tokens/ion.png',
					},
				],
				feeCurrencies: [
					{
						coinDenom: 'OSMO',
						coinMinimalDenom: 'uosmo',
						coinDecimals: 6,
						coinGeckoId: 'osmosis',
						coinImageUrl: window.location.origin + '/public/assets/tokens/osmo.svg',
					},
				],
				gasPriceStep: {
					low: 0,
					average: 0,
					high: 0.025,
				},
				features: ['stargate', 'ibc-transfer', 'no-legacy-stdTx', 'ibc-go'],
				explorerUrlToTx: 'https://www.mintscan.io/osmosis/txs/{txHash}',
		  },
	{
		rpc: 'https://rpc-cosmoshub.keplr.app',
		rest: 'https://lcd-cosmoshub.keplr.app',
		chainId: 'cosmoshub-4',
		chainName: 'Cosmos Hub',
		stakeCurrency: {
			coinDenom: 'ATOM',
			coinMinimalDenom: 'uatom',
			coinDecimals: 6,
			coinGeckoId: 'cosmos',
			coinImageUrl: window.location.origin + '/public/assets/tokens/atom.svg',
		},
		bip44: {
			coinType: 118,
		},
		bech32Config: Bech32Address.defaultBech32Config('cosmos'),
		currencies: [
			{
				coinDenom: 'ATOM',
				coinMinimalDenom: 'uatom',
				coinDecimals: 6,
				coinGeckoId: 'cosmos',
				coinImageUrl: window.location.origin + '/public/assets/tokens/atom.svg',
			},
		],
		feeCurrencies: [
			{
				coinDenom: 'ATOM',
				coinMinimalDenom: 'uatom',
				coinDecimals: 6,
				coinGeckoId: 'cosmos',
				coinImageUrl: window.location.origin + '/public/assets/tokens/atom.svg',
			},
		],
		coinType: 118,
		features: ['stargate', 'ibc-transfer', 'no-legacy-stdTx', 'ibc-go'],
		explorerUrlToTx: 'https://www.mintscan.io/cosmos/txs/{txHash}',
	},
	{
		rpc: 'https://rpc-columbus.keplr.app',
		rest: 'https://lcd-columbus.keplr.app',
		chainId: 'columbus-5',
		chainName: 'Terra',
		stakeCurrency: {
			coinDenom: 'LUNA',
			coinMinimalDenom: 'uluna',
			coinDecimals: 6,
			coinGeckoId: 'terra-luna',
			coinImageUrl: window.location.origin + '/public/assets/tokens/luna.png',
		},
		bip44: {
			coinType: 330,
		},
		bech32Config: Bech32Address.defaultBech32Config('terra'),
		currencies: [
			{
				coinDenom: 'LUNA',
				coinMinimalDenom: 'uluna',
				coinDecimals: 6,
				coinGeckoId: 'terra-luna',
				coinImageUrl: window.location.origin + '/public/assets/tokens/luna.png',
			},
			{
				coinDenom: 'UST',
				coinMinimalDenom: 'uusd',
				coinDecimals: 6,
				coinGeckoId: 'terrausd',
				coinImageUrl: window.location.origin + '/public/assets/tokens/ust.png',
			},
		],
		feeCurrencies: [
			{
				coinDenom: 'LUNA',
				coinMinimalDenom: 'uluna',
				coinDecimals: 6,
				coinGeckoId: 'terra-luna',
				coinImageUrl: window.location.origin + '/public/assets/tokens/luna.png',
			},
			{
				coinDenom: 'UST',
				coinMinimalDenom: 'uusd',
				coinDecimals: 6,
				coinGeckoId: 'terrausd',
				coinImageUrl: window.location.origin + '/public/assets/tokens/ust.png',
			},
		],
		gasPriceStep: {
			low: 0.015,
			average: 0.015,
			high: 0.015,
		},
		features: ['stargate', 'ibc-transfer', 'no-legacy-stdTx'],
		explorerUrlToTx: 'https://finder.terra.money/columbus-5/tx/{txHash}',
	},
	{
		rpc: 'https://rpc-secret.keplr.app',
		rest: 'https://lcd-secret.keplr.app',
		chainId: 'secret-4',
		chainName: 'Secret Network',
		stakeCurrency: {
			coinDenom: 'SCRT',
			coinMinimalDenom: 'uscrt',
			coinDecimals: 6,
			coinGeckoId: 'secret',
			coinImageUrl: window.location.origin + '/public/assets/tokens/scrt.svg',
		},
		bip44: {
			coinType: 529,
		},
		bech32Config: Bech32Address.defaultBech32Config('secret'),
		currencies: [
			{
				coinDenom: 'SCRT',
				coinMinimalDenom: 'uscrt',
				coinDecimals: 6,
				coinGeckoId: 'secret',
				coinImageUrl: window.location.origin + '/public/assets/tokens/scrt.svg',
			},
		],
		feeCurrencies: [
			{
				coinDenom: 'SCRT',
				coinMinimalDenom: 'uscrt',
				coinDecimals: 6,
				coinGeckoId: 'secret',
				coinImageUrl: window.location.origin + '/public/assets/tokens/scrt.svg',
			},
		],
		coinType: 118,
		features: ['stargate', 'ibc-transfer', 'no-legacy-stdTx'],
		explorerUrlToTx: 'https://secretnodes.com/secret/chains/secret-4/transactions/{txHash}',
	},
	{
		rpc: 'https://rpc-akash.keplr.app',
		rest: 'https://lcd-akash.keplr.app',
		chainId: 'akashnet-2',
		chainName: 'Akash',
		stakeCurrency: {
			coinDenom: 'AKT',
			coinMinimalDenom: 'uakt',
			coinDecimals: 6,
			coinGeckoId: 'akash-network',
			coinImageUrl: window.location.origin + '/public/assets/tokens/akt.svg',
		},
		bip44: {
			coinType: 118,
		},
		bech32Config: Bech32Address.defaultBech32Config('akash'),
		currencies: [
			{
				coinDenom: 'AKT',
				coinMinimalDenom: 'uakt',
				coinDecimals: 6,
				coinGeckoId: 'akash-network',
				coinImageUrl: window.location.origin + '/public/assets/tokens/akt.svg',
			},
		],
		feeCurrencies: [
			{
				coinDenom: 'AKT',
				coinMinimalDenom: 'uakt',
				coinDecimals: 6,
				coinGeckoId: 'akash-network',
				coinImageUrl: window.location.origin + '/public/assets/tokens/akt.svg',
			},
		],
		coinType: 118,
		features: ['stargate', 'ibc-transfer', 'ibc-go', 'no-legacy-stdTx'],
		explorerUrlToTx: 'https://www.mintscan.io/akash/txs/{txHash}',
	},
	{
		rpc: 'https://rpc-regen.keplr.app',
		rest: 'https://lcd-regen.keplr.app',
		chainId: 'regen-1',
		chainName: 'Regen Network',
		stakeCurrency: {
			coinDenom: 'REGEN',
			coinMinimalDenom: 'uregen',
			coinDecimals: 6,
			coinImageUrl: window.location.origin + '/public/assets/tokens/regen.png',
			coinGeckoId: 'regen',
		},
		bip44: { coinType: 118 },
		bech32Config: Bech32Address.defaultBech32Config('regen'),
		currencies: [
			{
				coinDenom: 'REGEN',
				coinMinimalDenom: 'uregen',
				coinDecimals: 6,
				coinImageUrl: window.location.origin + '/public/assets/tokens/regen.png',
				coinGeckoId: 'regen',
			},
		],
		feeCurrencies: [
			{
				coinDenom: 'REGEN',
				coinMinimalDenom: 'uregen',
				coinDecimals: 6,
				coinImageUrl: window.location.origin + '/public/assets/tokens/regen.png',
				coinGeckoId: 'regen',
			},
		],
		features: ['stargate', 'ibc-transfer', 'no-legacy-stdTx'],
		explorerUrlToTx: 'https://regen.aneka.io/txs/{txHash}',
	},
	{
		rpc: 'https://rpc-sentinel.keplr.app',
		rest: 'https://lcd-sentinel.keplr.app',
		chainId: 'sentinelhub-2',
		chainName: 'Sentinel',
		stakeCurrency: {
			coinDenom: 'DVPN',
			coinMinimalDenom: 'udvpn',
			coinDecimals: 6,
			coinGeckoId: 'sentinel',
			coinImageUrl: window.location.origin + '/public/assets/tokens/dvpn.png',
		},
		bip44: { coinType: 118 },
		bech32Config: Bech32Address.defaultBech32Config('sent'),
		currencies: [
			{
				coinDenom: 'DVPN',
				coinMinimalDenom: 'udvpn',
				coinDecimals: 6,
				coinGeckoId: 'sentinel',
				coinImageUrl: window.location.origin + '/public/assets/tokens/dvpn.png',
			},
		],
		feeCurrencies: [
			{
				coinDenom: 'DVPN',
				coinMinimalDenom: 'udvpn',
				coinDecimals: 6,
				coinGeckoId: 'sentinel',
				coinImageUrl: window.location.origin + '/public/assets/tokens/dvpn.png',
			},
		],
		explorerUrlToTx: 'https://www.mintscan.io/sentinel/txs/{txHash}',
		features: ['stargate', 'ibc-transfer', 'no-legacy-stdTx', 'ibc-go'],
	},
	{
		rpc: 'https://rpc-persistence.keplr.app',
		rest: 'https://lcd-persistence.keplr.app',
		chainId: 'core-1',
		chainName: 'Persistence',
		stakeCurrency: {
			coinDenom: 'XPRT',
			coinMinimalDenom: 'uxprt',
			coinDecimals: 6,
			coinGeckoId: 'persistence',
			coinImageUrl: window.location.origin + '/public/assets/tokens/xprt.png',
		},
		bip44: {
			coinType: 750,
		},
		bech32Config: Bech32Address.defaultBech32Config('persistence'),
		currencies: [
			{
				coinDenom: 'XPRT',
				coinMinimalDenom: 'uxprt',
				coinDecimals: 6,
				coinGeckoId: 'persistence',
				coinImageUrl: window.location.origin + '/public/assets/tokens/xprt.png',
			},
			{
				coinDenom: 'PSTAKE',
				coinMinimalDenom: 'ibc/A6E3AF63B3C906416A9AF7A556C59EA4BD50E617EFFE6299B99700CCB780E444',
				coinDecimals: 18,
				coinGeckoId: 'pstake-finance',
				coinImageUrl: window.location.origin + '/public/assets/tokens/pstake.png',
			},
		],
		feeCurrencies: [
			{
				coinDenom: 'XPRT',
				coinMinimalDenom: 'uxprt',
				coinDecimals: 6,
				coinGeckoId: 'persistence',
				coinImageUrl: window.location.origin + '/public/assets/tokens/xprt.png',
			},
		],
		features: ['stargate', 'ibc-transfer', 'no-legacy-stdTx', 'ibc-go'],
		explorerUrlToTx: 'https://www.mintscan.io/persistence/txs/{txHash}',
	},
	{
		rpc: 'https://rpc-iris.keplr.app',
		rest: 'https://lcd-iris.keplr.app',
		chainId: 'irishub-1',
		chainName: 'IRISnet',
		stakeCurrency: {
			coinDenom: 'IRIS',
			coinMinimalDenom: 'uiris',
			coinDecimals: 6,
			coinGeckoId: 'iris-network',
			coinImageUrl: window.location.origin + '/public/assets/tokens/iris.svg',
		},
		bip44: {
			coinType: 118,
		},
		bech32Config: Bech32Address.defaultBech32Config('iaa'),
		currencies: [
			{
				coinDenom: 'IRIS',
				coinMinimalDenom: 'uiris',
				coinDecimals: 6,
				coinGeckoId: 'iris-network',
				coinImageUrl: window.location.origin + '/public/assets/tokens/iris.svg',
			},
		],
		feeCurrencies: [
			{
				coinDenom: 'IRIS',
				coinMinimalDenom: 'uiris',
				coinDecimals: 6,
				coinGeckoId: 'iris-network',
				coinImageUrl: window.location.origin + '/public/assets/tokens/iris.svg',
			},
		],
		features: ['stargate', 'ibc-transfer', 'no-legacy-stdTx'],
		explorerUrlToTx: 'https://www.mintscan.io/iris/txs/{txHash}',
	},
	{
		rpc: 'https://rpc-crypto-org.keplr.app/',
		rest: 'https://lcd-crypto-org.keplr.app/',
		chainId: 'crypto-org-chain-mainnet-1',
		chainName: 'Crypto.org',
		stakeCurrency: {
			coinDenom: 'CRO',
			coinMinimalDenom: 'basecro',
			coinDecimals: 8,
			coinGeckoId: 'crypto-com-chain',
			coinImageUrl: window.location.origin + '/public/assets/tokens/cro.png',
		},
		bip44: {
			coinType: 394,
		},
		bech32Config: Bech32Address.defaultBech32Config('cro'),
		currencies: [
			{
				coinDenom: 'CRO',
				coinMinimalDenom: 'basecro',
				coinDecimals: 8,
				coinGeckoId: 'crypto-com-chain',
				coinImageUrl: window.location.origin + '/public/assets/tokens/cro.png',
			},
		],
		feeCurrencies: [
			{
				coinDenom: 'CRO',
				coinMinimalDenom: 'basecro',
				coinDecimals: 8,
				coinGeckoId: 'crypto-com-chain',
				coinImageUrl: window.location.origin + '/public/assets/tokens/cro.png',
			},
		],
		features: ['stargate', 'ibc-transfer', 'no-legacy-stdTx'],
		explorerUrlToTx: 'https://www.mintscan.io/crypto-org/txs/{txHash}',
	},
	{
		rpc: 'https://rpc-iov.keplr.app',
		rest: 'https://lcd-iov.keplr.app',
		chainId: 'iov-mainnet-ibc',
		chainName: 'Starname',
		stakeCurrency: {
			coinDenom: 'IOV',
			coinMinimalDenom: 'uiov',
			coinDecimals: 6,
			coinGeckoId: 'starname',
			coinImageUrl: window.location.origin + '/public/assets/tokens/iov.png',
		},
		bip44: {
			coinType: 234,
		},
		bech32Config: Bech32Address.defaultBech32Config('star'),
		currencies: [
			{
				coinDenom: 'IOV',
				coinMinimalDenom: 'uiov',
				coinDecimals: 6,
				coinGeckoId: 'starname',
				coinImageUrl: window.location.origin + '/public/assets/tokens/iov.png',
			},
		],
		feeCurrencies: [
			{
				coinDenom: 'IOV',
				coinMinimalDenom: 'uiov',
				coinDecimals: 6,
				coinGeckoId: 'starname',
				coinImageUrl: window.location.origin + '/public/assets/tokens/iov.png',
			},
		],
		features: ['stargate', 'ibc-transfer'],
		explorerUrlToTx: 'https://www.mintscan.io/starname/txs/{txHash}',
	},
	{
		rpc: 'https://rpc-emoney.keplr.app',
		rest: 'https://lcd-emoney.keplr.app',
		chainId: 'emoney-3',
		chainName: 'e-Money',
		stakeCurrency: {
			coinDenom: 'NGM',
			coinMinimalDenom: 'ungm',
			coinDecimals: 6,
			coinGeckoId: 'e-money',
			coinImageUrl: window.location.origin + '/public/assets/tokens/ngm.png',
		},
		bip44: {
			coinType: 118,
		},
		bech32Config: Bech32Address.defaultBech32Config('emoney'),
		currencies: [
			{
				coinDenom: 'NGM',
				coinMinimalDenom: 'ungm',
				coinDecimals: 6,
				coinGeckoId: 'e-money',
				coinImageUrl: window.location.origin + '/public/assets/tokens/ngm.png',
			},
			{
				coinDenom: 'EEUR',
				coinMinimalDenom: 'eeur',
				coinDecimals: 6,
				coinGeckoId: 'e-money-eur',
				coinImageUrl: window.location.origin + '/public/assets/tokens/eeur.png',
			},
		],
		feeCurrencies: [
			{
				coinDenom: 'NGM',
				coinMinimalDenom: 'ungm',
				coinDecimals: 6,
				coinGeckoId: 'e-money',
				coinImageUrl: window.location.origin + '/public/assets/tokens/ngm.png',
			},
		],
		gasPriceStep: {
			low: 1,
			average: 1,
			high: 1,
		},
		features: ['stargate', 'ibc-transfer'],
		explorerUrlToTx: 'https://emoney.bigdipper.live/transactions/{txHash}',
	},
	{
		rpc: 'https://rpc-juno.keplr.app',
		rest: 'https://lcd-juno.keplr.app',
		chainId: 'juno-1',
		chainName: 'Juno',
		stakeCurrency: {
			coinDenom: 'JUNO',
			coinMinimalDenom: 'ujuno',
			coinDecimals: 6,
			coinGeckoId: 'juno-network',
			coinImageUrl: window.location.origin + '/public/assets/tokens/juno.svg',
		},
		bip44: {
			coinType: 118,
		},
		bech32Config: Bech32Address.defaultBech32Config('juno'),
		currencies: [
			{
				coinDenom: 'JUNO',
				coinMinimalDenom: 'ujuno',
				coinDecimals: 6,
				coinGeckoId: 'juno-network',
				coinImageUrl: window.location.origin + '/public/assets/tokens/juno.svg',
			},
			{
				type: 'cw20',
				contractAddress: 'juno168ctmpyppk90d34p3jjy658zf5a5l3w8wk35wht6ccqj4mr0yv8s4j5awr',
				coinDenom: 'NETA',
				coinMinimalDenom: 'cw20:juno168ctmpyppk90d34p3jjy658zf5a5l3w8wk35wht6ccqj4mr0yv8s4j5awr:NETA',
				coinDecimals: 6,
				coinGeckoId: 'neta',
				coinImageUrl: window.location.origin + '/public/assets/tokens/neta.svg',
			},
			{
				type: 'cw20',
				contractAddress: 'juno1g2g7ucurum66d42g8k5twk34yegdq8c82858gz0tq2fc75zy7khssgnhjl',
				coinDenom: 'MARBLE',
				coinMinimalDenom: 'cw20:juno1g2g7ucurum66d42g8k5twk34yegdq8c82858gz0tq2fc75zy7khssgnhjl:MARBLE',
				coinDecimals: 3,
				coinGeckoId: 'pool:marble',
				coinImageUrl: window.location.origin + '/public/assets/tokens/marble.svg',
			},
		],
		feeCurrencies: [
			{
				coinDenom: 'JUNO',
				coinMinimalDenom: 'ujuno',
				coinDecimals: 6,
				coinGeckoId: 'juno-network',
				coinImageUrl: window.location.origin + '/public/assets/tokens/juno.svg',
			},
		],
		features: ['stargate', 'ibc-transfer', 'ibc-go', 'no-legacy-stdTx', 'wasmd_0.24+'],
		explorerUrlToTx: 'https://www.mintscan.io/juno/txs/{txHash}',
	},
	{
		rpc: 'https://mainnet-node.like.co/rpc',
		rest: 'https://mainnet-node.like.co',
		chainId: 'likecoin-mainnet-2',
		chainName: 'LikeCoin',
		stakeCurrency: {
			coinDenom: 'LIKE',
			coinMinimalDenom: 'nanolike',
			coinDecimals: 9,
			coinGeckoId: 'likecoin',
			coinImageUrl: window.location.origin + '/public/assets/tokens/like.svg',
		},
		bip44: {
			coinType: 118,
		},
		bech32Config: Bech32Address.defaultBech32Config('like'),
		currencies: [
			{
				coinDenom: 'LIKE',
				coinMinimalDenom: 'nanolike',
				coinDecimals: 9,
				coinGeckoId: 'likecoin',
				coinImageUrl: window.location.origin + '/public/assets/tokens/like.svg',
			},
		],
		feeCurrencies: [
			{
				coinDenom: 'LIKE',
				coinMinimalDenom: 'nanolike',
				coinDecimals: 9,
				coinGeckoId: 'likecoin',
				coinImageUrl: window.location.origin + '/public/assets/tokens/like.svg',
			},
		],
		features: ['stargate', 'ibc-transfer', 'no-legacy-stdTx', 'ibc-go'],
		explorerUrlToTx: 'https://likecoin.bigdipper.live/transactions/{txHash}',
	},
	{
		rpc: 'https://rpc-impacthub.keplr.app',
		rest: 'https://lcd-impacthub.keplr.app',
		chainId: 'impacthub-3',
		chainName: 'IXO',
		stakeCurrency: {
			coinDenom: 'IXO',
			coinMinimalDenom: 'uixo',
			coinDecimals: 6,
			coinGeckoId: 'pool:uixo',
			coinImageUrl: window.location.origin + '/public/assets/tokens/ixo.svg',
		},
		bip44: {
			coinType: 118,
		},
		bech32Config: Bech32Address.defaultBech32Config('ixo'),
		currencies: [
			{
				coinDenom: 'IXO',
				coinMinimalDenom: 'uixo',
				coinDecimals: 6,
				coinGeckoId: 'pool:uixo',
				coinImageUrl: window.location.origin + '/public/assets/tokens/ixo.png',
			},
		],
		feeCurrencies: [
			{
				coinDenom: 'IXO',
				coinMinimalDenom: 'uixo',
				coinDecimals: 6,
				coinGeckoId: 'pool:uixo',
				coinImageUrl: window.location.origin + '/public/assets/tokens/ixo.png',
			},
		],
		features: ['stargate', 'ibc-transfer'],
		explorerUrlToTx: 'https://blockscan.ixo.world/transactions/{txHash}',
	},
	{
		rpc: 'https://rpc.bitcanna.io',
		rest: 'https://lcd.bitcanna.io',
		chainId: 'bitcanna-1',
		chainName: 'BitCanna',
		stakeCurrency: {
			coinDenom: 'BCNA',
			coinMinimalDenom: 'ubcna',
			coinDecimals: 6,
			coinGeckoId: 'bitcanna',
			coinImageUrl: window.location.origin + '/public/assets/tokens/bcna.svg',
		},
		bip44: {
			coinType: 118,
		},
		bech32Config: Bech32Address.defaultBech32Config('bcna'),
		currencies: [
			{
				coinDenom: 'BCNA',
				coinMinimalDenom: 'ubcna',
				coinDecimals: 6,
				coinGeckoId: 'bitcanna',
				coinImageUrl: window.location.origin + '/public/assets/tokens/bcna.svg',
			},
		],
		feeCurrencies: [
			{
				coinDenom: 'BCNA',
				coinMinimalDenom: 'ubcna',
				coinDecimals: 6,
				coinGeckoId: 'bitcanna',
				coinImageUrl: window.location.origin + '/public/assets/tokens/bcna.svg',
			},
		],
		features: ['stargate', 'ibc-transfer', 'no-legacy-stdTx'],
		explorerUrlToTx: 'https://www.mintscan.io/bitcanna/txs/{txHash}',
	},
	{
		rpc: 'https://rpc.explorebitsong.com',
		rest: 'https://lcd.explorebitsong.com',
		chainId: 'bitsong-2b',
		chainName: 'BitSong',
		stakeCurrency: {
			coinDenom: 'BTSG',
			coinMinimalDenom: 'ubtsg',
			coinDecimals: 6,
			coinGeckoId: 'pool:ubtsg',
			coinImageUrl: window.location.origin + '/public/assets/tokens/btsg.svg',
		},
		bip44: {
			coinType: 639,
		},
		bech32Config: Bech32Address.defaultBech32Config('bitsong'),
		currencies: [
			{
				coinDenom: 'BTSG',
				coinMinimalDenom: 'ubtsg',
				coinDecimals: 6,
				coinGeckoId: 'pool:ubtsg',
				coinImageUrl: window.location.origin + '/public/assets/tokens/btsg.svg',
			},
		],
		feeCurrencies: [
			{
				coinDenom: 'BTSG',
				coinMinimalDenom: 'ubtsg',
				coinDecimals: 6,
				coinGeckoId: 'pool:ubtsg',
				coinImageUrl: window.location.origin + '/public/assets/tokens/btsg.svg',
			},
		],
		features: ['stargate', 'ibc-transfer', 'no-legacy-stdTx', 'ibc-go'],
		explorerUrlToTx: 'https://explorebitsong.com/transactions/{txHash}',
	},
	{
		rpc: 'https://rpc-mainnet.blockchain.ki',
		rest: 'https://api-mainnet.blockchain.ki',
		chainId: 'kichain-2',
		chainName: 'Ki',
		stakeCurrency: {
			coinDenom: 'XKI',
			coinMinimalDenom: 'uxki',
			coinDecimals: 6,
			coinGeckoId: 'pool:uxki',
			coinImageUrl: window.location.origin + '/public/assets/tokens/xki.svg',
		},
		bip44: {
			coinType: 118,
		},
		bech32Config: Bech32Address.defaultBech32Config('ki'),
		currencies: [
			{
				coinDenom: 'XKI',
				coinMinimalDenom: 'uxki',
				coinDecimals: 6,
				coinGeckoId: 'pool:uxki',
				coinImageUrl: window.location.origin + '/public/assets/tokens/xki.svg',
			},
		],
		feeCurrencies: [
			{
				coinDenom: 'XKI',
				coinMinimalDenom: 'uxki',
				coinDecimals: 6,
				coinGeckoId: 'pool:uxki',
				coinImageUrl: window.location.origin + '/public/assets/tokens/xki.svg',
			},
		],
		features: ['stargate', 'ibc-transfer'],
		explorerUrlToTx: 'https://www.mintscan.io/ki-chain/txs/{txHash}',
	},
	{
		rpc: 'https://rpc.gopanacea.org',
		rest: 'https://api.gopanacea.org',
		chainId: 'panacea-3',
		chainName: 'MediBloc',
		stakeCurrency: {
			coinDenom: 'MED',
			coinMinimalDenom: 'umed',
			coinDecimals: 6,
			coinGeckoId: 'medibloc',
			coinImageUrl: window.location.origin + '/public/assets/tokens/med.png',
		},
		bip44: {
			coinType: 371,
		},
		bech32Config: Bech32Address.defaultBech32Config('panacea'),
		currencies: [
			{
				coinDenom: 'MED',
				coinMinimalDenom: 'umed',
				coinDecimals: 6,
				coinGeckoId: 'medibloc',
				coinImageUrl: window.location.origin + '/public/assets/tokens/med.png',
			},
		],
		feeCurrencies: [
			{
				coinDenom: 'MED',
				coinMinimalDenom: 'umed',
				coinDecimals: 6,
				coinGeckoId: 'medibloc',
				coinImageUrl: window.location.origin + '/public/assets/tokens/med.png',
			},
		],
		gasPriceStep: {
			low: 5,
			average: 7,
			high: 9,
		},
		features: ['stargate', 'ibc-transfer'],
		explorerUrlToTx: 'https://www.mintscan.io/medibloc/txs/{txHash}',
	},
	{
		rpc: 'https://rpc.bostrom.cybernode.ai',
		rest: 'https://lcd.bostrom.cybernode.ai',
		chainId: 'bostrom',
		chainName: 'Bostrom',
		stakeCurrency: {
			coinDenom: 'BOOT',
			coinMinimalDenom: 'boot',
			coinDecimals: 0,
			coinGeckoId: 'bostrom',
			coinImageUrl: window.location.origin + '/public/assets/tokens/boot.png',
		},
		bip44: {
			coinType: 118,
		},
		bech32Config: Bech32Address.defaultBech32Config('bostrom'),
		currencies: [
			{
				coinDenom: 'BOOT',
				coinMinimalDenom: 'boot',
				coinDecimals: 0,
				coinGeckoId: 'bostrom',
				coinImageUrl: window.location.origin + '/public/assets/tokens/boot.png',
			},
		],
		feeCurrencies: [
			{
				coinDenom: 'BOOT',
				coinMinimalDenom: 'boot',
				coinDecimals: 0,
				coinGeckoId: 'bostrom',
				coinImageUrl: window.location.origin + '/public/assets/tokens/boot.png',
			},
		],
		features: ['stargate', 'ibc-transfer', 'no-legacy-stdTx'],
		explorerUrlToTx: 'https://cyb.ai/network/bostrom/tx/{txHash}',
	},
	{
		rpc: 'https://rpc.comdex.one',
		rest: 'https://rest.comdex.one',
		chainId: 'comdex-1',
		chainName: 'Comdex',
		stakeCurrency: {
			coinDenom: 'CMDX',
			coinMinimalDenom: 'ucmdx',
			coinDecimals: 6,
			coinGeckoId: 'comdex',
			coinImageUrl: window.location.origin + '/public/assets/tokens/cmdx.png',
		},
		bip44: {
			coinType: 118,
		},
		bech32Config: Bech32Address.defaultBech32Config('comdex'),
		currencies: [
			{
				coinDenom: 'CMDX',
				coinMinimalDenom: 'ucmdx',
				coinDecimals: 6,
				coinGeckoId: 'comdex',
				coinImageUrl: window.location.origin + '/public/assets/tokens/cmdx.png',
			},
		],
		feeCurrencies: [
			{
				coinDenom: 'CMDX',
				coinMinimalDenom: 'ucmdx',
				coinDecimals: 6,
				coinGeckoId: 'comdex',
				coinImageUrl: window.location.origin + '/public/assets/tokens/cmdx.png',
			},
		],
		features: ['stargate', 'ibc-transfer', 'no-legacy-stdTx'],
		explorerUrlToTx: 'https://www.mintscan.io/comdex/txs/{txHash}',
	},
	{
		rpc: 'https://rpc.cheqd.net',
		rest: 'https://api.cheqd.net',
		chainId: 'cheqd-mainnet-1',
		chainName: 'cheqd',
		stakeCurrency: {
			coinDenom: 'CHEQ',
			coinMinimalDenom: 'ncheq',
			coinDecimals: 9,
			coinGeckoId: 'cheqd-network',
			coinImageUrl: window.location.origin + '/public/assets/tokens/cheq.svg',
		},
		bip44: {
			coinType: 118,
		},
		bech32Config: Bech32Address.defaultBech32Config('cheqd'),
		currencies: [
			{
				coinDenom: 'CHEQ',
				coinMinimalDenom: 'ncheq',
				coinDecimals: 9,
				coinGeckoId: 'cheqd-network',
				coinImageUrl: window.location.origin + '/public/assets/tokens/cheq.svg',
			},
		],
		feeCurrencies: [
			{
				coinDenom: 'CHEQ',
				coinMinimalDenom: 'ncheq',
				coinDecimals: 9,
				coinGeckoId: 'cheqd-network',
				coinImageUrl: window.location.origin + '/public/assets/tokens/cheq.svg',
			},
		],
		gasPriceStep: {
			low: 25,
			average: 30,
			high: 50,
		},
		features: ['stargate', 'ibc-transfer', 'no-legacy-stdTx'],
		explorerUrlToTx: 'https://explorer.cheqd.io/transactions/{txHash}',
	},
	{
		rpc: 'https://rpc.stargaze-apis.com',
		rest: 'https://rest.stargaze-apis.com',
		chainId: 'stargaze-1',
		chainName: 'Stargaze',
		stakeCurrency: {
			coinDenom: 'STARS',
			coinMinimalDenom: 'ustars',
			coinDecimals: 6,
			coinGeckoId: 'pool:ustars',
			coinImageUrl: window.location.origin + '/public/assets/tokens/stars.png',
		},
		bip44: {
			coinType: 118,
		},
		bech32Config: Bech32Address.defaultBech32Config('stars'),
		currencies: [
			{
				coinDenom: 'STARS',
				coinMinimalDenom: 'ustars',
				coinDecimals: 6,
				coinGeckoId: 'pool:ustars',
				coinImageUrl: window.location.origin + '/public/assets/tokens/stars.png',
			},
		],
		feeCurrencies: [
			{
				coinDenom: 'STARS',
				coinMinimalDenom: 'ustars',
				coinDecimals: 6,
				coinGeckoId: 'pool:ustars',
				coinImageUrl: window.location.origin + '/public/assets/tokens/stars.png',
			},
		],
		features: ['stargate', 'ibc-transfer', 'no-legacy-stdTx'],
		explorerUrlToTx: 'https://www.mintscan.io/stargaze/txs/{txHash}',
	},
	{
		rpc: 'https://rpc.chihuahua.wtf',
		rest: 'https://api.chihuahua.wtf',
		chainId: 'chihuahua-1',
		chainName: 'Chihuahua',
		stakeCurrency: {
			coinDenom: 'HUAHUA',
			coinMinimalDenom: 'uhuahua',
			coinDecimals: 6,
			coinGeckoId: 'pool:uhuahua',
			coinImageUrl: window.location.origin + '/public/assets/tokens/huahua.png',
		},
		bip44: {
			coinType: 118,
		},
		bech32Config: Bech32Address.defaultBech32Config('chihuahua'),
		currencies: [
			{
				coinDenom: 'HUAHUA',
				coinMinimalDenom: 'uhuahua',
				coinDecimals: 6,
				coinGeckoId: 'pool:uhuahua',
				coinImageUrl: window.location.origin + '/public/assets/tokens/huahua.png',
			},
		],
		feeCurrencies: [
			{
				coinDenom: 'HUAHUA',
				coinMinimalDenom: 'uhuahua',
				coinDecimals: 6,
				coinGeckoId: 'pool:uhuahua',
				coinImageUrl: window.location.origin + '/public/assets/tokens/huahua.png',
			},
		],
		gasPriceStep: {
			low: 0.025,
			average: 0.03,
			high: 0.035,
		},
		features: ['stargate', 'ibc-transfer', 'no-legacy-stdTx'],
		explorerUrlToTx: 'https://ping.pub/chihuahua/tx/{txHash}',
	},
	{
		rpc: 'https://node0.mainnet.lum.network/rpc',
		rest: 'https://node0.mainnet.lum.network/rest',
		chainId: 'lum-network-1',
		chainName: 'Lum Network',
		stakeCurrency: {
			coinDenom: 'LUM',
			coinMinimalDenom: 'ulum',
			coinDecimals: 6,
			coinGeckoId: 'pool:ulum',
			coinImageUrl: window.location.origin + '/public/assets/tokens/lum.svg',
		},
		bip44: {
			coinType: 118,
		},
		bech32Config: Bech32Address.defaultBech32Config('lum'),
		currencies: [
			{
				coinDenom: 'LUM',
				coinMinimalDenom: 'ulum',
				coinDecimals: 6,
				coinGeckoId: 'pool:ulum',
				coinImageUrl: window.location.origin + '/public/assets/tokens/lum.svg',
			},
		],
		feeCurrencies: [
			{
				coinDenom: 'LUM',
				coinMinimalDenom: 'ulum',
				coinDecimals: 6,
				coinGeckoId: 'pool:ulum',
				coinImageUrl: window.location.origin + '/public/assets/tokens/lum.svg',
			},
		],
		coinType: 118,
		features: ['stargate', 'ibc-transfer', 'no-legacy-stdTx', 'ibc-go'],
		explorerUrlToTx: 'https://www.mintscan.io/lum/txs/{txHash}',
	},
	{
		rpc: 'https://mainnet-rpc.vidulum.app',
		rest: 'https://mainnet-lcd.vidulum.app',
		chainId: 'vidulum-1',
		chainName: 'Vidulum',
		stakeCurrency: {
			coinDenom: 'VDL',
			coinMinimalDenom: 'uvdl',
			coinDecimals: 6,
			coinGeckoId: 'vidulum',
			coinImageUrl: window.location.origin + '/public/assets/tokens/vdl.svg',
		},
		bip44: {
			coinType: 370,
		},
		bech32Config: Bech32Address.defaultBech32Config('vdl'),
		currencies: [
			{
				coinDenom: 'VDL',
				coinMinimalDenom: 'uvdl',
				coinDecimals: 6,
				coinGeckoId: 'vidulum',
				coinImageUrl: window.location.origin + '/public/assets/tokens/vdl.svg',
			},
		],
		feeCurrencies: [
			{
				coinDenom: 'VDL',
				coinMinimalDenom: 'uvdl',
				coinDecimals: 6,
				coinGeckoId: 'vidulum',
				coinImageUrl: window.location.origin + '/public/assets/tokens/vdl.svg',
			},
		],
		coinType: 370,
		features: ['stargate', 'ibc-transfer', 'no-legacy-stdTx', 'ibc-go'],
		explorerUrlToTx: 'https://explorers.vidulum.app/vidulum/tx/{txHash}',
	},
	{
		rpc: 'https://rpc.mainnet.desmos.network',
		rest: 'https://api.mainnet.desmos.network',
		chainId: 'desmos-mainnet',
		chainName: 'Desmos',
		stakeCurrency: {
			coinDenom: 'DSM',
			coinMinimalDenom: 'udsm',
			coinDecimals: 6,
			coinGeckoId: 'pool:udsm',
			coinImageUrl: window.location.origin + '/public/assets/tokens/dsm.svg',
		},
		bip44: {
			coinType: 852,
		},
		bech32Config: Bech32Address.defaultBech32Config('desmos'),
		currencies: [
			{
				coinDenom: 'DSM',
				coinMinimalDenom: 'udsm',
				coinDecimals: 6,
				coinGeckoId: 'pool:udsm',
				coinImageUrl: window.location.origin + '/public/assets/tokens/dsm.svg',
			},
		],
		feeCurrencies: [
			{
				coinDenom: 'DSM',
				coinMinimalDenom: 'udsm',
				coinDecimals: 6,
				coinGeckoId: 'pool:udsm',
				coinImageUrl: window.location.origin + '/public/assets/tokens/dsm.svg',
			},
		],
		features: ['stargate', 'ibc-transfer', 'no-legacy-stdTx', 'ibc-go'],
		explorerUrlToTx: 'https://explorer.desmos.network/transactions/{txHash}',
	},
	{
		rpc: 'https://rpc-1-dig.notional.ventures',
		rest: 'https://api-1-dig.notional.ventures',
		chainId: 'dig-1',
		chainName: 'Dig',
		stakeCurrency: {
			coinDenom: 'DIG',
			coinMinimalDenom: 'udig',
			coinDecimals: 6,
			coinGeckoId: 'pool:udig',
			coinImageUrl: window.location.origin + '/public/assets/tokens/dig.png',
		},
		bip44: {
			coinType: 118,
		},
		bech32Config: Bech32Address.defaultBech32Config('dig'),
		currencies: [
			{
				coinDenom: 'DIG',
				coinMinimalDenom: 'udig',
				coinDecimals: 6,
				coinGeckoId: 'pool:udig',
				coinImageUrl: window.location.origin + '/public/assets/tokens/dig.png',
			},
		],
		feeCurrencies: [
			{
				coinDenom: 'DIG',
				coinMinimalDenom: 'udig',
				coinDecimals: 6,
				coinGeckoId: 'pool:udig',
				coinImageUrl: window.location.origin + '/public/assets/tokens/dig.png',
			},
		],
		gasPriceStep: {
			low: 0.025,
			average: 0.03,
			high: 0.035,
		},
		features: ['stargate', 'ibc-transfer', 'no-legacy-stdTx', 'ibc-go'],
		explorerUrlToTx: 'https://ping.pub/dig/tx/{txHash}',
	},
	{
		rpc: 'https://rpc-sommelier.keplr.app',
		rest: 'https://lcd-sommelier.keplr.app',
		chainId: 'sommelier-3',
		chainName: 'Sommelier',
		stakeCurrency: {
			coinDenom: 'SOMM',
			coinMinimalDenom: 'usomm',
			coinDecimals: 6,
			coinGeckoId: 'pool:usomm',
			coinImageUrl: window.location.origin + '/public/assets/tokens/somm.png',
		},
		bip44: {
			coinType: 118,
		},
		bech32Config: Bech32Address.defaultBech32Config('somm'),
		currencies: [
			{
				coinDenom: 'SOMM',
				coinMinimalDenom: 'usomm',
				coinDecimals: 6,
				coinGeckoId: 'pool:usomm',
				coinImageUrl: window.location.origin + '/public/assets/tokens/somm.png',
			},
		],
		feeCurrencies: [
			{
				coinDenom: 'SOMM',
				coinMinimalDenom: 'usomm',
				coinDecimals: 6,
				coinGeckoId: 'pool:usomm',
				coinImageUrl: window.location.origin + '/public/assets/tokens/somm.png',
			},
		],
		features: ['stargate', 'ibc-transfer', 'no-legacy-stdTx', 'ibc-go'],
		explorerUrlToTx: 'https://sommscan.io',
	},
	{
		rpc: 'https://rpc.sifchain.finance',
		rest: 'https://api-int.sifchain.finance',
		chainId: 'sifchain-1',
		chainName: 'Sifchain',
		stakeCurrency: {
			coinDenom: 'ROWAN',
			coinMinimalDenom: 'rowan',
			coinDecimals: 18,
			coinGeckoId: 'sifchain',
			coinImageUrl: window.location.origin + '/public/assets/tokens/rowan.svg',
		},
		bip44: {
			coinType: 118,
		},
		bech32Config: Bech32Address.defaultBech32Config('sif'),
		currencies: [
			{
				coinDenom: 'ROWAN',
				coinMinimalDenom: 'rowan',
				coinDecimals: 18,
				coinGeckoId: 'sifchain',
				coinImageUrl: window.location.origin + '/public/assets/tokens/rowan.svg',
			},
		],
		feeCurrencies: [
			{
				coinDenom: 'ROWAN',
				coinMinimalDenom: 'rowan',
				coinDecimals: 18,
				coinGeckoId: 'sifchain',
				coinImageUrl: window.location.origin + '/public/assets/tokens/rowan.svg',
			},
		],
		features: ['stargate', 'ibc-transfer'],
		explorerUrlToTx: 'https://www.mintscan.io/sifchain/txs/{txHash}',
	},
	{
		rpc: 'https://rpc.laozi3.bandchain.org',
		rest: 'https://laozi1.bandchain.org/api',
		chainId: 'laozi-mainnet',
		chainName: 'BandChain',
		stakeCurrency: {
			coinDenom: 'BAND',
			coinMinimalDenom: 'uband',
			coinDecimals: 6,
			coinGeckoId: 'band-protocol',
			coinImageUrl: window.location.origin + '/public/assets/tokens/band.svg',
		},
		bip44: {
			coinType: 494,
		},
		bech32Config: Bech32Address.defaultBech32Config('band'),
		currencies: [
			{
				coinDenom: 'BAND',
				coinMinimalDenom: 'uband',
				coinDecimals: 6,
				coinGeckoId: 'band-protocol',
				coinImageUrl: window.location.origin + '/public/assets/tokens/band.svg',
			},
		],
		feeCurrencies: [
			{
				coinDenom: 'BAND',
				coinMinimalDenom: 'uband',
				coinDecimals: 6,
				coinGeckoId: 'band-protocol',
				coinImageUrl: window.location.origin + '/public/assets/tokens/band.svg',
			},
		],
		features: ['stargate', 'ibc-transfer', 'no-legacy-stdTx'],
		explorerUrlToTx: 'https://cosmoscan.io/tx/{txHash}',
	},
	{
		rpc: 'https://node1.konstellation.tech:26657',
		rest: 'https://node1.konstellation.tech:1318',
		chainId: 'darchub',
		chainName: 'Konstellation',
		stakeCurrency: {
			coinDenom: 'DARC',
			coinMinimalDenom: 'udarc',
			coinDecimals: 6,
			coinGeckoId: 'pool:udarc',
			coinImageUrl: window.location.origin + '/public/assets/tokens/darc.svg',
		},
		bip44: {
			coinType: 118,
		},
		bech32Config: Bech32Address.defaultBech32Config('darc'),
		currencies: [
			{
				coinDenom: 'DARC',
				coinMinimalDenom: 'udarc',
				coinDecimals: 6,
				coinGeckoId: 'pool:udarc',
				coinImageUrl: window.location.origin + '/public/assets/tokens/darc.svg',
			},
		],
		feeCurrencies: [
			{
				coinDenom: 'DARC',
				coinMinimalDenom: 'udarc',
				coinDecimals: 6,
				coinGeckoId: 'pool:udarc',
				coinImageUrl: window.location.origin + '/public/assets/tokens/darc.svg',
			},
		],
		features: ['stargate', 'ibc-transfer', 'no-legacy-stdTx'],
		explorerUrlToTx: 'https://www.mintscan.io/konstellation/txs/{txHash}',
	},
	{
		rpc: 'https://rpc.aphrodite.main.network.umee.cc',
		rest: 'https://api.aphrodite.main.network.umee.cc',
		chainId: 'umee-1',
		chainName: 'Umee',
		stakeCurrency: {
			coinDenom: 'UMEE',
			coinMinimalDenom: 'uumee',
			coinDecimals: 6,
			coinGeckoId: 'pool:uumee',
			coinImageUrl: window.location.origin + '/public/assets/tokens/umee.png',
		},
		bip44: {
			coinType: 118,
		},
		bech32Config: Bech32Address.defaultBech32Config('umee'),
		currencies: [
			{
				coinDenom: 'UMEE',
				coinMinimalDenom: 'uumee',
				coinDecimals: 6,
				coinGeckoId: 'pool:uumee',
				coinImageUrl: window.location.origin + '/public/assets/tokens/umee.png',
			},
		],
		feeCurrencies: [
			{
				coinDenom: 'UMEE',
				coinMinimalDenom: 'uumee',
				coinDecimals: 6,
				coinGeckoId: 'pool:uumee',
				coinImageUrl: window.location.origin + '/public/assets/tokens/umee.png',
			},
		],
		features: ['stargate', 'ibc-transfer', 'no-legacy-stdTx'],
		explorerUrlToTx: 'https://www.mintscan.io/umee/txs/{txHash}',
	},
	{
		rpc: 'https://gravitychain.io:26657',
		rest: 'https://gravitychain.io:1317',
		chainId: 'gravity-bridge-3',
		chainName: 'Gravity Bridge',
		stakeCurrency: {
			coinDenom: 'GRAV',
			coinMinimalDenom: 'ugraviton',
			coinDecimals: 6,
			coinGeckoId: 'pool:ugraviton',
			coinImageUrl: window.location.origin + '/public/assets/tokens/grav.svg',
		},
		bip44: {
			coinType: 118,
		},
		bech32Config: Bech32Address.defaultBech32Config('gravity'),
		currencies: [
			{
				coinDenom: 'GRAV',
				coinMinimalDenom: 'ugraviton',
				coinDecimals: 6,
				coinGeckoId: 'pool:ugraviton',
				coinImageUrl: window.location.origin + '/public/assets/tokens/grav.svg',
			},
			{
				coinDenom: 'PSTAKE',
				coinMinimalDenom: 'gravity0xfB5c6815cA3AC72Ce9F5006869AE67f18bF77006',
				coinDecimals: 18,
				coinGeckoId: 'pstake-finance',
				coinImageUrl: window.location.origin + '/public/assets/tokens/pstake.png',
			},
		],
		feeCurrencies: [
			{
				coinDenom: 'GRAV',
				coinMinimalDenom: 'ugraviton',
				coinDecimals: 6,
				coinGeckoId: 'pool:ugraviton',
				coinImageUrl: window.location.origin + '/public/assets/tokens/grav.svg',
			},
		],
		gasPriceStep: {
			low: 0,
			average: 0,
			high: 0.035,
		},
		features: ['stargate', 'ibc-transfer', 'no-legacy-stdTx', 'ibc-go'],
		explorerUrlToTx: 'https://www.mintscan.io/gravity-bridge/txs/{txHash}',
	},
	{
		rpc: 'https://poseidon.mainnet.decentr.xyz',
		rest: 'https://rest.mainnet.decentr.xyz',
		chainId: 'mainnet-3',
		chainName: 'Decentr',
		stakeCurrency: {
			coinDenom: 'DEC',
			coinMinimalDenom: 'udec',
			coinDecimals: 6,
			coinGeckoId: 'decentr',
			coinImageUrl: window.location.origin + '/public/assets/tokens/dec.svg',
		},
		bip44: {
			coinType: 118,
		},
		bech32Config: Bech32Address.defaultBech32Config('decentr'),
		currencies: [
			{
				coinDenom: 'DEC',
				coinMinimalDenom: 'udec',
				coinDecimals: 6,
				coinGeckoId: 'decentr',
				coinImageUrl: window.location.origin + '/public/assets/tokens/dec.svg',
			},
		],
		feeCurrencies: [
			{
				coinDenom: 'DEC',
				coinMinimalDenom: 'udec',
				coinDecimals: 6,
				coinGeckoId: 'decentr',
				coinImageUrl: window.location.origin + '/public/assets/tokens/dec.svg',
			},
		],
		features: ['stargate', 'ibc-transfer', 'no-legacy-stdTx'],
		explorerUrlToTx: 'https://explorer.decentr.net/transactions/{txHash}?networkId=mainnet',
	},
	{
		rpc: 'https://tm-api.carbon.network',
		rest: 'https://api.carbon.network',
		chainId: 'carbon-1',
		chainName: 'Carbon',
		stakeCurrency: {
			coinDenom: 'SWTH',
			coinMinimalDenom: 'swth',
			coinDecimals: 8,
			coinGeckoId: 'switcheo',
			coinImageUrl: window.location.origin + '/public/assets/tokens/swth.png',
		},
		bip44: {
			coinType: 118,
		},
		bech32Config: Bech32Address.defaultBech32Config('swth'),
		currencies: [
			{
				coinDenom: 'SWTH',
				coinMinimalDenom: 'swth',
				coinDecimals: 8,
				coinGeckoId: 'switcheo',
				coinImageUrl: window.location.origin + '/public/assets/tokens/swth.png',
			},
		],
		feeCurrencies: [
			{
				coinDenom: 'SWTH',
				coinMinimalDenom: 'swth',
				coinDecimals: 8,
				coinGeckoId: 'switcheo',
				coinImageUrl: window.location.origin + '/public/assets/tokens/swth.png',
			},
		],
		gasPriceStep: {
			low: 769.23077,
			average: 769.23077,
			high: 769.23077,
		},
		features: ['stargate', 'ibc-transfer', 'no-legacy-stdTx', 'ibc-go'],
		explorerUrlToTx: 'https://scan.carbon.network/transaction/{txHash}?net=main',
	},
	{
		rpc: 'https://rpc.cerberus.zone:26657',
		rest: 'https://api.cerberus.zone:1317',
		chainId: 'cerberus-chain-1',
		chainName: 'Cerberus',
		stakeCurrency: {
			coinDenom: 'CRBRUS',
			coinMinimalDenom: 'ucrbrus',
			coinDecimals: 6,
			coinGeckoId: 'cerberus-2',
			coinImageUrl: window.location.origin + '/public/assets/tokens/crbrus.png',
		},
		bip44: {
			coinType: 118,
		},
		bech32Config: Bech32Address.defaultBech32Config('cerberus'),
		currencies: [
			{
				coinDenom: 'CRBRUS',
				coinMinimalDenom: 'ucrbrus',
				coinDecimals: 6,
				coinGeckoId: 'cerberus-2',
				coinImageUrl: window.location.origin + '/public/assets/tokens/crbrus.png',
			},
		],
		feeCurrencies: [
			{
				coinDenom: 'CRBRUS',
				coinMinimalDenom: 'ucrbrus',
				coinDecimals: 6,
				coinGeckoId: 'cerberus-2',
				coinImageUrl: window.location.origin + '/public/assets/tokens/crbrus.png',
			},
		],
		features: ['stargate', 'ibc-transfer', 'no-legacy-stdTx', 'ibc-go'],
		explorerUrlToTx: 'https://skynetexplorers.com/Cerberus/tx/{txHash}',
	},
	{
<<<<<<< HEAD
		rpc: 'https://rpc-axelar.keplr.app',
		rest: 'https://lcd-axelar.keplr.app',
		chainId: 'axelar-dojo-1',
		chainName: 'Axelar',
		stakeCurrency: {
			coinDenom: 'AXL',
			coinMinimalDenom: 'uaxl',
			coinDecimals: 6,
			// coinGeckoId: 'pool:uaxl',
			coinImageUrl: window.location.origin + '/public/assets/tokens/axl.svg',
=======
		rpc: 'https://rpc-fetchhub.fetch.ai:443',
		rest: 'https://rest-fetchhub.fetch.ai',
		chainId: 'fetchhub-4',
		chainName: 'Fetch.ai',
		stakeCurrency: {
			coinDenom: 'FET',
			coinMinimalDenom: 'afet',
			coinDecimals: 18,
			coinGeckoId: 'fetch-ai',
			coinImageUrl: window.location.origin + '/public/assets/tokens/fet.png',
>>>>>>> 9d81907a
		},
		bip44: {
			coinType: 118,
		},
<<<<<<< HEAD
		bech32Config: Bech32Address.defaultBech32Config('axelar'),
		currencies: [
			{
				coinDenom: 'USDC',
				coinMinimalDenom: 'uusdc',
				coinDecimals: 6,
				coinGeckoId: 'usd-coin',
				coinImageUrl: window.location.origin + '/public/assets/tokens/usdc.svg',
=======
		bech32Config: Bech32Address.defaultBech32Config('fetch'),
		currencies: [
			{
				coinDenom: 'FET',
				coinMinimalDenom: 'afet',
				coinDecimals: 18,
				coinGeckoId: 'fetch-ai',
				coinImageUrl: window.location.origin + '/public/assets/tokens/fet.png',
>>>>>>> 9d81907a
			},
		],
		feeCurrencies: [
			{
<<<<<<< HEAD
				coinDenom: 'AXL',
				coinMinimalDenom: 'uaxl',
				coinDecimals: 6,
				// coinGeckoId: 'pool:uaxl',
				coinImageUrl: window.location.origin + '/public/assets/tokens/axl.svg',
			},
		],
		gasPriceStep: {
			low: 0.00005,
			average: 0.00007,
			high: 0.00009,
		},
		features: ['stargate', 'ibc-transfer', 'no-legacy-stdTx', 'ibc-go'],
		explorerUrlToTx: 'https://axelarscan.io/tx/{txHash}',
=======
				coinDenom: 'FET',
				coinMinimalDenom: 'afet',
				coinDecimals: 18,
				coinGeckoId: 'fetch-ai',
				coinImageUrl: window.location.origin + '/public/assets/tokens/fet.png',
			},
		],
		gasPriceStep: {
			low: 0.025,
			average: 0.025,
			high: 0.035,
		},
		features: ['stargate', 'ibc-transfer', 'no-legacy-stdTx', 'ibc-go'],
		explorerUrlToTx: 'https://www.mintscan.io/fetchai/txs/{txHash}',
>>>>>>> 9d81907a
	},
];<|MERGE_RESOLUTION|>--- conflicted
+++ resolved
@@ -69,11 +69,8 @@
 	'648': true,
 	'651': true,
 	'662': true,
-<<<<<<< HEAD
   '678': true,
-=======
 	'681': true,
->>>>>>> 9d81907a
 };
 
 export const PromotedLBPPoolIds: {
@@ -2549,18 +2546,6 @@
 		explorerUrlToTx: 'https://skynetexplorers.com/Cerberus/tx/{txHash}',
 	},
 	{
-<<<<<<< HEAD
-		rpc: 'https://rpc-axelar.keplr.app',
-		rest: 'https://lcd-axelar.keplr.app',
-		chainId: 'axelar-dojo-1',
-		chainName: 'Axelar',
-		stakeCurrency: {
-			coinDenom: 'AXL',
-			coinMinimalDenom: 'uaxl',
-			coinDecimals: 6,
-			// coinGeckoId: 'pool:uaxl',
-			coinImageUrl: window.location.origin + '/public/assets/tokens/axl.svg',
-=======
 		rpc: 'https://rpc-fetchhub.fetch.ai:443',
 		rest: 'https://rest-fetchhub.fetch.ai',
 		chainId: 'fetchhub-4',
@@ -2571,21 +2556,10 @@
 			coinDecimals: 18,
 			coinGeckoId: 'fetch-ai',
 			coinImageUrl: window.location.origin + '/public/assets/tokens/fet.png',
->>>>>>> 9d81907a
 		},
 		bip44: {
 			coinType: 118,
 		},
-<<<<<<< HEAD
-		bech32Config: Bech32Address.defaultBech32Config('axelar'),
-		currencies: [
-			{
-				coinDenom: 'USDC',
-				coinMinimalDenom: 'uusdc',
-				coinDecimals: 6,
-				coinGeckoId: 'usd-coin',
-				coinImageUrl: window.location.origin + '/public/assets/tokens/usdc.svg',
-=======
 		bech32Config: Bech32Address.defaultBech32Config('fetch'),
 		currencies: [
 			{
@@ -2594,27 +2568,10 @@
 				coinDecimals: 18,
 				coinGeckoId: 'fetch-ai',
 				coinImageUrl: window.location.origin + '/public/assets/tokens/fet.png',
->>>>>>> 9d81907a
-			},
-		],
-		feeCurrencies: [
-			{
-<<<<<<< HEAD
-				coinDenom: 'AXL',
-				coinMinimalDenom: 'uaxl',
-				coinDecimals: 6,
-				// coinGeckoId: 'pool:uaxl',
-				coinImageUrl: window.location.origin + '/public/assets/tokens/axl.svg',
-			},
-		],
-		gasPriceStep: {
-			low: 0.00005,
-			average: 0.00007,
-			high: 0.00009,
-		},
-		features: ['stargate', 'ibc-transfer', 'no-legacy-stdTx', 'ibc-go'],
-		explorerUrlToTx: 'https://axelarscan.io/tx/{txHash}',
-=======
+			},
+		],
+		feeCurrencies: [
+			{
 				coinDenom: 'FET',
 				coinMinimalDenom: 'afet',
 				coinDecimals: 18,
@@ -2629,6 +2586,47 @@
 		},
 		features: ['stargate', 'ibc-transfer', 'no-legacy-stdTx', 'ibc-go'],
 		explorerUrlToTx: 'https://www.mintscan.io/fetchai/txs/{txHash}',
->>>>>>> 9d81907a
+	},
+  {
+		rpc: 'https://rpc-axelar.keplr.app',
+		rest: 'https://lcd-axelar.keplr.app',
+		chainId: 'axelar-dojo-1',
+		chainName: 'Axelar',
+		stakeCurrency: {
+			coinDenom: 'AXL',
+			coinMinimalDenom: 'uaxl',
+			coinDecimals: 6,
+			// coinGeckoId: 'pool:uaxl',
+			coinImageUrl: window.location.origin + '/public/assets/tokens/axl.svg',
+		},
+		bip44: {
+			coinType: 118,
+		},
+		bech32Config: Bech32Address.defaultBech32Config('axelar'),
+		currencies: [
+			{
+				coinDenom: 'USDC',
+				coinMinimalDenom: 'uusdc',
+				coinDecimals: 6,
+				coinGeckoId: 'usd-coin',
+				coinImageUrl: window.location.origin + '/public/assets/tokens/usdc.svg',
+			},
+		],
+		feeCurrencies: [
+			{
+				coinDenom: 'AXL',
+				coinMinimalDenom: 'uaxl',
+				coinDecimals: 6,
+				// coinGeckoId: 'pool:uaxl',
+				coinImageUrl: window.location.origin + '/public/assets/tokens/axl.svg',
+			},
+		],
+		gasPriceStep: {
+			low: 0.00005,
+			average: 0.00007,
+			high: 0.00009,
+		},
+		features: ['stargate', 'ibc-transfer', 'no-legacy-stdTx', 'ibc-go'],
+		explorerUrlToTx: 'https://axelarscan.io/tx/{txHash}',
 	},
 ];