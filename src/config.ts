import { Bech32Address } from '@keplr-wallet/cosmos';
import { ChainInfoWithExplorer } from './stores/chain';
import { DenomHelper } from '@keplr-wallet/common';
import { Int } from '@keplr-wallet/unit';

export const HideCreateNewPool: boolean = false;
export const HideLBPPoolFromPage: boolean = false;
export const HidePoolFromPage: {
	[poolId: string]: boolean | undefined;
} = {
	/*
	'16': window.location.hostname.startsWith('app.'),
	 */
};

export const LockupAbledPoolIds: {
	[poolId: string]: boolean | undefined;
} = {
	'1': true,
	'2': true,
	'3': true,
	'4': true,
	'5': true,
	'6': true,
	'7': true,
	'8': true,
	'9': true,
	'10': true,
	'13': true,
	'15': true,
	'461': true,
	'482': true,
	'497': true,
	'498': true,
	'548': true,
	'553': true,
	'555': true,
	'557': true,
	'558': true,
	'571': true,
	'572': true,
	'573': true,
	'574': true,
	'577': true,
	'578': true,
	'579': true,
	'584': true,
	'585': true,
	'586': true,
	'587': true,
	'592': true,
	'600': true,
	'601': true,
	'602': true,
	'604': true,
	'611': true,
	'612': true,
	'613': true,
	'617': true,
	'618': true,
	'619': true,
	'621': true,
	'629': true,
	'637': true,
	'638': true,
	'641': true,
	'642': true,
	'643': true,
	'648': true,
	'651': true,
<<<<<<< HEAD
	'678': true,
=======
	'662': true,
>>>>>>> 54a948c8
};

export const PromotedLBPPoolIds: {
	poolId: string;
	name: string;
	baseDenom: string;
}[] = [];

export const HideAddLiquidityPoolIds: {
	[poolId: string]: boolean;
} = {
	/*
	'21': window.location.hostname.startsWith('app.'),
	 */
};
export const PreferHeaderShowTokenPricePoolIds: {
	[poolId: string]:
		| {
				baseDenom: string;
		  }
		| undefined;
} = {
	/*
	'21': {
		baseDenom: DenomHelper.ibcDenom([{ portId: 'transfer', channelId: 'channel-8' }], 'uregen'),
	},
	 */
};
export const ExtraGaugeInPool: {
	[poolId: string]:
		| {
				gaugeId: string;
				denom: string;
				extraRewardAmount?: Int;
		  }
		| {
				gaugeId: string;
				denom: string;
				extraRewardAmount?: Int;
		  }[];
} = {
	'3': [
		{
			gaugeId: '3178',
			denom: 'ibc/1480B8FD20AD5FCAE81EA87584D269547DD4D436843C1D20F15E00EB64743EF4',
		},
	],
	'461': [
		{
			gaugeId: '1774',
			denom: 'ibc/1DC495FCEFDA068A3820F903EDBD78B942FBD204D7E93D3BA2B432E9669D1A59',
		},
		{
			gaugeId: '1775',
			denom: 'ibc/1DC495FCEFDA068A3820F903EDBD78B942FBD204D7E93D3BA2B432E9669D1A59',
		},
		{
			gaugeId: '1776',
			denom: 'ibc/1DC495FCEFDA068A3820F903EDBD78B942FBD204D7E93D3BA2B432E9669D1A59',
		},
	],
	'482': [
		{
			gaugeId: '1771',
			denom: 'ibc/1DC495FCEFDA068A3820F903EDBD78B942FBD204D7E93D3BA2B432E9669D1A59',
		},
		{
			gaugeId: '1772',
			denom: 'ibc/1DC495FCEFDA068A3820F903EDBD78B942FBD204D7E93D3BA2B432E9669D1A59',
		},
		{
			gaugeId: '1773',
			denom: 'ibc/1DC495FCEFDA068A3820F903EDBD78B942FBD204D7E93D3BA2B432E9669D1A59',
		},
	],
	'497': [
		{
			gaugeId: '1679',
			denom: 'ibc/46B44899322F3CD854D2D46DEEF881958467CDD4B3B10086DA49296BBED94BED',
		},
		{
			gaugeId: '1680',
			denom: 'ibc/46B44899322F3CD854D2D46DEEF881958467CDD4B3B10086DA49296BBED94BED',
		},
		{
			gaugeId: '1681',
			denom: 'ibc/46B44899322F3CD854D2D46DEEF881958467CDD4B3B10086DA49296BBED94BED',
		},
	],
	'498': [
		{
			gaugeId: '1682',
			denom: 'ibc/46B44899322F3CD854D2D46DEEF881958467CDD4B3B10086DA49296BBED94BED',
		},
		{
			gaugeId: '1683',
			denom: 'ibc/46B44899322F3CD854D2D46DEEF881958467CDD4B3B10086DA49296BBED94BED',
		},
		{
			gaugeId: '1684',
			denom: 'ibc/46B44899322F3CD854D2D46DEEF881958467CDD4B3B10086DA49296BBED94BED',
		},
	],
	'548': [
		{
			gaugeId: '1676',
			denom: 'ibc/1DC495FCEFDA068A3820F903EDBD78B942FBD204D7E93D3BA2B432E9669D1A59',
		},
		{
			gaugeId: '1677',
			denom: 'ibc/1DC495FCEFDA068A3820F903EDBD78B942FBD204D7E93D3BA2B432E9669D1A59',
		},
		{
			gaugeId: '1678',
			denom: 'ibc/1DC495FCEFDA068A3820F903EDBD78B942FBD204D7E93D3BA2B432E9669D1A59',
		},
	],
	'553': [
		{
			gaugeId: '2257',
			denom: 'ibc/9989AD6CCA39D1131523DB0617B50F6442081162294B4795E26746292467B525',
		},
		{
			gaugeId: '2256',
			denom: 'ibc/9989AD6CCA39D1131523DB0617B50F6442081162294B4795E26746292467B525',
		},
		{
			gaugeId: '2255',
			denom: 'ibc/9989AD6CCA39D1131523DB0617B50F6442081162294B4795E26746292467B525',
		},
	],
	'555': [
		{
			gaugeId: '2254',
			denom: 'ibc/9989AD6CCA39D1131523DB0617B50F6442081162294B4795E26746292467B525',
		},
		{
			gaugeId: '2253',
			denom: 'ibc/9989AD6CCA39D1131523DB0617B50F6442081162294B4795E26746292467B525',
		},
		{
			gaugeId: '2252',
			denom: 'ibc/9989AD6CCA39D1131523DB0617B50F6442081162294B4795E26746292467B525',
		},
	],
	'557': [
		{
			gaugeId: '1736',
			denom: 'ibc/F3FF7A84A73B62921538642F9797C423D2B4C4ACB3C7FCFFCE7F12AA69909C4B',
		},
	],
	'558': [
		{
			gaugeId: '1737',
			denom: 'ibc/F3FF7A84A73B62921538642F9797C423D2B4C4ACB3C7FCFFCE7F12AA69909C4B',
		},
	],
	'560': [
		{
			gaugeId: '1948',
			denom: 'ibc/0EF15DF2F02480ADE0BB6E85D9EBB5DAEA2836D3860E9F97F9AADE4F57A31AA0',
		},
		{
			gaugeId: '1949',
			denom: 'ibc/0EF15DF2F02480ADE0BB6E85D9EBB5DAEA2836D3860E9F97F9AADE4F57A31AA0',
		},
		{
			gaugeId: '1950',
			denom: 'ibc/0EF15DF2F02480ADE0BB6E85D9EBB5DAEA2836D3860E9F97F9AADE4F57A31AA0',
		},
	],
	'562': [
		{
			gaugeId: '1951',
			denom: 'ibc/0EF15DF2F02480ADE0BB6E85D9EBB5DAEA2836D3860E9F97F9AADE4F57A31AA0',
		},
		{
			gaugeId: '1952',
			denom: 'ibc/0EF15DF2F02480ADE0BB6E85D9EBB5DAEA2836D3860E9F97F9AADE4F57A31AA0',
		},
		{
			gaugeId: '1953',
			denom: 'ibc/0EF15DF2F02480ADE0BB6E85D9EBB5DAEA2836D3860E9F97F9AADE4F57A31AA0',
		},
	],
	'571': [
		{
			gaugeId: '1759',
			denom: 'ibc/D805F1DA50D31B96E4282C1D4181EDDFB1A44A598BFF5666F4B43E4B8BEA95A5',
		},
		{
			gaugeId: '1760',
			denom: 'ibc/D805F1DA50D31B96E4282C1D4181EDDFB1A44A598BFF5666F4B43E4B8BEA95A5',
		},
		{
			gaugeId: '1761',
			denom: 'ibc/D805F1DA50D31B96E4282C1D4181EDDFB1A44A598BFF5666F4B43E4B8BEA95A5',
		},
	],
	'572': [
		{
			gaugeId: '1762',
			denom: 'ibc/D805F1DA50D31B96E4282C1D4181EDDFB1A44A598BFF5666F4B43E4B8BEA95A5',
		},
		{
			gaugeId: '1763',
			denom: 'ibc/D805F1DA50D31B96E4282C1D4181EDDFB1A44A598BFF5666F4B43E4B8BEA95A5',
		},
		{
			gaugeId: '1764',
			denom: 'ibc/D805F1DA50D31B96E4282C1D4181EDDFB1A44A598BFF5666F4B43E4B8BEA95A5',
		},
	],
	'573': [
		{
			gaugeId: '2582',
			denom: 'ibc/4E5444C35610CC76FC94E7F7886B93121175C28262DDFDDE6F84E82BF2425452',
		},
		{
			gaugeId: '2583',
			denom: 'ibc/4E5444C35610CC76FC94E7F7886B93121175C28262DDFDDE6F84E82BF2425452',
		},
		{
			gaugeId: '2584',
			denom: 'ibc/4E5444C35610CC76FC94E7F7886B93121175C28262DDFDDE6F84E82BF2425452',
		},
	],
	'574': [
		{
			gaugeId: '2585',
			denom: 'ibc/4E5444C35610CC76FC94E7F7886B93121175C28262DDFDDE6F84E82BF2425452',
		},
		{
			gaugeId: '2586',
			denom: 'ibc/4E5444C35610CC76FC94E7F7886B93121175C28262DDFDDE6F84E82BF2425452',
		},
		{
			gaugeId: '2587',
			denom: 'ibc/4E5444C35610CC76FC94E7F7886B93121175C28262DDFDDE6F84E82BF2425452',
		},
	],
	'577': [
		{
			gaugeId: '2088',
			denom: 'ibc/B547DC9B897E7C3AA5B824696110B8E3D2C31E3ED3F02FF363DCBAD82457E07E',
		},
		{
			gaugeId: '2089',
			denom: 'ibc/B547DC9B897E7C3AA5B824696110B8E3D2C31E3ED3F02FF363DCBAD82457E07E',
		},
		{
			gaugeId: '2090',
			denom: 'ibc/B547DC9B897E7C3AA5B824696110B8E3D2C31E3ED3F02FF363DCBAD82457E07E',
		},
	],
	'578': [
		{
			gaugeId: '2091',
			denom: 'ibc/B547DC9B897E7C3AA5B824696110B8E3D2C31E3ED3F02FF363DCBAD82457E07E',
		},
		{
			gaugeId: '2092',
			denom: 'ibc/B547DC9B897E7C3AA5B824696110B8E3D2C31E3ED3F02FF363DCBAD82457E07E',
		},
		{
			gaugeId: '2093',
			denom: 'ibc/B547DC9B897E7C3AA5B824696110B8E3D2C31E3ED3F02FF363DCBAD82457E07E',
		},
	],
	'584': [
		{
			gaugeId: '1861',
			denom: 'ibc/0954E1C28EB7AF5B72D24F3BC2B47BBB2FDF91BDDFD57B74B99E133AED40972A',
		},
		{
			gaugeId: '1862',
			denom: 'ibc/0954E1C28EB7AF5B72D24F3BC2B47BBB2FDF91BDDFD57B74B99E133AED40972A',
		},
		{
			gaugeId: '1863',
			denom: 'ibc/0954E1C28EB7AF5B72D24F3BC2B47BBB2FDF91BDDFD57B74B99E133AED40972A',
		},
	],
	'585': [
		{
			gaugeId: '1864',
			denom: 'ibc/0954E1C28EB7AF5B72D24F3BC2B47BBB2FDF91BDDFD57B74B99E133AED40972A',
		},
		{
			gaugeId: '1865',
			denom: 'ibc/0954E1C28EB7AF5B72D24F3BC2B47BBB2FDF91BDDFD57B74B99E133AED40972A',
		},
		{
			gaugeId: '1866',
			denom: 'ibc/0954E1C28EB7AF5B72D24F3BC2B47BBB2FDF91BDDFD57B74B99E133AED40972A',
		},
	],
	'586': [
		{
			gaugeId: '1885',
			denom: 'ibc/3BCCC93AD5DF58D11A6F8A05FA8BC801CBA0BA61A981F57E91B8B598BF8061CB',
		},
		{
			gaugeId: '1886',
			denom: 'ibc/3BCCC93AD5DF58D11A6F8A05FA8BC801CBA0BA61A981F57E91B8B598BF8061CB',
		},
		{
			gaugeId: '1887',
			denom: 'ibc/3BCCC93AD5DF58D11A6F8A05FA8BC801CBA0BA61A981F57E91B8B598BF8061CB',
		},
	],
	'587': [
		{
			gaugeId: '1888',
			denom: 'ibc/3BCCC93AD5DF58D11A6F8A05FA8BC801CBA0BA61A981F57E91B8B598BF8061CB',
		},
		{
			gaugeId: '1889',
			denom: 'ibc/3BCCC93AD5DF58D11A6F8A05FA8BC801CBA0BA61A981F57E91B8B598BF8061CB',
		},
		{
			gaugeId: '1890',
			denom: 'ibc/3BCCC93AD5DF58D11A6F8A05FA8BC801CBA0BA61A981F57E91B8B598BF8061CB',
		},
	],
	'592': [
		{
			gaugeId: '2588',
			denom: 'ibc/4E5444C35610CC76FC94E7F7886B93121175C28262DDFDDE6F84E82BF2425452',
		},
		{
			gaugeId: '2589',
			denom: 'ibc/4E5444C35610CC76FC94E7F7886B93121175C28262DDFDDE6F84E82BF2425452',
		},
		{
			gaugeId: '2590',
			denom: 'ibc/4E5444C35610CC76FC94E7F7886B93121175C28262DDFDDE6F84E82BF2425452',
		},
	],
	'600': [
		{
			gaugeId: '2278',
			denom: 'ibc/EA3E1640F9B1532AB129A571203A0B9F789A7F14BB66E350DCBFA18E1A1931F0',
		},
		{
			gaugeId: '2279',
			denom: 'ibc/EA3E1640F9B1532AB129A571203A0B9F789A7F14BB66E350DCBFA18E1A1931F0',
		},
	],
	'601': [
		{
			gaugeId: '2276',
			denom: 'ibc/EA3E1640F9B1532AB129A571203A0B9F789A7F14BB66E350DCBFA18E1A1931F0',
		},
		{
			gaugeId: '2277',
			denom: 'ibc/EA3E1640F9B1532AB129A571203A0B9F789A7F14BB66E350DCBFA18E1A1931F0',
		},
	],
	'5': [
		{
			gaugeId: '1900',
			denom: 'ibc/9712DBB13B9631EDFA9BF61B55F1B2D290B2ADB67E3A4EB3A875F3B6081B3B84',
		},
		{
			gaugeId: '1901',
			denom: 'ibc/9712DBB13B9631EDFA9BF61B55F1B2D290B2ADB67E3A4EB3A875F3B6081B3B84',
		},
		{
			gaugeId: '1902',
			denom: 'ibc/9712DBB13B9631EDFA9BF61B55F1B2D290B2ADB67E3A4EB3A875F3B6081B3B84',
		},
	],
	'6': [
		{
			gaugeId: '1903',
			denom: 'ibc/9712DBB13B9631EDFA9BF61B55F1B2D290B2ADB67E3A4EB3A875F3B6081B3B84',
		},
		{
			gaugeId: '1904',
			denom: 'ibc/9712DBB13B9631EDFA9BF61B55F1B2D290B2ADB67E3A4EB3A875F3B6081B3B84',
		},
		{
			gaugeId: '1905',
			denom: 'ibc/9712DBB13B9631EDFA9BF61B55F1B2D290B2ADB67E3A4EB3A875F3B6081B3B84',
		},
	],
	'602': [
		{
			gaugeId: '2127',
			denom: 'ibc/7A08C6F11EF0F59EB841B9F788A87EC9F2361C7D9703157EC13D940DC53031FA',
		},
		{
			gaugeId: '2128',
			denom: 'ibc/7A08C6F11EF0F59EB841B9F788A87EC9F2361C7D9703157EC13D940DC53031FA',
		},
	],
	'604': [
		{
			gaugeId: '2912',
			denom: 'ibc/987C17B11ABC2B20019178ACE62929FE9840202CE79498E29FE8E5CB02B7C0A4',
		},
	],
	'605': [
		{
			gaugeId: '1960',
			denom: 'ibc/B9E0A1A524E98BB407D3CED8720EFEFD186002F90C1B1B7964811DD0CCC12228',
		},
		{
			gaugeId: '1961',
			denom: 'ibc/B9E0A1A524E98BB407D3CED8720EFEFD186002F90C1B1B7964811DD0CCC12228',
		},
		{
			gaugeId: '1962',
			denom: 'ibc/B9E0A1A524E98BB407D3CED8720EFEFD186002F90C1B1B7964811DD0CCC12228',
		},
	],
	'606': [
		{
			gaugeId: '1963',
			denom: 'ibc/B9E0A1A524E98BB407D3CED8720EFEFD186002F90C1B1B7964811DD0CCC12228',
		},
		{
			gaugeId: '1964',
			denom: 'ibc/B9E0A1A524E98BB407D3CED8720EFEFD186002F90C1B1B7964811DD0CCC12228',
		},
		{
			gaugeId: '1965',
			denom: 'ibc/B9E0A1A524E98BB407D3CED8720EFEFD186002F90C1B1B7964811DD0CCC12228',
		},
	],
	'611': [
		{
			gaugeId: '2913',
			denom: 'ibc/987C17B11ABC2B20019178ACE62929FE9840202CE79498E29FE8E5CB02B7C0A4',
		},
	],
	'612': [
		{
			gaugeId: '2109',
			denom: 'ibc/A0CC0CF735BFB30E730C70019D4218A1244FF383503FF7579C9201AB93CA9293',
		},
	],
	'613': [
		{
			gaugeId: '3193',
			denom: 'ibc/E7B35499CFBEB0FF5778127ABA4FB2C4B79A6B8D3D831D4379C4048C238796BD',
		},
		{
			gaugeId: '3194',
			denom: 'ibc/E7B35499CFBEB0FF5778127ABA4FB2C4B79A6B8D3D831D4379C4048C238796BD',
		},
		{
			gaugeId: '3195',
			denom: 'ibc/E7B35499CFBEB0FF5778127ABA4FB2C4B79A6B8D3D831D4379C4048C238796BD',
		},
	],
	'617': [
		{
			gaugeId: '2125',
			denom: 'ibc/7A08C6F11EF0F59EB841B9F788A87EC9F2361C7D9703157EC13D940DC53031FA',
		},
		{
			gaugeId: '2126',
			denom: 'ibc/7A08C6F11EF0F59EB841B9F788A87EC9F2361C7D9703157EC13D940DC53031FA',
		},
	],
	'618': [
		{
			gaugeId: '2004',
			denom: 'ibc/EA4C0A9F72E2CEDF10D0E7A9A6A22954DB3444910DB5BE980DF59B05A46DAD1C',
		},
		{
			gaugeId: '2005',
			denom: 'ibc/EA4C0A9F72E2CEDF10D0E7A9A6A22954DB3444910DB5BE980DF59B05A46DAD1C',
		},
		{
			gaugeId: '2006',
			denom: 'ibc/EA4C0A9F72E2CEDF10D0E7A9A6A22954DB3444910DB5BE980DF59B05A46DAD1C',
		},
	],
	'619': [
		{
			gaugeId: '2007',
			denom: 'ibc/EA4C0A9F72E2CEDF10D0E7A9A6A22954DB3444910DB5BE980DF59B05A46DAD1C',
		},
		{
			gaugeId: '2008',
			denom: 'ibc/EA4C0A9F72E2CEDF10D0E7A9A6A22954DB3444910DB5BE980DF59B05A46DAD1C',
		},
		{
			gaugeId: '2009',
			denom: 'ibc/EA4C0A9F72E2CEDF10D0E7A9A6A22954DB3444910DB5BE980DF59B05A46DAD1C',
		},
	],
	'621': [
		{
			gaugeId: '2020',
			denom: 'ibc/307E5C96C8F60D1CBEE269A9A86C0834E1DB06F2B3788AE4F716EDB97A48B97D',
		},
	],
	'625': [
		{
			gaugeId: '3327',
			denom: 'ibc/E97634A40119F1898989C2A23224ED83FDD0A57EA46B3A094E287288D1672B44',
		},
		{
			gaugeId: '3328',
			denom: 'ibc/E97634A40119F1898989C2A23224ED83FDD0A57EA46B3A094E287288D1672B44',
		},
	],
	'629': [
		{
			gaugeId: '2067',
			denom: 'ibc/8318FD63C42203D16DDCAF49FE10E8590669B3219A3E87676AC9DA50722687FB',
		},
		{
			gaugeId: '2068',
			denom: 'ibc/8318FD63C42203D16DDCAF49FE10E8590669B3219A3E87676AC9DA50722687FB',
		},
		{
			gaugeId: '2069',
			denom: 'ibc/8318FD63C42203D16DDCAF49FE10E8590669B3219A3E87676AC9DA50722687FB',
		},
	],
	'637': [
		{
			gaugeId: '2258',
			denom: 'ibc/346786EA82F41FE55FAD14BF69AD8BA9B36985406E43F3CB23E6C45A285A9593',
		},
		{
			gaugeId: '2259',
			denom: 'ibc/346786EA82F41FE55FAD14BF69AD8BA9B36985406E43F3CB23E6C45A285A9593',
		},
		{
			gaugeId: '2260',
			denom: 'ibc/346786EA82F41FE55FAD14BF69AD8BA9B36985406E43F3CB23E6C45A285A9593',
		},
	],
	'638': [
		{
			gaugeId: '2261',
			denom: 'ibc/346786EA82F41FE55FAD14BF69AD8BA9B36985406E43F3CB23E6C45A285A9593',
		},
		{
			gaugeId: '2262',
			denom: 'ibc/346786EA82F41FE55FAD14BF69AD8BA9B36985406E43F3CB23E6C45A285A9593',
		},
		{
			gaugeId: '2263',
			denom: 'ibc/346786EA82F41FE55FAD14BF69AD8BA9B36985406E43F3CB23E6C45A285A9593',
		},
	],
	'641': [
		{
			gaugeId: '2925',
			denom: 'ibc/67795E528DF67C5606FC20F824EA39A6EF55BA133F4DC79C90A8C47A0901E17C',
		},
		{
			gaugeId: '2926',
			denom: 'ibc/67795E528DF67C5606FC20F824EA39A6EF55BA133F4DC79C90A8C47A0901E17C',
		},
		{
			gaugeId: '2927',
			denom: 'ibc/67795E528DF67C5606FC20F824EA39A6EF55BA133F4DC79C90A8C47A0901E17C',
		},
	],
	'642': [
		{
			gaugeId: '2269',
			denom: 'ibc/67795E528DF67C5606FC20F824EA39A6EF55BA133F4DC79C90A8C47A0901E17C',
		},
		{
			gaugeId: '2270',
			denom: 'ibc/67795E528DF67C5606FC20F824EA39A6EF55BA133F4DC79C90A8C47A0901E17C',
		},
		{
			gaugeId: '2271',
			denom: 'ibc/67795E528DF67C5606FC20F824EA39A6EF55BA133F4DC79C90A8C47A0901E17C',
		},
	],
	'643': [
		{
			gaugeId: '2928',
			denom: 'ibc/67795E528DF67C5606FC20F824EA39A6EF55BA133F4DC79C90A8C47A0901E17C',
		},
		{
			gaugeId: '2929',
			denom: 'ibc/67795E528DF67C5606FC20F824EA39A6EF55BA133F4DC79C90A8C47A0901E17C',
		},
		{
			gaugeId: '2930',
			denom: 'ibc/67795E528DF67C5606FC20F824EA39A6EF55BA133F4DC79C90A8C47A0901E17C',
		},
	],
	'648': [
		{
			gaugeId: '2939',
			denom: 'ibc/8061A06D3BD4D52C4A28FFECF7150D370393AF0BA661C3776C54FF32836C3961',
		},
	],
	'651': [
		{
			gaugeId: '2547',
			denom: 'ibc/8FEFAE6AECF6E2A255585617F781F35A8D5709A545A804482A261C0C9548A9D3',
		},
		{
			gaugeId: '2548',
			denom: 'ibc/8FEFAE6AECF6E2A255585617F781F35A8D5709A545A804482A261C0C9548A9D3',
		},
		{
			gaugeId: '2549',
			denom: 'ibc/8FEFAE6AECF6E2A255585617F781F35A8D5709A545A804482A261C0C9548A9D3',
		},
	],
<<<<<<< HEAD
	'678': [
		{
			gaugeId: '3013',
			denom: 'uosmo',
=======
	'662': [
		{
			gaugeId: '2591',
			denom: 'ibc/41999DF04D9441DAC0DF5D8291DF4333FBCBA810FFD63FDCE34FDF41EF37B6F7',
		},
		{
			gaugeId: '2592',
			denom: 'ibc/41999DF04D9441DAC0DF5D8291DF4333FBCBA810FFD63FDCE34FDF41EF37B6F7',
		},
		{
			gaugeId: '2593',
			denom: 'ibc/41999DF04D9441DAC0DF5D8291DF4333FBCBA810FFD63FDCE34FDF41EF37B6F7',
>>>>>>> 54a948c8
		},
	],
};

export const PoolsPerPage = 10;
export const RewardEpochIdentifier = 'day';

/**
 * Determine the channel info per the chain.
 * Guide users to use the same channel for convenience.
 */
export const IBCAssetInfos: {
	counterpartyChainId: string;
	// Souce channel id based on the Osmosis chain
	sourceChannelId: string;
	// Destination channel id from Osmosis chain
	destChannelId: string;
	coinMinimalDenom: string;
	// In some reasons, ibc channel is in unstable status.
	// Disable the deposit, withdraw button and show the tooltip.
	isUnstable?: boolean;

	// If the asset is from ics20-cw20
	ics20ContractAddress?: string;

	// If the asset is from ics20-cw20
	ibcTransferPathDenom?: string;

	// If the asset requires a custom deposit external link
	depositUrlOverride?: string;

	// If the asset requires a custom withdrawal external link
	withdrawUrlOverride?: string;
}[] = [
	{
		counterpartyChainId: 'columbus-5',
		sourceChannelId: 'channel-72',
		destChannelId: 'channel-1',
		coinMinimalDenom: 'uusd',
	},
	{
		counterpartyChainId: 'axelar-dojo-1',
		sourceChannelId: 'channel-208',
		destChannelId: 'channel-3',
		coinMinimalDenom: 'uusdc',
		depositUrlOverride: 'https://satellite.money/?source=ethereum&destination=osmosis&token=usdc',
		withdrawUrlOverride: 'https://satellite.money/?source=osmosis&destination=ethereum&token=usdc',
	},
	{
		counterpartyChainId: 'cosmoshub-4',
		sourceChannelId: 'channel-0',
		destChannelId: 'channel-141',
		coinMinimalDenom: 'uatom',
	},
	{
		counterpartyChainId: 'columbus-5',
		sourceChannelId: 'channel-72',
		destChannelId: 'channel-1',
		coinMinimalDenom: 'uluna',
	},
	{
		counterpartyChainId: 'crypto-org-chain-mainnet-1',
		sourceChannelId: 'channel-5',
		destChannelId: 'channel-10',
		coinMinimalDenom: 'basecro',
	},
	{
		counterpartyChainId: 'secret-4',
		sourceChannelId: 'channel-88',
		destChannelId: 'channel-1',
		coinMinimalDenom: 'uscrt',
	},
	{
		counterpartyChainId: 'juno-1',
		sourceChannelId: 'channel-42',
		destChannelId: 'channel-0',
		coinMinimalDenom: 'ujuno',
	},
	{
		counterpartyChainId: 'juno-1',
		sourceChannelId: 'channel-169',
		destChannelId: 'channel-47',
		coinMinimalDenom: 'cw20:juno168ctmpyppk90d34p3jjy658zf5a5l3w8wk35wht6ccqj4mr0yv8s4j5awr',
		ics20ContractAddress: 'juno1v4887y83d6g28puzvt8cl0f3cdhd3y6y9mpysnsp3k8krdm7l6jqgm0rkn',
	},
	{
		counterpartyChainId: 'stargaze-1',
		sourceChannelId: 'channel-75',
		destChannelId: 'channel-0',
		coinMinimalDenom: 'ustars',
	},
	{
		counterpartyChainId: 'chihuahua-1',
		sourceChannelId: 'channel-113',
		destChannelId: 'channel-7',
		coinMinimalDenom: 'uhuahua',
	},
	{
		counterpartyChainId: 'core-1',
		sourceChannelId: 'channel-4',
		destChannelId: 'channel-6',
		coinMinimalDenom: 'uxprt',
	},
	{
		counterpartyChainId: 'core-1',
		sourceChannelId: 'channel-4',
		destChannelId: 'channel-6',
		coinMinimalDenom: 'ibc/A6E3AF63B3C906416A9AF7A556C59EA4BD50E617EFFE6299B99700CCB780E444',
		ibcTransferPathDenom: 'transfer/channel-38/gravity0xfB5c6815cA3AC72Ce9F5006869AE67f18bF77006',
	},
	{
		counterpartyChainId: 'akashnet-2',
		sourceChannelId: 'channel-1',
		destChannelId: 'channel-9',
		coinMinimalDenom: 'uakt',
	},
	{
		counterpartyChainId: 'regen-1',
		sourceChannelId: 'channel-8',
		destChannelId: 'channel-1',
		coinMinimalDenom: 'uregen',
	},
	{
		counterpartyChainId: 'sentinelhub-2',
		sourceChannelId: 'channel-2',
		destChannelId: 'channel-0',
		coinMinimalDenom: 'udvpn',
	},
	{
		counterpartyChainId: 'irishub-1',
		sourceChannelId: 'channel-6',
		destChannelId: 'channel-3',
		coinMinimalDenom: 'uiris',
	},
	{
		counterpartyChainId: 'iov-mainnet-ibc',
		sourceChannelId: 'channel-15',
		destChannelId: 'channel-2',
		coinMinimalDenom: 'uiov',
	},
	{
		counterpartyChainId: 'emoney-3',
		sourceChannelId: 'channel-37',
		destChannelId: 'channel-0',
		coinMinimalDenom: 'ungm',
	},
	{
		counterpartyChainId: 'emoney-3',
		sourceChannelId: 'channel-37',
		destChannelId: 'channel-0',
		coinMinimalDenom: 'eeur',
	},
	{
		counterpartyChainId: 'likecoin-mainnet-2',
		sourceChannelId: 'channel-53',
		destChannelId: 'channel-3',
		coinMinimalDenom: 'nanolike',
	},
	{
		counterpartyChainId: 'impacthub-3',
		sourceChannelId: 'channel-38',
		destChannelId: 'channel-4',
		coinMinimalDenom: 'uixo',
	},
	{
		counterpartyChainId: 'bitcanna-1',
		sourceChannelId: 'channel-51',
		destChannelId: 'channel-1',
		coinMinimalDenom: 'ubcna',
	},
	{
		counterpartyChainId: 'bitsong-2b',
		sourceChannelId: 'channel-73',
		destChannelId: 'channel-0',
		coinMinimalDenom: 'ubtsg',
	},
	{
		counterpartyChainId: 'kichain-2',
		sourceChannelId: 'channel-77',
		destChannelId: 'channel-0',
		coinMinimalDenom: 'uxki',
	},
	{
		counterpartyChainId: 'panacea-3',
		sourceChannelId: 'channel-82',
		destChannelId: 'channel-1',
		coinMinimalDenom: 'umed',
	},
	{
		counterpartyChainId: 'bostrom',
		sourceChannelId: 'channel-95',
		destChannelId: 'channel-2',
		coinMinimalDenom: 'boot',
	},
	{
		counterpartyChainId: 'comdex-1',
		sourceChannelId: 'channel-87',
		destChannelId: 'channel-1',
		coinMinimalDenom: 'ucmdx',
	},
	{
		counterpartyChainId: 'cheqd-mainnet-1',
		sourceChannelId: 'channel-108',
		destChannelId: 'channel-0',
		coinMinimalDenom: 'ncheq',
	},
	{
		counterpartyChainId: 'lum-network-1',
		sourceChannelId: 'channel-115',
		destChannelId: 'channel-3',
		coinMinimalDenom: 'ulum',
	},
	{
		counterpartyChainId: 'vidulum-1',
		sourceChannelId: 'channel-124',
		destChannelId: 'channel-0',
		coinMinimalDenom: 'uvdl',
	},
	{
		counterpartyChainId: 'desmos-mainnet',
		sourceChannelId: 'channel-135',
		destChannelId: 'channel-2',
		coinMinimalDenom: 'udsm',
	},
	{
		counterpartyChainId: 'dig-1',
		sourceChannelId: 'channel-128',
		destChannelId: 'channel-1',
		coinMinimalDenom: 'udig',
	},
	{
		counterpartyChainId: 'sommelier-3',
		sourceChannelId: 'channel-165',
		destChannelId: 'channel-0',
		coinMinimalDenom: 'usomm',
	},
	{
		counterpartyChainId: 'sifchain-1',
		sourceChannelId: 'channel-47',
		destChannelId: 'channel-17',
		coinMinimalDenom: 'rowan',
	},
	{
		counterpartyChainId: 'laozi-mainnet',
		sourceChannelId: 'channel-148',
		destChannelId: 'channel-83',
		coinMinimalDenom: 'uband',
	},
	{
		counterpartyChainId: 'darchub',
		sourceChannelId: 'channel-171',
		destChannelId: 'channel-0',
		coinMinimalDenom: 'udarc',
	},
	{
		counterpartyChainId: 'umee-1',
		sourceChannelId: 'channel-184',
		destChannelId: 'channel-0',
		coinMinimalDenom: 'uumee',
	},
	{
		counterpartyChainId: 'gravity-bridge-3',
		sourceChannelId: 'channel-144',
		destChannelId: 'channel-10',
		coinMinimalDenom: 'ugraviton',
	},
	{
		counterpartyChainId: 'mainnet-3',
		sourceChannelId: 'channel-181',
		destChannelId: 'channel-1',
		coinMinimalDenom: 'udec',
	},
	{
		counterpartyChainId: 'juno-1',
		sourceChannelId: 'channel-169',
		destChannelId: 'channel-47',
		coinMinimalDenom: 'cw20:juno1g2g7ucurum66d42g8k5twk34yegdq8c82858gz0tq2fc75zy7khssgnhjl',
		ics20ContractAddress: 'juno1v4887y83d6g28puzvt8cl0f3cdhd3y6y9mpysnsp3k8krdm7l6jqgm0rkn',
	},
	{
		counterpartyChainId: 'carbon-1',
		sourceChannelId: 'channel-188',
		destChannelId: 'channel-0',
		coinMinimalDenom: 'swth',
	},
	{
		counterpartyChainId: 'cerberus-chain-1',
		sourceChannelId: 'channel-212',
		destChannelId: 'channel-1',
		coinMinimalDenom: 'ucrbrus',
	},
];

export const EmbedChainInfos: ChainInfoWithExplorer[] = [
	process.env['LOCALNET'] === 'true'
		? {
				rpc: 'http://localhost:26657',
				rest: 'http://localhost:1317',
				chainId: 'localnet-1',
				chainName: 'Osmosis',
				stakeCurrency: {
					coinDenom: 'OSMO',
					coinMinimalDenom: 'uosmo',
					coinDecimals: 6,
					coinGeckoId: 'osmosis',
					coinImageUrl: window.location.origin + '/public/assets/tokens/osmo.svg',
				},
				bip44: {
					coinType: 118,
				},
				bech32Config: Bech32Address.defaultBech32Config('osmo'),
				currencies: [
					{
						coinDenom: 'OSMO',
						coinMinimalDenom: 'uosmo',
						coinDecimals: 6,
						coinGeckoId: 'osmosis',
						coinImageUrl: window.location.origin + '/public/assets/tokens/osmo.svg',
					},
					{
						coinDenom: 'ION',
						coinMinimalDenom: 'uion',
						coinDecimals: 6,
						coinGeckoId: 'ion',
						coinImageUrl: window.location.origin + '/public/assets/tokens/ion.png',
					},
					{
						coinDenom: 'ATOM',
						coinMinimalDenom: 'uatom',
						coinDecimals: 6,
						coinGeckoId: 'cosmos',
						coinImageUrl: window.location.origin + '/public/assets/tokens/atom.svg',
					},
					{
						coinDenom: 'FOO',
						coinMinimalDenom: 'ufoo',
						coinDecimals: 6,
					},
					{
						coinDenom: 'BAR',
						coinMinimalDenom: 'ubar',
						coinDecimals: 6,
					},
				],
				feeCurrencies: [
					{
						coinDenom: 'OSMO',
						coinMinimalDenom: 'uosmo',
						coinDecimals: 6,
						coinGeckoId: 'osmosis',
						coinImageUrl: window.location.origin + '/public/assets/tokens/osmo.svg',
					},
				],
				gasPriceStep: {
					low: 0,
					average: 0,
					high: 0.025,
				},
				features: ['stargate', 'ibc-transfer', 'no-legacy-stdTx', 'ibc-go'],
				explorerUrlToTx: 'https://www.mintscan.io/osmosis/txs/{txHash}',
		  }
		: {
				rpc: 'https://rpc-osmosis.keplr.app',
				rest: 'https://lcd-osmosis.keplr.app',
				chainId: 'osmosis-1',
				chainName: 'Osmosis',
				stakeCurrency: {
					coinDenom: 'OSMO',
					coinMinimalDenom: 'uosmo',
					coinDecimals: 6,
					coinGeckoId: 'osmosis',
					coinImageUrl: window.location.origin + '/public/assets/tokens/osmo.svg',
				},
				bip44: {
					coinType: 118,
				},
				bech32Config: Bech32Address.defaultBech32Config('osmo'),
				currencies: [
					{
						coinDenom: 'OSMO',
						coinMinimalDenom: 'uosmo',
						coinDecimals: 6,
						coinGeckoId: 'osmosis',
						coinImageUrl: window.location.origin + '/public/assets/tokens/osmo.svg',
					},
					{
						coinDenom: 'ION',
						coinMinimalDenom: 'uion',
						coinDecimals: 6,
						coinGeckoId: 'ion',
						coinImageUrl: window.location.origin + '/public/assets/tokens/ion.png',
					},
				],
				feeCurrencies: [
					{
						coinDenom: 'OSMO',
						coinMinimalDenom: 'uosmo',
						coinDecimals: 6,
						coinGeckoId: 'osmosis',
						coinImageUrl: window.location.origin + '/public/assets/tokens/osmo.svg',
					},
				],
				gasPriceStep: {
					low: 0,
					average: 0,
					high: 0.025,
				},
				features: ['stargate', 'ibc-transfer', 'no-legacy-stdTx', 'ibc-go'],
				explorerUrlToTx: 'https://www.mintscan.io/osmosis/txs/{txHash}',
		  },
	{
		rpc: 'https://rpc-cosmoshub.keplr.app',
		rest: 'https://lcd-cosmoshub.keplr.app',
		chainId: 'cosmoshub-4',
		chainName: 'Cosmos Hub',
		stakeCurrency: {
			coinDenom: 'ATOM',
			coinMinimalDenom: 'uatom',
			coinDecimals: 6,
			coinGeckoId: 'cosmos',
			coinImageUrl: window.location.origin + '/public/assets/tokens/atom.svg',
		},
		bip44: {
			coinType: 118,
		},
		bech32Config: Bech32Address.defaultBech32Config('cosmos'),
		currencies: [
			{
				coinDenom: 'ATOM',
				coinMinimalDenom: 'uatom',
				coinDecimals: 6,
				coinGeckoId: 'cosmos',
				coinImageUrl: window.location.origin + '/public/assets/tokens/atom.svg',
			},
		],
		feeCurrencies: [
			{
				coinDenom: 'ATOM',
				coinMinimalDenom: 'uatom',
				coinDecimals: 6,
				coinGeckoId: 'cosmos',
				coinImageUrl: window.location.origin + '/public/assets/tokens/atom.svg',
			},
		],
		coinType: 118,
		features: ['stargate', 'ibc-transfer', 'no-legacy-stdTx', 'ibc-go'],
		explorerUrlToTx: 'https://www.mintscan.io/cosmos/txs/{txHash}',
	},
	{
		rpc: 'https://rpc-columbus.keplr.app',
		rest: 'https://lcd-columbus.keplr.app',
		chainId: 'columbus-5',
		chainName: 'Terra',
		stakeCurrency: {
			coinDenom: 'LUNA',
			coinMinimalDenom: 'uluna',
			coinDecimals: 6,
			coinGeckoId: 'terra-luna',
			coinImageUrl: window.location.origin + '/public/assets/tokens/luna.png',
		},
		bip44: {
			coinType: 330,
		},
		bech32Config: Bech32Address.defaultBech32Config('terra'),
		currencies: [
			{
				coinDenom: 'LUNA',
				coinMinimalDenom: 'uluna',
				coinDecimals: 6,
				coinGeckoId: 'terra-luna',
				coinImageUrl: window.location.origin + '/public/assets/tokens/luna.png',
			},
			{
				coinDenom: 'UST',
				coinMinimalDenom: 'uusd',
				coinDecimals: 6,
				coinGeckoId: 'terrausd',
				coinImageUrl: window.location.origin + '/public/assets/tokens/ust.png',
			},
		],
		feeCurrencies: [
			{
				coinDenom: 'LUNA',
				coinMinimalDenom: 'uluna',
				coinDecimals: 6,
				coinGeckoId: 'terra-luna',
				coinImageUrl: window.location.origin + '/public/assets/tokens/luna.png',
			},
			{
				coinDenom: 'UST',
				coinMinimalDenom: 'uusd',
				coinDecimals: 6,
				coinGeckoId: 'terrausd',
				coinImageUrl: window.location.origin + '/public/assets/tokens/ust.png',
			},
		],
		gasPriceStep: {
			low: 0.015,
			average: 0.015,
			high: 0.015,
		},
		features: ['stargate', 'ibc-transfer', 'no-legacy-stdTx'],
		explorerUrlToTx: 'https://finder.terra.money/columbus-5/tx/{txHash}',
	},
	{
		rpc: 'https://rpc-secret.keplr.app',
		rest: 'https://lcd-secret.keplr.app',
		chainId: 'secret-4',
		chainName: 'Secret Network',
		stakeCurrency: {
			coinDenom: 'SCRT',
			coinMinimalDenom: 'uscrt',
			coinDecimals: 6,
			coinGeckoId: 'secret',
			coinImageUrl: window.location.origin + '/public/assets/tokens/scrt.svg',
		},
		bip44: {
			coinType: 529,
		},
		bech32Config: Bech32Address.defaultBech32Config('secret'),
		currencies: [
			{
				coinDenom: 'SCRT',
				coinMinimalDenom: 'uscrt',
				coinDecimals: 6,
				coinGeckoId: 'secret',
				coinImageUrl: window.location.origin + '/public/assets/tokens/scrt.svg',
			},
		],
		feeCurrencies: [
			{
				coinDenom: 'SCRT',
				coinMinimalDenom: 'uscrt',
				coinDecimals: 6,
				coinGeckoId: 'secret',
				coinImageUrl: window.location.origin + '/public/assets/tokens/scrt.svg',
			},
		],
		coinType: 118,
		features: ['stargate', 'ibc-transfer', 'no-legacy-stdTx'],
		explorerUrlToTx: 'https://secretnodes.com/secret/chains/secret-4/transactions/{txHash}',
	},
	{
		rpc: 'https://rpc-akash.keplr.app',
		rest: 'https://lcd-akash.keplr.app',
		chainId: 'akashnet-2',
		chainName: 'Akash',
		stakeCurrency: {
			coinDenom: 'AKT',
			coinMinimalDenom: 'uakt',
			coinDecimals: 6,
			coinGeckoId: 'akash-network',
			coinImageUrl: window.location.origin + '/public/assets/tokens/akt.svg',
		},
		bip44: {
			coinType: 118,
		},
		bech32Config: Bech32Address.defaultBech32Config('akash'),
		currencies: [
			{
				coinDenom: 'AKT',
				coinMinimalDenom: 'uakt',
				coinDecimals: 6,
				coinGeckoId: 'akash-network',
				coinImageUrl: window.location.origin + '/public/assets/tokens/akt.svg',
			},
		],
		feeCurrencies: [
			{
				coinDenom: 'AKT',
				coinMinimalDenom: 'uakt',
				coinDecimals: 6,
				coinGeckoId: 'akash-network',
				coinImageUrl: window.location.origin + '/public/assets/tokens/akt.svg',
			},
		],
		coinType: 118,
		features: ['stargate', 'ibc-transfer', 'ibc-go', 'no-legacy-stdTx'],
		explorerUrlToTx: 'https://www.mintscan.io/akash/txs/{txHash}',
	},
	{
		rpc: 'https://rpc-regen.keplr.app',
		rest: 'https://lcd-regen.keplr.app',
		chainId: 'regen-1',
		chainName: 'Regen Network',
		stakeCurrency: {
			coinDenom: 'REGEN',
			coinMinimalDenom: 'uregen',
			coinDecimals: 6,
			coinImageUrl: window.location.origin + '/public/assets/tokens/regen.png',
			coinGeckoId: 'regen',
		},
		bip44: { coinType: 118 },
		bech32Config: Bech32Address.defaultBech32Config('regen'),
		currencies: [
			{
				coinDenom: 'REGEN',
				coinMinimalDenom: 'uregen',
				coinDecimals: 6,
				coinImageUrl: window.location.origin + '/public/assets/tokens/regen.png',
				coinGeckoId: 'regen',
			},
		],
		feeCurrencies: [
			{
				coinDenom: 'REGEN',
				coinMinimalDenom: 'uregen',
				coinDecimals: 6,
				coinImageUrl: window.location.origin + '/public/assets/tokens/regen.png',
				coinGeckoId: 'regen',
			},
		],
		features: ['stargate', 'ibc-transfer', 'no-legacy-stdTx'],
		explorerUrlToTx: 'https://regen.aneka.io/txs/{txHash}',
	},
	{
		rpc: 'https://rpc-sentinel.keplr.app',
		rest: 'https://lcd-sentinel.keplr.app',
		chainId: 'sentinelhub-2',
		chainName: 'Sentinel',
		stakeCurrency: {
			coinDenom: 'DVPN',
			coinMinimalDenom: 'udvpn',
			coinDecimals: 6,
			coinGeckoId: 'sentinel',
			coinImageUrl: window.location.origin + '/public/assets/tokens/dvpn.png',
		},
		bip44: { coinType: 118 },
		bech32Config: Bech32Address.defaultBech32Config('sent'),
		currencies: [
			{
				coinDenom: 'DVPN',
				coinMinimalDenom: 'udvpn',
				coinDecimals: 6,
				coinGeckoId: 'sentinel',
				coinImageUrl: window.location.origin + '/public/assets/tokens/dvpn.png',
			},
		],
		feeCurrencies: [
			{
				coinDenom: 'DVPN',
				coinMinimalDenom: 'udvpn',
				coinDecimals: 6,
				coinGeckoId: 'sentinel',
				coinImageUrl: window.location.origin + '/public/assets/tokens/dvpn.png',
			},
		],
		explorerUrlToTx: 'https://www.mintscan.io/sentinel/txs/{txHash}',
		features: ['stargate', 'ibc-transfer', 'no-legacy-stdTx', 'ibc-go'],
	},
	{
		rpc: 'https://rpc-persistence.keplr.app',
		rest: 'https://lcd-persistence.keplr.app',
		chainId: 'core-1',
		chainName: 'Persistence',
		stakeCurrency: {
			coinDenom: 'XPRT',
			coinMinimalDenom: 'uxprt',
			coinDecimals: 6,
			coinGeckoId: 'persistence',
			coinImageUrl: window.location.origin + '/public/assets/tokens/xprt.png',
		},
		bip44: {
			coinType: 750,
		},
		bech32Config: Bech32Address.defaultBech32Config('persistence'),
		currencies: [
			{
				coinDenom: 'XPRT',
				coinMinimalDenom: 'uxprt',
				coinDecimals: 6,
				coinGeckoId: 'persistence',
				coinImageUrl: window.location.origin + '/public/assets/tokens/xprt.png',
			},
			{
				coinDenom: 'PSTAKE',
				coinMinimalDenom: 'ibc/A6E3AF63B3C906416A9AF7A556C59EA4BD50E617EFFE6299B99700CCB780E444',
				coinDecimals: 18,
				coinGeckoId: 'pstake-finance',
				coinImageUrl: window.location.origin + '/public/assets/tokens/pstake.png',
			},
		],
		feeCurrencies: [
			{
				coinDenom: 'XPRT',
				coinMinimalDenom: 'uxprt',
				coinDecimals: 6,
				coinGeckoId: 'persistence',
				coinImageUrl: window.location.origin + '/public/assets/tokens/xprt.png',
			},
		],
		features: ['stargate', 'ibc-transfer', 'no-legacy-stdTx', 'ibc-go'],
		explorerUrlToTx: 'https://www.mintscan.io/persistence/txs/{txHash}',
	},
	{
		rpc: 'https://rpc-iris.keplr.app',
		rest: 'https://lcd-iris.keplr.app',
		chainId: 'irishub-1',
		chainName: 'IRISnet',
		stakeCurrency: {
			coinDenom: 'IRIS',
			coinMinimalDenom: 'uiris',
			coinDecimals: 6,
			coinGeckoId: 'iris-network',
			coinImageUrl: window.location.origin + '/public/assets/tokens/iris.svg',
		},
		bip44: {
			coinType: 118,
		},
		bech32Config: Bech32Address.defaultBech32Config('iaa'),
		currencies: [
			{
				coinDenom: 'IRIS',
				coinMinimalDenom: 'uiris',
				coinDecimals: 6,
				coinGeckoId: 'iris-network',
				coinImageUrl: window.location.origin + '/public/assets/tokens/iris.svg',
			},
		],
		feeCurrencies: [
			{
				coinDenom: 'IRIS',
				coinMinimalDenom: 'uiris',
				coinDecimals: 6,
				coinGeckoId: 'iris-network',
				coinImageUrl: window.location.origin + '/public/assets/tokens/iris.svg',
			},
		],
		features: ['stargate', 'ibc-transfer', 'no-legacy-stdTx'],
		explorerUrlToTx: 'https://www.mintscan.io/iris/txs/{txHash}',
	},
	{
		rpc: 'https://rpc-crypto-org.keplr.app/',
		rest: 'https://lcd-crypto-org.keplr.app/',
		chainId: 'crypto-org-chain-mainnet-1',
		chainName: 'Crypto.org',
		stakeCurrency: {
			coinDenom: 'CRO',
			coinMinimalDenom: 'basecro',
			coinDecimals: 8,
			coinGeckoId: 'crypto-com-chain',
			coinImageUrl: window.location.origin + '/public/assets/tokens/cro.png',
		},
		bip44: {
			coinType: 394,
		},
		bech32Config: Bech32Address.defaultBech32Config('cro'),
		currencies: [
			{
				coinDenom: 'CRO',
				coinMinimalDenom: 'basecro',
				coinDecimals: 8,
				coinGeckoId: 'crypto-com-chain',
				coinImageUrl: window.location.origin + '/public/assets/tokens/cro.png',
			},
		],
		feeCurrencies: [
			{
				coinDenom: 'CRO',
				coinMinimalDenom: 'basecro',
				coinDecimals: 8,
				coinGeckoId: 'crypto-com-chain',
				coinImageUrl: window.location.origin + '/public/assets/tokens/cro.png',
			},
		],
		features: ['stargate', 'ibc-transfer', 'no-legacy-stdTx'],
		explorerUrlToTx: 'https://www.mintscan.io/crypto-org/txs/{txHash}',
	},
	{
		rpc: 'https://rpc-iov.keplr.app',
		rest: 'https://lcd-iov.keplr.app',
		chainId: 'iov-mainnet-ibc',
		chainName: 'Starname',
		stakeCurrency: {
			coinDenom: 'IOV',
			coinMinimalDenom: 'uiov',
			coinDecimals: 6,
			coinGeckoId: 'starname',
			coinImageUrl: window.location.origin + '/public/assets/tokens/iov.png',
		},
		bip44: {
			coinType: 234,
		},
		bech32Config: Bech32Address.defaultBech32Config('star'),
		currencies: [
			{
				coinDenom: 'IOV',
				coinMinimalDenom: 'uiov',
				coinDecimals: 6,
				coinGeckoId: 'starname',
				coinImageUrl: window.location.origin + '/public/assets/tokens/iov.png',
			},
		],
		feeCurrencies: [
			{
				coinDenom: 'IOV',
				coinMinimalDenom: 'uiov',
				coinDecimals: 6,
				coinGeckoId: 'starname',
				coinImageUrl: window.location.origin + '/public/assets/tokens/iov.png',
			},
		],
		features: ['stargate', 'ibc-transfer'],
		explorerUrlToTx: 'https://www.mintscan.io/starname/txs/{txHash}',
	},
	{
		rpc: 'https://rpc-emoney.keplr.app',
		rest: 'https://lcd-emoney.keplr.app',
		chainId: 'emoney-3',
		chainName: 'e-Money',
		stakeCurrency: {
			coinDenom: 'NGM',
			coinMinimalDenom: 'ungm',
			coinDecimals: 6,
			coinGeckoId: 'e-money',
			coinImageUrl: window.location.origin + '/public/assets/tokens/ngm.png',
		},
		bip44: {
			coinType: 118,
		},
		bech32Config: Bech32Address.defaultBech32Config('emoney'),
		currencies: [
			{
				coinDenom: 'NGM',
				coinMinimalDenom: 'ungm',
				coinDecimals: 6,
				coinGeckoId: 'e-money',
				coinImageUrl: window.location.origin + '/public/assets/tokens/ngm.png',
			},
			{
				coinDenom: 'EEUR',
				coinMinimalDenom: 'eeur',
				coinDecimals: 6,
				coinGeckoId: 'e-money-eur',
				coinImageUrl: window.location.origin + '/public/assets/tokens/eeur.png',
			},
		],
		feeCurrencies: [
			{
				coinDenom: 'NGM',
				coinMinimalDenom: 'ungm',
				coinDecimals: 6,
				coinGeckoId: 'e-money',
				coinImageUrl: window.location.origin + '/public/assets/tokens/ngm.png',
			},
		],
		gasPriceStep: {
			low: 1,
			average: 1,
			high: 1,
		},
		features: ['stargate', 'ibc-transfer'],
		explorerUrlToTx: 'https://emoney.bigdipper.live/transactions/{txHash}',
	},
	{
		rpc: 'https://rpc-juno.keplr.app',
		rest: 'https://lcd-juno.keplr.app',
		chainId: 'juno-1',
		chainName: 'Juno',
		stakeCurrency: {
			coinDenom: 'JUNO',
			coinMinimalDenom: 'ujuno',
			coinDecimals: 6,
			coinGeckoId: 'juno-network',
			coinImageUrl: window.location.origin + '/public/assets/tokens/juno.svg',
		},
		bip44: {
			coinType: 118,
		},
		bech32Config: Bech32Address.defaultBech32Config('juno'),
		currencies: [
			{
				coinDenom: 'JUNO',
				coinMinimalDenom: 'ujuno',
				coinDecimals: 6,
				coinGeckoId: 'juno-network',
				coinImageUrl: window.location.origin + '/public/assets/tokens/juno.svg',
			},
			{
				type: 'cw20',
				contractAddress: 'juno168ctmpyppk90d34p3jjy658zf5a5l3w8wk35wht6ccqj4mr0yv8s4j5awr',
				coinDenom: 'NETA',
				coinMinimalDenom: 'cw20:juno168ctmpyppk90d34p3jjy658zf5a5l3w8wk35wht6ccqj4mr0yv8s4j5awr:NETA',
				coinDecimals: 6,
				coinGeckoId: 'neta',
				coinImageUrl: window.location.origin + '/public/assets/tokens/neta.svg',
			},
			{
				type: 'cw20',
				contractAddress: 'juno1g2g7ucurum66d42g8k5twk34yegdq8c82858gz0tq2fc75zy7khssgnhjl',
				coinDenom: 'MARBLE',
				coinMinimalDenom: 'cw20:juno1g2g7ucurum66d42g8k5twk34yegdq8c82858gz0tq2fc75zy7khssgnhjl:MARBLE',
				coinDecimals: 3,
				coinGeckoId: 'pool:marble',
				coinImageUrl: window.location.origin + '/public/assets/tokens/marble.svg',
			},
		],
		feeCurrencies: [
			{
				coinDenom: 'JUNO',
				coinMinimalDenom: 'ujuno',
				coinDecimals: 6,
				coinGeckoId: 'juno-network',
				coinImageUrl: window.location.origin + '/public/assets/tokens/juno.svg',
			},
		],
		features: ['stargate', 'ibc-transfer', 'ibc-go', 'no-legacy-stdTx', 'wasmd_0.24+'],
		explorerUrlToTx: 'https://www.mintscan.io/juno/txs/{txHash}',
	},
	{
		rpc: 'https://mainnet-node.like.co/rpc',
		rest: 'https://mainnet-node.like.co',
		chainId: 'likecoin-mainnet-2',
		chainName: 'LikeCoin',
		stakeCurrency: {
			coinDenom: 'LIKE',
			coinMinimalDenom: 'nanolike',
			coinDecimals: 9,
			coinGeckoId: 'likecoin',
			coinImageUrl: window.location.origin + '/public/assets/tokens/like.svg',
		},
		bip44: {
			coinType: 118,
		},
		bech32Config: Bech32Address.defaultBech32Config('like'),
		currencies: [
			{
				coinDenom: 'LIKE',
				coinMinimalDenom: 'nanolike',
				coinDecimals: 9,
				coinGeckoId: 'likecoin',
				coinImageUrl: window.location.origin + '/public/assets/tokens/like.svg',
			},
		],
		feeCurrencies: [
			{
				coinDenom: 'LIKE',
				coinMinimalDenom: 'nanolike',
				coinDecimals: 9,
				coinGeckoId: 'likecoin',
				coinImageUrl: window.location.origin + '/public/assets/tokens/like.svg',
			},
		],
		features: ['stargate', 'ibc-transfer', 'no-legacy-stdTx', 'ibc-go'],
		explorerUrlToTx: 'https://likecoin.bigdipper.live/transactions/{txHash}',
	},
	{
		rpc: 'https://rpc-impacthub.keplr.app',
		rest: 'https://lcd-impacthub.keplr.app',
		chainId: 'impacthub-3',
		chainName: 'IXO',
		stakeCurrency: {
			coinDenom: 'IXO',
			coinMinimalDenom: 'uixo',
			coinDecimals: 6,
			coinGeckoId: 'pool:uixo',
			coinImageUrl: window.location.origin + '/public/assets/tokens/ixo.svg',
		},
		bip44: {
			coinType: 118,
		},
		bech32Config: Bech32Address.defaultBech32Config('ixo'),
		currencies: [
			{
				coinDenom: 'IXO',
				coinMinimalDenom: 'uixo',
				coinDecimals: 6,
				coinGeckoId: 'pool:uixo',
				coinImageUrl: window.location.origin + '/public/assets/tokens/ixo.png',
			},
		],
		feeCurrencies: [
			{
				coinDenom: 'IXO',
				coinMinimalDenom: 'uixo',
				coinDecimals: 6,
				coinGeckoId: 'pool:uixo',
				coinImageUrl: window.location.origin + '/public/assets/tokens/ixo.png',
			},
		],
		features: ['stargate', 'ibc-transfer'],
		explorerUrlToTx: 'https://blockscan.ixo.world/transactions/{txHash}',
	},
	{
		rpc: 'https://rpc.bitcanna.io',
		rest: 'https://lcd.bitcanna.io',
		chainId: 'bitcanna-1',
		chainName: 'BitCanna',
		stakeCurrency: {
			coinDenom: 'BCNA',
			coinMinimalDenom: 'ubcna',
			coinDecimals: 6,
			coinGeckoId: 'bitcanna',
			coinImageUrl: window.location.origin + '/public/assets/tokens/bcna.svg',
		},
		bip44: {
			coinType: 118,
		},
		bech32Config: Bech32Address.defaultBech32Config('bcna'),
		currencies: [
			{
				coinDenom: 'BCNA',
				coinMinimalDenom: 'ubcna',
				coinDecimals: 6,
				coinGeckoId: 'bitcanna',
				coinImageUrl: window.location.origin + '/public/assets/tokens/bcna.svg',
			},
		],
		feeCurrencies: [
			{
				coinDenom: 'BCNA',
				coinMinimalDenom: 'ubcna',
				coinDecimals: 6,
				coinGeckoId: 'bitcanna',
				coinImageUrl: window.location.origin + '/public/assets/tokens/bcna.svg',
			},
		],
		features: ['stargate', 'ibc-transfer', 'no-legacy-stdTx'],
		explorerUrlToTx: 'https://www.mintscan.io/bitcanna/txs/{txHash}',
	},
	{
		rpc: 'https://rpc.explorebitsong.com',
		rest: 'https://lcd.explorebitsong.com',
		chainId: 'bitsong-2b',
		chainName: 'BitSong',
		stakeCurrency: {
			coinDenom: 'BTSG',
			coinMinimalDenom: 'ubtsg',
			coinDecimals: 6,
			coinGeckoId: 'pool:ubtsg',
			coinImageUrl: window.location.origin + '/public/assets/tokens/btsg.svg',
		},
		bip44: {
			coinType: 639,
		},
		bech32Config: Bech32Address.defaultBech32Config('bitsong'),
		currencies: [
			{
				coinDenom: 'BTSG',
				coinMinimalDenom: 'ubtsg',
				coinDecimals: 6,
				coinGeckoId: 'pool:ubtsg',
				coinImageUrl: window.location.origin + '/public/assets/tokens/btsg.svg',
			},
		],
		feeCurrencies: [
			{
				coinDenom: 'BTSG',
				coinMinimalDenom: 'ubtsg',
				coinDecimals: 6,
				coinGeckoId: 'pool:ubtsg',
				coinImageUrl: window.location.origin + '/public/assets/tokens/btsg.svg',
			},
		],
		features: ['stargate', 'ibc-transfer', 'no-legacy-stdTx', 'ibc-go'],
		explorerUrlToTx: 'https://explorebitsong.com/transactions/{txHash}',
	},
	{
		rpc: 'https://rpc-mainnet.blockchain.ki',
		rest: 'https://api-mainnet.blockchain.ki',
		chainId: 'kichain-2',
		chainName: 'Ki',
		stakeCurrency: {
			coinDenom: 'XKI',
			coinMinimalDenom: 'uxki',
			coinDecimals: 6,
			coinGeckoId: 'pool:uxki',
			coinImageUrl: window.location.origin + '/public/assets/tokens/xki.svg',
		},
		bip44: {
			coinType: 118,
		},
		bech32Config: Bech32Address.defaultBech32Config('ki'),
		currencies: [
			{
				coinDenom: 'XKI',
				coinMinimalDenom: 'uxki',
				coinDecimals: 6,
				coinGeckoId: 'pool:uxki',
				coinImageUrl: window.location.origin + '/public/assets/tokens/xki.svg',
			},
		],
		feeCurrencies: [
			{
				coinDenom: 'XKI',
				coinMinimalDenom: 'uxki',
				coinDecimals: 6,
				coinGeckoId: 'pool:uxki',
				coinImageUrl: window.location.origin + '/public/assets/tokens/xki.svg',
			},
		],
		features: ['stargate', 'ibc-transfer'],
		explorerUrlToTx: 'https://www.mintscan.io/ki-chain/txs/{txHash}',
	},
	{
		rpc: 'https://rpc.gopanacea.org',
		rest: 'https://api.gopanacea.org',
		chainId: 'panacea-3',
		chainName: 'MediBloc',
		stakeCurrency: {
			coinDenom: 'MED',
			coinMinimalDenom: 'umed',
			coinDecimals: 6,
			coinGeckoId: 'medibloc',
			coinImageUrl: window.location.origin + '/public/assets/tokens/med.png',
		},
		bip44: {
			coinType: 371,
		},
		bech32Config: Bech32Address.defaultBech32Config('panacea'),
		currencies: [
			{
				coinDenom: 'MED',
				coinMinimalDenom: 'umed',
				coinDecimals: 6,
				coinGeckoId: 'medibloc',
				coinImageUrl: window.location.origin + '/public/assets/tokens/med.png',
			},
		],
		feeCurrencies: [
			{
				coinDenom: 'MED',
				coinMinimalDenom: 'umed',
				coinDecimals: 6,
				coinGeckoId: 'medibloc',
				coinImageUrl: window.location.origin + '/public/assets/tokens/med.png',
			},
		],
		gasPriceStep: {
			low: 5,
			average: 7,
			high: 9,
		},
		features: ['stargate', 'ibc-transfer'],
		explorerUrlToTx: 'https://www.mintscan.io/medibloc/txs/{txHash}',
	},
	{
		rpc: 'https://rpc.bostrom.cybernode.ai',
		rest: 'https://lcd.bostrom.cybernode.ai',
		chainId: 'bostrom',
		chainName: 'Bostrom',
		stakeCurrency: {
			coinDenom: 'BOOT',
			coinMinimalDenom: 'boot',
			coinDecimals: 0,
			coinGeckoId: 'bostrom',
			coinImageUrl: window.location.origin + '/public/assets/tokens/boot.png',
		},
		bip44: {
			coinType: 118,
		},
		bech32Config: Bech32Address.defaultBech32Config('bostrom'),
		currencies: [
			{
				coinDenom: 'BOOT',
				coinMinimalDenom: 'boot',
				coinDecimals: 0,
				coinGeckoId: 'bostrom',
				coinImageUrl: window.location.origin + '/public/assets/tokens/boot.png',
			},
		],
		feeCurrencies: [
			{
				coinDenom: 'BOOT',
				coinMinimalDenom: 'boot',
				coinDecimals: 0,
				coinGeckoId: 'bostrom',
				coinImageUrl: window.location.origin + '/public/assets/tokens/boot.png',
			},
		],
		features: ['stargate', 'ibc-transfer', 'no-legacy-stdTx'],
		explorerUrlToTx: 'https://cyb.ai/network/bostrom/tx/{txHash}',
	},
	{
		rpc: 'https://rpc.comdex.one',
		rest: 'https://rest.comdex.one',
		chainId: 'comdex-1',
		chainName: 'Comdex',
		stakeCurrency: {
			coinDenom: 'CMDX',
			coinMinimalDenom: 'ucmdx',
			coinDecimals: 6,
			coinGeckoId: 'comdex',
			coinImageUrl: window.location.origin + '/public/assets/tokens/cmdx.png',
		},
		bip44: {
			coinType: 118,
		},
		bech32Config: Bech32Address.defaultBech32Config('comdex'),
		currencies: [
			{
				coinDenom: 'CMDX',
				coinMinimalDenom: 'ucmdx',
				coinDecimals: 6,
				coinGeckoId: 'comdex',
				coinImageUrl: window.location.origin + '/public/assets/tokens/cmdx.png',
			},
		],
		feeCurrencies: [
			{
				coinDenom: 'CMDX',
				coinMinimalDenom: 'ucmdx',
				coinDecimals: 6,
				coinGeckoId: 'comdex',
				coinImageUrl: window.location.origin + '/public/assets/tokens/cmdx.png',
			},
		],
		features: ['stargate', 'ibc-transfer', 'no-legacy-stdTx'],
		explorerUrlToTx: 'https://www.mintscan.io/comdex/txs/{txHash}',
	},
	{
		rpc: 'https://rpc.cheqd.net',
		rest: 'https://api.cheqd.net',
		chainId: 'cheqd-mainnet-1',
		chainName: 'cheqd',
		stakeCurrency: {
			coinDenom: 'CHEQ',
			coinMinimalDenom: 'ncheq',
			coinDecimals: 9,
			coinGeckoId: 'cheqd-network',
			coinImageUrl: window.location.origin + '/public/assets/tokens/cheq.svg',
		},
		bip44: {
			coinType: 118,
		},
		bech32Config: Bech32Address.defaultBech32Config('cheqd'),
		currencies: [
			{
				coinDenom: 'CHEQ',
				coinMinimalDenom: 'ncheq',
				coinDecimals: 9,
				coinGeckoId: 'cheqd-network',
				coinImageUrl: window.location.origin + '/public/assets/tokens/cheq.svg',
			},
		],
		feeCurrencies: [
			{
				coinDenom: 'CHEQ',
				coinMinimalDenom: 'ncheq',
				coinDecimals: 9,
				coinGeckoId: 'cheqd-network',
				coinImageUrl: window.location.origin + '/public/assets/tokens/cheq.svg',
			},
		],
		gasPriceStep: {
			low: 25,
			average: 30,
			high: 50,
		},
		features: ['stargate', 'ibc-transfer', 'no-legacy-stdTx'],
		explorerUrlToTx: 'https://explorer.cheqd.io/transactions/{txHash}',
	},
	{
		rpc: 'https://rpc.stargaze-apis.com',
		rest: 'https://rest.stargaze-apis.com',
		chainId: 'stargaze-1',
		chainName: 'Stargaze',
		stakeCurrency: {
			coinDenom: 'STARS',
			coinMinimalDenom: 'ustars',
			coinDecimals: 6,
			coinGeckoId: 'pool:ustars',
			coinImageUrl: window.location.origin + '/public/assets/tokens/stars.png',
		},
		bip44: {
			coinType: 118,
		},
		bech32Config: Bech32Address.defaultBech32Config('stars'),
		currencies: [
			{
				coinDenom: 'STARS',
				coinMinimalDenom: 'ustars',
				coinDecimals: 6,
				coinGeckoId: 'pool:ustars',
				coinImageUrl: window.location.origin + '/public/assets/tokens/stars.png',
			},
		],
		feeCurrencies: [
			{
				coinDenom: 'STARS',
				coinMinimalDenom: 'ustars',
				coinDecimals: 6,
				coinGeckoId: 'pool:ustars',
				coinImageUrl: window.location.origin + '/public/assets/tokens/stars.png',
			},
		],
		features: ['stargate', 'ibc-transfer', 'no-legacy-stdTx'],
		explorerUrlToTx: 'https://www.mintscan.io/stargaze/txs/{txHash}',
	},
	{
		rpc: 'https://rpc.chihuahua.wtf',
		rest: 'https://api.chihuahua.wtf',
		chainId: 'chihuahua-1',
		chainName: 'Chihuahua',
		stakeCurrency: {
			coinDenom: 'HUAHUA',
			coinMinimalDenom: 'uhuahua',
			coinDecimals: 6,
			coinGeckoId: 'pool:uhuahua',
			coinImageUrl: window.location.origin + '/public/assets/tokens/huahua.png',
		},
		bip44: {
			coinType: 118,
		},
		bech32Config: Bech32Address.defaultBech32Config('chihuahua'),
		currencies: [
			{
				coinDenom: 'HUAHUA',
				coinMinimalDenom: 'uhuahua',
				coinDecimals: 6,
				coinGeckoId: 'pool:uhuahua',
				coinImageUrl: window.location.origin + '/public/assets/tokens/huahua.png',
			},
		],
		feeCurrencies: [
			{
				coinDenom: 'HUAHUA',
				coinMinimalDenom: 'uhuahua',
				coinDecimals: 6,
				coinGeckoId: 'pool:uhuahua',
				coinImageUrl: window.location.origin + '/public/assets/tokens/huahua.png',
			},
		],
		gasPriceStep: {
			low: 0.025,
			average: 0.03,
			high: 0.035,
		},
		features: ['stargate', 'ibc-transfer', 'no-legacy-stdTx'],
		explorerUrlToTx: 'https://ping.pub/chihuahua/tx/{txHash}',
	},
	{
		rpc: 'https://node0.mainnet.lum.network/rpc',
		rest: 'https://node0.mainnet.lum.network/rest',
		chainId: 'lum-network-1',
		chainName: 'Lum Network',
		stakeCurrency: {
			coinDenom: 'LUM',
			coinMinimalDenom: 'ulum',
			coinDecimals: 6,
			coinGeckoId: 'pool:ulum',
			coinImageUrl: window.location.origin + '/public/assets/tokens/lum.svg',
		},
		bip44: {
			coinType: 118,
		},
		bech32Config: Bech32Address.defaultBech32Config('lum'),
		currencies: [
			{
				coinDenom: 'LUM',
				coinMinimalDenom: 'ulum',
				coinDecimals: 6,
				coinGeckoId: 'pool:ulum',
				coinImageUrl: window.location.origin + '/public/assets/tokens/lum.svg',
			},
		],
		feeCurrencies: [
			{
				coinDenom: 'LUM',
				coinMinimalDenom: 'ulum',
				coinDecimals: 6,
				coinGeckoId: 'pool:ulum',
				coinImageUrl: window.location.origin + '/public/assets/tokens/lum.svg',
			},
		],
		coinType: 118,
		features: ['stargate', 'ibc-transfer', 'no-legacy-stdTx', 'ibc-go'],
		explorerUrlToTx: 'https://www.mintscan.io/lum/txs/{txHash}',
	},
	{
		rpc: 'https://mainnet-rpc.vidulum.app',
		rest: 'https://mainnet-lcd.vidulum.app',
		chainId: 'vidulum-1',
		chainName: 'Vidulum',
		stakeCurrency: {
			coinDenom: 'VDL',
			coinMinimalDenom: 'uvdl',
			coinDecimals: 6,
			coinGeckoId: 'vidulum',
			coinImageUrl: window.location.origin + '/public/assets/tokens/vdl.svg',
		},
		bip44: {
			coinType: 370,
		},
		bech32Config: Bech32Address.defaultBech32Config('vdl'),
		currencies: [
			{
				coinDenom: 'VDL',
				coinMinimalDenom: 'uvdl',
				coinDecimals: 6,
				coinGeckoId: 'vidulum',
				coinImageUrl: window.location.origin + '/public/assets/tokens/vdl.svg',
			},
		],
		feeCurrencies: [
			{
				coinDenom: 'VDL',
				coinMinimalDenom: 'uvdl',
				coinDecimals: 6,
				coinGeckoId: 'vidulum',
				coinImageUrl: window.location.origin + '/public/assets/tokens/vdl.svg',
			},
		],
		coinType: 370,
		features: ['stargate', 'ibc-transfer', 'no-legacy-stdTx', 'ibc-go'],
		explorerUrlToTx: 'https://explorers.vidulum.app/vidulum/tx/{txHash}',
	},
	{
		rpc: 'https://rpc.mainnet.desmos.network',
		rest: 'https://api.mainnet.desmos.network',
		chainId: 'desmos-mainnet',
		chainName: 'Desmos',
		stakeCurrency: {
			coinDenom: 'DSM',
			coinMinimalDenom: 'udsm',
			coinDecimals: 6,
			coinGeckoId: 'pool:udsm',
			coinImageUrl: window.location.origin + '/public/assets/tokens/dsm.svg',
		},
		bip44: {
			coinType: 852,
		},
		bech32Config: Bech32Address.defaultBech32Config('desmos'),
		currencies: [
			{
				coinDenom: 'DSM',
				coinMinimalDenom: 'udsm',
				coinDecimals: 6,
				coinGeckoId: 'pool:udsm',
				coinImageUrl: window.location.origin + '/public/assets/tokens/dsm.svg',
			},
		],
		feeCurrencies: [
			{
				coinDenom: 'DSM',
				coinMinimalDenom: 'udsm',
				coinDecimals: 6,
				coinGeckoId: 'pool:udsm',
				coinImageUrl: window.location.origin + '/public/assets/tokens/dsm.svg',
			},
		],
		features: ['stargate', 'ibc-transfer', 'no-legacy-stdTx', 'ibc-go'],
		explorerUrlToTx: 'https://explorer.desmos.network/transactions/{txHash}',
	},
	{
		rpc: 'https://rpc-1-dig.notional.ventures',
		rest: 'https://api-1-dig.notional.ventures',
		chainId: 'dig-1',
		chainName: 'Dig',
		stakeCurrency: {
			coinDenom: 'DIG',
			coinMinimalDenom: 'udig',
			coinDecimals: 6,
			coinGeckoId: 'pool:udig',
			coinImageUrl: window.location.origin + '/public/assets/tokens/dig.png',
		},
		bip44: {
			coinType: 118,
		},
		bech32Config: Bech32Address.defaultBech32Config('dig'),
		currencies: [
			{
				coinDenom: 'DIG',
				coinMinimalDenom: 'udig',
				coinDecimals: 6,
				coinGeckoId: 'pool:udig',
				coinImageUrl: window.location.origin + '/public/assets/tokens/dig.png',
			},
		],
		feeCurrencies: [
			{
				coinDenom: 'DIG',
				coinMinimalDenom: 'udig',
				coinDecimals: 6,
				coinGeckoId: 'pool:udig',
				coinImageUrl: window.location.origin + '/public/assets/tokens/dig.png',
			},
		],
		gasPriceStep: {
			low: 0.025,
			average: 0.03,
			high: 0.035,
		},
		features: ['stargate', 'ibc-transfer', 'no-legacy-stdTx', 'ibc-go'],
		explorerUrlToTx: 'https://ping.pub/dig/tx/{txHash}',
	},
	{
		rpc: 'https://rpc-sommelier.keplr.app',
		rest: 'https://lcd-sommelier.keplr.app',
		chainId: 'sommelier-3',
		chainName: 'Sommelier',
		stakeCurrency: {
			coinDenom: 'SOMM',
			coinMinimalDenom: 'usomm',
			coinDecimals: 6,
			coinGeckoId: 'pool:usomm',
			coinImageUrl: window.location.origin + '/public/assets/tokens/somm.png',
		},
		bip44: {
			coinType: 118,
		},
		bech32Config: Bech32Address.defaultBech32Config('somm'),
		currencies: [
			{
				coinDenom: 'SOMM',
				coinMinimalDenom: 'usomm',
				coinDecimals: 6,
				coinGeckoId: 'pool:usomm',
				coinImageUrl: window.location.origin + '/public/assets/tokens/somm.png',
			},
		],
		feeCurrencies: [
			{
				coinDenom: 'SOMM',
				coinMinimalDenom: 'usomm',
				coinDecimals: 6,
				coinGeckoId: 'pool:usomm',
				coinImageUrl: window.location.origin + '/public/assets/tokens/somm.png',
			},
		],
		features: ['stargate', 'ibc-transfer', 'no-legacy-stdTx', 'ibc-go'],
		explorerUrlToTx: 'https://sommscan.io',
	},
	{
		rpc: 'https://rpc.sifchain.finance',
		rest: 'https://api-int.sifchain.finance',
		chainId: 'sifchain-1',
		chainName: 'Sifchain',
		stakeCurrency: {
			coinDenom: 'ROWAN',
			coinMinimalDenom: 'rowan',
			coinDecimals: 18,
			coinGeckoId: 'sifchain',
			coinImageUrl: window.location.origin + '/public/assets/tokens/rowan.svg',
		},
		bip44: {
			coinType: 118,
		},
		bech32Config: Bech32Address.defaultBech32Config('sif'),
		currencies: [
			{
				coinDenom: 'ROWAN',
				coinMinimalDenom: 'rowan',
				coinDecimals: 18,
				coinGeckoId: 'sifchain',
				coinImageUrl: window.location.origin + '/public/assets/tokens/rowan.svg',
			},
		],
		feeCurrencies: [
			{
				coinDenom: 'ROWAN',
				coinMinimalDenom: 'rowan',
				coinDecimals: 18,
				coinGeckoId: 'sifchain',
				coinImageUrl: window.location.origin + '/public/assets/tokens/rowan.svg',
			},
		],
		features: ['stargate', 'ibc-transfer'],
		explorerUrlToTx: 'https://www.mintscan.io/sifchain/txs/{txHash}',
	},
	{
		rpc: 'https://rpc.laozi3.bandchain.org',
		rest: 'https://laozi1.bandchain.org/api',
		chainId: 'laozi-mainnet',
		chainName: 'BandChain',
		stakeCurrency: {
			coinDenom: 'BAND',
			coinMinimalDenom: 'uband',
			coinDecimals: 6,
			coinGeckoId: 'band-protocol',
			coinImageUrl: window.location.origin + '/public/assets/tokens/band.svg',
		},
		bip44: {
			coinType: 494,
		},
		bech32Config: Bech32Address.defaultBech32Config('band'),
		currencies: [
			{
				coinDenom: 'BAND',
				coinMinimalDenom: 'uband',
				coinDecimals: 6,
				coinGeckoId: 'band-protocol',
				coinImageUrl: window.location.origin + '/public/assets/tokens/band.svg',
			},
		],
		feeCurrencies: [
			{
				coinDenom: 'BAND',
				coinMinimalDenom: 'uband',
				coinDecimals: 6,
				coinGeckoId: 'band-protocol',
				coinImageUrl: window.location.origin + '/public/assets/tokens/band.svg',
			},
		],
		features: ['stargate', 'ibc-transfer', 'no-legacy-stdTx'],
		explorerUrlToTx: 'https://cosmoscan.io/tx/{txHash}',
	},
	{
		rpc: 'https://node1.konstellation.tech:26657',
		rest: 'https://node1.konstellation.tech:1318',
		chainId: 'darchub',
		chainName: 'Konstellation',
		stakeCurrency: {
			coinDenom: 'DARC',
			coinMinimalDenom: 'udarc',
			coinDecimals: 6,
			coinGeckoId: 'pool:udarc',
			coinImageUrl: window.location.origin + '/public/assets/tokens/darc.svg',
		},
		bip44: {
			coinType: 118,
		},
		bech32Config: Bech32Address.defaultBech32Config('darc'),
		currencies: [
			{
				coinDenom: 'DARC',
				coinMinimalDenom: 'udarc',
				coinDecimals: 6,
				coinGeckoId: 'pool:udarc',
				coinImageUrl: window.location.origin + '/public/assets/tokens/darc.svg',
			},
		],
		feeCurrencies: [
			{
				coinDenom: 'DARC',
				coinMinimalDenom: 'udarc',
				coinDecimals: 6,
				coinGeckoId: 'pool:udarc',
				coinImageUrl: window.location.origin + '/public/assets/tokens/darc.svg',
			},
		],
		features: ['stargate', 'ibc-transfer', 'no-legacy-stdTx'],
		explorerUrlToTx: 'https://www.mintscan.io/konstellation/txs/{txHash}',
	},
	{
		rpc: 'https://rpc.aphrodite.main.network.umee.cc',
		rest: 'https://api.aphrodite.main.network.umee.cc',
		chainId: 'umee-1',
		chainName: 'Umee',
		stakeCurrency: {
			coinDenom: 'UMEE',
			coinMinimalDenom: 'uumee',
			coinDecimals: 6,
			coinGeckoId: 'pool:uumee',
			coinImageUrl: window.location.origin + '/public/assets/tokens/umee.png',
		},
		bip44: {
			coinType: 118,
		},
		bech32Config: Bech32Address.defaultBech32Config('umee'),
		currencies: [
			{
				coinDenom: 'UMEE',
				coinMinimalDenom: 'uumee',
				coinDecimals: 6,
				coinGeckoId: 'pool:uumee',
				coinImageUrl: window.location.origin + '/public/assets/tokens/umee.png',
			},
		],
		feeCurrencies: [
			{
				coinDenom: 'UMEE',
				coinMinimalDenom: 'uumee',
				coinDecimals: 6,
				coinGeckoId: 'pool:uumee',
				coinImageUrl: window.location.origin + '/public/assets/tokens/umee.png',
			},
		],
		features: ['stargate', 'ibc-transfer', 'no-legacy-stdTx'],
		explorerUrlToTx: 'https://www.mintscan.io/umee/txs/{txHash}',
	},
	{
		rpc: 'https://gravitychain.io:26657',
		rest: 'https://gravitychain.io:1317',
		chainId: 'gravity-bridge-3',
		chainName: 'Gravity Bridge',
		stakeCurrency: {
			coinDenom: 'GRAV',
			coinMinimalDenom: 'ugraviton',
			coinDecimals: 6,
			coinGeckoId: 'pool:ugraviton',
			coinImageUrl: window.location.origin + '/public/assets/tokens/grav.svg',
		},
		bip44: {
			coinType: 118,
		},
		bech32Config: Bech32Address.defaultBech32Config('gravity'),
		currencies: [
			{
				coinDenom: 'GRAV',
				coinMinimalDenom: 'ugraviton',
				coinDecimals: 6,
				coinGeckoId: 'pool:ugraviton',
				coinImageUrl: window.location.origin + '/public/assets/tokens/grav.svg',
			},
			{
				coinDenom: 'PSTAKE',
				coinMinimalDenom: 'gravity0xfB5c6815cA3AC72Ce9F5006869AE67f18bF77006',
				coinDecimals: 18,
				coinGeckoId: 'pstake-finance',
				coinImageUrl: window.location.origin + '/public/assets/tokens/pstake.png',
			},
		],
		feeCurrencies: [
			{
				coinDenom: 'GRAV',
				coinMinimalDenom: 'ugraviton',
				coinDecimals: 6,
				coinGeckoId: 'pool:ugraviton',
				coinImageUrl: window.location.origin + '/public/assets/tokens/grav.svg',
			},
		],
		gasPriceStep: {
			low: 0,
			average: 0,
			high: 0.035,
		},
		features: ['stargate', 'ibc-transfer', 'no-legacy-stdTx', 'ibc-go'],
		explorerUrlToTx: 'https://www.mintscan.io/gravity-bridge/txs/{txHash}',
	},
	{
		rpc: 'https://poseidon.mainnet.decentr.xyz',
		rest: 'https://rest.mainnet.decentr.xyz',
		chainId: 'mainnet-3',
		chainName: 'Decentr',
		stakeCurrency: {
			coinDenom: 'DEC',
			coinMinimalDenom: 'udec',
			coinDecimals: 6,
			coinGeckoId: 'decentr',
			coinImageUrl: window.location.origin + '/public/assets/tokens/dec.svg',
		},
		bip44: {
			coinType: 118,
		},
		bech32Config: Bech32Address.defaultBech32Config('decentr'),
		currencies: [
			{
				coinDenom: 'DEC',
				coinMinimalDenom: 'udec',
				coinDecimals: 6,
				coinGeckoId: 'decentr',
				coinImageUrl: window.location.origin + '/public/assets/tokens/dec.svg',
			},
		],
		feeCurrencies: [
			{
				coinDenom: 'DEC',
				coinMinimalDenom: 'udec',
				coinDecimals: 6,
				coinGeckoId: 'decentr',
				coinImageUrl: window.location.origin + '/public/assets/tokens/dec.svg',
			},
		],
		features: ['stargate', 'ibc-transfer', 'no-legacy-stdTx'],
		explorerUrlToTx: 'https://explorer.decentr.net/transactions/{txHash}?networkId=mainnet',
	},
	{
		rpc: 'https://tm-api.carbon.network',
		rest: 'https://api.carbon.network',
		chainId: 'carbon-1',
		chainName: 'Carbon',
		stakeCurrency: {
			coinDenom: 'SWTH',
			coinMinimalDenom: 'swth',
			coinDecimals: 8,
			coinGeckoId: 'switcheo',
			coinImageUrl: window.location.origin + '/public/assets/tokens/swth.png',
		},
		bip44: {
			coinType: 118,
		},
		bech32Config: Bech32Address.defaultBech32Config('swth'),
		currencies: [
			{
				coinDenom: 'SWTH',
				coinMinimalDenom: 'swth',
				coinDecimals: 8,
				coinGeckoId: 'switcheo',
				coinImageUrl: window.location.origin + '/public/assets/tokens/swth.png',
			},
		],
		feeCurrencies: [
			{
				coinDenom: 'SWTH',
				coinMinimalDenom: 'swth',
				coinDecimals: 8,
				coinGeckoId: 'switcheo',
				coinImageUrl: window.location.origin + '/public/assets/tokens/swth.png',
			},
		],
		gasPriceStep: {
			low: 769.23077,
			average: 769.23077,
			high: 769.23077,
		},
		features: ['stargate', 'ibc-transfer', 'no-legacy-stdTx', 'ibc-go'],
		explorerUrlToTx: 'https://scan.carbon.network/transaction/{txHash}?net=main',
	},
	{
		rpc: 'https://rpc.cerberus.zone:26657',
		rest: 'https://api.cerberus.zone:1317',
		chainId: 'cerberus-chain-1',
		chainName: 'Cerberus',
		stakeCurrency: {
			coinDenom: 'CRBRUS',
			coinMinimalDenom: 'ucrbrus',
			coinDecimals: 6,
			coinGeckoId: 'cerberus-2',
			coinImageUrl: window.location.origin + '/public/assets/tokens/crbrus.png',
		},
		bip44: {
			coinType: 118,
		},
		bech32Config: Bech32Address.defaultBech32Config('cerberus'),
		currencies: [
			{
				coinDenom: 'CRBRUS',
				coinMinimalDenom: 'ucrbrus',
				coinDecimals: 6,
				coinGeckoId: 'cerberus-2',
				coinImageUrl: window.location.origin + '/public/assets/tokens/crbrus.png',
			},
		],
		feeCurrencies: [
			{
				coinDenom: 'CRBRUS',
				coinMinimalDenom: 'ucrbrus',
				coinDecimals: 6,
				coinGeckoId: 'cerberus-2',
				coinImageUrl: window.location.origin + '/public/assets/tokens/crbrus.png',
			},
		],
		features: ['stargate', 'ibc-transfer', 'no-legacy-stdTx', 'ibc-go'],
		explorerUrlToTx: 'https://skynetexplorers.com/Cerberus/tx/{txHash}',
	},
	{
		rpc: 'https://rpc-axelar.keplr.app',
		rest: 'https://lcd-axelar.keplr.app',
		chainId: 'axelar-dojo-1',
		chainName: 'Axelar',
		stakeCurrency: {
			coinDenom: 'AXL',
			coinMinimalDenom: 'uaxl',
			coinDecimals: 6,
			// coinGeckoId: 'pool:uaxl',
			coinImageUrl: window.location.origin + '/public/assets/tokens/axl.svg',
		},
		bip44: {
			coinType: 118,
		},
		bech32Config: Bech32Address.defaultBech32Config('axelar'),
		currencies: [
			{
				coinDenom: 'USDC',
				coinMinimalDenom: 'uusdc',
				coinDecimals: 6,
				coinGeckoId: 'usd-coin',
				coinImageUrl: window.location.origin + '/public/assets/tokens/usdc.svg',
			},
		],
		feeCurrencies: [
			{
				coinDenom: 'AXL',
				coinMinimalDenom: 'uaxl',
				coinDecimals: 6,
				// coinGeckoId: 'pool:uaxl',
				coinImageUrl: window.location.origin + '/public/assets/tokens/axl.svg',
			},
		],
		gasPriceStep: {
			low: 0.00005,
			average: 0.00007,
			high: 0.00009,
		},
		features: ['stargate', 'ibc-transfer', 'no-legacy-stdTx', 'ibc-go'],
		explorerUrlToTx: 'https://axelarscan.io/tx/{txHash}',
	},
];<|MERGE_RESOLUTION|>--- conflicted
+++ resolved
@@ -68,11 +68,8 @@
 	'643': true,
 	'648': true,
 	'651': true,
-<<<<<<< HEAD
-	'678': true,
-=======
 	'662': true,
->>>>>>> 54a948c8
+  '678': true,
 };
 
 export const PromotedLBPPoolIds: {
@@ -688,26 +685,24 @@
 			denom: 'ibc/8FEFAE6AECF6E2A255585617F781F35A8D5709A545A804482A261C0C9548A9D3',
 		},
 	],
-<<<<<<< HEAD
-	'678': [
+	'662': [
+		{
+			gaugeId: '2591',
+			denom: 'ibc/41999DF04D9441DAC0DF5D8291DF4333FBCBA810FFD63FDCE34FDF41EF37B6F7',
+		},
+		{
+			gaugeId: '2592',
+			denom: 'ibc/41999DF04D9441DAC0DF5D8291DF4333FBCBA810FFD63FDCE34FDF41EF37B6F7',
+		},
+		{
+			gaugeId: '2593',
+			denom: 'ibc/41999DF04D9441DAC0DF5D8291DF4333FBCBA810FFD63FDCE34FDF41EF37B6F7',
+		},
+  '678': [
 		{
 			gaugeId: '3013',
 			denom: 'uosmo',
-=======
-	'662': [
-		{
-			gaugeId: '2591',
-			denom: 'ibc/41999DF04D9441DAC0DF5D8291DF4333FBCBA810FFD63FDCE34FDF41EF37B6F7',
-		},
-		{
-			gaugeId: '2592',
-			denom: 'ibc/41999DF04D9441DAC0DF5D8291DF4333FBCBA810FFD63FDCE34FDF41EF37B6F7',
-		},
-		{
-			gaugeId: '2593',
-			denom: 'ibc/41999DF04D9441DAC0DF5D8291DF4333FBCBA810FFD63FDCE34FDF41EF37B6F7',
->>>>>>> 54a948c8
-		},
+    },
 	],
 };
 
