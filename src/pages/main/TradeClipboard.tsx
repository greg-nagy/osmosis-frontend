--- conflicted
+++ resolved
@@ -16,15 +16,12 @@
 import { PricePretty } from '@keplr-wallet/unit/build/price-pretty';
 import { GammSwapManager } from '../../stores/osmosis/swap';
 import { ObservableQueryPools } from '../../stores/osmosis/query/pools';
-<<<<<<< HEAD
 import { AccountWithCosmosAndOsmosis } from '../../stores/osmosis/account';
-=======
 import { TradeTxSettings } from './TradeTxSettings';
->>>>>>> 5c2896e7
 
 // 상태가 좀 복잡한 듯 하니 그냥 mobx로 처리한다...
 // CONTRACT: Use with `observer`
-class TradeState {
+export class TradeState {
 	@observable
 	protected inCurrencyMinimalDenom: string = '';
 	@observable
@@ -32,6 +29,9 @@
 
 	@observable
 	protected _inAmount: string = '';
+
+	@observable
+	protected _slippage: string = '0.5';
 
 	// TODO: 흠... 생성자 인터페이스가 뭔가 이상해보임.
 	constructor(
@@ -75,6 +75,30 @@
 		this._inAmount = amount;
 	}
 
+	@action
+	setSlippage(slippage: string) {
+		if (slippage.startsWith('.')) {
+			slippage = '0' + slippage;
+		}
+
+		if (slippage) {
+			try {
+				// 숫자가 맞는지 and 양수인지 확인...
+				if (new Dec(slippage).lt(new Dec(0))) {
+					return;
+				}
+			} catch {
+				return;
+			}
+		}
+		this._slippage = slippage;
+	}
+
+	@computed
+	get slippage(): string {
+		return this._slippage;
+	}
+
 	@computed
 	get inCurrency(): Currency {
 		if (this.inCurrencyMinimalDenom) {
@@ -192,7 +216,7 @@
 			<ClipboardClip />
 			<div className="p-2.5 h-full w-full">
 				<div className="bg-cardInner rounded-md w-full h-full p-5">
-					<TradeTxSettings settings={settings} setSettings={setSettings} />
+					<TradeTxSettings tradeState={tradeState} />
 					<section className="mt-5 w-full mb-12.5">
 						<div className="relative">
 							<div className="mb-4.5">
@@ -217,21 +241,17 @@
 	);
 });
 
-<<<<<<< HEAD
+export interface ITradeSettings {
+	slippageTolerance: number;
+	txDeadline: string; // minutes
+}
+
 const SwapButton: FunctionComponent<{
 	tradeState: TradeState;
 }> = observer(({ tradeState }) => {
 	const { chainStore, accountStore } = useStore();
 	const account = accountStore.getAccount(chainStore.current.chainId);
 
-=======
-export interface ITradeSettings {
-	slippageTolerance: number;
-	txDeadline: string; // minutes
-}
-
-const SwapButton: FunctionComponent = () => {
->>>>>>> 5c2896e7
 	const onButtonClick = () => {
 		if (account.isReadyToSendMsgs) {
 			const poolId = tradeState.poolId;
@@ -249,7 +269,7 @@
 					amount: tradeState.inAmountText,
 				},
 				tradeState.outCurrency,
-				'5'
+				tradeState.slippage
 			);
 		}
 	};
@@ -350,7 +370,7 @@
 			</section>
 			<div
 				style={{ top: 'calc(100% - 16px)' }}
-				className={cn('bg-surface rounded-b-2xl z-20 left-0 w-full', openSelector ? 'absolute' : 'hidden')}>
+				className={cn('bg-surface rounded-b-2xl z-10 left-0 w-full', openSelector ? 'absolute' : 'hidden')}>
 				<TokenListDisplay
 					currencies={tradeState.swappableCurrencies.filter(
 						cur => cur.coinMinimalDenom !== tradeState.outCurrency.coinMinimalDenom
