import styled from '@emotion/styled';
import { observer } from 'mobx-react-lite';
import React, { ButtonHTMLAttributes, FunctionComponent, useEffect } from 'react';
import { FeesBox } from 'src/components/SwapToken/FeesBox';
import { FromBox } from 'src/components/SwapToken/FromBox';
import { ToBox } from 'src/components/SwapToken/ToBox';
import { colorPrimary, colorPrimaryLight } from 'src/emotionStyles/colors';
import { cssRaiseButtonShadow } from 'src/emotionStyles/forms';
import { cssAbsoluteCenter } from 'src/emotionStyles/layout';
import { useFakeFeeConfig } from 'src/hooks/tx';
import { Clip } from 'src/pages/main/components/TradeClipboard/Clip';
import { useStore } from 'src/stores';
import { useTradeConfig } from '../../hooks/useTradeConfig';
import { SwapButton } from '../SwapButton';
import { TradeTxSettings } from './TradeTxSettings';
import useWindowSize from 'src/hooks/useWindowSize';
import { WalletStatus } from '@keplr-wallet/stores';
import { useHistory } from 'react-router-dom';

export const TradeClipboard: FunctionComponent = observer(() => {
	const { chainStore, queriesStore, accountStore, swapManager } = useStore();

	const account = accountStore.getAccount(chainStore.current.chainId);
	const queries = queriesStore.get(chainStore.current.chainId);

	const config = useTradeConfig(
		chainStore,
		chainStore.current.chainId,
		account.bech32Address,
		queries.queryBalances,
		swapManager,
		queries.osmosis.queryGammPools
	);
	const feeConfig = useFakeFeeConfig(
		chainStore,
		chainStore.current.chainId,
		account.msgOpts.swapExactAmountIn.gas * Math.max(config.poolIds.length, 1)
	);
	config.setFeeConfig(feeConfig);

	const { isMobileView } = useWindowSize();

	useEffect(() => {
		for (const currency of config.sendableCurrencies) {
			// Try to get the information of all sendable currencies.
			// The currency in the token list of selector is not registered to the chain store
			// even if the currency is unknown.
			// Next line ensures that the all sendable currency would be registered to the chain store if the currnecy is unknown.
			chainStore.getChain(chainStore.current.chainId).findCurrency(currency.coinMinimalDenom);
		}
	}, [chainStore.current, config.sendableCurrencies]);

	const history = useHistory();

	return (
		<React.Fragment>
			<div
				className="px-5 w-full md:px-0"
				style={{
					maxWidth: '519.453px',
				}}>
				<img
					src={require('../../../../../public/assets/terra-banner.png').default}
					alt={'Terra added'}
					className="cursor-pointer w-full rounded-lg"
					onClick={e => {
						e.preventDefault();

						const terraCccount = accountStore.getAccount('columbus');
						if (terraCccount.walletStatus === WalletStatus.NotInit) {
							terraCccount.init();
						}

						history.push('/assets?terra=true');
					}}
				/>
			</div>
			<TradeClipboardContainer>
				<Clip />
				<TradeClipboardContent>
					<TradeTxSettings config={config} />

					<TradeAmountSection>
						<FromBox config={config} style={{ marginBottom: isMobileView ? 14 : 18 }} />
						<SwitchInOutButton type="button" onClick={() => config.switchInAndOut()} />
						<ToBox config={config} style={{ marginBottom: isMobileView ? 14 : 18 }} />
					</TradeAmountSection>

					<FeesBox config={config} />

					<div style={{ flex: 1 }} />

					<SwapButton config={config} />
				</TradeClipboardContent>
			</TradeClipboardContainer>
		</React.Fragment>
	);
});

const TradeClipboardContainer = styled.div`
	width: 100%;
<<<<<<< HEAD
	padding: 20px;
=======
	height: 100%;
>>>>>>> e00b1f11
	margin-top: 20px;
	border-radius: 1rem;
	position: relative;

	@media (min-width: 768px) {
		padding: 10px;
		border: 2px solid ${colorPrimaryLight};
		${cssRaiseButtonShadow};
		background-color: ${colorPrimary};
	}
`;

const TradeClipboardContent = styled.div`
	position: relative;
	width: 100%;
	height: 100%;
	background-color: ${colorPrimaryLight};
	border-radius: 0.375rem;
	z-index: 0;
<<<<<<< HEAD
	padding: 10px 10px 20px;
=======
	padding: 10px 10px 14px;

	display: flex;
	flex-direction: column;
>>>>>>> e00b1f11

	@media (min-width: 768px) {
		padding: 20px 20px 30px;
	}
`;

const TradeAmountSection = styled.section`
	width: 100%;
	margin-top: 12px;
	position: relative;

	@media (min-width: 768px) {
		margin-top: 20px;
	}
`;

function SwitchInOutButton(props: ButtonHTMLAttributes<HTMLButtonElement>) {
	return (
		<SwitchInOutButtonContainer {...props}>
			<img
				alt="switch-in-out"
				style={{ width: '3rem', height: '3rem' }}
				src="/public/assets/sidebar/icon-border_unselected.svg"
			/>
			<SwitchIcon src="/public/assets/Icons/Switch.svg" />
		</SwitchInOutButtonContainer>
	);
}

const SwitchInOutButtonContainer = styled.button`
	${cssAbsoluteCenter};
	width: 3rem;
	height: 3rem;
	z-index: 1;
`;

const SwitchIcon = styled.img`
	${cssAbsoluteCenter};
	width: 1.6rem;
	height: 1.6rem;
`;<|MERGE_RESOLUTION|>--- conflicted
+++ resolved
@@ -54,30 +54,29 @@
 
 	return (
 		<React.Fragment>
-			<div
-				className="px-5 w-full md:px-0"
+			<img
+				src={require('../../../../../public/assets/terra-banner.png').default}
+				alt={'Terra added'}
+				className="cursor-pointer"
 				style={{
+					width: '100%',
 					maxWidth: '519.453px',
-				}}>
-				<img
-					src={require('../../../../../public/assets/terra-banner.png').default}
-					alt={'Terra added'}
-					className="cursor-pointer w-full rounded-lg"
-					onClick={e => {
-						e.preventDefault();
+					borderRadius: '8px',
+				}}
+				onClick={e => {
+					e.preventDefault();
 
-						const terraCccount = accountStore.getAccount('columbus');
-						if (terraCccount.walletStatus === WalletStatus.NotInit) {
-							terraCccount.init();
-						}
+					const terraCccount = accountStore.getAccount('columbus');
+					if (terraCccount.walletStatus === WalletStatus.NotInit) {
+						terraCccount.init();
+					}
 
-						history.push('/assets?terra=true');
-					}}
-				/>
-			</div>
+					history.push('/assets?terra=true');
+				}}
+			/>
 			<TradeClipboardContainer>
 				<Clip />
-				<TradeClipboardContent>
+				<TradeClipboardContent style={isMobileView ? { maxHeight: '524px' } : undefined}>
 					<TradeTxSettings config={config} />
 
 					<TradeAmountSection>
@@ -99,11 +98,7 @@
 
 const TradeClipboardContainer = styled.div`
 	width: 100%;
-<<<<<<< HEAD
-	padding: 20px;
-=======
 	height: 100%;
->>>>>>> e00b1f11
 	margin-top: 20px;
 	border-radius: 1rem;
 	position: relative;
@@ -123,14 +118,10 @@
 	background-color: ${colorPrimaryLight};
 	border-radius: 0.375rem;
 	z-index: 0;
-<<<<<<< HEAD
-	padding: 10px 10px 20px;
-=======
 	padding: 10px 10px 14px;
 
 	display: flex;
 	flex-direction: column;
->>>>>>> e00b1f11
 
 	@media (min-width: 768px) {
 		padding: 20px 20px 30px;
