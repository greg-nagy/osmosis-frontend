--- conflicted
+++ resolved
@@ -140,14 +140,9 @@
 					})}
 				</LockDurationSection>
 			</LiquidityMiningContainer>
-<<<<<<< HEAD
-			<SuperfluidStaking isSuperfluidEnabled={isSuperfluidEnabled} />
+			{isSuperfluidEnabled && <SuperfluidStaking />}
 			<TableSection className="mt-10">
-				<MyBondingsTable poolId={poolId} />
-=======
-			<TableSection>
 				<MyBondingsTable poolId={poolId} isSuperfluidEnabled={isSuperfluidEnabled} />
->>>>>>> ca574d4a
 			</TableSection>
 			<TableSection>
 				<MyUnBondingTable poolId={poolId} />
