--- conflicted
+++ resolved
@@ -39,7 +39,6 @@
 	const closeDialog = () => setIsDialogOpen(false);
 
 	return (
-<<<<<<< HEAD
 		<>
 			<LiquidityMiningContainer>
 				<LockLpTokenDialog isOpen={isDialogOpen} close={closeDialog} poolId={poolId} />
@@ -77,14 +76,32 @@
 					</AvailableLpColumn>
 				</LiquidityMiningSummary>
 				{(() => {
-					const gauge = ExtraGaugeInPool[poolId];
+					let gauge = ExtraGaugeInPool[poolId];
 					if (gauge) {
-						const currency = chainStore.currentFluent.findCurrency(gauge.denom);
-						if (currency) {
-							return (
-								<ExtraGauge gaugeId={gauge.gaugeId} currency={currency} extraRewardAmount={gauge.extraRewardAmount} />
-							);
+						if (!Array.isArray(gauge)) {
+							gauge = [gauge];
 						}
+
+						return (
+							<div
+								style={{
+									display: 'flex',
+									gap: '36px',
+								}}>
+								{gauge.map(gauge => {
+									const currency = chainStore.currentFluent.findCurrency(gauge.denom);
+									if (currency) {
+										return (
+											<ExtraGauge
+												gaugeId={gauge.gaugeId}
+												currency={currency}
+												extraRewardAmount={gauge.extraRewardAmount}
+											/>
+										);
+									}
+								})}
+							</div>
+						);
 					}
 					return null;
 				})()}
@@ -103,78 +120,6 @@
 					})}
 				</LockDurationSection>
 			</LiquidityMiningContainer>
-=======
-		<CenterSelf>
-			<LockLpTokenDialog isOpen={isDialogOpen} close={closeDialog} poolId={poolId} />
-			<LiquidityMiningSummary>
-				<div>
-					<TitleText weight="semiBold">Liquidity Mining</TitleText>
-					<Text>
-						Bond liquidity to various minimum unbonding period to earn
-						<br />
-						OSMO liquidity reward and swap fees
-					</Text>
-				</div>
-				<AvailableLpColumn>
-					<Text pb={12}>Available LP tokens</Text>
-					<Text pb={16} size="xl" emphasis="high" weight="semiBold">
-						{/* TODO: 풀의 TVL을 계산할 수 없는 경우 그냥 코인 그대로 보여줘야할듯... */}
-						{!totalPoolShare.toDec().equals(new Dec(0))
-							? poolTotalValueLocked.mul(myPoolShare.quo(totalPoolShare)).toString()
-							: '$0'}
-					</Text>
-					<ButtonPrimary
-						onClick={() => {
-							setIsDialogOpen(true);
-						}}>
-						<Text emphasis="high">Start Earning</Text>
-					</ButtonPrimary>
-				</AvailableLpColumn>
-			</LiquidityMiningSummary>
-			{(() => {
-				let gauge = ExtraGaugeInPool[poolId];
-				if (gauge) {
-					if (!Array.isArray(gauge)) {
-						gauge = [gauge];
-					}
-
-					return (
-						<div
-							style={{
-								display: 'flex',
-								gap: '36px',
-							}}>
-							{gauge.map(gauge => {
-								const currency = chainStore.currentFluent.findCurrency(gauge.denom);
-								if (currency) {
-									return (
-										<ExtraGauge
-											gaugeId={gauge.gaugeId}
-											currency={currency}
-											extraRewardAmount={gauge.extraRewardAmount}
-										/>
-									);
-								}
-							})}
-						</div>
-					);
-				}
-				return null;
-			})()}
-			<LockDurationSection>
-				{lockableDurations.map((lockableDuration, i) => {
-					return (
-						<LockupBox
-							key={i.toString()}
-							apy={`${queries.osmosis.queryIncentivizedPools
-								.computeAPY(poolId, lockableDuration, priceStore, priceStore.getFiatCurrency('usd')!)
-								.toString()}%`}
-							duration={lockableDuration.humanize()}
-						/>
-					);
-				})}
-			</LockDurationSection>
->>>>>>> 662235eb
 			<TableSection>
 				<MyBondingsTable poolId={poolId} />
 			</TableSection>
