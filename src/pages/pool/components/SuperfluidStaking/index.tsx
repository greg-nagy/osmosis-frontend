--- conflicted
+++ resolved
@@ -134,7 +134,6 @@
 					</div>
 				</div>
 			) : (
-<<<<<<< HEAD
 				<React.Fragment>
 					{upgradableLPLockIds ? (
 						<UpgradeLockedLPToSuperfluidDialog
@@ -144,7 +143,7 @@
 							close={() => setIsOpenUpgradeLockedLPDialog(false)}
 						/>
 					) : null}
-					<div className="bg-card p-5 rounded-2xl flex items-center justify-between font-body">
+					<div className="mt-5 bg-card p-5 rounded-2xl flex items-center justify-between font-body">
 						<div>
 							<div className="text-base font-semibold text-white-high">Superfluid Staking Inactive</div>
 							<div className="mt-2 text-sm font-medium text-iconDefault">
@@ -152,15 +151,6 @@
 								<br />
 								Choose a Superfluid Staking validator to earn additional rewards.
 							</div>
-=======
-				<div className="mt-5 bg-card p-5 rounded-2xl flex items-center justify-between font-body">
-					<div>
-						<div className="text-base font-semibold text-white-high">Superfluid Staking Inactive</div>
-						<div className="mt-2 text-sm font-medium text-iconDefault">
-							You have a superfluid eligible bonded liquidity.
-							<br />
-							Choose a Superfluid Staking validator to earn additional rewards.
->>>>>>> ef7a57eb
 						</div>
 						<button
 							className="bg-sfs rounded-lg py-2 px-8 text-white-high font-semibold text-sm shadow-elevation-04dp"
