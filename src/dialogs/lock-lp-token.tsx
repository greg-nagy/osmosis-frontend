--- conflicted
+++ resolved
@@ -55,23 +55,6 @@
 				}
 			}, [isShowingSuperfluidCheckbox]);
 
-<<<<<<< HEAD
-=======
-			const activeValidatorsResult = queries.cosmos.queryValidators.getQueryStatus(Staking.BondStatus.Bonded);
-			const activeValidators = activeValidatorsResult.validators;
-			const delegationsResult = queries.cosmos.queryDelegations.getQueryBech32Address(account.bech32Address);
-			const delegatedValidators = delegationsResult.delegations;
-			useMemo(() => {
-				activeValidators.sort((aVal, bVal) =>
-					delegatedValidators.some(delegatedValidator => delegatedValidator.validator_address === bVal.operator_address)
-						? 1
-						: -1
-				);
-			}, [activeValidators, delegatedValidators]);
-			const [selectedValidatorAddress, setSelectedValidatorAddress] = useState('');
-			const [searchingValidatorValue, setSearchingValidatorValue] = useState('');
-
->>>>>>> ef7a57eb
 			return (
 				<div className="text-white-high w-full h-full">
 					{!isValidatorSelectStage ? (
@@ -209,7 +192,6 @@
 							</div>
 						</React.Fragment>
 					) : (
-<<<<<<< HEAD
 						<LockLpTokenValidatorSelectStageViewInDialog
 							header={
 								<React.Fragment>
@@ -237,155 +219,6 @@
 										'',
 										() => {
 											close();
-=======
-						<React.Fragment>
-							<div className="flex items-center mb-5 md:mb-9 -mt-1.5 md:mt-0">
-								<img
-									src="/public/assets/Icons/Left.svg"
-									className="w-7 h-7 mr-0 cursor-pointer"
-									onClick={() => setIsValidatorSelectStage(false)}
-								/>
-								<h5 className="ml-9 text-lg md:text-xl">
-									Select <span className="hidden md:inline">{'Superfluid '}</span>Validator
-								</h5>
-							</div>
-							<div className="w-full mb-2.5 md:mb-4 text-sm md:text-base flex flex-col md:flex-row md:items-center md:justify-between">
-								<p>Choose your superfluid validator</p>
-								<div className="mt-4.5 md:mt-0 border border-secondary-200 py-2 px-3.5 w-full md:w-[180px] rounded-xl flex items-center">
-									<img src="/public/assets/Icons/search-outline.svg" />
-									<input
-										className="ml-3 text-xs w-full"
-										value={searchingValidatorValue}
-										onChange={e => setSearchingValidatorValue(e.target.value)}
-										placeholder="Search by name"
-									/>
-								</div>
-							</div>
-							<div className="overflow-auto h-[282px]">
-								<table className="w-full">
-									<thead className="sticky top-0 z-10 bg-surface">
-										<TableHeadRow className="!px-5 !py-0 !mt-0 !rounded-t-2xl">
-											<TableData as="th" width={'80%'} className="!px-0 !py-3">
-												<Text size="sm">Validator</Text>
-											</TableData>
-											<TableData as="th" width={'20%'} className="!px-0 !py-3 justify-end">
-												<Text size="sm">Commission</Text>
-											</TableData>
-										</TableHeadRow>
-									</thead>
-									<tbody className="w-full">
-										{activeValidators
-											.filter(activeValidator => {
-												if (searchingValidatorValue) {
-													const matchingValidatorName = activeValidator.description.moniker?.toLowerCase().trim();
-													return matchingValidatorName?.includes(searchingValidatorValue);
-												} else {
-													return true;
-												}
-											})
-											.map(activeValidator => {
-												const validatorThumbnail = activeValidatorsResult.getValidatorThumbnail(
-													activeValidator.operator_address
-												);
-												const isDelegatedValidator = delegatedValidators.some(
-													delegatedValidator =>
-														delegatedValidator.validator_address === activeValidator.operator_address
-												);
-												const isSelected = activeValidator.operator_address === selectedValidatorAddress;
-
-												return (
-													<TableBodyRow
-														key={activeValidator.operator_address}
-														className={`!px-[1px] !py-[1px] !h-full cursor-pointer ${
-															isSelected
-																? 'bg-sfs border-none mb-0.25'
-																: isDelegatedValidator
-																? 'bg-card'
-																: 'bg-transparent'
-														}`}
-														onClick={() =>
-															setSelectedValidatorAddress(isSelected ? '' : activeValidator.operator_address)
-														}>
-														<TableData
-															width={'80%'}
-															className={`!pl-5 !pr-0 !py-2.5 ${
-																isSelected ? 'bg-selected-validator' : isDelegatedValidator ? 'bg-card' : 'bg-surface'
-															}`}>
-															<div className="rounded-full border border-enabledGold mr-3 w-9 h-9 p-0.75 flex justify-center items-center">
-																<img
-																	src={validatorThumbnail || '/public/assets/Icons/Profile.svg'}
-																	alt="validator thumbnail"
-																	className="rounded-full"
-																/>
-															</div>
-															<div className="font-body md:text-base text-sm">
-																{activeValidator.description.moniker}
-															</div>
-														</TableData>
-														<TableData
-															width={'20%'}
-															className={`!pl-0 !pr-5 !py-4 justify-end ${
-																isSelected ? 'bg-selected-validator' : isDelegatedValidator ? 'bg-card' : 'bg-surface'
-															}`}>
-															<div className="font-body md:text-base text-sm">
-																{DecUtils.trim(
-																	new Dec(activeValidator.commission.commission_rates.rate)
-																		.mul(DecUtils.getTenExponentN(2))
-																		.toString(1)
-																)}
-																%
-															</div>
-														</TableData>
-													</TableBodyRow>
-												);
-											})}
-									</tbody>
-								</table>
-							</div>
-							<div className="mt-10 py-3 px-5 border border-white-faint rounded-xl bg-card">
-								<div className="flex justify-between">
-									<div className="font-body text-sm md:text-base">Bonded Amount</div>
-									<div className="font-body text-sm md:text-base text-white-mid">
-										{queries.queryBalances
-											.getQueryBech32Address(account.bech32Address)
-											.getBalanceFromCurrency(amountConfig.sendCurrency)
-											.trim(true)
-											.toString()}
-									</div>
-								</div>
-								<div className="mt-4 flex justify-between">
-									<div className="font-body text-sm md:text-base">Estimated Superfluid Delegation</div>
-									<div className="font-body text-sm md:text-base text-white-mid">~100,000,000 OSMO</div>
-								</div>
-							</div>
-							<div className="flex w-full justify-center items-center">
-								<button
-									className="mt-7.5 w-full md:w-2/3 h-12 md:h-15 bg-primary-200 rounded-2xl flex justify-center items-center hover:opacity-75 cursor-pointer disabled:opacity-50"
-									disabled={
-										!account.isReadyToSendMsgs || selectedValidatorAddress === '' || amountConfig.getError() != null
-									}
-									onClick={async e => {
-										e.preventDefault();
-
-										if (account.isReadyToSendMsgs && selectedValidatorAddress) {
-											try {
-												await account.osmosis.sendLockAndSuperfluidDelegateMsg(
-													[
-														{
-															currency: amountConfig.sendCurrency,
-															amount: amountConfig.amount,
-														},
-													],
-													selectedValidatorAddress,
-													'',
-													() => {
-														close();
-													}
-												);
-											} catch (e) {
-												console.log(e);
-											}
->>>>>>> ef7a57eb
 										}
 									);
 								} catch (e) {
@@ -476,12 +309,22 @@
 		);
 	}, [activeValidators, delegatedValidators]);
 	const [selectedValidatorAddress, setSelectedValidatorAddress] = useState('');
+	const [searchingValidatorValue, setSearchingValidatorValue] = useState('');
 
 	return (
 		<React.Fragment>
 			<div className="flex items-center mb-5 md:mb-9 -mt-1.5 md:mt-0">{header}</div>
-			<div className="mb-2.5 md:mb-7.5 text-sm md:text-base">
+			<div className="w-full mb-2.5 md:mb-4 text-sm md:text-base flex flex-col md:flex-row md:items-center md:justify-between">
 				<p>Choose your superfluid validator</p>
+				<div className="mt-4.5 md:mt-0 border border-secondary-200 py-2 px-3.5 w-full md:w-[180px] rounded-xl flex items-center">
+					<img src="/public/assets/Icons/search-outline.svg" />
+					<input
+						className="ml-3 text-xs w-full"
+						value={searchingValidatorValue}
+						onChange={e => setSearchingValidatorValue(e.target.value)}
+						placeholder="Search by name"
+					/>
+				</div>
 			</div>
 			<div className="overflow-auto h-[282px]">
 				<table className="w-full">
@@ -496,51 +339,62 @@
 						</TableHeadRow>
 					</thead>
 					<tbody className="w-full">
-						{activeValidators.map(activeValidator => {
-							const validatorThumbnail = activeValidatorsResult.getValidatorThumbnail(activeValidator.operator_address);
-							const isDelegatedValidator = delegatedValidators.some(
-								delegatedValidator => delegatedValidator.validator_address === activeValidator.operator_address
-							);
-							const isSelected = activeValidator.operator_address === selectedValidatorAddress;
-
-							return (
-								<TableBodyRow
-									key={activeValidator.operator_address}
-									className={`!px-[1px] !py-[1px] !h-full cursor-pointer ${
-										isSelected ? 'bg-sfs border-none mb-0.25' : isDelegatedValidator ? 'bg-card' : 'bg-transparent'
-									}`}
-									onClick={() => setSelectedValidatorAddress(isSelected ? '' : activeValidator.operator_address)}>
-									<TableData
-										width={'80%'}
-										className={`!pl-5 !pr-0 !py-2.5 ${
-											isSelected ? 'bg-selected-validator' : isDelegatedValidator ? 'bg-card' : 'bg-surface'
-										}`}>
-										<div className="rounded-full border border-enabledGold mr-3 w-9 h-9 p-0.75 flex justify-center items-center">
-											<img
-												src={validatorThumbnail || '/public/assets/Icons/Profile.svg'}
-												alt="validator thumbnail"
-												className="rounded-full"
-											/>
-										</div>
-										<Text emphasis="medium">{activeValidator.description.moniker}</Text>
-									</TableData>
-									<TableData
-										width={'20%'}
-										className={`!pl-0 !pr-5 !py-4 justify-end ${
-											isSelected ? 'bg-selected-validator' : isDelegatedValidator ? 'bg-card' : 'bg-surface'
-										}`}>
-										<Text emphasis="medium">
-											{DecUtils.trim(
-												new Dec(activeValidator.commission.commission_rates.rate)
-													.mul(DecUtils.getTenExponentN(2))
-													.toString(1)
-											)}
-											%
-										</Text>
-									</TableData>
-								</TableBodyRow>
-							);
-						})}
+						{activeValidators
+							.filter(activeValidator => {
+								if (searchingValidatorValue) {
+									const matchingValidatorName = activeValidator.description.moniker?.toLowerCase().trim();
+									return matchingValidatorName?.includes(searchingValidatorValue);
+								} else {
+									return true;
+								}
+							})
+							.map(activeValidator => {
+								const validatorThumbnail = activeValidatorsResult.getValidatorThumbnail(
+									activeValidator.operator_address
+								);
+								const isDelegatedValidator = delegatedValidators.some(
+									delegatedValidator => delegatedValidator.validator_address === activeValidator.operator_address
+								);
+								const isSelected = activeValidator.operator_address === selectedValidatorAddress;
+
+								return (
+									<TableBodyRow
+										key={activeValidator.operator_address}
+										className={`!px-[1px] !py-[1px] !h-full cursor-pointer ${
+											isSelected ? 'bg-sfs border-none mb-0.25' : isDelegatedValidator ? 'bg-card' : 'bg-transparent'
+										}`}
+										onClick={() => setSelectedValidatorAddress(isSelected ? '' : activeValidator.operator_address)}>
+										<TableData
+											width={'80%'}
+											className={`!pl-5 !pr-0 !py-2.5 ${
+												isSelected ? 'bg-selected-validator' : isDelegatedValidator ? 'bg-card' : 'bg-surface'
+											}`}>
+											<div className="rounded-full border border-enabledGold mr-3 w-9 h-9 p-0.75 flex justify-center items-center">
+												<img
+													src={validatorThumbnail || '/public/assets/Icons/Profile.svg'}
+													alt="validator thumbnail"
+													className="rounded-full"
+												/>
+											</div>
+											<div className="font-body md:text-base text-sm">{activeValidator.description.moniker}</div>
+										</TableData>
+										<TableData
+											width={'20%'}
+											className={`!pl-0 !pr-5 !py-4 justify-end ${
+												isSelected ? 'bg-selected-validator' : isDelegatedValidator ? 'bg-card' : 'bg-surface'
+											}`}>
+											<div className="font-body md:text-base text-sm">
+												{DecUtils.trim(
+													new Dec(activeValidator.commission.commission_rates.rate)
+														.mul(DecUtils.getTenExponentN(2))
+														.toString(1)
+												)}
+												%
+											</div>
+										</TableData>
+									</TableBodyRow>
+								);
+							})}
 					</tbody>
 				</table>
 			</div>
